--- conflicted
+++ resolved
@@ -25,11 +25,7 @@
     resource_class: small
   playwright:
     docker:
-<<<<<<< HEAD
-      - image: mcr.microsoft.com/playwright:v1.41.1-focal
-=======
       - image: mcr.microsoft.com/playwright:v1.42.1-focal
->>>>>>> 5c849941
     resource_class: medium
 
 orbs:
