--- conflicted
+++ resolved
@@ -1273,13 +1273,10 @@
           path: builds-mmi
           destination: builds-mmi
       - store_artifacts:
-<<<<<<< HEAD
-=======
           path: builds-test
       - store_artifacts:
           path: builds-test-flask
       - store_artifacts:
->>>>>>> 89c40cbc
           path: coverage
           destination: coverage
       - store_artifacts:
