--- conflicted
+++ resolved
@@ -6,21 +6,12 @@
       - image: cimg/node:20.11-browsers
     resource_class: small
     environment:
-<<<<<<< HEAD
-      FONTCONFIG_PATH: /etc/fonts
-      NODE_OPTIONS: --max_old_space_size=1024
-=======
       NODE_OPTIONS: --max_old_space_size=2048
->>>>>>> 08f3f3ae
   node-browsers-medium:
     docker:
       - image: cimg/node:20.11-browsers
     resource_class: medium
     environment:
-<<<<<<< HEAD
-      FONTCONFIG_PATH: /etc/fonts
-=======
->>>>>>> 08f3f3ae
       NODE_OPTIONS: --max_old_space_size=3072
   node-browsers-medium-plus:
     docker:
@@ -34,11 +25,7 @@
     resource_class: small
   playwright:
     docker:
-<<<<<<< HEAD
-      - image: mcr.microsoft.com/playwright:v1.41.1-jammy
-=======
       - image: mcr.microsoft.com/playwright:v1.42.1-focal
->>>>>>> 08f3f3ae
     resource_class: medium
 
 orbs:
@@ -387,11 +374,7 @@
           command: .circleci/scripts/release-create-release-pr.sh
 
   prep-deps:
-<<<<<<< HEAD
-    executor: node-browsers-small
-=======
     executor: node-browsers-medium
->>>>>>> 08f3f3ae
     steps:
       - run: *shallow-git-clone
       - run:
