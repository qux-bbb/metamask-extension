--- conflicted
+++ resolved
@@ -2,7 +2,6 @@
 
 ## Current Master
 
-<<<<<<< HEAD
 ## 4.8.0 Thur Jun 14 2018
 
 - [#4513](https://github.com/MetaMask/metamask-extension/pull/4513): Attempting to import an empty private key will now show a clear error.
@@ -12,14 +11,12 @@
 - [#4557](https://github.com/MetaMask/metamask-extension/pull/4557): Fix bug where nonce mutex was never released.
 - [#4558](https://github.com/MetaMask/metamask-extension/pull/4558): Stop reloading browser page on Ethereum network change.
 - [#4566](https://github.com/MetaMask/metamask-extension/pull/4566): Add phishing notice.
-=======
 - Attempting to import an empty private key will now show a clear error.
 - Fix bug where metamask data would stop being written to disk after prolonged use
 - Fix bug where account reset did not work with custom RPC providers.
 - Fix for Brave i18n getAcceptLanguages [#4270](https://github.com/MetaMask/metamask-extension/issues/4270)
 - Fix bug where nonce mutex was never released
 - Add phishing notice
->>>>>>> d910c35e
 
 ## 4.7.4 Tue Jun 05 2018
 
