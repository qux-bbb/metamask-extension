--- conflicted
+++ resolved
@@ -2,16 +2,13 @@
 
 ## Current Master
 
-<<<<<<< HEAD
 - Changed transaction approval from notifications system to popup system.
-=======
 - Forms now retain their values even when closing the popup and reopening it.
 
 ## 2.9.2 2016-08-24
 
 - Fixed shortcut bug from preventing installation.
 
->>>>>>> b6b57d92
 ## 2.9.1 2016-08-24
 
 - Added static image as fallback for when WebGL isn't supported.
