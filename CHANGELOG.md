--- conflicted
+++ resolved
@@ -2,14 +2,11 @@
 
 ## Current Master
 
-<<<<<<< HEAD
-- show network conection in title bar
-=======
+- show network status in title bar
 - Added seed word recovery to config screen.
 
 ## 2.2.0 2016-06-02
 
->>>>>>> 6dec937c
 - Redesigned init, vault create, vault restore and seed confirmation screens.
 - Added pending transactions to transaction list on account screen.
 - Clicking a pending transaction takes you back to the transaction approval screen.
