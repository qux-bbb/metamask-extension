--- conflicted
+++ resolved
@@ -14,8 +14,6 @@
 
 ## GitHub Codespaces quickstart
 
-<<<<<<< HEAD
-=======
 As an alternative to building on your local machine, there is a new option to get a development environment up and running in less than 5 minutes by using GitHub Codespaces. Please note that there is a [Limited Free Monthly Quota](https://docs.github.com/en/billing/managing-billing-for-github-codespaces/about-billing-for-github-codespaces), and after that GitHub will start charging you.
 
 _Note: You are billed for both time spent running, and for storage used_
@@ -47,7 +45,6 @@
 
 ## Building on your local machine
 
->>>>>>> ef0e1a84
 - Install [Node.js](https://nodejs.org) version 20
   - If you are using [nvm](https://github.com/nvm-sh/nvm#installing-and-updating) (recommended) running `nvm use` will automatically choose the right node version for you.
 - Enable Corepack by executing the command `corepack enable` within the metamask-extension project. Corepack is a utility included with Node.js by default. It manages Yarn on a per-project basis, using the version specified by the `packageManager` property in the project's package.json file. Please note that modern releases of [Yarn](https://yarnpkg.com/getting-started/install) are not intended to be installed globally or via npm.
