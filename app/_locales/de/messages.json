{
<<<<<<< HEAD
  "QRHardwareSignRequestCancel": {
    "message": "Ablehnen"
  },
  "QRHardwareWalletImporterTitle": {
    "message": "QR-Code scannen"
  },
=======
  "QRHardwareInvalidTransactionTitle": {
    "message": "Fehler"
  },
  "QRHardwareMismatchedSignId": {
    "message": "Inkongruente Transaktionsdaten. Bitte überprüfen Sie die Transaktionsdetails."
  },
  "QRHardwarePubkeyAccountOutOfRange": {
    "message": "Keine weiteren Konten. Wenn Sie auf ein Konto zugreifen möchten, das unten nicht aufgelistet ist, verbinden Sie bitte erneut Ihre Hardware-Wallet und wählen Sie diese."
  },
  "QRHardwareScanInstructions": {
    "message": "Platzieren Sie den QR-Code vor Ihrer Kamera. Der Bildschirm ist verschwommen, das wirkt sich aber nicht auf das Scannen aus."
  },
  "QRHardwareSignRequestCancel": {
    "message": "Ablehnen"
  },
  "QRHardwareSignRequestDescription": {
    "message": "Nachdem Sie sich mit Ihrer Wallet angemeldet haben, klicken Sie auf 'Signatur erhalten', um die Signatur zu bekommen"
  },
  "QRHardwareSignRequestGetSignature": {
    "message": "Signatur abrufen"
  },
  "QRHardwareSignRequestSubtitle": {
    "message": "Scannen Sie den QR-Code mit Ihrer Wallet"
  },
  "QRHardwareSignRequestTitle": {
    "message": "Signatur abrufen"
  },
  "QRHardwareUnknownQRCodeTitle": {
    "message": "Fehler"
  },
  "QRHardwareUnknownWalletQRCode": {
    "message": "Ungültiger QR-Code. Bitte scannen Sie den QR-Code der Hardware-Wallet."
  },
  "QRHardwareWalletImporterTitle": {
    "message": "QR-Code scannen"
  },
  "QRHardwareWalletSteps1Description": {
    "message": "Verbinden Sie eine airgapped Hardware-Wallet, die über QR-Codes kommuniziert. Offiziell unterstützte airgapped Hardware-Wallets sind:"
  },
  "QRHardwareWalletSteps1Title": {
    "message": "QR-basierte HW-Wallet"
  },
  "QRHardwareWalletSteps2Description": {
    "message": "AirGap Vault & Ngrave (demnächst)"
  },
>>>>>>> 009c6e14
  "about": {
    "message": "Über"
  },
  "acceleratingATransaction": {
    "message": "* Die Beschleunigung einer Transaktion durch die Verwendung eines höheren Gaspreises erhöht die Chancen einer schnelleren Verarbeitung durch das Netz, wofür es allerdings keine Garantie gibt."
  },
  "acceptTermsOfUse": {
    "message": "Ich habe die $1 gelesen und stimme ihnen zu",
    "description": "$1 is the `terms` message"
  },
  "accessAndSpendNotice": {
    "message": "$1 kann bis zu diesem maximalen Betrag abrufen und ausgeben",
    "description": "$1 is the url of the site requesting ability to spend"
  },
  "accessingYourCamera": {
    "message": "Zugriff auf Ihre Kamera …"
  },
  "account": {
    "message": "Konto"
  },
  "accountDetails": {
    "message": "Accountdetails"
  },
  "accountName": {
    "message": "Accountname"
  },
  "accountNameDuplicate": {
    "message": "Dieser Kontoname existiert bereits",
    "description": "This is an error message shown when the user enters a new account name that matches an existing account name"
  },
  "accountOptions": {
    "message": "Kontooptionen"
  },
  "accountSelectionRequired": {
    "message": "Sie müssen ein Konto auswählen!"
  },
  "active": {
    "message": "Aktiv"
  },
  "activity": {
    "message": "Aktivität"
  },
  "activityLog": {
    "message": "Aktivitätsprotokoll"
  },
  "add": {
    "message": "Hinzufügen"
  },
  "addANetwork": {
    "message": "Ein neues Netzwerk hinzufügen"
  },
  "addANickname": {
    "message": "Spitznamen hinzufügen"
  },
  "addAcquiredTokens": {
    "message": "Fügen Sie die Token hinzu, die Sie mittels MetaMask erlangt haben"
  },
  "addAlias": {
    "message": "Alias hinzufügen"
  },
  "addContact": {
    "message": "Kontakt hinzufügen"
  },
  "addCustomToken": {
    "message": "Kunden-Token hinzufügen"
  },
  "addCustomTokenByContractAddress": {
    "message": "Sie können kein Token finden? Sie können ein beliebiges Token manuell hinzufügen, indem Sie seine Adresse eingeben. Token-Vertragsadressen finden Sie auf $1.",
    "description": "$1 is a blockchain explorer for a specific network, e.g. Etherscan for Ethereum"
  },
  "addEthereumChainConfirmationDescription": {
    "message": "Dadurch kann dieses Netzwerk innerhalb MetaMask verwendet werden."
  },
  "addEthereumChainConfirmationRisks": {
    "message": "MetaMaske überprüft keine benutzerdefinierten Netzwerke."
  },
  "addEthereumChainConfirmationRisksLearnMore": {
    "message": "Erfahren Sie mehr über $1.",
    "description": "$1 is a link with text that is provided by the 'addEthereumChainConfirmationRisksLearnMoreLink' key"
  },
  "addEthereumChainConfirmationRisksLearnMoreLink": {
    "message": "Betrug und Sicherheitsrisiken im Netzwerk",
    "description": "Link text for the 'addEthereumChainConfirmationRisksLearnMore' translation key"
  },
  "addEthereumChainConfirmationTitle": {
    "message": "Dieser Seite das Hinzufügen eines Netzwerks erlauben?"
  },
  "addFriendsAndAddresses": {
    "message": "Freunde und Adressen hinzufügen, welchen Sie vertrauen"
  },
  "addMemo": {
    "message": "Notiz hinzufügen"
  },
  "addNetwork": {
    "message": "Netzwerk hinzufügen"
  },
  "addSuggestedTokens": {
    "message": "Vorgeschlagene Token hinzufügen"
  },
  "addToAddressBook": {
    "message": "Zum Adressbuch hinzufügen"
  },
  "addToAddressBookModalPlaceholder": {
    "message": "z.B. Max M."
  },
  "addToken": {
    "message": "Token hinzufügen"
  },
  "address": {
    "message": "Adresse"
  },
  "addressBookIcon": {
    "message": "Adressbuchsymbol"
  },
  "advanced": {
    "message": "Erweitert"
  },
  "advancedBaseGasFeeToolTip": {
    "message": "Wenn deine Transaktion in den Block aufgenommen wird, wird die Differenz zwischen deiner maximalen Grundgebühr und der tatsächlichen Grundgebühr erstattet. Der Gesamtbetrag wird berechnet als maximale Grundgebühr (in GWEI) * Gaslimit."
  },
  "advancedGasFeeDefaultOptIn": {
    "message": "Speichern Sie diese $1 als Standard für \"Erweitert\""
  },
  "advancedGasFeeDefaultOptOut": {
    "message": "Immer diese Werte und erweiterte Einstellung als Standard verwenden."
  },
  "advancedGasFeeModalTitle": {
    "message": "Erweiterte Gasgebühr"
  },
  "advancedGasPriceTitle": {
    "message": "Gaspreis"
  },
  "advancedOptions": {
    "message": "Erweiterte Optionen"
  },
  "advancedPriorityFeeToolTip": {
    "message": "Prioritätsgebühr (alias „Miner Tip“) geht direkt an Miner und veranlasst sie, Ihre Transaktion zu priorisieren."
  },
  "affirmAgree": {
    "message": "Ich stimme zu"
  },
  "aggregatorFeeCost": {
    "message": "Aggregator-Netzwerkgebühr"
  },
  "alertDisableTooltip": {
    "message": "Dies kann in \"Einstellungen > Warnungen\" geändert werden"
  },
  "alertSettingsUnconnectedAccount": {
    "message": "Eine Webseite mit einem nicht verknüpften Konto durchsuchen"
  },
  "alertSettingsUnconnectedAccountDescription": {
    "message": "Diese Warnung wird im Popup angezeigt, wenn Sie eine verbundene Webseite durchsuchen, aber das aktuell ausgewählte Konto ist nicht verbunden."
  },
  "alertSettingsWeb3ShimUsage": {
    "message": "Wenn eine Webseite versucht, die entfernte window.web3 API zu verwenden"
  },
  "alertSettingsWeb3ShimUsageDescription": {
    "message": "Diese Warnung wird im Popup angezeigt, wenn Sie eine Seite durchsuchen, die versucht, das entfernte Fenster zu verwenden. eb3 API und kann dadurch zerstört werden."
  },
  "alerts": {
    "message": "Warnungen"
  },
  "allowExternalExtensionTo": {
    "message": "Erlauben dieser externen Erweiterung auf:"
  },
  "allowSpendToken": {
    "message": "Erlaubnis zum Zugriff auf Ihr $1 erteilen?",
    "description": "$1 is the symbol of the token that are requesting to spend"
  },
  "allowThisSiteTo": {
    "message": "Erlauben Sie dieser Site zu:"
  },
  "allowWithdrawAndSpend": {
    "message": "$1 erlauben, bis zu dem folgenden Betrag abzuheben und auszugeben:",
    "description": "The url of the site that requested permission to 'withdraw and spend'"
  },
  "amount": {
    "message": "Betrag"
  },
  "appDescription": {
    "message": "Ethereum Browsererweiterung",
    "description": "The description of the application"
  },
  "appName": {
    "message": "MetaMask",
    "description": "The name of the application"
  },
  "appNameBeta": {
    "message": "MetaMask Beta",
    "description": "The name of the application (Beta)"
  },
  "appNameFlask": {
    "message": "MetaMask Flask",
    "description": "The name of the application (Flask)"
  },
  "approvalAndAggregatorTxFeeCost": {
    "message": "Netzwerkgebühr für Freigabe und Aggregator"
  },
  "approvalTxGasCost": {
    "message": "Tx-Gaskosten genehmigen"
  },
  "approve": {
    "message": "Genehmigen"
  },
  "approveButtonText": {
    "message": "Genehmigen"
  },
  "approveSpendLimit": {
    "message": "$1 Ausgabelimit genehmigen",
    "description": "The token symbol that is being approved"
  },
  "approved": {
    "message": "Genehmigt"
  },
  "approvedAmountWithColon": {
    "message": "Genehmigter Betrag:"
  },
  "asset": {
    "message": "Vermögenswert"
  },
  "assetOptions": {
    "message": "Asset-Optionen"
  },
  "assets": {
    "message": "Vermögenswerte"
  },
  "attemptToCancel": {
    "message": "Stornierung versuchen?"
  },
  "attemptToCancelDescription": {
    "message": "Dieser Versuch garantiert nicht, dass Ihre ursprüngliche Transaktion storniert wird. Bei Erfolg des Stornierungsversuchs wird Ihnen die oben genannte Transaktionsgebühr in Rechnung gestellt."
  },
  "attemptingConnect": {
    "message": "Versuch mit der Blockchain zu verbinden."
  },
  "attributions": {
    "message": "Was wir verwenden"
  },
  "authorizedPermissions": {
    "message": "Sie haben die folgenden Berechtigungen autorisiert"
  },
  "autoLockTimeLimit": {
    "message": "Auto-Logout-Timer (Minuten)"
  },
  "autoLockTimeLimitDescription": {
    "message": "Stellen Sie die Ruhezeit in Minuten ein, nach der sich MetaMask automatisch ausloggen soll"
  },
  "average": {
    "message": "Durchschnitt"
  },
  "back": {
    "message": "Zurück"
  },
  "backToAll": {
    "message": "Zurück zur Übersicht"
  },
  "backupApprovalInfo": {
    "message": "Dieser geheime Code ist zum Wiedererlangen Ihres Wallets erforderlich, falls Sie Ihr Gerät verlieren, Ihr Passwort vergessen, MetaMask neu installieren müssen oder auf einem anderen Gerät auf Ihr Wallet zugreifen möchten."
  },
  "backupApprovalNotice": {
    "message": "Sichern Sie Ihren geheimen Wiederherstellungscode, um Ihr Wallet und Ihr Geld geschützt zu halten."
  },
  "backupNow": {
    "message": "Jetzt sichern"
  },
  "balance": {
    "message": "Guthaben:"
  },
  "balanceOutdated": {
    "message": "Kontostand könnte überholt sein"
  },
  "baseFee": {
    "message": "Basisgebühr"
  },
  "basic": {
    "message": "Grundlegend"
  },
  "betaMetamaskDescription": {
    "message": "MetaMask ist eine sichere Wallet, welche die Welt von web3 für alle zugänglich macht."
  },
  "betaMetamaskDescriptionExplanation": {
    "message": "Verwenden Sie diese Version, um neue Funktionen zu testen, bevor sie freigegeben werden. Ihre Nutzung und Ihr Feedback helfen uns, die bestmögliche Version von MetaMask zu entwickeln. Ihre Nutzung von MetaMask Beta unterliegt unseren Standard $1 sowie unseren $2. Als Beta-Version kann ein erhöhtes Risiko von Fehlern bestehen. Indem Sie fortfahren, akzeptieren und erkennen Sie diese Risiken an, ebenso wie die Risiken, die in unseren Allgemeinen Geschäftsbedingungen und den Beta-Bedingungen aufgeführt sind.",
    "description": "$1 represents localization item betaMetamaskDescriptionExplanationTermsLinkText.  $2 represents localization item betaMetamaskDescriptionExplanationBetaTermsLinkText"
  },
  "betaMetamaskDescriptionExplanationBetaTermsLinkText": {
    "message": "Zusätzliche Beta-Bedingungen"
  },
  "betaMetamaskDescriptionExplanationTermsLinkText": {
    "message": "Bedingungen"
  },
  "betaMetamaskVersion": {
    "message": "MetaMask-Version"
  },
  "betaWelcome": {
    "message": "Willkommen bei MetaMask Beta"
  },
  "blockExplorerAccountAction": {
    "message": "Konto",
    "description": "This is used with viewOnEtherscan and viewInExplorer e.g View Account in Explorer"
  },
  "blockExplorerAssetAction": {
    "message": "Vermögenswert",
    "description": "This is used with viewOnEtherscan and viewInExplorer e.g View Asset in Explorer"
  },
  "blockExplorerSwapAction": {
    "message": "Swap",
    "description": "This is used with viewOnEtherscan e.g View Swap on Etherscan"
  },
  "blockExplorerUrl": {
    "message": "Block-Explorer"
  },
  "blockExplorerUrlDefinition": {
    "message": "Die URL, die als Block-Explorer für dieses Netzwerk verwendet wird."
  },
  "blockExplorerView": {
    "message": "Konto bei $1 anzeigen",
    "description": "$1 replaced by URL for custom block explorer"
  },
  "browserNotSupported": {
    "message": "Ihr Browser wird nicht unterstützt …"
  },
  "buildContactList": {
    "message": "Erstellen Sie Ihre Kontaktliste"
  },
  "builtAroundTheWorld": {
    "message": "MetaMask ist weltweit konzipiert und aufgebaut."
  },
  "busy": {
    "message": "Belegt"
  },
  "buy": {
    "message": "Kaufen"
  },
  "buyWithWyre": {
    "message": "ETH mit Wyre kaufen"
  },
  "buyWithWyreDescription": {
    "message": "Wyre ermöglicht Ihnen die Verwendung einer Kreditkarte zum direkten Einzahlen von ETH auf Ihr MetaMask-Konto."
  },
  "bytes": {
    "message": "Bytes"
  },
  "canToggleInSettings": {
    "message": "Sie können diese Benachrichtigung unter Einstellungen -> Warnungen wieder aktivieren."
  },
  "cancel": {
    "message": "Abbrechen"
  },
  "cancelEdit": {
    "message": "Bearbeiten abbrechen"
  },
  "cancelPopoverTitle": {
    "message": "Transaktion abbrechen"
  },
  "cancelSpeedUp": {
    "message": "eine Transaktion abbrechen oder beschleunigen."
  },
  "cancelSpeedUpLabel": {
    "message": "Diese Gasgebühr kostet $1 das Original.",
    "description": "$1 is text 'replace' in bold"
  },
  "cancelSpeedUpTransactionTooltip": {
    "message": "Für eine Transaktion im Wert von $1 muss die Gasgebühr um mindestens 10 % erhöht werden, damit sie vom Netz erkannt wird.",
    "description": "$1 is string 'cancel' or 'speed up'"
  },
  "cancellationGasFee": {
    "message": "Stornierungs-Gasgebühr"
  },
  "cancelled": {
    "message": "Abgebrochen"
  },
  "chainId": {
    "message": "Ketten-ID"
  },
  "chainIdDefinition": {
    "message": "Die Ketten-ID, die verwendet wird, um Transaktionen für dieses Netzwerk zu signieren."
  },
  "chainIdExistsErrorMsg": {
    "message": "Diese Ketten-ID wird derzeit vom $1-Netzwerk verwendet."
  },
  "chromeRequiredForHardwareWallets": {
    "message": "Sie müssen MetaMask unter Google Chrome nutzen, um sich mit Ihrem Hardware-Wallet zu verbinden."
  },
  "clickToConnectLedgerViaWebHID": {
    "message": "Klicken Sie hier, um Ihren Ledger über WebHID zu verbinden",
    "description": "Text that can be clicked to open a browser popup for connecting the ledger device via webhid"
  },
  "clickToRevealSeed": {
    "message": "Hier klicken, um Geheimwörter zu enthüllen"
  },
  "close": {
    "message": "Schließen"
  },
  "confirm": {
    "message": "Bestätigen"
  },
  "confirmPassword": {
    "message": "Passwort bestätigen"
  },
  "confirmRecoveryPhrase": {
    "message": "Bestätigen Sie die geheime Sicherungsphrase"
  },
  "confirmSecretBackupPhrase": {
    "message": "Bestätigen Sie Ihre geheime Sicherungsphrase"
  },
  "confirmed": {
    "message": "Bestätigt"
  },
  "confusableUnicode": {
    "message": "'$1' ist ähnlich wie '$2'."
  },
  "confusableZeroWidthUnicode": {
    "message": "Zeichen mit Null-Breite gefunden."
  },
  "confusingEnsDomain": {
    "message": "Wir haben ein missverständliches Zeichen im ENS-Namen entdeckt. Prüfen Sie den ENS-Namen, um möglichen Betrug zu vermeiden."
  },
  "congratulations": {
    "message": "Glückwunsch"
  },
  "connect": {
    "message": "Verbinden"
  },
  "connectAccountOrCreate": {
    "message": "Konto verbinden oder Neues erstellen"
  },
  "connectHardwareWallet": {
    "message": "Hardware-Wallet verknüpfen"
  },
  "connectManually": {
    "message": "Manuelle Verbindung zur aktuellen Site"
  },
  "connectTo": {
    "message": "Verbindung mit $1 wird hergestellt",
    "description": "$1 is the name/origin of a web3 site/application that the user can connect to metamask"
  },
  "connectToAll": {
    "message": "Mit all Ihren $1 verbinden",
    "description": "$1 will be replaced by the translation of connectToAllAccounts"
  },
  "connectToAllAccounts": {
    "message": "Konten",
    "description": "will replace $1 in connectToAll, completing the sentence 'connect to all of your accounts', will be text that shows list of accounts on hover"
  },
  "connectToMultiple": {
    "message": "Verbindung mit $1 wird hergestellt",
    "description": "$1 will be replaced by the translation of connectToMultipleNumberOfAccounts"
  },
  "connectToMultipleNumberOfAccounts": {
    "message": "$1-Konten",
    "description": "$1 is the number of accounts to which the web3 site/application is asking to connect; this will substitute $1 in connectToMultiple"
  },
  "connectWithMetaMask": {
    "message": "Mit MetaMask verbinden"
  },
  "connectedAccountsDescriptionPlural": {
    "message": "Sie haben $1 Konten mit dieser Seite verbunden.",
    "description": "$1 is the number of accounts"
  },
  "connectedAccountsDescriptionSingular": {
    "message": "Sie haben $1 Konten mit dieser Seite verbunden."
  },
  "connectedAccountsEmptyDescription": {
    "message": "MetaMask ist nicht mit dieser Seite verbunden. Um sich mit einer Web3 site zu verbinden, finden und klicken Sie auf die Schaltfläche Verbinden."
  },
  "connectedSites": {
    "message": "Verbundene Sites"
  },
  "connectedSitesDescription": {
    "message": "$1 ist mit diesen Sites verbunden. Sie können Ihre Konto-Adresse einsehen.",
    "description": "$1 is the account name"
  },
  "connectedSitesEmptyDescription": {
    "message": "$1 ist mit keiner Site verbunden.",
    "description": "$1 is the account name"
  },
  "connecting": {
    "message": "Verbinden..."
  },
  "connectingTo": {
    "message": "Verbindung mit $1 wird hergestellt"
  },
  "connectingToGoerli": {
    "message": "Verbindung mit Goerli Test Network wird hergestellt"
  },
  "connectingToKovan": {
    "message": " Verbinde zum Kovan Testnetzwerk"
  },
  "connectingToMainnet": {
    "message": "Verbinde zum Ethereum Mainnet"
  },
  "connectingToRinkeby": {
    "message": " Verbinde zum Rinkeby Testnetzwerk"
  },
  "connectingToRopsten": {
    "message": " Verbinde zum Ropsten Testnetzwerk"
  },
  "contactUs": {
    "message": "Kontaktaufnahme"
  },
  "contacts": {
    "message": "Kontaktaufnahme"
  },
  "continue": {
    "message": "Weiter"
  },
  "continueToTransak": {
    "message": "Weiter zur Transaktion"
  },
  "continueToWyre": {
    "message": "Weiter zu Wyre"
  },
  "contract": {
    "message": "Vertrag"
  },
  "contractAddress": {
    "message": "Vertragsadresse"
  },
  "contractAddressError": {
    "message": "Sie senden Token an die Vertragsadresse des Tokens. Dies kann zum Verlust dieser Token führen."
  },
  "contractDeployment": {
    "message": "Smart Contract Ausführung"
  },
  "contractInteraction": {
    "message": "Vertragsinteraktion"
  },
  "copiedExclamation": {
    "message": "Kopiert!"
  },
  "copyAddress": {
    "message": "Adresse in die Zwischenablage kopieren"
  },
  "copyPrivateKey": {
    "message": "Das ist Ihr Private Key (klicken um zu kopieren)"
  },
  "copyRawTransactionData": {
    "message": "Roh-Transaktionsdaten kopieren"
  },
  "copyToClipboard": {
    "message": "In die Zwischenablage kopieren"
  },
  "copyTransactionId": {
    "message": "Transaktions-ID kopieren"
  },
  "create": {
    "message": "Erstellen"
  },
  "createAWallet": {
    "message": "Eine Wallet erstellen"
  },
  "createAccount": {
    "message": "Account erstellen"
  },
  "createNewWallet": {
    "message": "Eine neue Wallet erstellen"
  },
  "createPassword": {
    "message": "Passwort erstellen"
  },
  "currencyConversion": {
    "message": "Währungsumrechnung"
  },
  "currencySymbol": {
    "message": "Währungssymbol"
  },
  "currencySymbolDefinition": {
    "message": "Das Ticker-Symbol, das für die Währung dieses Netzwerks angezeigt wird."
  },
  "currentAccountNotConnected": {
    "message": "Ihr aktuelles Konto ist nicht verbunden"
  },
  "currentExtension": {
    "message": "Aktuelle Erweiterungsseite"
  },
  "currentLanguage": {
    "message": "Aktuelle Sprache"
  },
<<<<<<< HEAD
=======
  "currentTitle": {
    "message": "Aktuell:"
  },
  "currentlyUnavailable": {
    "message": "Nicht verfügbar in diesem Netzwerk"
  },
>>>>>>> 009c6e14
  "custom": {
    "message": "Erweitert"
  },
  "customGas": {
    "message": "Gas anpassen"
  },
  "customGasSubTitle": {
    "message": "Höhere Gebühren können Bearbeitungszeiten verkürzen, wofür es allerdings keine Garantie gibt."
  },
  "customSpendLimit": {
    "message": "Benutzerdefiniertes Ausgabelimit"
  },
  "customToken": {
    "message": "Custom-Token"
  },
  "dappSuggested": {
    "message": "Seite vorgeschlagen"
  },
  "dappSuggestedGasSettingToolTipMessage": {
    "message": "$1 hat diesen Preis vorgeschlagen.",
    "description": "$1 is url for the dapp that has suggested gas settings"
  },
  "dappSuggestedShortLabel": {
    "message": "Seite"
  },
  "dappSuggestedTooltip": {
    "message": "$1 hat diesen Preis vorgeschlagen.",
    "description": "$1 represents the Dapp's origin"
  },
  "data": {
    "message": "Daten"
  },
  "dataBackupFoundInfo": {
    "message": "Einige Ihrer Kontodaten wurden während einer früheren MetaMask-Installation gesichert. Dies könnte Ihre Einstellungen, Kontakte und Token umfassen. Möchten Sie diese Daten jetzt wiederherstellen?"
  },
  "dataHex": {
    "message": "Hex"
  },
  "decimal": {
    "message": "Dezimalangabe der Präzision"
  },
  "decimalsMustZerotoTen": {
    "message": "Die Dezimalangabe muss mindestens 0 und nicht höher als 36 sein."
  },
  "decrypt": {
    "message": "Entschlüsseln"
  },
  "decryptCopy": {
    "message": "Verschlüsselte Nachricht kopieren"
  },
  "decryptInlineError": {
    "message": "Diese Nachricht kann aufgrund eines Fehlers nicht entschlüsselt werden: $1",
    "description": "$1 is error message"
  },
  "decryptMessageNotice": {
    "message": "$1 möchte diese Nachricht lesen, um Ihre Aktion abzuschließen",
    "description": "$1 is the web3 site name"
  },
  "decryptMetamask": {
    "message": "Nachricht entschlüsseln"
  },
  "decryptRequest": {
    "message": "Anfrage entschlüsseln"
  },
  "delete": {
    "message": "Löschen"
  },
  "deleteAccount": {
    "message": "Konto löschen"
  },
  "deleteNetwork": {
    "message": "Netzwerk löschen?"
  },
  "deleteNetworkDescription": {
    "message": "Sind Sie sicher, dass Sie dieses Netzwerk löschen möchten?"
  },
  "description": {
    "message": "Beschreibung"
<<<<<<< HEAD
  },
  "details": {
    "message": "Details"
  },
  "disabledGasOptionToolTipMessage": {
    "message": "“$1” ist deaktiviert, weil es nicht das Minimum einer zehnprozentigen Erhöhung gegenüber der ursprünglichen Gasgebühr erfüllt.",
    "description": "$1 is gas estimate type which can be market or aggressive"
  },
  "disconnect": {
    "message": "Verbindung trennen"
  },
  "disconnectAllAccounts": {
    "message": "Alle Konten trennen"
  },
  "disconnectAllAccountsConfirmationDescription": {
    "message": "Sind Sie sicher, dass Sie die Verbindung trennen möchten? Sie könnten die Site-Funktionalität verlieren."
  },
  "disconnectPrompt": {
    "message": "$1 trennen"
  },
=======
  },
  "details": {
    "message": "Details"
  },
  "disabledGasOptionToolTipMessage": {
    "message": "“$1” ist deaktiviert, weil es nicht das Minimum einer zehnprozentigen Erhöhung gegenüber der ursprünglichen Gasgebühr erfüllt.",
    "description": "$1 is gas estimate type which can be market or aggressive"
  },
  "disconnect": {
    "message": "Verbindung trennen"
  },
  "disconnectAllAccounts": {
    "message": "Alle Konten trennen"
  },
  "disconnectAllAccountsConfirmationDescription": {
    "message": "Sind Sie sicher, dass Sie die Verbindung trennen möchten? Sie könnten die Site-Funktionalität verlieren."
  },
  "disconnectPrompt": {
    "message": "$1 trennen"
  },
>>>>>>> 009c6e14
  "disconnectThisAccount": {
    "message": "Dieses Konto trennen"
  },
  "dismiss": {
    "message": "Verwerfen"
  },
  "dismissReminderDescriptionField": {
    "message": "Aktivieren Sie diese Option, um die Erinnerungsmeldung zur Sicherung des Geheime Wiederherstellungsphrase zu deaktivieren. Wir empfehlen Ihnen dringend, eine Sicherungskopie Ihrer Geheime Wiederherstellungsphrase zu erstellen, um den Verlust von Geldern zu vermeiden"
  },
  "dismissReminderField": {
    "message": "Erinnerung Geheime Wiederherstellungsphrase abweisen"
  },
  "domain": {
    "message": "Domäne"
  },
  "done": {
    "message": "Fertig"
  },
  "dontShowThisAgain": {
    "message": "Nicht mehr anzeigen"
  },
  "downloadGoogleChrome": {
    "message": "Google Chrome herunterladen"
  },
  "downloadSecretBackup": {
    "message": "Laden Sie diesen geheimen Backup-Schlüssel herunter und bewahren Sie ihn sicher auf einer verschlüsselten externen Festplatte oder einem Speichermedium auf."
  },
  "downloadStateLogs": {
    "message": "Statelogs herunterladen"
  },
  "dropped": {
    "message": "Abgewählt"
  },
  "edit": {
    "message": "Editieren"
  },
  "editANickname": {
    "message": "Spitznamen bearbeiten"
  },
  "editAddressNickname": {
    "message": "Adresse Spitzname bearbeiten"
  },
  "editCancellationGasFeeModalTitle": {
    "message": "Stornogebühr Gas bearbeiten"
  },
  "editContact": {
    "message": "Kontakt bearbeiten"
  },
  "editGasEducationButtonText": {
    "message": "Wie soll ich wählen?"
  },
  "editGasEducationHighExplanation": {
    "message": "Dies ist am besten für zeitsensible Transaktionen (wie Swaps), da es die Wahrscheinlichkeit einer erfolgreichen Transaktion erhöht. Wenn es zu lange dauert, einen Swap zu verarbeiten, kann dies fehlschlagen und dazu führen, dass ein Teil Ihrer Gasgebühr verloren geht."
  },
  "editGasEducationLowExplanation": {
    "message": "Eine geringere Gasgebühr sollte nur bei geringerer Verarbeitungszeit verwendet werden. Niedrigere Gebühren machen es schwer vorherzusagen, wann (oder ob) Ihre Transaktion erfolgreich sein wird."
  },
  "editGasEducationMediumExplanation": {
    "message": "Eine mittlere Gasgebühr ist gut zum Versenden, Abheben oder für andere nicht-zeitsensible Transaktionen. Diese Einstellung führt meist zu einer erfolgreichen Transaktion."
  },
  "editGasEducationModalIntro": {
    "message": "Die Auswahl der richtigen Gasgebühr hängt von der Art der Transaktion ab und wie wichtig sie für Sie ist."
  },
  "editGasEducationModalTitle": {
    "message": "Wie wählen?"
  },
  "editGasFeeModalTitle": {
    "message": "Gasgebühr bearbeiten"
  },
  "editGasHigh": {
    "message": "Hoch"
  },
  "editGasLimitOutOfBounds": {
    "message": "Gaslimit muss mindestens 1$ betragen"
  },
  "editGasLimitOutOfBoundsV2": {
    "message": "Gaslimit muss größer als $1 und kleiner als $2 sein",
    "description": "$1 is the minimum limit for gas and $2 is the maximum limit"
  },
  "editGasLimitTooltip": {
    "message": "Gaslimit ist die maximale Gaseinheit die Sie zu verwenden bereit sind. Gaseinheiten sind ein Multiplikator der „Max. Prioritätsgebühr“ und der „Max. Gebühr“."
  },
  "editGasLow": {
    "message": "Niedrig"
  },
  "editGasMaxBaseFeeGWEIImbalance": {
    "message": "Maximale Basisgebühr darf nicht niedriger sein als die Prioritätsgebühr"
  },
  "editGasMaxBaseFeeHigh": {
    "message": "Die maximale Basisgebühr ist höher als erforderlich"
  },
  "editGasMaxBaseFeeLow": {
    "message": "Die maximale Basisgebühr ist niedrig für aktuelle Netzwerkbedingungen"
  },
  "editGasMaxFeeHigh": {
    "message": "Die maximale Basisgebühr ist höher als erforderlich"
  },
  "editGasMaxFeeLow": {
    "message": "Die maximale Gebühr ist zu niedrig für Netzwerkbedingungen"
  },
  "editGasMaxFeePriorityImbalance": {
    "message": "Die maximale Gebühr darf nicht niedriger sein als die maximale Prioritätsgebühr"
  },
  "editGasMaxFeeTooltip": {
    "message": "Die Maximalgebühr  ist der Höchstbetrag, den Sie zahlen müssen (Basisgebühr + Prioritätsgebühr)."
  },
  "editGasMaxPriorityFeeBelowMinimum": {
    "message": "Die maximale Prioritätsgebühr muss größer als 0 GWEI sein"
  },
  "editGasMaxPriorityFeeBelowMinimumV2": {
    "message": "Die Prioritätsgebühr muss größer als 0 sein."
  },
  "editGasMaxPriorityFeeHigh": {
    "message": "Die maximale Prioritätsgebühr ist höher als nötig. Sie können mehr zahlen als nötig."
  },
  "editGasMaxPriorityFeeHighV2": {
    "message": "Die maximale Prioritätsgebühr ist höher als nötig. Sie können mehr zahlen als nötig"
  },
  "editGasMaxPriorityFeeLow": {
    "message": "Die maximale Prioritätsgebühr ist niedrig für aktuelle Netzwerkbedingungen"
  },
  "editGasMaxPriorityFeeLowV2": {
    "message": "Die Prioritätsgebühr ist niedrig für aktuelle Netzwerkbedingungen"
  },
  "editGasMaxPriorityFeeTooltip": {
    "message": "Die max. Prioritätsgebühr (alias „Miner Tip“) geht direkt an die Miner und veranlasst sie, Ihre Transaktion zu priorisieren. Sie zahlen meist Ihre maximale Einstellung"
  },
  "editGasMedium": {
    "message": "Mittel"
  },
  "editGasPriceTooLow": {
    "message": "Gaspreis muss größer als 0 sein"
  },
  "editGasPriceTooltip": {
    "message": "Dieses Netzwerk erfordert ein \"Gaspreis\"-Feld bei der Übermittlung einer Transaktion. Der Gaspreis ist der Betrag, den Sie pro Gaseinheit bezahlen."
  },
  "editGasSubTextAmountLabel": {
    "message": "Maximaler Betrag:",
    "description": "This is meant to be used as the $1 substitution editGasSubTextAmount"
  },
  "editGasSubTextFeeLabel": {
    "message": "Maximale Gebühr:"
  },
  "editGasTitle": {
    "message": "Priorität bearbeiten"
  },
  "editGasTooLow": {
    "message": "Unbekannte Bearbeitungszeit"
  },
  "editGasTooLowTooltip": {
    "message": "Ihre Maximalgebühr oder die maximale Prioritätsgebühr kann für die aktuellen Marktbedingungen niedrig sein. Wir wissen nicht, wann (oder ob Ihre Transaktion verarbeitet wird). "
  },
  "editGasTooLowWarningTooltip": {
    "message": "Dies senkt Ihre maximale Gebühr, aber wenn der Netzwerktraffic steigt, kann Ihre Transaktion sich verzögern oder scheitern."
  },
  "editNonceField": {
    "message": "Nonce bearbeiten"
  },
  "editNonceMessage": {
    "message": "Dies ist eine erweiterte Funktion, verwenden Sie diese vorsichtig."
  },
  "editPermission": {
    "message": "Berechtigung bearbeiten"
  },
  "editSpeedUpEditGasFeeModalTitle": {
    "message": "Bearbeiten Beschleunigung der Gasgebühr"
  },
  "enableAutoDetect": {
    "message": " Auto-Erkennung aktivieren"
  },
  "enableFromSettings": {
    "message": " In den Einstellungen aktivieren."
  },
  "enableOpenSeaAPI": {
    "message": "OpenSea API aktivieren"
  },
  "enableOpenSeaAPIDescription": {
    "message": "Verwenden Sie die OpenSea's API, um NFT-Daten abzurufen. Die NFT-Auto-Erkennung basiert auf der OpenSea's API und wird nicht verfügbar sein, wenn diese deaktiviert ist."
  },
  "enableToken": {
    "message": "$1 aktivieren",
    "description": "$1 is a token symbol, e.g. ETH"
  },
  "encryptionPublicKeyNotice": {
    "message": "$1 wünscht Ihren öffentlichen Verschlüsselungsschlüssel. Durch Ihre Zustimmung kann diese Site verschlüsselte Nachrichten an Sie verfassen.",
    "description": "$1 is the web3 site name"
  },
  "encryptionPublicKeyRequest": {
    "message": "Öffentlichen Verschlüsselungs-Key anfordern"
  },
  "endOfFlowMessage1": {
    "message": "Sie haben den Test bestanden - bewahren Sie Ihre mnemonische Phrase sicher auf, Sie sind dafür verantwortlich! "
  },
  "endOfFlowMessage10": {
    "message": "Alles erledigt"
  },
  "endOfFlowMessage2": {
    "message": "Tipps zur sicheren Aufbewahrung"
  },
  "endOfFlowMessage3": {
    "message": "Speichern Sie ein Backup an mehreren Orten."
  },
  "endOfFlowMessage4": {
    "message": "Zeigen Sie diesen Schlüssel niemals einer anderen Person."
  },
  "endOfFlowMessage5": {
    "message": "Vorsicht vor Phishing! MetaMask fragt Sie niemals spontan nach Ihrer mnemonischen Phrase."
  },
  "endOfFlowMessage6": {
    "message": "Wenn Sie Ihre mnemonische Phrase erneut sicherstellen müssen, finden Sie sie unter Einstellungen -> Sicherheit."
  },
  "endOfFlowMessage7": {
    "message": "Wenn Sie jemals Fragen haben oder etwas Auffälliges sehen, wenden Sie sich an unseren Support $1.",
    "description": "$1 is a clickable link with text defined by the 'here' key. The link will open to a form where users can file support tickets."
  },
  "endOfFlowMessage8": {
    "message": "MetaMask kann Ihren Seedschlüssel nicht wiederherstellen. Erfahren Sie mehr."
  },
  "endOfFlowMessage9": {
    "message": "Mehr hierzu."
  },
  "ensIllegalCharacter": {
    "message": "Unzulässiges Zeichen für ENS."
  },
  "ensNotFoundOnCurrentNetwork": {
    "message": "ENS-Name wurde im aktuellen Netzwerk nicht gefunden. Versuchen Sie, zum Ethereum Mainnet zu wechseln."
  },
  "ensNotSupportedOnNetwork": {
    "message": "Netzwerk unterstützt kein ENS"
  },
  "ensRegistrationError": {
    "message": "Fehler bei der ENS-Namensregistrierung"
  },
  "ensUnknownError": {
    "message": "ENS Lookup fehlgeschlagen."
  },
  "enterAnAlias": {
    "message": "Ein Alias eingeben"
  },
  "enterMaxSpendLimit": {
    "message": "Max. Ausgabelimit eingeben"
  },
  "enterPassword": {
    "message": "Passwort eingeben"
  },
  "enterPasswordContinue": {
    "message": "Zum Fortfahren Passwort eingeben"
  },
  "errorCode": {
    "message": "Code: $1",
    "description": "Displayed error code for debugging purposes. $1 is the error code"
  },
  "errorDetails": {
    "message": "Fehlerdetails",
    "description": "Title for collapsible section that displays error details for debugging purposes"
  },
  "errorMessage": {
    "message": "Nachricht: $1",
    "description": "Displayed error message for debugging purposes. $1 is the error message"
  },
  "errorName": {
    "message": "Code: $1",
    "description": "Displayed error name for debugging purposes. $1 is the error name"
  },
  "errorPageMessage": {
    "message": "Versuchen Sie es erneut, indem Sie die Seite neu laden oder kontaktieren Sie den Support $1.",
    "description": "Message displayed on generic error page in the fullscreen or notification UI, $1 is a clickable link with text defined by the 'here' key. The link will open to a form where users can file support tickets."
  },
  "errorPagePopupMessage": {
    "message": "Versuchen Sie es erneut, indem das Popup schließen und neu laden oder kontaktieren Sie den Support $1.",
    "description": "Message displayed on generic error page in the popup UI, $1 is a clickable link with text defined by the 'here' key. The link will open to a form where users can file support tickets."
  },
  "errorPageTitle": {
    "message": "MetaMaske hat einen Fehler festgestellt",
    "description": "Title of generic error page"
  },
  "errorStack": {
    "message": "Stapel:",
    "description": "Title for error stack, which is displayed for debugging purposes"
  },
  "estimatedProcessingTimes": {
    "message": "Geschätzte Bearbeitungszeiten"
  },
  "ethGasPriceFetchWarning": {
    "message": "Der Gaspreis, der sich aus der Gaseinschätzung ergibt, ist derzeit nicht verfügbar."
  },
  "ethereumPublicAddress": {
    "message": "Öffentliche Ethereum-Adresse"
  },
  "etherscan": {
    "message": "Etherscan"
  },
  "etherscanView": {
    "message": "Account auf Etherscan anschauen"
  },
  "etherscanViewOn": {
    "message": "Auf Etherscan anzeigen"
  },
  "expandView": {
    "message": "Ansicht erweitern"
  },
  "experimental": {
    "message": "Experimentell"
  },
  "exportPrivateKey": {
    "message": "Private Key exportieren"
  },
  "externalExtension": {
    "message": "Externe Erweiterung"
  },
  "extraApprovalGas": {
    "message": "+$1 Genehmigungsgas",
    "description": "Expresses an additional gas amount the user will have to pay, on top of some other displayed amount. $1 is a decimal amount of gas"
  },
  "failed": {
    "message": "Fehlgeschlagen"
  },
  "failedToFetchChainId": {
    "message": "Konnte die Ketten-ID nicht abrufen. Ist Ihre RPC-URL korrekt?"
  },
  "failureMessage": {
    "message": "Etwas ist schief gelaufen und wir konnten die Aktion nicht abschließen"
  },
  "fakeTokenWarning": {
    "message": "Jeder kann ein Token erstellen, einschließlich der Erstellung gefälschter Versionen bestehender Token. Erfahren Sie mehr über $1"
  },
  "fast": {
    "message": "Schnell"
  },
  "fastest": {
    "message": "Schnellste"
  },
  "feeAssociatedRequest": {
    "message": "Mit dieser Anfrage ist eine Gebühr verbunden."
  },
  "fiat": {
    "message": "FIAT",
    "description": "Exchange type"
  },
  "fileImportFail": {
    "message": "Dateiimport fehlgeschlagen? Bitte hier klicken!",
    "description": "Helps user import their account from a JSON file"
  },
  "flaskSnapSettingsCardButtonCta": {
    "message": "Details ansehen",
    "description": "Call to action a user can take to see more information about the Snap that is installed"
  },
  "flaskSnapSettingsCardDateAddedOn": {
    "message": "Hinzugefügt am",
    "description": "Start of the sentence describing when and where snap was added"
  },
  "flaskSnapSettingsCardFrom": {
    "message": "von",
    "description": "Part of the sentence describing when and where snap was added"
  },
  "followUsOnTwitter": {
    "message": "Folgen Sie uns auf Twitter"
  },
  "forbiddenIpfsGateway": {
    "message": "Verbotene IPFS-Gateway: Bitte geben Sie ein CID-Gateway an"
  },
  "forgetDevice": {
    "message": "Dieses Gerät entfernen"
  },
  "from": {
    "message": "Von"
  },
  "fromAddress": {
    "message": "Von: $1",
    "description": "$1 is the address to include in the From label. It is typically shortened first using shortenAddress"
  },
  "functionApprove": {
    "message": "Funktion: Freigabe"
  },
  "functionType": {
    "message": "Funktionstyp"
  },
  "gas": {
    "message": "Gas"
  },
  "gasDisplayAcknowledgeDappButtonText": {
    "message": "Vorgeschlagene Gasgebühr bearbeiten"
  },
  "gasDisplayDappWarning": {
    "message": "Diese Gasgebühr wurde von $1 vorgeschlagen. Dies kann ein Problem mit Ihrer Transaktion verursachen. Bei Fragen wenden Sie sich bitte an $1.",
    "description": "$1 represents the Dapp's origin"
  },
  "gasEstimatesUnavailableWarning": {
    "message": "Unsere niedrigen, mittleren und hohen Schätzungen sind nicht verfügbar."
  },
  "gasLimit": {
    "message": "Gaslimit"
  },
  "gasLimitInfoTooltipContent": {
    "message": "Die Gasgrenze ist die Höchstmenge an Gaseinheiten, die Sie auszugeben bereit sind."
  },
  "gasLimitTooLow": {
    "message": "Gaslimit muss mindestens 21000 betragen"
  },
  "gasLimitTooLowWithDynamicFee": {
    "message": "Gaslimit muss mindestens 1$ betragen",
    "description": "$1 is the custom gas limit, in decimal."
  },
  "gasLimitV2": {
    "message": "Gaslimit"
  },
  "gasOption": {
    "message": "Gas-Option"
  },
  "gasPrice": {
    "message": "Gaspreis (GWEI)"
  },
  "gasPriceExcessive": {
    "message": "Ihre Gasgebühr ist unnötig hoch. Denken Sie darüber nach, den Betrag zu senken."
  },
  "gasPriceExcessiveInput": {
    "message": "Gaspreis ist übermäßig hoch"
  },
  "gasPriceExtremelyLow": {
    "message": "Gaspreis extrem niedrig"
  },
  "gasPriceFetchFailed": {
    "message": "Die Gaspreisberechnung ist aufgrund eines Netzwerkfehlers fehlgeschlagen."
  },
  "gasPriceInfoTooltipContent": {
    "message": "Der Gaspreis gibt die Menge Ether an, die Sie für jede Einheit Gas zu zahlen bereit sind."
  },
  "gasTimingHoursShort": {
    "message": "$1 Stunde",
    "description": "$1 represents a number of hours"
  },
  "gasTimingMinutes": {
    "message": "$1 Minuten",
    "description": "$1 represents a number of minutes"
  },
  "gasTimingMinutesShort": {
    "message": "$1 min",
    "description": "$1 represents a number of minutes"
  },
  "gasTimingNegative": {
    "message": "Vielleicht in $1",
    "description": "$1 represents an amount of time"
  },
  "gasTimingPositive": {
    "message": "Wahrscheinlich in < $1",
    "description": "$1 represents an amount of time"
  },
  "gasTimingSeconds": {
    "message": "$1 Sekunden",
    "description": "$1 represents a number of seconds"
  },
  "gasTimingSecondsShort": {
    "message": "$1 Sek",
    "description": "$1 represents a number of seconds"
  },
  "gasTimingVeryPositive": {
    "message": "Sehr wahrscheinlich in < $1",
    "description": "$1 represents an amount of time"
  },
  "gasUsed": {
    "message": "Verwendetes Gas"
  },
  "gdprMessage": {
    "message": "Diese Daten werden zusammengeführt und sind daher im Sinne der Allgemeinen Datenschutzverordnung (EU) 2016/679 anonym. Weitere Informationen zu unseren Datenschutzpraktiken finden Sie in unserem $1.",
    "description": "$1 refers to the gdprMessagePrivacyPolicy message, the translation of which is meant to be used exclusively in the context of gdprMessage"
  },
  "gdprMessagePrivacyPolicy": {
    "message": "Datenschutzrichtlinie hier",
    "description": "this translation is intended to be exclusively used as the replacement for the $1 in the gdprMessage translation"
  },
  "general": {
    "message": "Allgemein"
  },
  "getEther": {
    "message": "Ether holen"
  },
  "getEtherFromFaucet": {
    "message": "Ether für $1 vom Faucet holen",
    "description": "Displays network name for Ether faucet"
  },
  "getStarted": {
    "message": "Erste Schritte"
  },
  "goBack": {
    "message": "Zurück"
  },
  "goerli": {
    "message": "Goerli Testnetzwerk"
  },
  "grantedToWithColon": {
    "message": "Ermöglicht zu:"
  },
  "happyToSeeYou": {
    "message": "Wir freuen uns, Sie zu sehen."
  },
  "hardwareWalletConnected": {
    "message": "Hardware-Wallet verknüpft"
  },
  "hardwareWalletLegacyDescription": {
    "message": "(Legat)",
    "description": "Text representing the MEW path"
  },
  "hardwareWalletSupportLinkConversion": {
    "message": "hier klicken"
  },
  "hardwareWallets": {
    "message": "Ein Hardware-Wallet verknüpfen"
  },
  "hardwareWalletsMsg": {
    "message": "Wählen Sie ein Hardware-Wallet aus, das Sie mit MetaMask verwenden möchten"
  },
  "here": {
    "message": "hier",
    "description": "as in -click here- for more information (goes with troubleTokenBalances)"
  },
  "hexData": {
    "message": "Hexdaten"
  },
  "hide": {
    "message": "Ausblenden"
  },
  "hideTokenPrompt": {
    "message": "Token ausblenden?"
  },
  "hideTokenSymbol": {
    "message": "$1 ausblenden",
    "description": "$1 is the symbol for a token (e.g. 'DAI')"
  },
  "hideZeroBalanceTokens": {
    "message": "Token ohne Saldo ausblenden"
  },
  "high": {
    "message": "Aggressiv"
  },
  "highLowercase": {
    "message": "hoch"
  },
  "history": {
    "message": "Verlauf"
  },
  "import": {
    "message": "Importieren",
    "description": "Button to import an account from a selected file"
  },
  "importAccount": {
    "message": "Account importieren"
  },
  "importAccountError": {
    "message": "Fehler beim Importieren des Kontos."
  },
  "importAccountLinkText": {
    "message": "mit einer Geheime Wiederherstellungsphrase importieren"
  },
  "importAccountMsg": {
    "message": " Importierte Accounts werden nicht mit der Seed-Wörterfolge deines ursprünglichen MetaMask Accounts verknüpft. Erfahre mehr über importierte Accounts."
  },
  "importAccountSeedPhrase": {
    "message": "Ein Konto mit einem Seed-Schlüssel importieren"
  },
  "importAccountText": {
    "message": "oder $1",
    "description": "$1 represents the text from `importAccountLinkText` as a link"
  },
  "importExistingWalletDescription": {
    "message": "Geben Sie die Geheime Wiederherstellungsphrase (alias Seed Phrase) ein, die Sie beim Erstellen Ihrer Wallet erhalten haben. $1",
    "description": "$1 is the words 'Learn More' from key 'learnMore', separated here so that it can be added as a link"
  },
  "importExistingWalletTitle": {
    "message": "Eine bestehende Wallet mit einer Geheime Wiederherstellungsphrase importieren"
  },
  "importMyWallet": {
    "message": "Meine Wallet importieren"
  },
  "importNFTs": {
    "message": "NFTs importieren"
  },
  "importTokenQuestion": {
    "message": "Token importieren?"
  },
  "importTokenWarning": {
    "message": "Jeder kann ein Token mit beliebigem Namen erstellen, einschließlich gefälschter Versionen bestehender Token. Hinzufügen und Handeln auf eigene Gefahr!"
  },
  "importTokens": {
    "message": "Token importieren"
  },
  "importTokensCamelCase": {
    "message": "Token importieren"
  },
  "importWallet": {
    "message": "Wallet importieren"
  },
  "importYourExisting": {
    "message": "Ihre bestehende Wallet mit einer Geheime Wiederherstellungsphrase importieren"
  },
  "imported": {
    "message": "Importiert",
    "description": "status showing that an account has been fully loaded into the keyring"
  },
  "infuraBlockedNotification": {
    "message": "MetaMask kann sich nicht mit dem Blockchain Host verbinden. Überprüfen Sie mögliche Gründe $1.",
    "description": "$1 is a clickable link with with text defined by the 'here' key"
  },
  "initialTransactionConfirmed": {
    "message": "Ihre erste Transaktion wurde vom Netzwerk bestätigt. Klicken Sie auf Okay, um zurückzukehren."
  },
  "insufficientBalance": {
    "message": "Guthaben reicht nicht aus."
  },
  "insufficientFunds": {
    "message": "Nicht genügend Guthaben."
  },
  "insufficientFundsForGas": {
    "message": "Unzureichende Mittel für Gas"
  },
  "insufficientTokens": {
    "message": "Nicht genügend Token."
  },
  "invalidAddress": {
    "message": "Ungültige Adresse"
  },
  "invalidAddressRecipient": {
    "message": "Empfängeradresse ist unzulässig"
  },
  "invalidAddressRecipientNotEthNetwork": {
    "message": "Kein ETH-Netzwerk, auf Kleinschreibung gesetzt"
  },
  "invalidBlockExplorerURL": {
    "message": "Ungültige Block Explorer URI"
  },
  "invalidChainIdTooBig": {
    "message": "Ungültige Ketten-ID. Die Ketten-ID ist zu groß."
  },
  "invalidCustomNetworkAlertContent1": {
    "message": "Die Ketten-ID für benutzerdefiniertes Netzwerk '$1' muss neu eingegeben werden.",
    "description": "$1 is the name/identifier of the network."
  },
  "invalidCustomNetworkAlertContent2": {
    "message": "Um Sie vor betrügerischen oder böswilligen Netzanbietern zu schützen, sind nun Ketten-IDs für alle benutzerdefinierten Netzwerke erforderlich."
  },
  "invalidCustomNetworkAlertContent3": {
    "message": "Gehen Sie zu Einstellungen > Netzwerk und geben Sie die Ketten-ID ein. Sie finden die Ketten-IDs der beliebtesten Netzwerke auf $1.",
    "description": "$1 is a link to https://chainid.network"
  },
  "invalidCustomNetworkAlertTitle": {
    "message": "Ungültiges benutzerdefiniertes Netzwerk"
  },
  "invalidHexNumber": {
    "message": "Ungültige Hexadezimalzahl."
  },
  "invalidHexNumberLeadingZeros": {
    "message": "Ungültige Hexadezimalnummer. Entferne alle führenden Nulle."
  },
  "invalidIpfsGateway": {
    "message": "Ungültiges IPFS-Gateway: Der Wert muss eine gültige URL sein"
  },
  "invalidNumber": {
    "message": "Ungültige Zahl. Geben Sie eine Dezimalzahl oder '0x'-prefix Hexadezimalzahl ein."
  },
  "invalidNumberLeadingZeros": {
    "message": "Ungültige Hexadezimalnummer. Entfernen Sie alle führenden Nulle."
  },
  "invalidRPC": {
    "message": "Ungültige RPC URI"
  },
  "invalidSeedPhrase": {
    "message": "Ungültiger Seedschlüssel"
  },
  "ipfsGateway": {
    "message": "IPFS Gateway"
  },
  "ipfsGatewayDescription": {
    "message": "Geben Sie die URL des IPFS CID Gateways ein, das für die Auflösung der ENS Inhalte verwendet werden soll."
  },
  "jsDeliver": {
    "message": "jsDeliver"
  },
  "jsonFile": {
    "message": "JSON Datei",
    "description": "format for importing an account"
  },
  "keystone": {
    "message": "Keystone"
  },
  "keystoneTutorial": {
    "message": " (Tutorials)"
  },
  "knownAddressRecipient": {
    "message": "Bekannte Vertragsadresse."
  },
  "kovan": {
    "message": "Kovan Testnetzwerk"
  },
  "lastConnected": {
    "message": "Zuletzt verbunden"
  },
  "layer1Fees": {
    "message": "Ebene 1 Gebühren"
  },
  "learmMoreAboutGas": {
    "message": "Wollen Sie 1 $ über Gas?"
  },
  "learnCancelSpeeedup": {
    "message": "Erfahren Sie, wie Sie $1",
    "description": "$1 is link to cancel or speed up transactions"
  },
  "learnMore": {
    "message": "Mehr erfahren"
  },
  "learnMoreUpperCase": {
    "message": "Mehr erfahren"
  },
<<<<<<< HEAD
=======
  "learnScamRisk": {
    "message": "Betrügereien und Sicherheitsrisiken."
  },
>>>>>>> 009c6e14
  "ledgerAccountRestriction": {
    "message": "Sie müssen Ihr letztes Konto verwenden, ehe Sie ein neues hinzufügen können."
  },
  "ledgerConnectionInstructionCloseOtherApps": {
    "message": "Schließen Sie jede andere Software, die mit Ihrem Gerät verbunden ist, und klicken Sie hier, um zu aktualisieren."
  },
  "ledgerConnectionInstructionHeader": {
    "message": "Vor dem Klicken bestätigen:"
  },
  "ledgerConnectionInstructionStepFour": {
    "message": "Aktivieren Sie \"Smart Contract Data\" oder \"blind signing\" auf Ihrem Ledger Gerät"
  },
  "ledgerConnectionInstructionStepOne": {
    "message": "Nutzen Sie Ledger Live unter Einstellungen > Erweitert"
  },
  "ledgerConnectionInstructionStepThree": {
    "message": "Schließen Sie Ihr Ledger Gerät an und wählen Sie die Ethereum App aus"
  },
  "ledgerConnectionInstructionStepTwo": {
    "message": "Ledger Live App öffnen und entsperren"
  },
  "ledgerConnectionPreferenceDescription": {
    "message": "Passen Sie an, wie Sie Ihren Ledger mit MetaMask verbinden. $1 wird empfohlen, aber andere Optionen sind verfügbar. Erfahren Sie hier mehr: $2",
    "description": "A description that appears above a dropdown where users can select between up to three options - Ledger Live, U2F or WebHID - depending on what is supported in their browser. $1 is the recommended browser option, it will be either WebHID or U2f. $2 is a link to an article where users can learn more, but will be the translation of the learnMore message."
  },
  "ledgerDeviceOpenFailureMessage": {
    "message": "Das Ledger-Gerät konnte nicht geöffnet werden. Ihr Ledger könnte mit anderer Software verbunden sein. Bitte schließen Sie Ledger Live oder andere Anwendungen, die mit Ihrem Ledger Gerät verbunden sind, und versuchen Sie es erneut."
  },
  "ledgerLive": {
    "message": "Ledger Live",
    "description": "The name of a desktop app that can be used with your ledger device. We can also use it to connect a users Ledger device to MetaMask."
  },
  "ledgerLiveApp": {
    "message": "Ledger Live App"
  },
  "ledgerLocked": {
    "message": "Keine Verbindung zum Ledger-Gerät. Bitte stellen Sie sicher, dass Ihr Gerät entsperrt ist und die Ethereum-App geöffnet ist."
  },
  "ledgerTimeout": {
    "message": "Ledger Live braucht zu lange für eine Reaktion oder um eine Verbindung herzustellen. Stellen Sie sicher, dass die Ledger Live-App geöffnet und Ihr Gerät entsperrt ist."
  },
  "ledgerTransportChangeWarning": {
    "message": "Wenn Ihre Ledger Live-App geöffnet ist, trennen Sie bitte eine offene Ledger Live-Verbindung und schließen Sie die Ledger Live-App."
  },
  "ledgerWebHIDNotConnectedErrorMessage": {
    "message": "Das Gerät wurde nicht verbunden. Wenn Sie Ihren Ledger verbinden möchten, klicken Sie bitte erneut auf 'Weiter' und genehmigen Sie die HID-Verbindung",
    "description": "An error message shown to the user during the hardware connect flow."
  },
  "letsGoSetUp": {
    "message": "Ja, legen wir los!"
  },
  "likeToImportTokens": {
    "message": "Möchtest du diese Token hinzufügen?"
  },
  "link": {
    "message": "Link"
  },
  "links": {
    "message": "Links"
  },
  "loadMore": {
    "message": "Mehr laden"
  },
  "loading": {
    "message": "Laden..."
  },
  "loadingTokens": {
    "message": "Token laden..."
  },
  "localhost": {
    "message": "Localhost 8545"
  },
  "lock": {
    "message": "Ausloggen"
  },
<<<<<<< HEAD
=======
  "lockTimeTooGreat": {
    "message": "Sperrzeit ist zu groß"
  },
  "low": {
    "message": "Niedrig"
  },
  "lowGasSettingToolTipMessage": {
    "message": "Verwenden Sie $1, um auf einen günstigeren Preis zu warten. Zeitschätzungen sind viel ungenauer, da die Preise nicht vorhersehbar sind.",
    "description": "$1 is key 'low' separated here so that it can be passed in with bold fontweight"
  },
  "lowLowercase": {
    "message": "niedrig"
  },
  "mainnet": {
    "message": "Athereum Hauptnetz"
  },
  "makeAnotherSwap": {
    "message": "Eine neue Wallet erstellen"
  },
  "makeSureNoOneWatching": {
    "message": "Stellen Sie sicher, dass niemand Ihren Bildschirm beobachtet",
    "description": "Warning to users to be care while creating and saving their new Secret Recovery Phrase"
  },
  "max": {
    "message": "Max"
  },
  "maxBaseFee": {
    "message": "Max. Basisgebühr"
  },
  "maxFee": {
    "message": "Maximale Gebühr"
  },
  "maxPriorityFee": {
    "message": "Maximale Prioritätsgebühr"
  },
  "medium": {
    "message": "Markt"
  },
  "mediumGasSettingToolTipMessage": {
    "message": "Verwenden Sie $1 für schnelle Verarbeitung zum aktuellen Marktpreis.",
    "description": "$1 is key 'medium' (text: 'Market') separated here so that it can be passed in with bold fontweight"
  },
>>>>>>> 009c6e14
  "memo": {
    "message": " Memo"
  },
  "memorizePhrase": {
    "message": "Prägen Sie sich diese Phrase ein."
  },
  "message": {
    "message": "Nachricht"
  },
  "metaMaskConnectStatusParagraphOne": {
    "message": "Sie haben nun mehr Kontrolle über Ihre Kontoverbindungen in MetaMask."
  },
  "metaMaskConnectStatusParagraphThree": {
    "message": "Klicken Sie hier, um Ihre verbundenen Konten zu verwalten."
  },
  "metaMaskConnectStatusParagraphTwo": {
    "message": "Die Schaltfläche Verbindungsstatus zeigt an, ob die Site, die Sie besuchen, mit Ihrem aktuell ausgewählten Konto verbunden ist."
  },
  "metamaskDescription": {
    "message": "MetaMask ist ein sicherer Identitätssafe für Ethereum."
  },
  "metamaskSwapsOfflineDescription": {
    "message": "MetaMask Swaps wird gewartet. Bitte versuchen Sie es später erneut."
  },
  "metamaskVersion": {
    "message": "MetaMask-Version"
  },
  "metametricsCommitmentsAllowOptOut": {
    "message": "Erlaubt Ihnen immer die Abmeldung über Einstellungen"
  },
  "metametricsCommitmentsAllowOptOut2": {
    "message": "Sie können sich immer über die Einstellungen abmelden"
  },
  "metametricsCommitmentsBoldNever": {
    "message": "Nie",
    "description": "This string is localized separately from some of the commitments so that we can bold it"
  },
  "metametricsCommitmentsIntro": {
    "message": "MetaMaske wird.."
  },
  "metametricsCommitmentsNeverCollect": {
    "message": "Erfassen Sie niemals Schlüssel, Adressen, Transaktionen, Salden, Hashes oder persönliche Informationen"
  },
  "metametricsCommitmentsNeverCollectIP": {
    "message": "$1 Erfassen Sie Ihre vollständige IP-Adresse",
    "description": "The $1 is the bolded word 'Never', from 'metametricsCommitmentsBoldNever'"
  },
  "metametricsCommitmentsNeverCollectKeysEtc": {
    "message": "$ erfassen Sie Schlüssel, Adressen, Transaktionen, Salden, Hashes oder persönliche Informationen",
    "description": "The $1 is the bolded word 'Never', from 'metametricsCommitmentsBoldNever'"
  },
  "metametricsCommitmentsNeverIP": {
    "message": "Erfassen Sie nie Ihre vollständige IP-Adresse"
  },
  "metametricsCommitmentsNeverSell": {
    "message": "Verkaufen Sie niemals Daten mit Gewinnabsicht. Niemals!"
  },
  "metametricsCommitmentsNeverSellDataForProfit": {
    "message": "1 $ Daten für Gewinn verkaufen. Immer!",
    "description": "The $1 is the bolded word 'Never', from 'metametricsCommitmentsBoldNever'"
  },
  "metametricsCommitmentsSendAnonymizedEvents": {
    "message": "Anonymisierte Ereignisse für Klicks und Seitenaufrufe senden"
  },
  "metametricsHelpImproveMetaMask": {
    "message": "Hilf uns MetaMask zu verbessern"
  },
  "metametricsOptInDescription": {
    "message": "MetaMask möchte Nutzungsdaten sammeln, um besser zu verstehen, wie unsere Nutzer mit der Erweiterung umgehen. Diese Daten werden verwendet, um die Benutzerfreundlichkeit und das Benutzererlebnis unseres Produkts und des Ethereum-Ökosystems kontinuierlich zu verbessern."
  },
  "metametricsOptInDescription2": {
    "message": "Wir würden gerne grundlegende Nutzungsdaten sammeln, um die Benutzerfreundlichkeit unseres Produkts zu verbessern.  Diese Metriken werden..."
  },
  "metametricsTitle": {
    "message": "6M+ Benutzern beitreten um MetaMask zu verbessern"
  },
  "mismatchedChain": {
    "message": "Die Netzwerkdetails für diese Ketten-ID stimmen nicht mit unseren Aufzeichnungen überein. Wir empfehlen Ihnen $1, bevor Sie fortfahren.",
    "description": "$1 is a clickable link with text defined by the 'mismatchedChainLinkText' key"
  },
  "mismatchedChainLinkText": {
    "message": "die Netzwerkdetails überprüfen",
    "description": "Serves as link text for the 'mismatchedChain' key. This text will be embedded inside the translation for that key."
  },
  "missingNFT": {
    "message": "Sie sehen Ihr NFT nicht?"
  },
  "missingToken": {
    "message": "Sie sehen Ihren Token nicht?"
  },
  "mobileSyncWarning": {
    "message": "Die Funktion \"Mit Erweiterung synchronisieren\" ist vorübergehend deaktiviert. Wenn Sie Ihre Erweiterungs-Wallet auf MetaMask mobile verwenden möchten, dann gehen Sie in Ihrer mobilen App zurück zu den Einrichtungsoptionen für die Wallet und wählen Sie die Option \"Import mit Geheime Wiederherstellungsphrase\". Verwenden Sie die Geheime Wiederherstellungsphrase Ihrer Erweiterungs-Wallet, um Ihre Wallet in Mobile zu importieren."
  },
  "mustSelectOne": {
    "message": "Du musst mindestens 1 Token auswählen."
  },
  "myAccounts": {
    "message": "Meine Accounts"
  },
<<<<<<< HEAD
=======
  "name": {
    "message": "Name"
  },
  "needHelp": {
    "message": "Brauchen Sie Hilfe? Kontaktieren Sie $1",
    "description": "$1 represents `needHelpLinkText`, the text which goes in the help link"
  },
  "needHelpFeedback": {
    "message": "Teilen Sie Ihr Feedback"
  },
  "needHelpLinkText": {
    "message": "MetaMask Support"
  },
  "needHelpSubmitTicket": {
    "message": "Ticket übermitteln"
  },
>>>>>>> 009c6e14
  "needImportFile": {
    "message": "Für den Import musst du eine Datei auswählen.",
    "description": "User is important an account and needs to add a file to continue"
  },
  "negativeETH": {
    "message": "Negative ETH Beträge können nicht versendet werden."
  },
  "networkDetails": {
    "message": "Netzwerkdetails"
  },
  "networkName": {
    "message": "Netzwerkname"
  },
  "networkNameBSC": {
    "message": "BSC"
  },
  "networkNameDefinition": {
    "message": "Der diesem Netzwerk zugeordnete Name."
  },
  "networkNameEthereum": {
    "message": "Ethereum"
  },
  "networkNamePolygon": {
    "message": "Polygon"
  },
  "networkNameRinkeby": {
    "message": "Rinkeby"
  },
  "networkNameTestnet": {
    "message": "Testnet"
  },
  "networkSettingsChainIdDescription": {
    "message": "Die Ketten-ID wird zur Unterzeichnung von Transaktionen verwendet. Sie muss mit der vom Netzwerk zurückgegebenen Ketten-ID übereinstimmen. Sie können eine Dezimalzahl oder '0x'-prefix Hexadezimalzahl eingeben, aber wir werden die Zahl dezimal anzeigen."
  },
  "networkStatus": {
    "message": "Netzwerkstatus"
  },
  "networkStatusBaseFeeTooltip": {
    "message": "Die Basisgebühr wird vom Netzwerk festgelegt und ändert sich alle 13-14 Sekunden. Unsere $1 und $2 Optionen berücksichtigen plötzliche Erhöhungen.",
    "description": "$1 and $2 are bold text for Medium and Aggressive respectively."
  },
  "networkStatusPriorityFeeTooltip": {
    "message": "Prioritätsgebühr (alias „Miner Tip“) geht direkt an Miner und veranlasst sie, Ihre Transaktion zu priorisieren."
  },
  "networkStatusStabilityFeeTooltip": {
    "message": "Die Gasgebühren betragen $1 bezogen auf die letzten 72 Stunden.",
    "description": "$1 is networks stability value - stable, low, high"
  },
  "networkURL": {
    "message": "Netzwerk-URL"
  },
  "networkURLDefinition": {
    "message": "Die URL, die für den Zugriff auf dieses Netzwerk verwendet wird."
  },
  "networks": {
    "message": "Netzwerke"
  },
  "nevermind": {
    "message": "Schon gut"
  },
  "newAccount": {
    "message": "Neuer Account"
  },
  "newAccountDetectedDialogMessage": {
    "message": "Neue Adresse erkannt! Klicken Sie hier, um sie zu Ihrem Adressbuch hinzuzufügen."
  },
<<<<<<< HEAD
=======
  "newAccountNumberName": {
    "message": "Konto $1",
    "description": "Default name of next account to be created on create account screen"
  },
  "newCollectibleAddFailed": {
    "message": "Sammelobjekt wurde nicht hinzugefügt, weil: $1"
  },
  "newCollectibleAddedMessage": {
    "message": "Sammelobjekt wurde erfolgreich hinzugefügt!"
  },
>>>>>>> 009c6e14
  "newContact": {
    "message": "Neuer Kontakt"
  },
  "newContract": {
    "message": "Neuer Smart Contract"
  },
  "newNFTsDetected": {
    "message": "Neu! NFT-Erkennung"
  },
  "newNFTsDetectedInfo": {
    "message": "Erlaube der MetaMaske, NFTs automatisch von Opensea zu erkennen und in deiner MetaMask Wallet anzuzeigen."
  },
  "newNetworkAdded": {
    "message": "“$1” wurde erfolgreich hinzugefügt!"
  },
  "newPassword": {
    "message": "Neues Passwort (min. 8 Zeichen)"
  },
  "newToMetaMask": {
    "message": "Neu bei MetaMask?"
  },
  "newTotal": {
    "message": "Neue Summe"
  },
  "newTransactionFee": {
    "message": "Neue Transaktionsgebühr"
  },
  "newValues": {
    "message": "neue Werte"
  },
  "next": {
    "message": "Weiter"
  },
  "nextNonceWarning": {
    "message": "Nonce ist höher als vorgeschlagen nonce von $1",
    "description": "The next nonce according to MetaMask's internal logic"
  },
  "nfts": {
    "message": "NFTs"
  },
  "nickname": {
    "message": "Nickname"
  },
  "noAccountsFound": {
    "message": "Keine Konten für die angegebene Suchanfrage gefunden"
  },
  "noAddressForName": {
    "message": "Für den angegebene Namen wurde keine Adresse eingegeben."
  },
  "noAlreadyHaveSeed": {
    "message": "Nein, ich habe bereits einen Seed-Schlüssel"
  },
  "noConversionDateAvailable": {
    "message": "Kein Umrechnungskursdaten verfügbar"
  },
  "noConversionRateAvailable": {
    "message": "Kein Umrechnungskurs verfügbar"
  },
  "noNFTs": {
    "message": "Noch keine NFTs"
  },
  "noThanks": {
    "message": "Nein Danke"
  },
  "noTransactions": {
    "message": "Keine Transaktionen"
  },
  "noWebcamFound": {
    "message": "Die Webcam Ihres Computers wurde nicht gefunden. Bitte versuchen Sie es erneut."
  },
  "noWebcamFoundTitle": {
    "message": "Webcam nicht gefunden"
  },
  "nonce": {
    "message": "Nonce"
  },
  "nonceField": {
    "message": "Transaktion nonce anpassen"
  },
  "nonceFieldDescription": {
    "message": "Aktivieren Sie dies, um die nonce (Transaktionsnummer) auf den Bestätigungsbildschirmen zu ändern. Dies ist eine erweiterte Funktion, verwenden Sie diese vorsichtig."
  },
  "nonceFieldHeading": {
    "message": "Eigene Nonce"
  },
  "notBusy": {
    "message": "Nicht besetzt"
  },
  "notCurrentAccount": {
    "message": "Ist dies das richtige Konto? Es unterscheidet sich von dem aktuell ausgewählten Konto in Ihrer Wallet"
  },
  "notEnoughGas": {
    "message": "Nicht genügend Gas"
  },
  "notifications1Description": {
    "message": "Mobile MetaMask-Anwender können jetzt Token in ihren mobilen Wallets swappen. Scannen Sie den QR-Code, um die mobile App zu erhalten und mit dem Swapping zu beginnen.",
    "description": "Description of a notification in the 'See What's New' popup. Describes the swapping on mobile feature."
  },
  "notifications1Title": {
    "message": "Swappen auf dem Handy ist da!",
    "description": "Title for a notification in the 'See What's New' popup. Tells users that they can now use MetaMask Swaps on Mobile."
  },
  "notifications3ActionText": {
    "message": "Mehr erfahren",
    "description": "The 'call to action' on the button, or link, of the 'Stay secure' notification. Upon clicking, users will be taken to a page about security on the metamask support website."
  },
  "notifications3Description": {
    "message": "Bleiben Sie auf dem Laufenden bezüglich der bewährten Sicherheitsverfahren von MetaMask und erhalten Sie die neuesten Sicherheitstipps des offiziellen MetaMasken-Supports.",
    "description": "Description of a notification in the 'See What's New' popup. Describes the information they can get on security from the linked support page."
  },
  "notifications3Title": {
    "message": "Sicher bleiben",
    "description": "Title for a notification in the 'See What's New' popup. Encourages users to consider security."
  },
  "notifications4ActionText": {
    "message": "Swapping beginnen",
    "description": "The 'call to action' on the button, or link, of the 'Swap on Binance Smart Chain!' notification. Upon clicking, users will be taken to a page where then can swap tokens on Binance Smart Chain."
  },
  "notifications4Description": {
    "message": "Erhalten Sie die besten Preise für Token-Swaps direkt in Ihrer Wallet. MetaMask vernetzt Sie jetzt mit mehreren dezentralen Tauschbörsen und professionellen Marktmachern auf Binance Smart Chain.",
    "description": "Description of a notification in the 'See What's New' popup."
  },
  "notifications4Title": {
    "message": "Bei Binance Smart Chain swappen",
    "description": "Title for a notification in the 'See What's New' popup. Encourages users to do swaps on Binance Smart Chain."
  },
  "notifications5Description": {
    "message": "Ihre \"Seed Phrase\" heißt jetzt \"Geheime Wiederherstellungsphrase\".",
    "description": "Description of a notification in the 'See What's New' popup. Describes the seed phrase wording update."
  },
  "notifications6DescriptionOne": {
    "message": "Ab Chrome Version 91 unterstützt die API, die unseren Ledger-Support (U2F) ermöglicht hat, keine Hardware-Wallets mehr. MetaMask hat einen neuen Ledger Live-Support implementiert, mit dem Sie sich weiterhin über die Ledger Live-Desktop-App mit Ihrem Ledger-Gerät verbinden können.",
    "description": "Description of a notification in the 'See What's New' popup. Describes the Ledger support update."
  },
  "notifications6DescriptionThree": {
    "message": "Wenn Sie mit Ihrem Ledger-Konto in MetaMask interagieren, öffnet sich ein neuer Tab und Sie werden aufgefordert, die Ledger Live-App zu öffnen. Sobald die App geöffnet ist, werden Sie aufgefordert, eine WebSocket-Verbindung zu Ihrem MetaMask-Konto zuzulassen. Das ist alles!",
    "description": "Description of a notification in the 'See What's New' popup. Describes the Ledger support update."
  },
  "notifications6DescriptionTwo": {
    "message": "Sie können den Ledger Live Support aktivieren, indem Sie auf Einstellungen > Erweitert > Ledger Live verwenden klicken.",
    "description": "Description of a notification in the 'See What's New' popup. Describes the Ledger support update."
  },
  "notifications6Title": {
    "message": "Update des Ledger-Supports für Chrome-Anwender",
    "description": "Title for a notification in the 'See What's New' popup. Lets users know about the Ledger support update"
  },
  "notifications7DescriptionOne": {
    "message": "MetaMask v10.1.0 enthielt neuen Support für EIP-1559 Transaktionen bei der Verwendung von Ledger-Geräten.",
    "description": "Description of a notification in the 'See What's New' popup. Describes changes for ledger and EIP1559 in v10.1.0"
  },
  "notifications7DescriptionTwo": {
    "message": "Um Transaktionen auf Ethereum Mainnet abzuschließen, stellen Sie sicher, dass Ihr Ledger-Gerät die neueste Firmware hat.",
    "description": "Description of a notification in the 'See What's New' popup. Describes the need to update ledger firmware."
  },
  "notifications7Title": {
    "message": "Ledger-Firmware-Update",
    "description": "Title for a notification in the 'See What's New' popup. Notifies ledger users of the need to update firmware."
  },
  "notifications8ActionText": {
    "message": "Zu den erweiterten Einstellungen gehen",
    "description": "Description on an action button that appears in the What's New popup. Tells the user that if they click it, they will go to our Advanced Settings page."
  },
  "notifications8DescriptionOne": {
    "message": "Ab MetaMask v10.4.0 benötigen Sie kein Ledger Live mehr, um Ihr Ledger Gerät mit MetaMask zu verbinden.",
    "description": "Description of a notification in the 'See What's New' popup. Describes changes for how Ledger Live is no longer needed to connect the device."
  },
  "notifications8DescriptionTwo": {
    "message": "Für einfacheres und stabileres Ledger-Erlebnis gehen Sie in den Einstellungen auf die Registerkarte Erweitert und stellen Sie den 'Bevorzugten Ledger-Verbindungstyp' auf 'WebHID' um.",
    "description": "Description of a notification in the 'See What's New' popup. Describes how the user can turn off the Ledger Live setting."
  },
  "notifications8Title": {
    "message": "Verbesserung der Ledger-Verbindung",
    "description": "Title for a notification in the 'See What's New' popup. Notifies ledger users that there is an improvement in how they can connect their device."
  },
  "notifications9DescriptionOne": {
    "message": "Wir geben Ihnen nun weitere Einblicke in die Registerkarte \"Daten\" bei der Bestätigung von intelligenten Vertragstransaktionen."
  },
  "notifications9DescriptionTwo": {
    "message": "Sie können sich jetzt vor der Bestätigung einen besseren Überblick über die Details Ihrer Transaktion verschaffen und Transaktionsadressen einfacher zu Ihrem Adressbuch hinzufügen, damit Sie sichere und fundierte Entscheidungen treffen können."
  },
  "notifications9Title": {
    "message": "👓 Wir machen Transaktionen leichter lesbar."
  },
  "ofTextNofM": {
    "message": "von"
  },
  "off": {
    "message": "Aus"
  },
  "offlineForMaintenance": {
    "message": "Offline für Wartung"
  },
  "ok": {
    "message": "Ok"
  },
  "on": {
    "message": "An"
  },
  "onboardingCreateWallet": {
    "message": "Eine neue Wallet erstellen"
  },
  "onboardingImportWallet": {
    "message": "Existierende Wallet importieren"
  },
  "onboardingPinExtensionBillboardAccess": {
    "message": "Voller Zugriff"
  },
  "onboardingPinExtensionBillboardDescription": {
    "message": "Diese Erweiterungen können Informationen sehen und ändern"
  },
  "onboardingPinExtensionBillboardDescription2": {
    "message": "auf dieser Site."
  },
  "onboardingPinExtensionBillboardTitle": {
    "message": "Erweiterungen"
  },
  "onboardingPinExtensionChrome": {
    "message": "Klicken Sie auf das Symbol der Browser-Erweiterung"
  },
  "onboardingPinExtensionDescription": {
    "message": "Legen Sie MetaMask in Ihrem Browser ab, damit Sie auf die Transaktionsbestätigungen zugreifen und sie leicht einsehen können."
  },
  "onboardingPinExtensionDescription2": {
    "message": "Sie können MetaMask öffnen, indem Sie auf die Erweiterung klicken, und mit nur einem Klick auf Ihre Wallet zugreifen."
  },
  "onboardingPinExtensionDescription3": {
    "message": "Klicken Sie auf das Symbol der Browser-Erweiterung, um sie sofort zu öffnen"
  },
  "onboardingPinExtensionLabel": {
    "message": "MetaMask pinnen"
  },
  "onboardingPinExtensionStep1": {
    "message": "1"
  },
  "onboardingPinExtensionStep2": {
    "message": "2"
  },
  "onboardingPinExtensionTitle": {
    "message": "Ihre MetaMask Installation ist abgeschlossen!"
  },
  "onboardingReturnNotice": {
    "message": "\"$1\" schließt diesen Tab und führt zurück zu $2",
    "description": "Return the user to the site that initiated onboarding"
  },
  "onboardingShowIncomingTransactionsDescription": {
    "message": "Die Anzeige der eingehenden Transaktionen in Ihrer Wallet beruht auf der Kommunikation mit $1. Etherscan hat Zugriff auf Ihre Ethereum-Adresse und Ihre IP-Adresse. $2 anzeigen.",
    "description": "$1 is a clickable link with text defined by the 'etherscan' key. $2 is a clickable link with text defined by the 'privacyMsg' key."
  },
  "onboardingUsePhishingDetectionDescription": {
    "message": "Phishing-Warnungen basieren auf der Kommunikation mit $1. jsDeliver hat Zugriff auf Ihre IP-Adresse. $2 ansehen.",
    "description": "The $1 is the word 'jsDeliver', from key 'jsDeliver' and $2 is the words Privacy Policy from key 'privacyMsg', both separated here so that it can be wrapped as a link"
  },
  "onlyAddTrustedNetworks": {
    "message": "Ein betrügerischer Netzwerkanbieter kann bezüglich des Status der Blockchain täuschen und Ihre Netzwerkaktivitäten aufzeichnen. Fügen Sie nur vertrauenswürdige Netzwerke hinzu."
  },
  "onlyConnectTrust": {
    "message": "Verbinden Sie sich nur mit Sites, denen Sie vertrauen."
  },
  "openFullScreenForLedgerWebHid": {
    "message": "Öffnen Sie MetaMask im Vollbildmodus, um Ihren Ledger über WebHID zu verbinden.",
    "description": "Shown to the user on the confirm screen when they are viewing MetaMask in a popup window but need to connect their ledger via webhid."
  },
  "optional": {
    "message": "Optional"
  },
  "optionalWithParanthesis": {
    "message": "(Optional)"
  },
  "or": {
    "message": "oder"
  },
  "origin": {
    "message": "Ursprung"
  },
  "parameters": {
    "message": "Parameter"
  },
  "participateInMetaMetrics": {
    "message": "Bei MetaMetrics teilnehmen"
  },
  "participateInMetaMetricsDescription": {
    "message": "Nehmen Sie an MetaMetrics teil, um uns bei der Verbesserung von MetaMask zu helfen"
  },
  "password": {
    "message": "Passwort"
  },
  "passwordNotLongEnough": {
    "message": "Passwort ist nicht lang genug"
  },
  "passwordSetupDetails": {
    "message": "Dieses Passwort wird Ihre MetaMask Wallet nur auf diesem Gerät entsperren. MetaMask kann dieses Passwort nicht wiederherstellen."
  },
  "passwordTermsWarning": {
    "message": "Ich verstehe, dass MetaMask dieses Passwort für mich nicht wiederherstellen kann. $1"
  },
  "passwordsDontMatch": {
    "message": "Passwörter stimmen nicht überein"
  },
  "pastePrivateKey": {
    "message": "Füge deine Private Key Zeichenfolge hier ein:",
    "description": "For importing an account from a private key"
  },
  "pending": {
    "message": "ausstehend"
  },
  "pendingTransactionInfo": {
    "message": "Diese Transaktion wird erst verarbeitet, wenn sie abgeschlossen ist."
  },
  "pendingTransactionMultiple": {
    "message": "Sie haben ($1) ausstehende Transaktionen."
  },
  "pendingTransactionSingle": {
    "message": "Sie haben ($1) ausstehende Transaktionen.",
    "description": "$1 is count of pending transactions"
  },
  "permissionRequest": {
    "message": "Berechtigungsanfrage"
  },
  "permission_ethereumAccounts": {
    "message": "Siehe Adresse, Kontostand, Aktivität und Einleitung von Transaktionen",
    "description": "The description for the `eth_accounts` permission"
  },
  "permissions": {
    "message": "Berechtigungen"
  },
  "personalAddressDetected": {
    "message": "Personalisierte Adresse identifiziert. Bitte füge die Token Contract Adresse ein."
  },
  "plusXMore": {
    "message": "+ $1 mehr",
    "description": "$1 is a number of additional but unshown items in a list- this message will be shown in place of those items"
  },
  "preferredLedgerConnectionType": {
    "message": "Bevorzugter Ledger-Verbindungstyp",
    "description": "A header for a dropdown in the advanced section of settings. Appears above the ledgerConnectionPreferenceDescription message"
  },
  "prev": {
    "message": "Zurück"
  },
  "primaryCurrencySetting": {
    "message": "Hauptwährung"
  },
  "primaryCurrencySettingDescription": {
    "message": "Wählen Sie 'Nativ', um dem Anzeigen von Werten in der nativen Währung der Kette (z. B. ETH) Vorrang zu geben. Wählen Sie 'Fiat', um dem Anzeigen von Werten in Ihrer gewählten Fiat-Währung Vorrang zu geben."
  },
  "priorityFee": {
    "message": "Prioritätsgebühr"
  },
  "priorityFeeProperCase": {
    "message": "Prioritätsgebühr"
  },
  "privacyMsg": {
    "message": "Datenschutzrichtlinie"
  },
  "privateKey": {
    "message": "Privater Key",
    "description": "select this type of file to use to import an account"
  },
  "privateKeyWarning": {
    "message": "Warnung: Niemals jemandem deinen Private Key mitteilen. Jeder der im Besitz deines Private Keys ist, kann jegliches Guthaben deines Accounts stehlen."
  },
  "privateNetwork": {
    "message": "Privates Netzwerk"
  },
  "proceedWithTransaction": {
    "message": "Ich möchte dennoch fortfahren"
  },
  "proposedApprovalLimit": {
    "message": "Vorgeschlagenes Genehmigungslimit"
  },
  "provide": {
    "message": "Bereitstellen"
  },
  "publicAddress": {
    "message": "Öffentliche Adresse"
  },
  "queue": {
    "message": "Warteschlange"
  },
  "queued": {
    "message": "In Warteschlange"
  },
  "readdToken": {
    "message": "Du kannst diesen Token immer erneut hinzufügen, indem du in den Menüpunkt \"Token hinzufügen\" in den Einstellungen deines Accounts gehst."
  },
  "receive": {
    "message": "Erhalten"
  },
  "recents": {
    "message": "Letzte"
  },
  "recipientAddressPlaceholder": {
    "message": "Suchen, öffentliche Adresse (0x) oder ENS"
  },
  "recommendedGasLabel": {
    "message": "Empfohlen"
  },
  "recoveryPhraseReminderBackupStart": {
    "message": "Hier anfangen"
  },
  "recoveryPhraseReminderConfirm": {
    "message": "Verstanden"
  },
  "recoveryPhraseReminderHasBackedUp": {
    "message": "Bewahren Sie Ihre Geheime Wiederherstellungsphrase immer an einem sicheren und geheimen Ort auf"
  },
  "recoveryPhraseReminderHasNotBackedUp": {
    "message": "Möchten Sie Ihre Geheime Wiederherstellungsphrase erneut sichern?"
  },
  "recoveryPhraseReminderItemOne": {
    "message": "Teilen Sie niemals Ihre Geheime Wiederherstellungsphrase mit jemandem"
  },
  "recoveryPhraseReminderItemTwo": {
    "message": "Das MetaMask-Team wird nie Ihre geheime Wiederherstellungsphrase wissen wollen"
  },
  "recoveryPhraseReminderSubText": {
    "message": "Ihre geheime Wiederherstellungfrage betrifft alle Ihre Konten."
  },
  "recoveryPhraseReminderTitle": {
    "message": "Schützen Sie Ihr Guthaben"
  },
  "refreshList": {
    "message": "Liste aktualisieren"
  },
  "reject": {
    "message": "Ablehnen"
  },
  "rejectAll": {
    "message": "Alle verwerfen"
  },
  "rejectTxsDescription": {
    "message": "Sie sind im Begriff, $1 Transaktionen geschlossen abzulehnen."
  },
  "rejectTxsN": {
    "message": "$1 Transaktionen ablehnen"
  },
  "rejected": {
    "message": "Abgelehnt"
  },
  "remember": {
    "message": "Erinnern:"
  },
  "remindMeLater": {
    "message": "Später erneut erinnern"
  },
  "remove": {
    "message": "Entfernen"
  },
  "removeAccount": {
    "message": "Konto entfernen"
  },
  "removeAccountDescription": {
    "message": "Dieses Konto wird aus Ihrer Wallet entfernt. Bitte stellen Sie sicher, dass Sie den ursprünglichen Seedschlüssel oder den privaten Schlüssel für dieses importierte Konto haben, bevor Sie fortfahren. Über die Dropdown-Liste des Kontos können Sie Konten importieren oder neu anlegen."
  },
  "removeNFT": {
    "message": "NFT entfernen"
  },
  "replace": {
    "message": "ersetzen"
  },
  "requestsAwaitingAcknowledgement": {
    "message": "Anfragen warten auf Bestätigung"
  },
  "required": {
    "message": "Benötigt"
  },
  "reset": {
    "message": "Zurücksetzen"
  },
  "resetAccount": {
    "message": "Account zurücksetzen"
  },
  "resetAccountDescription": {
    "message": "Durch das Zurücksetzen Ihres Kontos wird Ihr Transaktionsverlauf gelöscht."
  },
  "restore": {
    "message": "Wiederherstellen"
  },
  "restoreAccountWithSeed": {
    "message": "Ihr Konto mit mnemonischer Phrase wiederherstellen"
  },
  "restoreWalletPreferences": {
    "message": "$1 hat ein Backup Ihrer Daten gefunden. Möchten Sie die Präferenzen Ihrer Wallet wiederherstellen?",
    "description": "$1 is the date at which the data was backed up"
  },
  "retryTransaction": {
    "message": "Transaktion wiederholen"
  },
  "reusedTokenNameWarning": {
    "message": "Ein Token hier verwendet ein Symbol von einem anderen Token das Sie beobachten. Dies kann verwirrend oder trügerisch sein."
  },
  "revealSeedWords": {
    "message": "Seed-Wörterfolge anzeigen"
  },
  "revealSeedWordsDescription": {
    "message": "Wenn Sie einmal Ihren Browser oder Computer wechseln, benötigen Sie diesen Seed-Schlüssel, um auf Ihre Konten zuzugreifen. Bewahren Sie ihn an einem sicheren und geheimen Ort auf."
  },
  "revealSeedWordsWarning": {
    "message": "Bitte niemals deine Seed-Wörterfolge an einem öffentlichen Ort kenntlich machen. Mit diesen Wörtern können alle deine Accounts gestohlen werden."
  },
  "revealSeedWordsWarningTitle": {
    "message": "Zeigen Sie diesen Schlüssel KEINER ANDEREN PERSON!"
  },
  "rinkeby": {
    "message": "Rinkeby Testnetzwerk"
  },
  "ropsten": {
    "message": "Ropsten Testnetzwerk"
  },
  "rpcUrl": {
    "message": "Neue RPC-URL"
  },
  "save": {
    "message": "Speichern"
  },
  "saveAsCsvFile": {
    "message": "Als CSV-Datei speichern"
  },
  "scanInstructions": {
    "message": "Platzieren Sie den QR-Code vor Ihrer Kamera."
  },
  "scanQrCode": {
    "message": "QR-Code scannen"
  },
  "scrollDown": {
    "message": "Herunterscrollen"
  },
  "search": {
    "message": "Suche"
  },
  "searchAccounts": {
    "message": "Konten durchsuchen"
  },
  "searchResults": {
    "message": "Suchergebnisse"
  },
  "searchTokens": {
    "message": "Token suchen"
  },
  "secretBackupPhraseDescription": {
    "message": "Mit Ihrem geheimen Backup-Schlüssel können Sie Ihr Konto ganz einfach sichern und wiederherstellen."
  },
  "secretBackupPhraseWarning": {
    "message": "WARNUNG: Legen Sie niemals Ihre Sicherungsphrase offen. Mit dieser Phrase kann sich jeder Ihr Ether für immer aneignen."
  },
  "secretPhrase": {
    "message": "Nur das erste Konto auf dieser Wallet wird automatisch geladen. Wenn Sie nach Abschluss dieses Vorgangs weitere Konten hinzufügen möchten, klicken Sie auf das Dropdown-Menü und wählen Sie dann Konto erstellen."
  },
  "secretPhraseWarning": {
    "message": "Wenn Sie eine andere geheime Wiederherstellungsphrase verwenden, werden Ihre aktuelle Wallet, Ihre Konten und Vermögenswerte dauerhaft aus dieser App entfernt. Diese Aktion kann nicht rückgängig gemacht werden."
  },
  "secretRecoveryPhrase": {
    "message": "Geheime Wiederherstellungsphrase"
  },
  "secureWallet": {
    "message": "Sichere Wallet"
  },
  "securityAndPrivacy": {
    "message": "Sicherheit & Datenschutz"
  },
  "seedPhraseConfirm": {
    "message": "Bestätigen Sie die geheime Wiederherstellungsphrase"
  },
  "seedPhraseEnterMissingWords": {
    "message": "Bestätigen Sie die geheime Wiederherstellungsphrase"
  },
  "seedPhraseIntroNotRecommendedButtonCopy": {
    "message": "Später erinnern (nicht empfohlen)"
  },
  "seedPhraseIntroRecommendedButtonCopy": {
    "message": "Meine Wallet sichern (empfohlen)"
  },
  "seedPhraseIntroSidebarBulletFour": {
    "message": "an mehreren geheimen Orten notieren und speichern."
  },
  "seedPhraseIntroSidebarBulletOne": {
    "message": "In einem Passwort-Manager speichern"
  },
  "seedPhraseIntroSidebarBulletThree": {
    "message": "In einem Safe speichern."
  },
  "seedPhraseIntroSidebarBulletTwo": {
    "message": "In einem Bank-Tresor speichern."
  },
  "seedPhraseIntroSidebarCopyOne": {
    "message": "Ihre geheime Wiederherstellungsphrase ist eine 12-Wort-Phrase, die der „Master-Schlüssel“ Ihrer Wallet und Ihres Geldes ist"
  },
  "seedPhraseIntroSidebarCopyThree": {
    "message": "Wenn jemand nach Ihrer Wiederherstellungsphrase fragt, versucht er wahrscheinlich Sie zu betrügen und Ihr Geld zu stehlen"
  },
  "seedPhraseIntroSidebarCopyTwo": {
    "message": "Geben Sie niemals Ihre geheime Wiederherstellungsphrase weiter, nicht einmal an MetaMask!"
  },
  "seedPhraseIntroSidebarTitleOne": {
    "message": "Was ist eine geheime Sicherungsphrase?"
  },
  "seedPhraseIntroSidebarTitleThree": {
    "message": "Soll ich meine geheime Wiederherstellungsprase weitergeben?"
  },
  "seedPhraseIntroSidebarTitleTwo": {
    "message": "Wie kann ich meine geheime Wiederherstellungsprase speichern?"
  },
  "seedPhraseIntroTitle": {
    "message": "Sichere deine Wallet"
  },
  "seedPhraseIntroTitleCopy": {
    "message": "Bevor Sie loslegen, schauen Sie sich dieses kurze Video an, um mehr über Ihre Geheime Wiederherstellungsphrase zu erfahren und wie Sie Ihre Wallet sicher halten können."
  },
  "seedPhrasePlaceholder": {
    "message": "Trennen Sie jedes Wort durch ein einzelnes Leerzeichen."
  },
  "seedPhraseReq": {
    "message": "Seed-Wörterfolgen bestehen aus 12 Wörtern"
  },
  "seedPhraseWriteDownDetails": {
    "message": "Schreiben Sie diese geheime Wiederherstellungsphrase mit 12 Wörtern auf und speichern Sie sie an einem Ort, auf den nur Sie Zugriff haben."
  },
  "seedPhraseWriteDownHeader": {
    "message": "Schreiben Sie Ihre geheime Sicherungsphrase auf"
  },
  "selectAHigherGasFee": {
    "message": "Wählen Sie eine höhere Gasgebühr, um die Abwicklung Ihrer Transaktion zu beschleunigen.*"
  },
  "selectAll": {
    "message": "\nAlle auswählen"
  },
  "selectAnAccount": {
    "message": "Ein Konto auswählen"
  },
  "selectAnAccountAlreadyConnected": {
    "message": "Dieses Konto wurde bereits mit MetaMask verbunden"
  },
  "selectEachPhrase": {
    "message": "Bitte wählen Sie jede Phrase aus, um sicherzustellen, dass sie korrekt ist."
  },
  "selectHdPath": {
    "message": "HD-Pfad auswählen"
  },
  "selectNFTPrivacyPreference": {
    "message": "NFT-Erkennung in den Einstellungen aktivieren"
  },
  "selectPathHelp": {
    "message": "Wenn Sie Ihre bestehenden Ledger-Konten nachfolgend nicht sehen, versuchen Sie, die Pfade zu \"Legacy (MEW / MyCrypto)\" zu ändern"
  },
  "selectType": {
    "message": "Typ auswählen"
  },
  "selectingAllWillAllow": {
    "message": "Wenn Sie alle auswählen, erlauben Sie dieser Site, alle Ihre aktuellen Konten anzusehen. Stellen Sie sicher, dass Sie dieser Site vertrauen."
  },
  "send": {
    "message": "Senden"
  },
  "sendAmount": {
    "message": "Betrag senden"
  },
  "sendSpecifiedTokens": {
    "message": "$1 senden",
    "description": "Symbol of the specified token"
  },
  "sendTo": {
    "message": "Senden an"
  },
  "sendTokens": {
    "message": "Token senden"
  },
  "sendingNativeAsset": {
    "message": "$1 senden",
    "description": "$1 represents the native currency symbol for the current network (e.g. ETH or BNB)"
  },
  "setAdvancedPrivacySettings": {
    "message": "Erweiterte Privatsphäre-Einstellungen festlegen"
  },
  "setAdvancedPrivacySettingsDetails": {
    "message": "MetaMask nutzt diese vertrauenswürdigen Dienstleistungen von Drittanbietern, um die Benutzerfreundlichkeit und Sicherheit der Produkte zu verbessern."
  },
  "settings": {
    "message": "Einstellungen"
  },
  "show": {
    "message": "Zeigen"
  },
  "showAdvancedGasInline": {
    "message": "Erweiterte Gaskontrollen"
  },
  "showAdvancedGasInlineDescription": {
    "message": "Wählen Sie dies aus, um den Gaspreis und die Limitkontrollen direkt auf den Senden- und Bestätigen-Bildschirmen anzuzeigen."
  },
  "showFiatConversionInTestnets": {
    "message": "Umwandlung auf Testnets anzeigen"
  },
  "showFiatConversionInTestnetsDescription": {
    "message": "Wählen Sie dies aus, um die Fiat-Konversion auf Testnets anzuzeigen"
  },
  "showHexData": {
    "message": "Hexdaten anzeigen"
  },
  "showHexDataDescription": {
    "message": "Wählen Sie dies aus, um das Hexdatenfeld auf dem Senden-Bildschirm anzuzeigen"
  },
  "showHide": {
    "message": "Ein-/Ausblenden"
  },
  "showIncomingTransactions": {
    "message": "Eingehende Transaktionen anzeigen"
  },
  "showIncomingTransactionsDescription": {
    "message": "Aktivieren Sie dies, um Etherscan zu aktivieren und eingehende Transaktionen in der Transaktionsliste anzuzeigen"
  },
  "showPermissions": {
    "message": "Berechtigungen anzeigen"
  },
  "showPrivateKeys": {
    "message": "Private Keys anzeigen"
  },
  "showRecommendations": {
    "message": "Empfehlungen anzeigen"
  },
  "showSeedPhrase": {
    "message": "Geheime Wiederherstellungsphrase zeigen"
  },
  "showTestnetNetworks": {
    "message": "Test-Netzwerke anzeigen"
  },
  "showTestnetNetworksDescription": {
    "message": "Wählen Sie dies, um Testnetzwerke in der Netzwerkliste anzuzeigen"
  },
  "sigRequest": {
    "message": "Unterschriftsanfrage"
  },
  "sign": {
    "message": "Unterschreiben"
  },
  "signNotice": {
    "message": "Das Unterschreiben dieser Nachricht kann gefährliche Nebeneffekte haben. Bitte nur Nachrichten von Webseiten unterschreiben denen du deinen vollständigen Account anvertrauen würdest. Diese gefährliche Variante wird in zukünftigen Versionen entfernt werden."
  },
  "signatureRequest": {
    "message": "Unterschriftsanfrage"
  },
  "signatureRequest1": {
    "message": "Nachricht"
  },
  "signed": {
    "message": "Unterschrieben"
  },
  "simulationErrorMessage": {
    "message": "Diese Transaktion wird voraussichtlich fehlschlagen. Der Versuch, sie auszuführen, wird voraussichtlich teuer aber fehlschlagen und wird nicht empfohlen."
  },
  "simulationErrorMessageV2": {
    "message": "Wir konnten das Gas nicht schätzen. Es könnte einen Fehler im Vertrag geben und diese Transaktion könnte fehlschlagen."
  },
  "skip": {
    "message": "Überspringen"
  },
  "skipAccountSecurity": {
    "message": "Kontosicherheit überspringen?"
  },
  "skipAccountSecurityDetails": {
    "message": "Mir ist klar, dass ich meine Konten und alle dazugehörigen Vermögenswerte verlieren kann, solange ich keine Sicherungskopie meiner Geheimen Wiederherstellungsphrase erstelle."
  },
  "slow": {
    "message": "Langsam"
  },
  "somethingWentWrong": {
    "message": "Hoppla! Da hat etwas nicht geklappt."
  },
  "source": {
    "message": "Quelle"
  },
  "speedUp": {
    "message": "Beschleunigen"
  },
  "speedUpCancellation": {
    "message": "Diese Stornierung beschleunigen"
  },
  "speedUpExplanation": {
    "message": "Wir haben die Gasgebühr auf der Grundlage der aktuellen Netzbedingungen aktualisiert und um mindestens 10 % erhöht (erforderlich durch das Netz)."
  },
  "speedUpPopoverTitle": {
    "message": "Diese Transaktion beschleunigen"
  },
  "speedUpTooltipText": {
    "message": "Neue Gasgebühr"
  },
  "speedUpTransaction": {
    "message": "Diese Transaktion beschleunigen"
  },
  "spendLimitAmount": {
    "message": "Ausgabelimitbetrag"
  },
  "spendLimitInsufficient": {
    "message": "Ausgabelimit unzureichend"
  },
  "spendLimitInvalid": {
    "message": "Ausgabelimit ungültig; muss eine positive Zahl sein"
  },
  "spendLimitPermission": {
    "message": "Ausgabelimit Berechtigung"
  },
  "spendLimitRequestedBy": {
    "message": "Ausgabelimit von $1 angefordert",
    "description": "Origin of the site requesting the spend limit"
  },
  "spendLimitTooLarge": {
    "message": "Ausgabelimit zu groß"
  },
  "stable": {
    "message": "Stabil"
  },
  "stableLowercase": {
    "message": "stabil"
  },
  "stateLogError": {
    "message": "Fehler beim Abfragen der Statelogs."
  },
  "stateLogFileName": {
    "message": "MetaMask Statusprotokolle"
  },
  "stateLogs": {
    "message": "Statelogs"
  },
  "stateLogsDescription": {
    "message": "Statelogs zeigen die Public Adresse und die gesendeten Transaktionen deines Accounts."
  },
  "statusConnected": {
    "message": "Verbinden"
  },
  "statusNotConnected": {
    "message": "Nicht verbunden"
  },
  "step1LatticeWallet": {
    "message": "Stellen Sie sicher, dass Ihr Lattice1 bereit ist zu verbinden"
  },
  "step1LatticeWalletMsg": {
    "message": "Sie können MetaMask mit Ihrem Lattice1-Gerät verbinden, sobald dieses eingerichtet und online ist. Entsperren Sie Ihr Gerät und halten Sie Ihre Geräte-ID bereit. Für weitere Informationen zur Verwendung von Hardware-Wallets, $1",
    "description": "$1 represents the `hardwareWalletSupportLinkConversion` localization key"
  },
  "step1LedgerWallet": {
    "message": "Ledger App herunterladen"
  },
  "step1LedgerWalletMsg": {
    "message": "Herunterladen, einrichten und Ihr Passwort eingeben, um $1 freizuschalten.",
    "description": "$1 represents the `ledgerLiveApp` localization value"
  },
  "step1TrezorWallet": {
    "message": "Trezor Wallet einstecken"
  },
  "step1TrezorWalletMsg": {
    "message": "Schließen Sie Ihre Wallet direkt an Ihren Computer an. Für weitere Informationen zur Verwendung Ihrer Hardware-Wallet, $1",
    "description": "$1 represents the `hardwareWalletSupportLinkConversion` localization key"
  },
  "step2LedgerWallet": {
    "message": "Ledger Wallet einstecken"
  },
  "step2LedgerWalletMsg": {
    "message": "Verbinden Sie Ihre Wallet direkt mit Ihrem Computer.  Entsperren Sie Ihren Ledger und öffnen Sie die Ethereum-App. Für weitere Informationen zur Verwendung Ihres Hardware-Wallet-Geräts, $1.",
    "description": "$1 represents the `hardwareWalletSupportLinkConversion` localization key"
  },
  "storePhrase": {
    "message": "Speichern Sie diesen Schlüssel in einem Passwortmanager wie 1Password."
  },
  "submit": {
    "message": "Abschicken"
  },
  "submitted": {
    "message": "Abgeschickt"
  },
  "support": {
    "message": "Support"
  },
  "supportCenter": {
    "message": "Gehe zu unserem Support Center"
  },
  "swap": {
    "message": "Swap"
  },
  "swapAdvancedSlippageInfo": {
    "message": "Wenn sich der Kurs zwischen der Aufgabe und der Bestätigung Ihres Auftrags ändert, nennt man das \"Slippage\". Ihr Swap wird automatisch storniert, wenn die Slippage Ihre Einstellung für die maximale Slippage überschreitet."
  },
  "swapAggregator": {
    "message": "Aggregator"
  },
  "swapAllowSwappingOf": {
    "message": "Swapping von $1 zulassen",
    "description": "Shows a user that they need to allow a token for swapping on their hardware wallet"
  },
  "swapAmountReceived": {
    "message": "garantierter Betrag"
  },
  "swapAmountReceivedInfo": {
    "message": "Dies ist der Mindestbetrag, den Sie erhalten werden. Je nach Slippage können Sie auch mehr erhalten."
  },
  "swapApproval": {
    "message": "$1 für Swaps genehmigen",
    "description": "Used in the transaction display list to describe a transaction that is an approve call on a token that is to be swapped.. $1 is the symbol of a token that has been approved."
  },
  "swapApproveNeedMoreTokens": {
    "message": "Sie benötigen $1 mehr $2, um diesen Swap abzuschließen",
    "description": "Tells the user how many more of a given token they need for a specific swap. $1 is an amount of tokens and $2 is the token symbol."
  },
  "swapBestOfNQuotes": {
    "message": "Die besten $1 Kurse.",
    "description": "$1 is the number of quotes that the user can select from when opening the list of quotes on the 'view quote' screen"
  },
  "swapBuildQuotePlaceHolderText": {
    "message": "Keine Token verfügbar mit $1",
    "description": "Tells the user that a given search string does not match any tokens in our token lists. $1 can be any string of text"
  },
  "swapConfirmWithHwWallet": {
    "message": "Mit Ihrer Hardware-Wallet bestätigen"
  },
  "swapContractDataDisabledErrorDescription": {
    "message": "In der Ethereum-App auf Ihrem Ledger gehen Sie zu \"Einstellungen\" und erlauben Vertragsdaten. Versuchen Sie dann Ihren Swap erneut."
  },
  "swapContractDataDisabledErrorTitle": {
    "message": "Vertragsdaten sind in Ihrem Ledger nicht aktiviert"
  },
  "swapCustom": {
    "message": "benutzerdefiniert"
  },
  "swapDecentralizedExchange": {
    "message": "Dezentralisierter Austausch"
  },
  "swapDirectContract": {
    "message": "Direkter Vertrag"
  },
  "swapEditLimit": {
    "message": "Limit bearbeiten"
  },
  "swapEnableDescription": {
    "message": "Dies ist erforderlich und gibt MetaMask die Erlaubnis, Ihren $1 zu swappen.",
    "description": "Gives the user info about the required approval transaction for swaps. $1 will be the symbol of a token being approved for swaps."
  },
  "swapEnableTokenForSwapping": {
    "message": "Das macht $1 für Swapping",
    "description": "$1 is for the 'enableToken' key, e.g. 'enable ETH'"
  },
  "swapEstimatedNetworkFees": {
    "message": "Geschätzte Netzwerkgebühren"
  },
  "swapEstimatedNetworkFeesInfo": {
    "message": "Dies ist eine Schätzung der Netzwerkgebühr, die für den Abschluss Ihres Swaps verwendet wird. Der tatsächliche Betrag kann sich je nach Netzwerkbedingungen ändern."
  },
  "swapFailedErrorDescriptionWithSupportLink": {
    "message": "Transaktionsfehler kommen vor und wir sind hier, um zu helfen. Wenn das Problem weiterhin besteht, können Sie unseren Kundensupport unter $1 erreichen, um weitere Hilfe zu erhalten.",
    "description": "This message is shown to a user if their swap fails. The $1 will be replaced by support.metamask.io"
  },
  "swapFailedErrorTitle": {
    "message": "Swap fehlgeschlagen"
  },
  "swapFetchingQuotes": {
    "message": "Preisangaben abrufen"
  },
  "swapFetchingQuotesErrorDescription": {
    "message": "Hmmm... etwas ist schief gelaufen. Versuchen Sie es erneut, oder wenden Sie sich an den Kundendienst, wenn der Fehler weiterhin besteht."
  },
  "swapFetchingQuotesErrorTitle": {
    "message": "Fehler beim Abrufen der Preisangaben"
  },
  "swapFetchingTokens": {
    "message": "Token abrufen..."
  },
  "swapFromTo": {
    "message": "Swap von $1 auf $2",
    "description": "Tells a user that they need to confirm on their hardware wallet a swap of 2 tokens. $1 is a source token and $2 is a destination token"
  },
  "swapGasFeesDetails": {
    "message": "Die Gasgebühren werden geschätzt und werden aufgrund der Komplexität des Netztraffics und der Transaktionskomplexität schwanken."
  },
  "swapGasFeesLearnMore": {
    "message": "Erfahren Sie mehr über Gasgebühren"
  },
  "swapGasFeesSplit": {
    "message": "Die Gasgebühren auf dem vorherigen Bildschirm werden auf diese beiden Transaktionen aufgeteilt."
  },
  "swapGasFeesSummary": {
    "message": "Gasgebühren werden an Krypto-Miner gezahlt, die Transaktionen im $1-Netzwerk verarbeiten. MetaMask profitiert nicht von den Gasgebühren.",
    "description": "$1 is the selected network, e.g. Ethereum or BSC"
  },
  "swapHighSlippageWarning": {
    "message": "Der Slippage-Betrag ist sehr hoch."
  },
  "swapIncludesMMFee": {
    "message": "Enthält eine MetaMask-Gebühr von $1%.",
    "description": "Provides information about the fee that metamask takes for swaps. $1 is a decimal number."
  },
  "swapLowSlippageError": {
    "message": "Transaktion kann fehlschlagen, maximale Slippage zu niedrig."
  },
  "swapMaxSlippage": {
    "message": "Max. Slippage"
  },
  "swapMetaMaskFee": {
    "message": "MetaMask Gebühr"
  },
  "swapMetaMaskFeeDescription": {
    "message": "Wir finden jedes Mal den besten Kurs bei den besten Liquiditätsquellen. Eine Gebühr von $1% ist automatisch darin enthalten.",
    "description": "Provides information about the fee that metamask takes for swaps. $1 is a decimal number."
  },
  "swapNQuotesWithDot": {
    "message": "$1 Kurse.",
    "description": "$1 is the number of quotes that the user can select from when opening the list of quotes on the 'view quote' screen"
  },
  "swapNewQuoteIn": {
    "message": "Neue Kurse in $1",
    "description": "Tells the user the amount of time until the currently displayed quotes are update. $1 is a time that is counting down from 1:00 to 0:00"
  },
  "swapOnceTransactionHasProcess": {
    "message": "Ihre $1 werden Ihrem Konto gutgeschrieben, sobald diese Transaktion abgeschlossen ist.",
    "description": "This message communicates the token that is being transferred. It is shown on the awaiting swap screen. The $1 will be a token symbol."
  },
  "swapPriceDifference": {
    "message": "Sie sind dabei, $1 $2 (~$3) gegen $4 $5 (~$6) zu swappen.",
    "description": "This message represents the price slippage for the swap.  $1 and $4 are a number (ex: 2.89), $2 and $5 are symbols (ex: ETH), and $3 and $6 are fiat currency amounts."
  },
  "swapPriceDifferenceTitle": {
    "message": "Preisdifferenz von ~$1%",
    "description": "$1 is a number (ex: 1.23) that represents the price difference."
  },
  "swapPriceImpactTooltip": {
    "message": "Der Kursaufschlag ist die Differenz zwischen dem aktuellen Kurs und dem bei der Ausführung der Transaktion erhaltenen Betrag. Der Kursaufschlag ist eine Funktion der Größe Ihres Handels im Verhältnis zur Größe des Liquiditätspools."
  },
  "swapPriceUnavailableDescription": {
    "message": "Der Kursaufschlag konnte aufgrund fehlender Marktpreisdaten nicht ermittelt werden. Bitte vergewissern Sie sich vor dem Swap, dass Sie mit der Menge der Token, die Sie erhalten werden, einverstanden sind."
  },
  "swapPriceUnavailableTitle": {
    "message": "Überprüfen Sie Ihren Kurs, bevor Sie fortfahren"
  },
  "swapProcessing": {
    "message": "Wird verarbeitet"
  },
  "swapQuoteDetails": {
    "message": "Kursdetails"
  },
  "swapQuoteDetailsSlippageInfo": {
    "message": "Wenn sich der Kurs zwischen der Aufgabe und der Bestätigung Ihres Auftrags ändert, nennt man das \"Slippage\". Ihr Swap wird automatisch storniert, wenn die Slippage Ihre Einstellung für die \"Slippagetoleranz\" überschreitet."
  },
  "swapQuoteNofN": {
    "message": "Kurs $1 von $2",
    "description": "A count of loaded quotes shown to the user while they are waiting for quotes to be fetched. $1 is the number of quotes already loaded, and $2 is the total number of quotes to load."
  },
  "swapQuoteSource": {
    "message": "Kursquelle"
  },
  "swapQuotesExpiredErrorDescription": {
    "message": "Bitte fordern Sie neue Kurse an, um die aktuellen Preise zu erhalten."
  },
  "swapQuotesExpiredErrorTitle": {
    "message": "Kurs-Timeout"
  },
  "swapQuotesNotAvailableErrorDescription": {
    "message": "Versuchen Sie die Menge oder Slippage Einstellungen anzupassen und versuchen Sie es erneut."
  },
  "swapQuotesNotAvailableErrorTitle": {
    "message": "Keine Kurse verfügbar"
  },
  "swapRate": {
    "message": "Kurs"
  },
  "swapReceiving": {
    "message": "Empfangen"
  },
  "swapReceivingInfoTooltip": {
    "message": "Dies ist eine Schätzung. Der genaue Betrag hängt von der Slippage ab."
  },
  "swapRequestForQuotation": {
    "message": "Kursanfrage"
  },
  "swapReviewSwap": {
    "message": "Swap überprüfen"
  },
  "swapSearchForAToken": {
    "message": "Nach einem Token suchen"
  },
  "swapSelect": {
    "message": "Auswählen"
  },
  "swapSelectAQuote": {
    "message": "Kurs auswählen"
  },
  "swapSelectAToken": {
    "message": "Token auswählen"
  },
  "swapSelectQuotePopoverDescription": {
    "message": "Unten sind alle Kurse aus verschiedenen Liquiditätsquellen zusammengefasst."
  },
  "swapSlippageNegative": {
    "message": "Slippage muss größer oder gleich Null sein"
  },
  "swapSource": {
    "message": "Liquiditätsquelle"
  },
  "swapSourceInfo": {
    "message": "Wir suchen mehrere Liquiditätsquellen (Börsen, Aggregatoren und professionelle Marktmacher), um die besten Kurse und niedrigsten Netzwerkgebühren zu finden."
  },
  "swapSuggested": {
    "message": "Swap vorgeschlagen"
  },
  "swapSuggestedGasSettingToolTipMessage": {
    "message": "Swaps sind komplexe und zeitkritische Transaktionen. Wir empfehlen diese Gasgebühr für ein gutes Gleichgewicht zwischen Kosten und Vertrauen in einen erfolgreichen Swap."
  },
  "swapSwapFrom": {
    "message": "Swap von"
  },
  "swapSwapSwitch": {
    "message": "Von und zu Token wechseln"
  },
  "swapSwapTo": {
    "message": "Wechseln zu"
  },
  "swapToConfirmWithHwWallet": {
    "message": "zur Bestätigung mit deiner Hardware-Wallet"
  },
  "swapTokenAvailable": {
    "message": "Ihr $1 wurde Ihrem Konto hinzugefügt.",
    "description": "This message is shown after a swap is successful and communicates the exact amount of tokens the user has received for a swap. The $1 is a decimal number of tokens followed by the token symbol."
  },
  "swapTokenBalanceUnavailable": {
    "message": "Ihr $1 Guthaben konnte nicht abgerufen werden",
    "description": "This message communicates to the user that their balance of a given token is currently unavailable. $1 will be replaced by a token symbol"
  },
  "swapTokenToToken": {
    "message": "$1 mit $2 tauschen",
    "description": "Used in the transaction display list to describe a swap. $1 and $2 are the symbols of tokens in involved in a swap."
  },
  "swapTokenVerificationAddedManually": {
    "message": "Dieses Token wurde manuell hinzugefügt."
  },
  "swapTokenVerificationMessage": {
    "message": "Bestätigen Sie immer die Token-Adresse auf $1.",
    "description": "Points the user to Etherscan as a place they can verify information about a token. $1 is replaced with the translation for \"Etherscan\" followed by an info icon that shows more info on hover."
  },
  "swapTokenVerificationOnlyOneSource": {
    "message": "Nur an 1 Quelle verifiziert."
  },
  "swapTokenVerificationSources": {
    "message": "Auf $1 Quellen überprüft.",
    "description": "Indicates the number of token information sources that recognize the symbol + address. $1 is a decimal number."
  },
  "swapTooManyDecimalsError": {
    "message": "$1 erlaubt bis zu $2 Dezimalstellen",
    "description": "$1 is a token symbol and $2 is the max. number of decimals allowed for the token"
  },
  "swapTransactionComplete": {
    "message": "Transaktion vollständig"
  },
  "swapTwoTransactions": {
    "message": "2 Transaktionen"
  },
  "swapUnknown": {
    "message": "Unbekannt"
  },
  "swapVerifyTokenExplanation": {
    "message": "Mehrere Token können denselben Namen und dasselbe Symbol verwenden. Überprüfe $1, um sicherzugehen, dass dies der Token ist, den du suchst.",
    "description": "This appears in a tooltip next to the verifyThisTokenOn message. It gives the user more information about why they should check the token on a block explorer. $1 will be the name or url of the block explorer, which will be the translation of 'etherscan' or a block explorer url specified for a custom network."
  },
  "swapYourTokenBalance": {
    "message": "$1 $2 zum Swap verfügbar",
    "description": "Tells the user how much of a token they have in their balance. $1 is a decimal number amount of tokens, and $2 is a token symbol"
  },
  "swapZeroSlippage": {
    "message": "0 % Slippage"
  },
  "swapsAdvancedOptions": {
    "message": "Erweiterte Optionen"
  },
  "swapsExcessiveSlippageWarning": {
    "message": "Der Slippage-Betrag ist zu hoch und wird zu einem schlechten Kurs führen. Bitte reduzieren Sie die Slippage-Toleranz auf einen Wert unter 15 %."
  },
  "swapsMaxSlippage": {
    "message": "Slippage Toleranz"
  },
  "swapsNotEnoughForTx": {
    "message": "Nicht genug $1, um diese Transaktion abzuschließen",
    "description": "Tells the user that they don't have enough of a token for a proposed swap. $1 is a token symbol"
  },
  "swapsViewInActivity": {
    "message": "In Aktivität anzeigen"
  },
  "switchEthereumChainConfirmationDescription": {
    "message": "Dadurch wird das ausgewählte Netzwerk innerhalb von MetaMask auf ein zuvor hinzugefügtes Netzwerk umgeschaltet:"
  },
  "switchEthereumChainConfirmationTitle": {
    "message": "Dieser Site das Wechseln eines Netzwerks erlauben?"
  },
  "switchNetwork": {
    "message": "Netzwerk wechseln"
  },
  "switchNetworks": {
    "message": "Netzwerk wechseln"
  },
  "switchToThisAccount": {
    "message": "Zu diesem Konto wechseln"
  },
  "switchingNetworksCancelsPendingConfirmations": {
    "message": "Das Wechseln der Netzwerke wird alle ausstehenden Bestätigungen abbrechen"
  },
  "symbol": {
    "message": "Symbol"
  },
  "symbolBetweenZeroTwelve": {
    "message": "Das Symbol darf maximal 11 Zeichen lang sein."
  },
  "syncFailed": {
    "message": "Sync fehlgeschlagen"
  },
  "syncInProgress": {
    "message": "Synchronisation läuft"
  },
  "syncWithMobile": {
    "message": "Mit Mobilgerät synchronisieren"
  },
  "syncWithMobileBeCareful": {
    "message": "Stellen Sie sicher, dass niemand sonst auf Ihren Bildschirm blickt, wenn Sie diesen Code scannen"
  },
  "syncWithMobileComplete": {
    "message": "Ihre Daten wurden erfolgreich synchronisiert. Viel Spaß mit der MetaMask-Handy-App!"
  },
  "syncWithMobileDesc": {
    "message": "Sie können Ihre Konten und Informationen mit Ihrem Mobilgerät synchronisieren. Öffnen Sie die MetaMask-Mobilapp, gehen Sie zu \"Einstellungen\" und tippen Sie auf \"Von Browsererweiterung aus synchronisieren\""
  },
  "syncWithMobileDescNewUsers": {
    "message": "Wenn Sie die MetaMask-Mobilapp gerade zum ersten Mal öffnen, folgen Sie einfach den Schritten auf Ihrem Telefon."
  },
  "syncWithMobileScanThisCode": {
    "message": "Scannen Sie diesen Code mit Ihrer MetaMask-Mobilapp"
  },
  "syncWithMobileTitle": {
    "message": "Mit Mobilgerät synchronisieren"
  },
  "syncWithThreeBox": {
    "message": "Daten mit 3Box synchronisieren (experimentell)"
  },
  "syncWithThreeBoxDescription": {
    "message": "Aktivieren Sie, um Ihre Einstellungen mit 3Box zu sichern. Diese Funktion ist derzeit experimentell; verwenden Sie diese auf eigene Gefahr."
  },
  "syncWithThreeBoxDisabled": {
    "message": "3Box wurde aufgrund eines Fehlers während der ersten Synchronisation deaktiviert"
  },
  "tenPercentIncreased": {
    "message": "10% Erhöhung"
  },
  "terms": {
    "message": "Nutzungsbedingungen"
  },
  "termsOfService": {
    "message": "Nutzungsbedingungen"
  },
  "testFaucet": {
    "message": "Testfaucet"
  },
  "thisWillCreate": {
    "message": "Hierdurch werden ein neues Wallet und eine mnemonische Phrase erzeugt"
  },
  "time": {
    "message": "Zeit"
  },
  "tips": {
    "message": "Tipps"
  },
  "to": {
    "message": "An"
  },
  "toAddress": {
    "message": "An: $1",
    "description": "$1 is the address to include in the To label. It is typically shortened first using shortenAddress"
  },
  "toggleTestNetworks": {
    "message": "$1 Test-Netzwerke",
    "description": "$1 is a clickable link with text defined by the 'showHide' key. The link will open to the advanced settings where users can enable the display of test networks in the network dropdown."
  },
  "token": {
    "message": "Token"
  },
  "tokenAlreadyAdded": {
    "message": "Der Token wurde bereits hinzugefügt."
  },
  "tokenContractAddress": {
    "message": "Token-Vertragsadresse"
  },
  "tokenDecimalFetchFailed": {
    "message": "Token Dezimalstellen erforderlich."
  },
  "tokenDetectionAnnouncement": {
    "message": "Neu! Verbesserte Token Erkennung ist im Ethereum Mainnet als experimentelle Funktion verfügbar. $1"
  },
  "tokenSymbol": {
    "message": "Tokensymbol"
  },
  "tooltipApproveButton": {
    "message": "Ich verstehe"
  },
  "total": {
    "message": "Gesamt"
  },
  "transaction": {
    "message": "Transaktion"
  },
  "transactionCancelAttempted": {
    "message": "Transaktionsstornierung versucht mit Gasgebühr von $1 bei $2"
  },
  "transactionCancelSuccess": {
    "message": "Transaktion bei $2 erfolgreich storniert"
  },
  "transactionConfirmed": {
    "message": "Transaktion bei $2 bestätigt."
  },
  "transactionCreated": {
    "message": "Transaktion mit einem Wert von $1 bei $2 erstellt."
  },
  "transactionData": {
    "message": "Transaktionsdaten"
  },
  "transactionDecodingAccreditationDecoded": {
    "message": "Dekodiert von Trüffel"
  },
  "transactionDecodingAccreditationVerified": {
    "message": "Verifizierter Vertrag auf $1"
  },
  "transactionDecodingUnsupportedNetworkError": {
    "message": "Transaktionsdekodierung ist nicht verfügbar für chainId $1"
  },
  "transactionDetailDappGasMoreInfo": {
    "message": "Site vorgeschlagen"
  },
  "transactionDetailDappGasTooltip": {
    "message": "Bearbeiten der empfohlenen Gasgebühr der MetaMask basierend auf dem neuesten Block."
  },
  "transactionDetailGasHeading": {
    "message": "Voraussichtliche Gasgebühr"
  },
  "transactionDetailGasInfoV2": {
    "message": "geschätzt"
  },
  "transactionDetailGasTooltipConversion": {
    "message": "Erfahren Sie mehr über Gasgebühren"
  },
  "transactionDetailGasTooltipExplanation": {
    "message": "Die Gasgebühren werden vom Netzwerk festgelegt und schwanken je nach Netzwerk-Traffic und Transaktionskomplexität."
  },
  "transactionDetailGasTooltipIntro": {
    "message": "Gasgebühren werden an Krypto-Miner gezahlt, die Transaktionen im $1-Netzwerk verarbeiten. MetaMask profitiert nicht von den Gasgebühren."
  },
  "transactionDetailGasTotalSubtitle": {
    "message": "Betrag + Gasgebühr"
  },
  "transactionDetailLayer2GasHeading": {
    "message": "Gasgebühr Stufe 2"
  },
  "transactionDetailMultiLayerTotalSubtitle": {
    "message": "Betrag + Gebühren"
  },
  "transactionDropped": {
    "message": "Transaktion bei $2 eingestellt."
  },
  "transactionError": {
    "message": "Transaktionsfehler. Fehler in Vertragscode eingefügt."
  },
  "transactionErrorNoContract": {
    "message": "Das Abrufen einer Funktion bei einer Nicht-Vertragsadresse wird versucht."
  },
  "transactionErrored": {
    "message": "Bei der Transaktion ist ein Fehler aufgetreten."
  },
  "transactionFee": {
    "message": "Transaktionsgebühr"
  },
  "transactionHistoryBaseFee": {
    "message": "Basisgebühr (GWEI)"
  },
  "transactionHistoryL1GasLabel": {
    "message": "Gesamte L1 Gasgebühr"
  },
  "transactionHistoryL2GasLimitLabel": {
    "message": "L2 Gaslimit"
  },
  "transactionHistoryL2GasPriceLabel": {
    "message": "L2 Gaspreis"
  },
  "transactionHistoryMaxFeePerGas": {
    "message": "Maximale Gebühr pro Gas"
  },
  "transactionHistoryPriorityFee": {
    "message": "Prioritätsgebühr (GWEI)"
  },
  "transactionHistoryTotalGasFee": {
    "message": "Gesamte Gasgebühr"
  },
  "transactionResubmitted": {
    "message": "Transaktion an $1 bei $2 mit erhöhter Gasgebühr erneut übermittelt"
  },
  "transactionSubmitted": {
    "message": "Transaktion mit einer Gasgebühr von $1 bei $2 übermittelt."
  },
  "transactionUpdated": {
    "message": "Transaktion für $2 aktualisiert."
  },
  "transfer": {
    "message": "Überweisung"
  },
  "transferBetweenAccounts": {
    "message": "Zwischen meinen Konten transferieren"
  },
  "transferFrom": {
    "message": "Transferieren von"
  },
  "troubleConnectingToWallet": {
    "message": "Wir hatten Probleme mit der Verbindung zu Ihrem $1, versuchen Sie, $2 zu überprüfen und versuchen es erneut.",
    "description": "$1 is the wallet device name; $2 is a link to wallet connection guide"
  },
  "troubleTokenBalances": {
    "message": "Wir haben Schwierigkeiten dein Tokenguthaben zu laden. Du kannst es hier anzeigen lassen",
    "description": "Followed by a link (here) to view token balances"
  },
  "trustSiteApprovePermission": {
    "message": "Durch Erteilung der Erlaubnis erlauben Sie den folgenden $1 Zugriff auf Ihr Guthaben"
  },
  "tryAgain": {
    "message": "Erneut versuchen"
  },
  "tryAnywayOption": {
    "message": "Ich werde es trotzdem versuchen"
  },
  "turnOnTokenDetection": {
    "message": "Erweiterte Token-Erkennung aktivieren"
  },
  "twelveHrTitle": {
    "message": "12 Std:"
  },
  "txInsightsNotSupported": {
    "message": "Transaktionseinsichten für diesen Vertrag zu diesem Zeitpunkt nicht unterstützt."
  },
  "typePassword": {
    "message": "Passwort eingeben"
  },
  "u2f": {
    "message": "U2F",
    "description": "A name on an API for the browser to interact with devices that support the U2F protocol. On some browsers we use it to connect MetaMask to Ledger devices."
  },
  "unapproved": {
    "message": "Nicht genehmigt"
  },
  "units": {
    "message": "Einheiten"
  },
  "unknown": {
    "message": "Unbekannt"
  },
  "unknownCameraError": {
    "message": "Beim Versuch, auf Ihre Kamera zuzugreifen, ist ein Fehler aufgetreten. Bitte versuchen Sie es erneut …"
  },
  "unknownCameraErrorTitle": {
    "message": "Hoppla! Etwas ist schiefgegangen ..."
  },
  "unknownNetwork": {
    "message": "Unbekanntes privates Netzwerk"
  },
  "unknownQrCode": {
    "message": "Fehler: Wir konnten diesen QR-Code nicht identifizieren."
  },
  "unlimited": {
    "message": "Unbegrenzt"
  },
  "unlock": {
    "message": "Entsperren"
  },
  "unlockMessage": {
    "message": "Das dezentrale Web erwartet Sie"
  },
  "unrecognizedChain": {
    "message": "Dieses benutzerdefinierte Netzwerk ist nicht erkannt. Wir empfehlen, dass Sie $1 bevor Sie fortfahren",
    "description": "$1 is a clickable link with text defined by the 'unrecognizedChanLinkText' key. The link will open to instructions for users to validate custom network details."
  },
  "unrecognizedChainLinkText": {
    "message": "die Netzwerkdetails überprüfen",
    "description": "Serves as link text for the 'unrecognizedChain' key. This text will be embedded inside the translation for that key."
  },
  "unsendableAsset": {
    "message": "Verwenden von Sammelbaren (ERC-721) Token wird derzeit nicht unterstützt",
    "description": "This is an error message we show the user if they attempt to send a collectible asset type, for which currently don't support sending"
  },
  "updatedWithDate": {
    "message": "$1 aktualisiert"
  },
  "urlErrorMsg": {
    "message": "URIs benötigen die korrekten HTTP/HTTPS Präfixe."
  },
  "urlExistsErrorMsg": {
    "message": "Diese URL wird derzeit vom $1-Netzwerk verwendet."
  },
  "useCollectibleDetection": {
    "message": "NFTs automatisch erkennen"
  },
  "useCollectibleDetectionDescription": {
    "message": "Durch die Anzeige von NFTs-Medien und -Daten kann deine IP-Adresse an zentrale Server weitergegeben werden. APIs von Drittanbietern (wie OpenSea) werden verwendet, um NFTs in deiner Wallet zu erkennen. Dadurch wird deine Kontoadresse bei diesen Diensten offengelegt. Lass diese Option deaktiviert, wenn du nicht möchtest, dass die App Daten von diesen Diensten abruft."
  },
  "usePhishingDetection": {
    "message": "Phishing-Erkennung verwenden"
  },
  "usePhishingDetectionDescription": {
    "message": "Zeigt eine Warnung für Phishing-Domänen, die Ethereum Benutzer ansprechen"
  },
  "useTokenDetection": {
    "message": "Token-Erkennung verwenden"
  },
  "useTokenDetectionDescription": {
    "message": "Wir verwenden Drittanbieter-API, um neue an Ihre Wallet gesendete Token zu erkennen und anzuzeigen. Deaktivieren Sie diese, wenn Sie nicht möchten, dass MetaMask Daten von diesen Diensten abruft."
  },
  "usedByClients": {
    "message": "Verwendet von einer Reihe verschiedenen Kunden"
  },
  "userName": {
    "message": "Nutzername"
  },
  "verifyThisTokenDecimalOn": {
    "message": "Token Dezimalstellen finden Sie auf $1",
    "description": "Points the user to etherscan as a place they can verify information about a token. $1 is replaced with the translation for \"etherscan\""
  },
  "verifyThisTokenOn": {
    "message": "Diesen Token auf $1 überprüfen",
    "description": "Points the user to etherscan as a place they can verify information about a token. $1 is replaced with the translation for \"etherscan\""
  },
  "verifyThisUnconfirmedTokenOn": {
    "message": "Überprüfen Sie diesen Token auf $1 und stellen Sie sicher, dass dies der Token ist, den Sie handeln möchten.",
    "description": "Points the user to etherscan as a place they can verify information about a token. $1 is replaced with the translation for \"etherscan\""
  },
  "viewAccount": {
    "message": " Account einsehen"
  },
  "viewAllDetails": {
    "message": "Alle Details anzeigen"
  },
  "viewContact": {
    "message": "Kontakt anzeigen"
  },
  "viewFullTransactionDetails": {
    "message": "Alle Transaktionsdetails anzeigen"
  },
  "viewMore": {
    "message": "Mehr anzeigen"
  },
  "viewOnBlockExplorer": {
    "message": "Im Block-Explorer anzeigen"
  },
  "viewOnCustomBlockExplorer": {
    "message": "Zeige $1 bei $2",
    "description": "$1 is the action type. e.g (Account, Transaction, Swap) and $2 is the Custom Block Exporer URL"
  },
  "viewOnEtherscan": {
    "message": "$1 auf Etherscan anzeigen",
    "description": "$1 is the action type. e.g (Account, Transaction, Swap)"
  },
  "viewOnOpensea": {
    "message": "Auf Opensea ansehen"
  },
  "viewinExplorer": {
    "message": "$1 im Explorer anzeigen",
    "description": "$1 is the action type. e.g (Account, Transaction, Swap)"
  },
  "visitWebSite": {
    "message": "Gehe zu unserer Webseite"
  },
  "walletConnectionGuide": {
    "message": "unsere Hardware-Wallet-Verbindungsanleitung"
  },
  "walletCreationSuccessDetail": {
    "message": "Sie haben Ihre Wallet erfolgreich geschützt. Halten Sie Ihre geheime Wiederherstellungsphrase sicher und geheim -- es liegt in Ihrer Verantwortung!"
  },
  "walletCreationSuccessReminder1": {
    "message": "MetaMask kann Ihre Geheime Wiederherstellungsphrase nicht wiederherstellen."
  },
  "walletCreationSuccessReminder2": {
    "message": "MetaMask-Team wird nie nach Ihrer geheimen Wiederherstellungsphrase fragen."
  },
  "walletCreationSuccessReminder3": {
    "message": "$1 mit jemandem oder riskieren Sie, dass Ihr Geld gestohlen wird",
    "description": "$1 is separated as walletCreationSuccessReminder3BoldSection so that we can bold it"
  },
  "walletCreationSuccessReminder3BoldSection": {
    "message": "Geben Sie niemals Ihre Geheime Wiederherstellungsphrase an andere weiter",
    "description": "This string is localized separately from walletCreationSuccessReminder3 so that we can bold it"
  },
  "walletCreationSuccessTitle": {
    "message": "Wallet-Erstellung erfolgreich"
  },
  "web3ShimUsageNotification": {
    "message": "Wir haben festgestellt, dass die aktuelle Website versucht hat, die entfernte window.web3 API zu verwenden. Sollte die Site defekt sein, klicken Sie bitte auf $1 für weitere Informationen.",
    "description": "$1 is a clickable link."
  },
  "webhid": {
    "message": "WebHID",
    "description": "Refers to a interface for connecting external devices to the browser. Used for connecting ledger to the browser. Read more here https://developer.mozilla.org/en-US/docs/Web/API/WebHID_API"
  },
  "welcome": {
    "message": "Willkommen zu MetaMask"
  },
  "welcomeBack": {
    "message": "Willkommen zurück!"
  },
  "welcomeExploreDescription": {
    "message": "Kryptowährungen und Vermögenswerte halten, versenden und investieren."
  },
  "welcomeExploreTitle": {
    "message": "Erkunden dezentraler Apps"
  },
  "welcomeLoginDescription": {
    "message": "Verwenden Sie Ihre MetaMaske, um sich bei dezentralen Apps anzumelden - keine Anmeldung erforderlich."
  },
  "welcomeLoginTitle": {
    "message": "Sagen Sie Hallo zu Ihrer Wallet"
  },
  "welcomeToMetaMask": {
    "message": "Los geht's"
  },
  "welcomeToMetaMaskIntro": {
    "message": "MetaMask ist eine sichere Wallet, welche die Welt von web3 für alle zugänglich macht und die das Vertrauen von Millionen genießt."
  },
  "whatsNew": {
    "message": "Was ist neu",
    "description": "This is the title of a popup that gives users notifications about new features and updates to MetaMask."
  },
  "whatsThis": {
    "message": "Was ist das?"
  },
  "writePhrase": {
    "message": "Schreiben Sie diese Phrase auf ein Stück Papier und bewahren Sie es an einem sicheren Ort auf. Wenn Sie noch mehr Sicherheit wollen, schreiben Sie sie auf mehrere Papierstücke und bewahren jedes an 2-3 verschiedenen Orten auf."
  },
  "xOfY": {
    "message": "$1 von $2",
    "description": "$1 and $2 are intended to be two numbers, where $2 is a total, and $1 is a count towards that total"
  },
  "xOfYPending": {
    "message": "$1 von $2 ausstehend",
    "description": "$1 and $2 are intended to be two numbers, where $2 is a total number of pending confirmations, and $1 is a count towards that total"
  },
  "yesLetsTry": {
    "message": "Ja, versuchen wir es"
  },
  "youNeedToAllowCameraAccess": {
    "message": "Sie müssen Zugriff auf die Kamera erlauben, um diese Funktion nutzen zu können."
  },
  "youSign": {
    "message": "Du unterschreibst"
  },
  "yourPrivateSeedPhrase": {
    "message": "Ihr privater Seed-Schlüssel"
  },
  "zeroGasPriceOnSpeedUpError": {
    "message": "Keine Gaskosten bei Beschleunigung"
  }
}<|MERGE_RESOLUTION|>--- conflicted
+++ resolved
@@ -1,48 +1,40 @@
 {
-<<<<<<< HEAD
+  "QRHardwareInvalidTransactionTitle": {
+    "message": "Fehler"
+  },
+  "QRHardwareMismatchedSignId": {
+    "message": "Inkongruente Transaktionsdaten. Bitte überprüfen Sie die Transaktionsdetails."
+  },
+  "QRHardwarePubkeyAccountOutOfRange": {
+    "message": "Keine weiteren Konten. Wenn Sie auf ein Konto zugreifen möchten, das unten nicht aufgelistet ist, verbinden Sie bitte erneut Ihre Hardware-Wallet und wählen Sie diese."
+  },
+  "QRHardwareScanInstructions": {
+    "message": "Platzieren Sie den QR-Code vor Ihrer Kamera. Der Bildschirm ist verschwommen, das wirkt sich aber nicht auf das Scannen aus."
+  },
   "QRHardwareSignRequestCancel": {
     "message": "Ablehnen"
   },
+  "QRHardwareSignRequestDescription": {
+    "message": "Nachdem Sie sich mit Ihrer Wallet angemeldet haben, klicken Sie auf 'Signatur erhalten', um die Signatur zu bekommen"
+  },
+  "QRHardwareSignRequestGetSignature": {
+    "message": "Signatur abrufen"
+  },
+  "QRHardwareSignRequestSubtitle": {
+    "message": "Scannen Sie den QR-Code mit Ihrer Wallet"
+  },
+  "QRHardwareSignRequestTitle": {
+    "message": "Signatur abrufen"
+  },
+  "QRHardwareUnknownQRCodeTitle": {
+    "message": "Fehler"
+  },
+  "QRHardwareUnknownWalletQRCode": {
+    "message": "Ungültiger QR-Code. Bitte scannen Sie den QR-Code der Hardware-Wallet."
+  },
   "QRHardwareWalletImporterTitle": {
     "message": "QR-Code scannen"
   },
-=======
-  "QRHardwareInvalidTransactionTitle": {
-    "message": "Fehler"
-  },
-  "QRHardwareMismatchedSignId": {
-    "message": "Inkongruente Transaktionsdaten. Bitte überprüfen Sie die Transaktionsdetails."
-  },
-  "QRHardwarePubkeyAccountOutOfRange": {
-    "message": "Keine weiteren Konten. Wenn Sie auf ein Konto zugreifen möchten, das unten nicht aufgelistet ist, verbinden Sie bitte erneut Ihre Hardware-Wallet und wählen Sie diese."
-  },
-  "QRHardwareScanInstructions": {
-    "message": "Platzieren Sie den QR-Code vor Ihrer Kamera. Der Bildschirm ist verschwommen, das wirkt sich aber nicht auf das Scannen aus."
-  },
-  "QRHardwareSignRequestCancel": {
-    "message": "Ablehnen"
-  },
-  "QRHardwareSignRequestDescription": {
-    "message": "Nachdem Sie sich mit Ihrer Wallet angemeldet haben, klicken Sie auf 'Signatur erhalten', um die Signatur zu bekommen"
-  },
-  "QRHardwareSignRequestGetSignature": {
-    "message": "Signatur abrufen"
-  },
-  "QRHardwareSignRequestSubtitle": {
-    "message": "Scannen Sie den QR-Code mit Ihrer Wallet"
-  },
-  "QRHardwareSignRequestTitle": {
-    "message": "Signatur abrufen"
-  },
-  "QRHardwareUnknownQRCodeTitle": {
-    "message": "Fehler"
-  },
-  "QRHardwareUnknownWalletQRCode": {
-    "message": "Ungültiger QR-Code. Bitte scannen Sie den QR-Code der Hardware-Wallet."
-  },
-  "QRHardwareWalletImporterTitle": {
-    "message": "QR-Code scannen"
-  },
   "QRHardwareWalletSteps1Description": {
     "message": "Verbinden Sie eine airgapped Hardware-Wallet, die über QR-Codes kommuniziert. Offiziell unterstützte airgapped Hardware-Wallets sind:"
   },
@@ -52,7 +44,6 @@
   "QRHardwareWalletSteps2Description": {
     "message": "AirGap Vault & Ngrave (demnächst)"
   },
->>>>>>> 009c6e14
   "about": {
     "message": "Über"
   },
@@ -631,15 +622,12 @@
   "currentLanguage": {
     "message": "Aktuelle Sprache"
   },
-<<<<<<< HEAD
-=======
   "currentTitle": {
     "message": "Aktuell:"
   },
   "currentlyUnavailable": {
     "message": "Nicht verfügbar in diesem Netzwerk"
   },
->>>>>>> 009c6e14
   "custom": {
     "message": "Erweitert"
   },
@@ -718,7 +706,6 @@
   },
   "description": {
     "message": "Beschreibung"
-<<<<<<< HEAD
   },
   "details": {
     "message": "Details"
@@ -739,28 +726,6 @@
   "disconnectPrompt": {
     "message": "$1 trennen"
   },
-=======
-  },
-  "details": {
-    "message": "Details"
-  },
-  "disabledGasOptionToolTipMessage": {
-    "message": "“$1” ist deaktiviert, weil es nicht das Minimum einer zehnprozentigen Erhöhung gegenüber der ursprünglichen Gasgebühr erfüllt.",
-    "description": "$1 is gas estimate type which can be market or aggressive"
-  },
-  "disconnect": {
-    "message": "Verbindung trennen"
-  },
-  "disconnectAllAccounts": {
-    "message": "Alle Konten trennen"
-  },
-  "disconnectAllAccountsConfirmationDescription": {
-    "message": "Sind Sie sicher, dass Sie die Verbindung trennen möchten? Sie könnten die Site-Funktionalität verlieren."
-  },
-  "disconnectPrompt": {
-    "message": "$1 trennen"
-  },
->>>>>>> 009c6e14
   "disconnectThisAccount": {
     "message": "Dieses Konto trennen"
   },
@@ -1256,6 +1221,9 @@
   "happyToSeeYou": {
     "message": "Wir freuen uns, Sie zu sehen."
   },
+  "hardware": {
+    "message": "Hardware"
+  },
   "hardwareWalletConnected": {
     "message": "Hardware-Wallet verknüpft"
   },
@@ -1472,12 +1440,9 @@
   "learnMoreUpperCase": {
     "message": "Mehr erfahren"
   },
-<<<<<<< HEAD
-=======
   "learnScamRisk": {
     "message": "Betrügereien und Sicherheitsrisiken."
   },
->>>>>>> 009c6e14
   "ledgerAccountRestriction": {
     "message": "Sie müssen Ihr letztes Konto verwenden, ehe Sie ein neues hinzufügen können."
   },
@@ -1553,8 +1518,6 @@
   "lock": {
     "message": "Ausloggen"
   },
-<<<<<<< HEAD
-=======
   "lockTimeTooGreat": {
     "message": "Sperrzeit ist zu groß"
   },
@@ -1597,7 +1560,6 @@
     "message": "Verwenden Sie $1 für schnelle Verarbeitung zum aktuellen Marktpreis.",
     "description": "$1 is key 'medium' (text: 'Market') separated here so that it can be passed in with bold fontweight"
   },
->>>>>>> 009c6e14
   "memo": {
     "message": " Memo"
   },
@@ -1697,8 +1659,6 @@
   "myAccounts": {
     "message": "Meine Accounts"
   },
-<<<<<<< HEAD
-=======
   "name": {
     "message": "Name"
   },
@@ -1715,7 +1675,6 @@
   "needHelpSubmitTicket": {
     "message": "Ticket übermitteln"
   },
->>>>>>> 009c6e14
   "needImportFile": {
     "message": "Für den Import musst du eine Datei auswählen.",
     "description": "User is important an account and needs to add a file to continue"
@@ -1782,8 +1741,6 @@
   "newAccountDetectedDialogMessage": {
     "message": "Neue Adresse erkannt! Klicken Sie hier, um sie zu Ihrem Adressbuch hinzuzufügen."
   },
-<<<<<<< HEAD
-=======
   "newAccountNumberName": {
     "message": "Konto $1",
     "description": "Default name of next account to be created on create account screen"
@@ -1794,7 +1751,6 @@
   "newCollectibleAddedMessage": {
     "message": "Sammelobjekt wurde erfolgreich hinzugefügt!"
   },
->>>>>>> 009c6e14
   "newContact": {
     "message": "Neuer Kontakt"
   },
