--- conflicted
+++ resolved
@@ -352,15 +352,9 @@
   "alerts": {
     "message": "Alerts"
   },
-<<<<<<< HEAD
   "all": {
     "message": "ALL"
   },
-  "allConnections": {
-    "message": "All Connections"
-  },
-=======
->>>>>>> 2cbedb44
   "allCustodianAccountsConnectedSubtitle": {
     "message": "You have either already connected all your custodian accounts or don’t have any account to connect to MetaMask Institutional."
   },
@@ -371,16 +365,14 @@
     "message": "All of your $1",
     "description": "$1 is the symbol or name of the token that the user is approving spending"
   },
-<<<<<<< HEAD
   "allTimeHigh": {
     "message": "All time high"
   },
   "allTimeLow": {
     "message": "All time low"
-=======
+  },
   "allPermissions": {
     "message": "All Permissions"
->>>>>>> 2cbedb44
   },
   "allYourNFTsOf": {
     "message": "All of your NFTs from $1",
