{
  "QRHardwareInvalidTransactionTitle": {
    "message": "Error"
  },
  "QRHardwareMismatchedSignId": {
    "message": "Incongruent transaction data. Please check the transaction details."
  },
  "QRHardwarePubkeyAccountOutOfRange": {
    "message": "No more accounts. If you would like to access another account unlisted below, please reconnect your hardware wallet and select it."
  },
  "QRHardwareScanInstructions": {
    "message": "Place the QR code in front of your camera. The screen is blurred, but it will not affect the reading."
  },
  "QRHardwareSignRequestCancel": {
    "message": "Reject"
  },
  "QRHardwareSignRequestDescription": {
    "message": "After you’ve signed with your wallet, click on 'Get Signature' to receive the signature"
  },
  "QRHardwareSignRequestGetSignature": {
    "message": "Get signature"
  },
  "QRHardwareSignRequestSubtitle": {
    "message": "Scan the QR code with your wallet"
  },
  "QRHardwareSignRequestTitle": {
    "message": "Request signature"
  },
  "QRHardwareUnknownQRCodeTitle": {
    "message": "Error"
  },
  "QRHardwareUnknownWalletQRCode": {
    "message": "Invalid QR code. Please scan the sync QR code of the hardware wallet."
  },
  "QRHardwareWalletImporterTitle": {
    "message": "Scan QR code"
  },
  "QRHardwareWalletSteps1Description": {
    "message": "You can choose from a list of official QR-code supporting partners below."
  },
  "QRHardwareWalletSteps1Title": {
    "message": "Connect your QR hardware wallet"
  },
  "QRHardwareWalletSteps2Description": {
    "message": "Ngrave (coming soon)"
  },
  "SIWEAddressInvalid": {
    "message": "The address in the sign-in request does not match the address of the account you are using to sign in."
  },
  "SIWEDomainInvalidText": {
    "message": "The site you're attempting to sign into doesn't match the domain in the request. Proceed with caution."
  },
  "SIWEDomainInvalidTitle": {
    "message": "Deceptive site request."
  },
  "SIWEDomainWarningBody": {
    "message": "The website ($1) is asking you to sign in to the wrong domain. This may be a phishing attack.",
    "description": "$1 represents the website domain"
  },
  "SIWEDomainWarningLabel": {
    "message": "Unsafe"
  },
  "SIWELabelChainID": {
    "message": "Chain ID:"
  },
  "SIWELabelExpirationTime": {
    "message": "Expires At:"
  },
  "SIWELabelIssuedAt": {
    "message": "Issued At:"
  },
  "SIWELabelMessage": {
    "message": "Message:"
  },
  "SIWELabelNonce": {
    "message": "Nonce:"
  },
  "SIWELabelNotBefore": {
    "message": "Not Before:"
  },
  "SIWELabelRequestID": {
    "message": "Request ID:"
  },
  "SIWELabelResources": {
    "message": "Resources: $1",
    "description": "$1 represents the number of resources"
  },
  "SIWELabelURI": {
    "message": "URI:"
  },
  "SIWELabelVersion": {
    "message": "Version:"
  },
  "SIWESiteRequestSubtitle": {
    "message": "This site is requesting to sign in with"
  },
  "SIWESiteRequestTitle": {
    "message": "Sign-in request"
  },
  "SIWEWarningSubtitle": {
    "message": "To confirm you understand, check:"
  },
  "SIWEWarningTitle": {
    "message": "Are you sure?"
  },
  "ShowMore": {
    "message": "Show more"
  },
  "about": {
    "message": "About"
  },
  "accept": {
    "message": "Accept"
  },
  "acceptTermsOfUse": {
    "message": "I have read and agree to the $1",
    "description": "$1 is the `terms` message"
  },
  "accessAndSpendNoticeNFT": {
    "message": "$1 may access and spend this asset",
    "description": "$1 is the url of the site requesting ability to spend"
  },
  "accessYourWalletWithSRP": {
    "message": "Access your wallet with your Secret Recovery Phrase"
  },
  "accessYourWalletWithSRPDescription": {
    "message": "MetaMask cannot recover your password. We will use your Secret Recovery Phrase to validate your ownership, restore your wallet and set up a new password. First, enter the Secret Recovery Phrase that you were given when you created your wallet. $1",
    "description": "$1 is the words 'Learn More' from key 'learnMore', separated here so that it can be added as a link"
  },
  "accessingYourCamera": {
    "message": "Accessing your camera..."
  },
  "account": {
    "message": "Account"
  },
  "accountDetails": {
    "message": "Account details"
  },
  "accountIdenticon": {
    "message": "Account identicon"
  },
  "accountName": {
    "message": "Account name"
  },
  "accountNameDuplicate": {
    "message": "This account name already exists",
    "description": "This is an error message shown when the user enters a new account name that matches an existing account name"
  },
  "accountNameReserved": {
    "message": "This account name is reserved",
    "description": "This is an error message shown when the user enters a new account name that is reserved for future use"
  },
  "accountOptions": {
    "message": "Account options"
  },
  "accountSelectionRequired": {
    "message": "You need to select an account!"
  },
  "activated": {
    "message": "Active"
  },
  "active": {
    "message": "Active"
  },
  "activity": {
    "message": "Activity"
  },
  "activityLog": {
    "message": "Activity log"
  },
  "add": {
    "message": "Add"
  },
  "addANetwork": {
    "message": "Add a network"
  },
  "addANetworkManually": {
    "message": "Add a network manually"
  },
  "addANickname": {
    "message": "Add a nickname"
  },
  "addAccount": {
    "message": "Add account"
  },
  "addAcquiredTokens": {
    "message": "Add the tokens you've acquired using MetaMask"
  },
  "addAlias": {
    "message": "Add alias"
  },
  "addBlockExplorer": {
    "message": "Add a block explorer"
  },
  "addContact": {
    "message": "Add contact"
  },
  "addCustomIPFSGateway": {
    "message": "Add custom IPFS gateway"
  },
  "addCustomIPFSGatewayDescription": {
    "message": "The IPFS gateway makes it possible to access and view data hosted by third parties. You can add a custom IPFS gateway or continue using the default."
  },
  "addCustomNetwork": {
    "message": "Add custom network"
  },
  "addCustomToken": {
    "message": "Add custom token"
  },
  "addCustomTokenByContractAddress": {
    "message": "Can’t find a token? You can manually add any token by pasting its address. Token contract addresses can be found on $1.",
    "description": "$1 is a blockchain explorer for a specific network, e.g. Etherscan for Ethereum"
  },
  "addEthereumChainConfirmationDescription": {
    "message": "This will allow this network to be used within MetaMask."
  },
  "addEthereumChainConfirmationRisks": {
    "message": "MetaMask does not verify custom networks."
  },
  "addEthereumChainConfirmationRisksLearnMore": {
    "message": "Learn about $1.",
    "description": "$1 is a link with text that is provided by the 'addEthereumChainConfirmationRisksLearnMoreLink' key"
  },
  "addEthereumChainConfirmationRisksLearnMoreLink": {
    "message": "scams and network security risks",
    "description": "Link text for the 'addEthereumChainConfirmationRisksLearnMore' translation key"
  },
  "addEthereumChainConfirmationTitle": {
    "message": "Allow this site to add a network?"
  },
  "addEthereumChainWarningModalHeader": {
    "message": "Only add this RPC provider if you’re sure you can trust it. $1",
    "description": "$1 is addEthereumChainWarningModalHeaderPartTwo passed separately so that it can be bolded"
  },
  "addEthereumChainWarningModalHeaderPartTwo": {
    "message": "Malicious providers may lie about the state of the blockchain and record your network activity."
  },
  "addEthereumChainWarningModalListHeader": {
    "message": "It's important that your provider is reliable, as it has the power to:"
  },
  "addEthereumChainWarningModalListPointOne": {
    "message": "See your accounts and IP address, and associate them together"
  },
  "addEthereumChainWarningModalListPointThree": {
    "message": "Show account balances and other on-chain states"
  },
  "addEthereumChainWarningModalListPointTwo": {
    "message": "Broadcast your transactions"
  },
  "addEthereumChainWarningModalTitle": {
    "message": "You are adding a new RPC provider for Ethereum Mainnet"
  },
  "addFriendsAndAddresses": {
    "message": "Add friends and addresses you trust"
  },
  "addFromAListOfPopularNetworks": {
    "message": "Add from a list of popular networks or add a network manually. Only interact with the entities you trust."
  },
  "addMemo": {
    "message": "Add memo"
  },
  "addMoreNetworks": {
    "message": "add more networks manually"
  },
  "addNetwork": {
    "message": "Add network"
  },
  "addNetworkTooltipWarning": {
    "message": "This network connection relies on third parties. This connection may be less reliable or enable third-parties to track activity. $1",
    "description": "$1 is Learn more link"
  },
  "addNewToken": {
    "message": "Add new token"
  },
  "addSuggestedTokens": {
    "message": "Add suggested tokens"
  },
  "addToken": {
    "message": "Add token"
  },
  "addingCustomNetwork": {
    "message": "Adding Network"
  },
  "address": {
    "message": "Address"
  },
  "advanced": {
    "message": "Advanced"
  },
  "advancedBaseGasFeeToolTip": {
    "message": "When your transaction gets included in the block, any difference between your max base fee and the actual base fee will be refunded. Total amount is calculated as max base fee (in GWEI) * gas limit."
  },
  "advancedConfiguration": {
    "message": "Advanced configuration"
  },
  "advancedGasFeeDefaultOptIn": {
    "message": "Save these $1 as my default for \"Advanced\""
  },
  "advancedGasFeeDefaultOptOut": {
    "message": "Always use these values and advanced setting as default."
  },
  "advancedGasFeeModalTitle": {
    "message": "Advanced gas fee"
  },
  "advancedGasPriceTitle": {
    "message": "Gas price"
  },
  "advancedPriorityFeeToolTip": {
    "message": "Priority fee (aka “miner tip”) goes directly to miners and incentivizes them to prioritize your transaction."
  },
  "agreeTermsOfUse": {
    "message": "I agree to Metamask's $1",
    "description": "$1 is the `terms` link"
  },
  "airgapVault": {
    "message": "AirGap Vault"
  },
  "alertDisableTooltip": {
    "message": "This can be changed in \"Settings > Alerts\""
  },
  "alertSettingsUnconnectedAccount": {
    "message": "Browsing a website with an unconnected account selected"
  },
  "alertSettingsUnconnectedAccountDescription": {
    "message": "This alert is shown in the popup when you are browsing a connected web3 site, but the currently selected account is not connected."
  },
  "alertSettingsWeb3ShimUsage": {
    "message": "When a website tries to use the removed window.web3 API"
  },
  "alertSettingsWeb3ShimUsageDescription": {
    "message": "This alert is shown in the popup when you are browsing a site that tries to use the removed window.web3 API, and may be broken as a result."
  },
  "alerts": {
    "message": "Alerts"
  },
  "allOfYour": {
    "message": "All of your $1",
    "description": "$1 is the symbol or name of the token that the user is approving spending"
  },
  "allYourNFTsOf": {
    "message": "All of your NFTs from $1",
    "description": "$1 is a link to contract on the block explorer when we're not able to retrieve a erc721 or erc1155 name"
  },
  "allowExternalExtensionTo": {
    "message": "Allow this external extension to:"
  },
  "allowSpendToken": {
    "message": "Give permission to access your $1?",
    "description": "$1 is the symbol of the token that are requesting to spend"
  },
  "allowThisSiteTo": {
    "message": "Allow this site to:"
  },
  "allowWithdrawAndSpend": {
    "message": "Allow $1 to withdraw and spend up to the following amount:",
    "description": "The url of the site that requested permission to 'withdraw and spend'"
  },
  "amount": {
    "message": "Amount"
  },
  "apiUrl": {
    "message": "API URL"
  },
  "appDescription": {
    "message": "An Ethereum Wallet in your Browser",
    "description": "The description of the application"
  },
  "appName": {
    "message": "MetaMask",
    "description": "The name of the application"
  },
  "appNameBeta": {
    "message": "MetaMask Beta",
    "description": "The name of the application (Beta)"
  },
  "appNameFlask": {
    "message": "MetaMask Flask",
    "description": "The name of the application (Flask)"
  },
  "appNameMmi": {
    "message": "MetaMask Institutional",
    "description": "The name of the application (MMI)"
  },
  "approve": {
    "message": "Approve spend limit"
  },
  "approveAllTokensTitle": {
    "message": "Allow access to and transfer of all your $1?",
    "description": "$1 is the symbol of the token for which the user is granting approval"
  },
  "approveAllTokensTitleWithoutSymbol": {
    "message": "Allow access to and transfer all of your NFTs from $1?",
    "description": "$1 a link to contract on the block explorer when we're not able to retrieve a erc721 or erc1155 name"
  },
  "approveAndInstall": {
    "message": "Approve & install"
  },
  "approveAndUpdate": {
    "message": "Approve & update"
  },
  "approveButtonText": {
    "message": "Approve"
  },
  "approveSpendingCap": {
    "message": "Approve $1 spending cap",
    "description": "The token symbol that is being approved"
  },
  "approveTokenDescription": {
    "message": "This allows a third party to access and transfer the following NFTs without further notice until you revoke its access."
  },
  "approveTokenDescriptionWithoutSymbol": {
    "message": "This allows a third party to access and transfer all of your NFTs from $1 without further notice until you revoke its access.",
    "description": "$1 is a link to contract on the block explorer when we're not able to retrieve a erc721 or erc1155 name"
  },
  "approveTokenTitle": {
    "message": "Allow access to and transfer of your $1?",
    "description": "$1 is the symbol of the token for which the user is granting approval"
  },
  "approved": {
    "message": "Approved"
  },
  "approvedAsset": {
    "message": "Approved asset"
  },
  "approvedOn": {
    "message": "Approved on $1",
    "description": "$1 is the approval date for a permission"
  },
  "areYouSure": {
    "message": "Are you sure?"
  },
  "asset": {
    "message": "Asset"
  },
  "assetOptions": {
    "message": "Asset options"
  },
  "assets": {
    "message": "Assets"
  },
  "attemptSendingAssets": {
    "message": "If you attempt to send assets directly from one network to another, this may result in permanent asset loss. Make sure to use a bridge."
  },
  "attemptingConnect": {
    "message": "Attempting to connect to blockchain."
  },
  "attributions": {
    "message": "Attributions"
  },
  "authorizedPermissions": {
    "message": "You have authorized the following permissions"
  },
  "autoDetectTokens": {
    "message": "Autodetect tokens"
  },
  "autoDetectTokensDescription": {
    "message": "We use third-party APIs to detect and display new tokens sent to your wallet. Turn off if you don’t want the app to automatically pull data from those services. $1",
    "description": "$1 is a link to a support article"
  },
  "autoLockTimeLimit": {
    "message": "Auto-lock timer (minutes)"
  },
  "autoLockTimeLimitDescription": {
    "message": "Set the idle time in minutes before MetaMask will become locked."
  },
  "average": {
    "message": "Average"
  },
  "back": {
    "message": "Back"
  },
  "backToAll": {
    "message": "Back to all"
  },
  "backup": {
    "message": "Backup"
  },
  "backupApprovalInfo": {
    "message": "This secret code is required to recover your wallet in case you lose your device, forget your password, have to re-install MetaMask, or want to access your wallet on another device."
  },
  "backupApprovalNotice": {
    "message": "Backup your Secret Recovery Phrase to keep your wallet and funds secure."
  },
  "backupNow": {
    "message": "Backup now"
  },
  "backupUserData": {
    "message": "Backup your data"
  },
  "backupUserDataDescription": {
    "message": "You can backup user settings containing preferences and account addresses into a JSON file."
  },
  "balance": {
    "message": "Balance"
  },
  "balanceOutdated": {
    "message": "Balance may be outdated"
  },
  "baseFee": {
    "message": "Base fee"
  },
  "basic": {
    "message": "Basic"
  },
  "beCareful": {
    "message": "Be careful"
  },
  "beta": {
    "message": "Beta"
  },
  "betaHeaderText": {
    "message": "This is a beta version. Please report bugs $1",
    "description": "$1 represents the word 'here' in a hyperlink"
  },
  "betaMetamaskVersion": {
    "message": "MetaMask Beta Version"
  },
  "betaTerms": {
    "message": "Beta Terms of use"
  },
  "betaWalletCreationSuccessReminder1": {
    "message": "MetaMask Beta can’t recover your Secret Recovery Phrase."
  },
  "betaWalletCreationSuccessReminder2": {
    "message": "MetaMask Beta will never ask you for your Secret Recovery Phrase."
  },
  "blockExplorerAccountAction": {
    "message": "Account",
    "description": "This is used with viewOnEtherscan and viewInExplorer e.g View Account in Explorer"
  },
  "blockExplorerAssetAction": {
    "message": "Asset",
    "description": "This is used with viewOnEtherscan and viewInExplorer e.g View Asset in Explorer"
  },
  "blockExplorerSwapAction": {
    "message": "Swap",
    "description": "This is used with viewOnEtherscan e.g View Swap on Etherscan"
  },
  "blockExplorerUrl": {
    "message": "Block explorer URL"
  },
  "blockExplorerUrlDefinition": {
    "message": "The URL used as the block explorer for this network."
  },
  "blockExplorerView": {
    "message": "View account at $1",
    "description": "$1 replaced by URL for custom block explorer"
  },
  "blockies": {
    "message": "Blockies"
  },
  "bridge": {
    "message": "Bridge"
  },
  "browserNotSupported": {
    "message": "Your browser is not supported..."
  },
  "buildContactList": {
    "message": "Build your contact list"
  },
  "builtAroundTheWorld": {
    "message": "MetaMask is designed and built around the world."
  },
  "busy": {
    "message": "Busy"
  },
  "buy": {
    "message": "Buy"
  },
  "buyAsset": {
    "message": "Buy $1",
    "description": "$1 is the ticker symbol of a an asset the user is being prompted to purchase"
  },
  "buyNow": {
    "message": "Buy Now"
  },
  "bytes": {
    "message": "Bytes"
  },
  "canToggleInSettings": {
    "message": "You can re-enable this notification in Settings > Alerts."
  },
  "cancel": {
    "message": "Cancel"
  },
  "cancelEdit": {
    "message": "Cancel edit"
  },
  "cancelPopoverTitle": {
    "message": "Cancel transaction"
  },
  "cancelSpeedUp": {
    "message": "cancel or speed up a transaction."
  },
  "cancelSpeedUpLabel": {
    "message": "This gas fee will $1 the original.",
    "description": "$1 is text 'replace' in bold"
  },
  "cancelSpeedUpTransactionTooltip": {
    "message": "To $1 a transaction the gas fee must be increased by at least 10% for it to be recognized by the network.",
    "description": "$1 is string 'cancel' or 'speed up'"
  },
  "cancelSwapForFee": {
    "message": "Cancel swap for ~$1",
    "description": "$1 could be e.g. $2.98, it is a cost for cancelling a Smart Transaction"
  },
  "cancelSwapForFree": {
    "message": "Cancel swap for free"
  },
  "cancelled": {
    "message": "Cancelled"
  },
  "chainId": {
    "message": "Chain ID"
  },
  "chainIdDefinition": {
    "message": "The chain ID used to sign transactions for this network."
  },
  "chainIdExistsErrorMsg": {
    "message": "This Chain ID is currently used by the $1 network."
  },
  "chainListReturnedDifferentTickerSymbol": {
    "message": "The network with chain ID $1 may use a different currency symbol ($2) than the one you have entered. Please verify before continuing.",
    "description": "$1 is the chain id currently entered in the network form and $2 is the return value of nativeCurrency.symbol from chainlist.network"
  },
  "chooseYourNetwork": {
    "message": "Choose your network"
  },
  "chooseYourNetworkDescription": {
    "message": "We use Infura as our remote procedure call (RPC) provider to offer the most reliable and private access to Ethereum data we can. You can choose your own RPC, but remember that any RPC will receive your IP address and Ethereum wallet to make transactions. Read our $1 to learn more about how Infura handles data.",
    "description": "$1 is a link to the privacy policy"
  },
  "chromeRequiredForHardwareWallets": {
    "message": "You need to use MetaMask on Google Chrome in order to connect to your Hardware Wallet."
  },
  "clear": {
    "message": "Clear"
  },
  "clearActivity": {
    "message": "Clear activity and nonce data"
  },
  "clearActivityButton": {
    "message": "Clear activity tab data"
  },
  "clearActivityDescription": {
    "message": "This resets the account's nonce and erases data from the activity tab in your wallet. Only the current account and network will be affected. Your balances and incoming transactions won't change."
  },
  "clickToConnectLedgerViaWebHID": {
    "message": "Click here to connect your Ledger via WebHID",
    "description": "Text that can be clicked to open a browser popup for connecting the ledger device via webhid"
  },
  "clickToManuallyAdd": {
    "message": "Click here to manually add the tokens."
  },
  "close": {
    "message": "Close"
  },
  "codefiCompliance": {
    "message": "Codefi Compliance"
  },
  "coingecko": {
    "message": "CoinGecko"
  },
  "complianceActivatedDesc": {
    "message": "You can now use compliance in MetaMask Institutional. Receiving AML/CFT analysis within the confirmation screen on all the addresses you interact with."
  },
  "complianceActivatedTitle": {
    "message": "Your compliance feature is activated"
  },
  "complianceBlurb0": {
    "message": "DeFi raises AML/CFT risk for institutions, given the decentralised pools and pseudonymous counterparties."
  },
  "complianceBlurb1": {
    "message": "Codefi Compliance is the only product capable of running AML/CFT analysis on DeFi pools. This allows you to identify and avoid pools and counterparties that fail your risk setting."
  },
  "complianceBlurbStep1": {
    "message": "Sign up to Codefi Compliance below"
  },
  "complianceBlurbStep2": {
    "message": "Create an organisation"
  },
  "complianceBlurbStep3": {
    "message": "Create a project"
  },
  "complianceBlurbStep4": {
    "message": "Set your compliance settings"
  },
  "complianceBlurbStep5": {
    "message": "Click the \"Enable Compliance in MMI\" button"
  },
  "complianceBlurpStep0": {
    "message": "Steps to enable AML/CFT Compliance:"
  },
  "complianceSettingsExplanation": {
    "message": "Change your settings or view reports by opening up Codefi Compliance or disconnect below."
  },
  "confirm": {
    "message": "Confirm"
  },
  "confirmPassword": {
    "message": "Confirm password"
  },
  "confirmRecoveryPhrase": {
    "message": "Confirm Secret Recovery Phrase"
  },
  "confirmed": {
    "message": "Confirmed"
  },
  "confusableUnicode": {
    "message": "'$1' is similar to '$2'."
  },
  "confusableZeroWidthUnicode": {
    "message": "Zero-width character found."
  },
  "confusingEnsDomain": {
    "message": "We have detected a confusable character in the ENS name. Check the ENS name to avoid a potential scam."
  },
  "connect": {
    "message": "Connect"
  },
  "connectAccountOrCreate": {
    "message": "Connect account or create new"
  },
  "connectHardwareWallet": {
    "message": "Connect hardware wallet"
  },
  "connectManually": {
    "message": "Manually connect to current site"
  },
  "connectTo": {
    "message": "Connect to $1",
    "description": "$1 is the name/origin of a web3 site/application that the user can connect to metamask"
  },
  "connectToAll": {
    "message": "Connect to all your $1",
    "description": "$1 will be replaced by the translation of connectToAllAccounts"
  },
  "connectToAllAccounts": {
    "message": "accounts",
    "description": "will replace $1 in connectToAll, completing the sentence 'connect to all of your accounts', will be text that shows list of accounts on hover"
  },
  "connectToMultiple": {
    "message": "Connect to $1",
    "description": "$1 will be replaced by the translation of connectToMultipleNumberOfAccounts"
  },
  "connectToMultipleNumberOfAccounts": {
    "message": "$1 accounts",
    "description": "$1 is the number of accounts to which the web3 site/application is asking to connect; this will substitute $1 in connectToMultiple"
  },
  "connectWithMetaMask": {
    "message": "Connect with MetaMask"
  },
  "connectedAccountsDescriptionPlural": {
    "message": "You have $1 accounts connected to this site.",
    "description": "$1 is the number of accounts"
  },
  "connectedAccountsDescriptionSingular": {
    "message": "You have 1 account connected to this site."
  },
  "connectedAccountsEmptyDescription": {
    "message": "MetaMask is not connected to this site. To connect to a web3 site, find and click the connect button."
  },
  "connectedSites": {
    "message": "Connected sites"
  },
  "connectedSitesDescription": {
    "message": "$1 is connected to these sites. They can view your account address.",
    "description": "$1 is the account name"
  },
  "connectedSitesEmptyDescription": {
    "message": "$1 is not connected to any sites.",
    "description": "$1 is the account name"
  },
  "connectedSnapSites": {
    "message": "$1 snap is connected to these sites. They have access to the permissions listed above.",
    "description": "$1 represents the name of the snap"
  },
  "connecting": {
    "message": "Connecting..."
  },
  "connectingTo": {
    "message": "Connecting to $1"
  },
  "connectingToGoerli": {
    "message": "Connecting to Goerli test network"
  },
  "connectingToLineaTestnet": {
    "message": "Connecting to Linea Goerli test network"
  },
  "connectingToMainnet": {
    "message": "Connecting to Ethereum Mainnet"
  },
  "connectingToSepolia": {
    "message": "Connecting to Sepolia test network"
  },
  "connectionError": {
    "message": "Connection error"
  },
  "contactUs": {
    "message": "Contact us"
  },
  "contacts": {
    "message": "Contacts"
  },
  "contentFromSnap": {
    "message": "Content from $1",
    "description": "$1 represents the name of the snap"
  },
  "continue": {
    "message": "Continue"
  },
  "contract": {
    "message": "Contract"
  },
  "contractAddress": {
    "message": "Contract address"
  },
  "contractAddressError": {
    "message": "You are sending tokens to the token's contract address. This may result in the loss of these tokens."
  },
  "contractDeployment": {
    "message": "Contract deployment"
  },
  "contractDescription": {
    "message": "To protect yourself against scammers, take a moment to verify third-party details."
  },
  "contractInteraction": {
    "message": "Contract interaction"
  },
  "contractNFT": {
    "message": "NFT contract"
  },
  "contractRequestingAccess": {
    "message": "Contract requesting access"
  },
  "contractRequestingSignature": {
    "message": "Contract requesting signature"
  },
  "contractRequestingSpendingCap": {
    "message": "Third party requesting spending cap"
  },
  "contractTitle": {
    "message": "Third-party details"
  },
  "contractToken": {
    "message": "Token contract"
  },
  "convertTokenToNFTDescription": {
    "message": "We've detected that this asset is an NFT. MetaMask now has full native support for NFTs. Would you like to remove it from your token list and add it as an NFT?"
  },
  "convertTokenToNFTExistDescription": {
    "message": "We’ve detected that this asset has been added as an NFT. Would you like to remove it from your token list?"
  },
  "coolWallet": {
    "message": "CoolWallet"
  },
  "copiedExclamation": {
    "message": "Copied."
  },
  "copyAddress": {
    "message": "Copy address to clipboard"
  },
  "copyPrivateKey": {
    "message": "This is your private key (click to copy)"
  },
  "copyRawTransactionData": {
    "message": "Copy raw transaction data"
  },
  "copyToClipboard": {
    "message": "Copy to clipboard"
  },
  "copyTransactionId": {
    "message": "Copy transaction ID"
  },
  "create": {
    "message": "Create"
  },
  "createAccount": {
    "message": "Create account"
  },
  "createNewWallet": {
    "message": "Create a new wallet"
  },
  "createPassword": {
    "message": "Create password"
  },
  "cryptoCompare": {
    "message": "CryptoCompare"
  },
  "currencyConversion": {
    "message": "Currency conversion"
  },
  "currencyRateCheckToggle": {
    "message": "Show balance and token price checker"
  },
  "currencyRateCheckToggleDescription": {
    "message": "We use $1 and $2 APIs to display your balance and token price. $3",
    "description": "$1 represents Coingecko, $2 represents CryptoCompare and $3 represents Privacy Policy"
  },
  "currencySymbol": {
    "message": "Currency symbol"
  },
  "currencySymbolDefinition": {
    "message": "The ticker symbol displayed for this network’s currency."
  },
  "currentAccountNotConnected": {
    "message": "Your current account is not connected"
  },
  "currentExtension": {
    "message": "Current extension page"
  },
  "currentLanguage": {
    "message": "Current language"
  },
  "currentRpcUrlDeprecated": {
    "message": "The current rpc url for this network has been deprecated."
  },
  "currentTitle": {
    "message": "Current:"
  },
  "currentlyUnavailable": {
    "message": "Unavailable on this network"
  },
  "curveHighGasEstimate": {
    "message": "Aggressive gas estimate graph"
  },
  "curveLowGasEstimate": {
    "message": "Low gas estimate graph"
  },
  "curveMediumGasEstimate": {
    "message": "Market gas estimate graph"
  },
  "custodian": {
    "message": "Custodian"
  },
  "custodianAccount": {
    "message": "Custodian account"
  },
  "custodyRefreshTokenModalDescription": {
    "message": "Please go to $1 and click the 'Connect to MMI' button within their user interface to connect your accounts to MMI again."
  },
  "custodyRefreshTokenModalDescription1": {
    "message": "Your custodian issues a token that authenticates the MetaMask Institutional extension, allowing you to connect your accounts."
  },
  "custodyRefreshTokenModalDescription2": {
    "message": "This token expires after a certain period for security reasons. This requires you to reconnect to MMI."
  },
  "custodyRefreshTokenModalSubtitle": {
    "message": "Why am I seeing this?"
  },
  "custodyRefreshTokenModalTitle": {
    "message": "Your custodian session has expired"
  },
  "custom": {
    "message": "Advanced"
  },
  "customContentSearch": {
    "message": "Search for a previously added network"
  },
  "customGasSettingToolTipMessage": {
    "message": "Use $1 to customize the gas price. This can be confusing if you aren’t familiar. Interact at your own risk.",
    "description": "$1 is key 'advanced' (text: 'Advanced') separated here so that it can be passed in with bold font-weight"
  },
  "customSpendLimit": {
    "message": "Custom spend limit"
  },
  "customSpendingCap": {
    "message": "Custom spending cap"
  },
  "customToken": {
    "message": "Custom token"
  },
  "customTokenWarningInNonTokenDetectionNetwork": {
    "message": "Token detection is not available on this network yet. Please import token manually and make sure you trust it. Learn about $1"
  },
  "customTokenWarningInTokenDetectionNetwork": {
    "message": "Before manually importing a token, make sure you trust it. Learn about $1"
  },
  "customTokenWarningInTokenDetectionNetworkWithTDOFF": {
    "message": "Make sure you trust a token before you import it. Learn how to avoid $1. You can also enable token detection $2."
  },
  "customerSupport": {
    "message": "customer support"
  },
  "dappSuggested": {
    "message": "Site suggested"
  },
  "dappSuggestedGasSettingToolTipMessage": {
    "message": "$1 has suggested this price.",
    "description": "$1 is url for the dapp that has suggested gas settings"
  },
  "dappSuggestedShortLabel": {
    "message": "Site"
  },
  "dappSuggestedTooltip": {
    "message": "$1 has recommended this price.",
    "description": "$1 represents the Dapp's origin"
  },
  "darkTheme": {
    "message": "Dark"
  },
  "data": {
    "message": "Data"
  },
  "dataBackupSeemsCorrupt": {
    "message": "Can not restore your data. The file appears to be corrupt."
  },
  "dataHex": {
    "message": "Hex"
  },
  "dcent": {
    "message": "D'Cent"
  },
  "decimal": {
    "message": "Token decimal"
  },
  "decimalsMustZerotoTen": {
    "message": "Decimals must be at least 0, and not over 36."
  },
  "decrypt": {
    "message": "Decrypt"
  },
  "decryptCopy": {
    "message": "Copy encrypted message"
  },
  "decryptInlineError": {
    "message": "This message cannot be decrypted due to error: $1",
    "description": "$1 is error message"
  },
  "decryptMessageNotice": {
    "message": "$1 would like to read this message to complete your action",
    "description": "$1 is the web3 site name"
  },
  "decryptMetamask": {
    "message": "Decrypt message"
  },
  "decryptRequest": {
    "message": "Decrypt request"
  },
  "delete": {
    "message": "Delete"
  },
  "deleteAccount": {
    "message": "Delete account"
  },
  "deleteNetwork": {
    "message": "Delete network?"
  },
  "deleteNetworkDescription": {
    "message": "Are you sure you want to delete this network?"
  },
  "deposit": {
    "message": "Deposit"
  },
  "deprecatedTestNetworksLink": {
    "message": "Learn more"
  },
  "deprecatedTestNetworksMsg": {
    "message": "Due to the protocol changes of Ethereum: Rinkeby, Ropsten and Kovan test networks may not work as reliably and will be deprecated soon."
  },
  "description": {
    "message": "Description"
  },
  "desktopConnectionCriticalErrorDescription": {
    "message": "This error could be intermittent, so try restarting the extension or disable MetaMask Desktop."
  },
  "desktopConnectionCriticalErrorTitle": {
    "message": "MetaMask had trouble starting"
  },
  "desktopConnectionLostErrorDescription": {
    "message": "Please make sure you have the desktop app up and running or disable MetaMask Desktop."
  },
  "desktopConnectionLostErrorTitle": {
    "message": "MetaMask Desktop connection was lost"
  },
  "desktopDisableButton": {
    "message": "Disable Desktop App"
  },
  "desktopDisableErrorCTA": {
    "message": "Disable MetaMask Desktop"
  },
  "desktopEnableButton": {
    "message": "Enable Desktop App"
  },
  "desktopEnableButtonDescription": {
    "message": "Click to run all background processes in the desktop app."
  },
  "desktopErrorNavigateSettingsCTA": {
    "message": "Return to Settings Page"
  },
  "desktopErrorRestartMMCTA": {
    "message": "Restart MetaMask"
  },
  "desktopNotFoundErrorCTA": {
    "message": "Download MetaMask Desktop"
  },
  "desktopNotFoundErrorDescription1": {
    "message": "Please make sure you have the desktop app up and running."
  },
  "desktopNotFoundErrorDescription2": {
    "message": "If you have no desktop app installed, please download it on the MetaMask website."
  },
  "desktopNotFoundErrorTitle": {
    "message": "MetaMask Desktop was not found"
  },
  "desktopOpenOrDownloadCTA": {
    "message": "Open MetaMask Desktop"
  },
  "desktopOutdatedErrorCTA": {
    "message": "Update MetaMask Desktop"
  },
  "desktopOutdatedErrorDescription": {
    "message": "Your MetaMask desktop app needs to be upgraded."
  },
  "desktopOutdatedErrorTitle": {
    "message": "MetaMask Desktop is outdated"
  },
  "desktopOutdatedExtensionErrorCTA": {
    "message": "Update MetaMask Extension"
  },
  "desktopOutdatedExtensionErrorDescription": {
    "message": "Your MetaMask extension needs to be upgraded."
  },
  "desktopOutdatedExtensionErrorTitle": {
    "message": "MetaMask Extension is outdated"
  },
  "desktopPageDescription": {
    "message": "If the pairing is successful, extension will restart and you'll have to re-enter your password."
  },
  "desktopPageSubTitle": {
    "message": "Open your MetaMask Desktop and type this code"
  },
  "desktopPageTitle": {
    "message": "Pair with Desktop"
  },
  "desktopPairedWarningDeepLink": {
    "message": "Go to Settings in MetaMask Desktop"
  },
  "desktopPairedWarningDescription": {
    "message": "If you want to start a new pairing, please remove the current connection."
  },
  "desktopPairedWarningTitle": {
    "message": "MM Desktop is already paired"
  },
  "desktopPairingExpireMessage": {
    "message": "Code expires in $1 seconds"
  },
  "desktopRouteNotFoundErrorDescription": {
    "message": "desktopRouteNotFoundErrorDescription"
  },
  "desktopRouteNotFoundErrorTitle": {
    "message": "desktopRouteNotFoundErrorTitle"
  },
  "desktopUnexpectedErrorCTA": {
    "message": "Return MetaMask Home"
  },
  "desktopUnexpectedErrorDescription": {
    "message": "Check your MetaMask Desktop to restore connection"
  },
  "desktopUnexpectedErrorTitle": {
    "message": "Something went wrong..."
  },
  "details": {
    "message": "Details"
  },
  "disabledGasOptionToolTipMessage": {
    "message": "“$1” is disabled because it does not meet the minimum of a 10% increase from the original gas fee.",
    "description": "$1 is gas estimate type which can be market or aggressive"
  },
  "disconnect": {
    "message": "Disconnect"
  },
  "disconnectAllAccounts": {
    "message": "Disconnect all accounts"
  },
  "disconnectAllAccountsConfirmationDescription": {
    "message": "Are you sure you want to disconnect? You may lose site functionality."
  },
  "disconnectPrompt": {
    "message": "Disconnect $1"
  },
  "disconnectThisAccount": {
    "message": "Disconnect this account"
  },
  "dismiss": {
    "message": "Dismiss"
  },
  "dismissReminderDescriptionField": {
    "message": "Turn this on to dismiss the Secret Recovery Phrase backup reminder message. We highly recommend that you back up your Secret Recovery Phrase to avoid loss of funds"
  },
  "dismissReminderField": {
    "message": "Dismiss Secret Recovery Phrase backup reminder"
  },
  "domain": {
    "message": "Domain"
  },
  "done": {
    "message": "Done"
  },
  "dontShowThisAgain": {
    "message": "Don't show this again"
  },
  "downArrow": {
    "message": "down arrow"
  },
  "downloadGoogleChrome": {
    "message": "Download Google Chrome"
  },
  "downloadNow": {
    "message": "Download Now"
  },
  "downloadStateLogs": {
    "message": "Download state logs"
  },
  "dropped": {
    "message": "Dropped"
  },
  "edit": {
    "message": "Edit"
  },
  "editANickname": {
    "message": "Edit nickname"
  },
  "editAddressNickname": {
    "message": "Edit address nickname"
  },
  "editCancellationGasFeeModalTitle": {
    "message": "Edit cancellation gas fee"
  },
  "editContact": {
    "message": "Edit contact"
  },
  "editGasFeeModalTitle": {
    "message": "Edit gas fee"
  },
  "editGasLimitOutOfBounds": {
    "message": "Gas limit must be at least $1"
  },
  "editGasLimitOutOfBoundsV2": {
    "message": "Gas limit must be greater than $1 and less than $2",
    "description": "$1 is the minimum limit for gas and $2 is the maximum limit"
  },
  "editGasLimitTooltip": {
    "message": "Gas limit is the maximum units of gas you are willing to use. Units of gas are a multiplier to “Max priority fee” and “Max fee”."
  },
  "editGasMaxBaseFeeGWEIImbalance": {
    "message": "Max base fee cannot be lower than priority fee"
  },
  "editGasMaxBaseFeeHigh": {
    "message": "Max base fee is higher than necessary"
  },
  "editGasMaxBaseFeeLow": {
    "message": "Max base fee is low for current network conditions"
  },
  "editGasMaxFeeHigh": {
    "message": "Max fee is higher than necessary"
  },
  "editGasMaxFeeLow": {
    "message": "Max fee too low for network conditions"
  },
  "editGasMaxFeePriorityImbalance": {
    "message": "Max fee cannot be lower than max priority fee"
  },
  "editGasMaxPriorityFeeBelowMinimum": {
    "message": "Max priority fee must be greater than 0 GWEI"
  },
  "editGasMaxPriorityFeeBelowMinimumV2": {
    "message": "Priority fee must be greater than 0."
  },
  "editGasMaxPriorityFeeHigh": {
    "message": "Max priority fee is higher than necessary. You may pay more than needed."
  },
  "editGasMaxPriorityFeeHighV2": {
    "message": "Priority fee is higher than necessary. You may pay more than needed"
  },
  "editGasMaxPriorityFeeLow": {
    "message": "Max priority fee is low for current network conditions"
  },
  "editGasMaxPriorityFeeLowV2": {
    "message": "Priority fee is low for current network conditions"
  },
  "editGasPriceTooLow": {
    "message": "Gas price must be greater than 0"
  },
  "editGasPriceTooltip": {
    "message": "This network requires a “Gas price” field when submitting a transaction. Gas price is the amount you will pay pay per unit of gas."
  },
  "editGasSubTextAmountLabel": {
    "message": "Max amount:",
    "description": "This is meant to be used as the $1 substitution editGasSubTextAmount"
  },
  "editGasSubTextFeeLabel": {
    "message": "Max fee:"
  },
  "editGasTitle": {
    "message": "Edit priority"
  },
  "editGasTooLow": {
    "message": "Unknown processing time"
  },
  "editNonceField": {
    "message": "Edit nonce"
  },
  "editNonceMessage": {
    "message": "This is an advanced feature, use cautiously."
  },
  "editPermission": {
    "message": "Edit permission"
  },
  "editSpeedUpEditGasFeeModalTitle": {
    "message": "Edit speed up gas fee"
  },
  "enableAutoDetect": {
    "message": " Enable autodetect"
  },
  "enableFromSettings": {
    "message": " Enable it from Settings."
  },
  "enableOpenSeaAPI": {
    "message": "Enable OpenSea API"
  },
  "enableOpenSeaAPIDescription": {
    "message": "Use OpenSea's API to fetch NFT data. NFT auto-detection relies on OpenSea's API, and will not be available when this is turned off."
  },
  "enableSmartTransactions": {
    "message": "Enable smart transactions"
  },
  "enableToken": {
    "message": "enable $1",
    "description": "$1 is a token symbol, e.g. ETH"
  },
  "encryptionPublicKeyNotice": {
    "message": "$1 would like your public encryption key. By consenting, this site will be able to compose encrypted messages to you.",
    "description": "$1 is the web3 site name"
  },
  "encryptionPublicKeyRequest": {
    "message": "Request encryption public key"
  },
  "endpointReturnedDifferentChainId": {
    "message": "The RPC URL you have entered returned a different chain ID ($1). Please update the Chain ID to match the RPC URL of the network you are trying to add.",
    "description": "$1 is the return value of eth_chainId from an RPC endpoint"
  },
  "enhancedTokenDetectionAlertMessage": {
    "message": "Enhanced token detection is currently available on $1. $2"
  },
  "ensIllegalCharacter": {
    "message": "Illegal character for ENS."
  },
  "ensNotFoundOnCurrentNetwork": {
    "message": "ENS name not found on the current network. Try switching to Ethereum Mainnet."
  },
  "ensNotSupportedOnNetwork": {
    "message": "Network does not support ENS"
  },
  "ensRegistrationError": {
    "message": "Error in ENS name registration"
  },
  "ensUnknownError": {
    "message": "ENS lookup failed."
  },
  "enterANumber": {
    "message": "Enter a number"
  },
  "enterMaxSpendLimit": {
    "message": "Enter max spend limit"
  },
  "enterPassword": {
    "message": "Enter password"
  },
  "enterPasswordContinue": {
    "message": "Enter password to continue"
  },
  "errorCode": {
    "message": "Code: $1",
    "description": "Displayed error code for debugging purposes. $1 is the error code"
  },
  "errorDetails": {
    "message": "Error details",
    "description": "Title for collapsible section that displays error details for debugging purposes"
  },
  "errorMessage": {
    "message": "Message: $1",
    "description": "Displayed error message for debugging purposes. $1 is the error message"
  },
  "errorName": {
    "message": "Code: $1",
    "description": "Displayed error name for debugging purposes. $1 is the error name"
  },
  "errorPageMessage": {
    "message": "Try again by reloading the page, or contact support $1.",
    "description": "Message displayed on generic error page in the fullscreen or notification UI, $1 is a clickable link with text defined by the 'here' key. The link will open to a form where users can file support tickets."
  },
  "errorPagePopupMessage": {
    "message": "Try again by closing and reopening the popup, or contact support $1.",
    "description": "Message displayed on generic error page in the popup UI, $1 is a clickable link with text defined by the 'here' key. The link will open to a form where users can file support tickets."
  },
  "errorPageTitle": {
    "message": "MetaMask encountered an error",
    "description": "Title of generic error page"
  },
  "errorStack": {
    "message": "Stack:",
    "description": "Title for error stack, which is displayed for debugging purposes"
  },
  "errorWhileConnectingToRPC": {
    "message": "Error while connecting to the custom network."
  },
  "errorWithSnap": {
    "message": "Error with $1",
    "description": "$1 represents the name of the snap"
  },
  "ethGasPriceFetchWarning": {
    "message": "Backup gas price is provided as the main gas estimation service is unavailable right now."
  },
  "ethereumProviderAccess": {
    "message": "Grant Ethereum provider access to $1",
    "description": "The parameter is the name of the requesting origin"
  },
  "ethereumPublicAddress": {
    "message": "Ethereum public address"
  },
  "etherscan": {
    "message": "Etherscan"
  },
  "etherscanView": {
    "message": "View account on Etherscan"
  },
  "etherscanViewOn": {
    "message": "View on Etherscan"
  },
  "expandView": {
    "message": "Expand view"
  },
  "experimental": {
    "message": "Experimental"
  },
  "exploreMetaMaskSnaps": {
    "message": "Explore MetaMask Snaps"
  },
  "exportPrivateKey": {
    "message": "Export private key"
  },
  "extendWalletWithSnaps": {
    "message": "Extend the wallet experience."
  },
  "externalExtension": {
    "message": "External extension"
  },
  "failed": {
    "message": "Failed"
  },
  "failedToFetchChainId": {
    "message": "Could not fetch chain ID. Is your RPC URL correct?"
  },
  "failedToFetchTickerSymbolData": {
    "message": "Ticker symbol verification data is currently unavailable, make sure that the symbol you have entered is correct. It will impact the conversion rates that you see for this network"
  },
  "failureMessage": {
    "message": "Something went wrong, and we were unable to complete the action"
  },
  "fast": {
    "message": "Fast"
  },
  "feeAssociatedRequest": {
    "message": "A fee is associated with this request."
  },
  "fiat": {
    "message": "Fiat",
    "description": "Exchange type"
  },
  "fileImportFail": {
    "message": "File import not working? Click here!",
    "description": "Helps user import their account from a JSON file"
  },
  "fileTooBig": {
    "message": "The dropped file is too big."
  },
  "flaskSnapSettingsCardButtonCta": {
    "message": "See details",
    "description": "Call to action a user can take to see more information about the snap that is installed"
  },
  "flaskSnapSettingsCardDateAddedOn": {
    "message": "Added on",
    "description": "Start of the sentence describing when and where snap was added"
  },
  "flaskSnapSettingsCardFrom": {
    "message": "from",
    "description": "Part of the sentence describing when and where snap was added"
  },
  "flaskWelcomeUninstall": {
    "message": "you should uninstall this extension",
    "description": "This request is shown on the Flask Welcome screen. It is intended for non-developers, and will be bolded."
  },
  "flaskWelcomeWarning1": {
    "message": "Flask is for developers to experiment with new unstable APIs. Unless you are a developer or beta tester, $1.",
    "description": "This is a warning shown on the Flask Welcome screen, intended to encourage non-developers not to proceed any further. $1 is the bolded message 'flaskWelcomeUninstall'"
  },
  "flaskWelcomeWarning2": {
    "message": "We do not guarantee the safety or stability of this extension. The new APIs offered by Flask are not hardened against phishing attacks, meaning that any site or snap that requires Flask might be a malicious attempt to steal your assets.",
    "description": "This explains the risks of using MetaMask Flask"
  },
  "flaskWelcomeWarning3": {
    "message": "All Flask APIs are experimental. They may be changed or removed without notice, or they might stay on Flask indefinitely without ever being migrated to stable MetaMask. Use them at your own risk.",
    "description": "This message warns developers about unstable Flask APIs"
  },
  "flaskWelcomeWarning4": {
    "message": "Make sure to disable your regular MetaMask extension when using Flask.",
    "description": "This message calls to pay attention about multiple versions of MetaMask running on the same site (Flask + Prod)"
  },
  "flaskWelcomeWarningAcceptButton": {
    "message": "I accept the risks",
    "description": "this text is shown on a button, which the user presses to confirm they understand the risks of using Flask"
  },
  "followUsOnTwitter": {
    "message": "Follow us on Twitter"
  },
  "forbiddenIpfsGateway": {
    "message": "Forbidden IPFS Gateway: Please specify a CID gateway"
  },
  "forgetDevice": {
    "message": "Forget this device"
  },
  "forgotPassword": {
    "message": "Forgot password?"
  },
  "from": {
    "message": "From"
  },
  "fromAddress": {
    "message": "From: $1",
    "description": "$1 is the address to include in the From label. It is typically shortened first using shortenAddress"
  },
  "fromTokenLists": {
    "message": "From token lists: $1"
  },
  "functionApprove": {
    "message": "Function: Approve"
  },
  "functionSetApprovalForAll": {
    "message": "Function: SetApprovalForAll"
  },
  "functionType": {
    "message": "Function type"
  },
  "gas": {
    "message": "Gas"
  },
  "gasDisplayAcknowledgeDappButtonText": {
    "message": "Edit suggested gas fee"
  },
  "gasDisplayDappWarning": {
    "message": "This gas fee has been suggested by $1. Overriding this may cause a problem with your transaction. Please reach out to $1 if you have questions.",
    "description": "$1 represents the Dapp's origin"
  },
  "gasFee": {
    "message": "Gas fee"
  },
  "gasLimit": {
    "message": "Gas limit"
  },
  "gasLimitInfoTooltipContent": {
    "message": "Gas limit is the maximum amount of units of gas you are willing to spend."
  },
  "gasLimitRecommended": {
    "message": "Recommended gas limit is $1. If the gas limit is less than that, it may fail."
  },
  "gasLimitTooLow": {
    "message": "Gas limit must be at least 21000"
  },
  "gasLimitTooLowWithDynamicFee": {
    "message": "Gas limit must be at least $1",
    "description": "$1 is the custom gas limit, in decimal."
  },
  "gasLimitV2": {
    "message": "Gas limit"
  },
  "gasOption": {
    "message": "Gas option"
  },
  "gasPrice": {
    "message": "Gas price (GWEI)"
  },
  "gasPriceExcessive": {
    "message": "Your gas fee is set unnecessarily high. Consider lowering the amount."
  },
  "gasPriceExcessiveInput": {
    "message": "Gas price is excessive"
  },
  "gasPriceExtremelyLow": {
    "message": "Gas price extremely low"
  },
  "gasPriceFetchFailed": {
    "message": "Gas price estimation failed due to network error."
  },
  "gasPriceInfoTooltipContent": {
    "message": "Gas price specifies the amount of Ether you are willing to pay for each unit of gas."
  },
  "gasTimingHoursShort": {
    "message": "$1 hrs",
    "description": "$1 represents a number of hours"
  },
  "gasTimingMinutes": {
    "message": "$1 minutes",
    "description": "$1 represents a number of minutes"
  },
  "gasTimingMinutesShort": {
    "message": "$1 min",
    "description": "$1 represents a number of minutes"
  },
  "gasTimingNegative": {
    "message": "Maybe in $1",
    "description": "$1 represents an amount of time"
  },
  "gasTimingPositive": {
    "message": "Likely in < $1",
    "description": "$1 represents an amount of time"
  },
  "gasTimingSeconds": {
    "message": "$1 seconds",
    "description": "$1 represents a number of seconds"
  },
  "gasTimingSecondsShort": {
    "message": "$1 sec",
    "description": "$1 represents a number of seconds"
  },
  "gasTimingVeryPositive": {
    "message": "Very likely in < $1",
    "description": "$1 represents an amount of time"
  },
  "gasUsed": {
    "message": "Gas used"
  },
  "general": {
    "message": "General"
  },
  "goBack": {
    "message": "Go back"
  },
  "goerli": {
    "message": "Goerli test network"
  },
  "gotIt": {
    "message": "Got it!"
  },
  "grantedToWithColon": {
    "message": "Granted to:"
  },
  "gwei": {
    "message": "GWEI"
  },
  "hardware": {
    "message": "Hardware"
  },
  "hardwareWallet": {
    "message": "Hardware wallet"
  },
  "hardwareWalletConnected": {
    "message": "Hardware wallet connected"
  },
  "hardwareWalletLegacyDescription": {
    "message": "(legacy)",
    "description": "Text representing the MEW path"
  },
  "hardwareWalletSupportLinkConversion": {
    "message": "click here"
  },
  "hardwareWallets": {
    "message": "Connect a hardware wallet"
  },
  "hardwareWalletsMsg": {
    "message": "Select a hardware wallet you'd like to use with MetaMask."
  },
  "here": {
    "message": "here",
    "description": "as in -click here- for more information (goes with troubleTokenBalances)"
  },
  "hexData": {
    "message": "Hex data"
  },
  "hide": {
    "message": "Hide"
  },
  "hideFullTransactionDetails": {
    "message": "Hide full transaction details"
  },
  "hideSeedPhrase": {
    "message": "Hide seed phrase"
  },
  "hideToken": {
    "message": "Hide token"
  },
  "hideTokenPrompt": {
    "message": "Hide token?"
  },
  "hideTokenSymbol": {
    "message": "Hide $1",
    "description": "$1 is the symbol for a token (e.g. 'DAI')"
  },
  "hideZeroBalanceTokens": {
    "message": "Hide tokens without balance"
  },
  "high": {
    "message": "Aggressive"
  },
  "highGasSettingToolTipMessage": {
    "message": "High probability, even in volatile markets. Use $1 to cover surges in network traffic due to things like popular NFT drops.",
    "description": "$1 is key 'high' (text: 'Aggressive') separated here so that it can be passed in with bold font-weight"
  },
  "highLowercase": {
    "message": "high"
  },
  "history": {
    "message": "History"
  },
  "holdToReveal": {
    "message": "Hold to reveal SRP"
  },
  "holdToRevealContent1": {
    "message": "Your Secret Recovery Phrase provides $1",
    "description": "$1 is a bolded text with the message from 'holdToRevealContent2'"
  },
  "holdToRevealContent2": {
    "message": "full access to your wallet and funds.",
    "description": "Is the bolded text in 'holdToRevealContent1'"
  },
  "holdToRevealContent3": {
    "message": "Do not share this with anyone. $1 $2",
    "description": "$1 is a message from 'holdToRevealContent4' and $2 is a text link with the message from 'holdToRevealContent5'"
  },
  "holdToRevealContent4": {
    "message": "MetaMask Support will not request this,",
    "description": "Part of 'holdToRevealContent3'"
  },
  "holdToRevealContent5": {
    "message": "but phishers might.",
    "description": "The text link in 'holdToRevealContent3'"
  },
  "holdToRevealTitle": {
    "message": "Keep your SRP safe"
  },
  "id": {
    "message": "Id"
  },
  "ignoreAll": {
    "message": "Ignore all"
  },
  "ignoreTokenWarning": {
    "message": "If you hide tokens, they will not be shown in your wallet. However, you can still add them by searching for them."
  },
  "import": {
    "message": "Import",
    "description": "Button to import an account from a selected file"
  },
  "importAccount": {
    "message": "Import account"
  },
  "importAccountError": {
    "message": "Error importing account."
  },
  "importAccountErrorIsSRP": {
    "message": "You have entered a Secret Recovery Phrase (or mnemonic). To import an account here, you have to enter a private key, which is a hexadecimal string of length 64."
  },
  "importAccountErrorNotAValidPrivateKey": {
    "message": "This is not a valid private key. You have entered a hexadecimal string, but it must be 64 characters long."
  },
  "importAccountErrorNotHexadecimal": {
    "message": "This is not a valid private key. You must enter a hexadecimal string of length 64."
  },
  "importAccountJsonLoading1": {
    "message": "Expect this JSON import to take a few minutes and freeze MetaMask."
  },
  "importAccountJsonLoading2": {
    "message": "We apologize, and we will make it faster in the future."
  },
  "importAccountMsg": {
    "message": "Imported accounts won’t be associated with your MetaMask Secret Recovery Phrase. Learn more about imported accounts"
  },
  "importMyWallet": {
    "message": "Import my wallet"
  },
  "importNFT": {
    "message": "Import NFT"
  },
  "importNFTAddressToolTip": {
    "message": "On OpenSea, for example, on the NFT's page under Details, there is a blue hyperlinked value labeled 'Contract Address'. If you click on this, it will take you to the contract's address on Etherscan; at the top-left of that page, there should be an icon labeled 'Contract', and to the right, a long string of letters and numbers. This is the address of the contract that created your NFT. Click on the 'copy' icon to the right of the address, and you'll have it on your clipboard."
  },
  "importNFTPage": {
    "message": "Import NFT page"
  },
  "importNFTTokenIdToolTip": {
    "message": "An NFT's ID is a unique identifier since no two NFTs are alike. Again, on OpenSea this number is under 'Details'. Make a note of it, or copy it onto your clipboard."
  },
  "importNFTs": {
    "message": "Import NFTs"
  },
  "importSelectedTokens": {
    "message": "Import selected tokens?"
  },
  "importSelectedTokensDescription": {
    "message": "Only the tokens you've selected will appear in your wallet. You can always import hidden tokens later by searching for them."
  },
  "importTokenQuestion": {
    "message": "Import token?"
  },
  "importTokenWarning": {
    "message": "Anyone can create a token with any name, including fake versions of existing tokens. Add and trade at your own risk!"
  },
  "importTokens": {
    "message": "import tokens"
  },
  "importTokensCamelCase": {
    "message": "Import tokens"
  },
  "importWithCount": {
    "message": "Import $1",
    "description": "$1 will the number of detected tokens that are selected for importing, if all of them are selected then $1 will be all"
  },
  "imported": {
    "message": "Imported",
    "description": "status showing that an account has been fully loaded into the keyring"
  },
  "inYourSettings": {
    "message": "in your Settings"
  },
  "infuraBlockedNotification": {
    "message": "MetaMask is unable to connect to the blockchain host. Review possible reasons $1.",
    "description": "$1 is a clickable link with with text defined by the 'here' key"
  },
  "initialTransactionConfirmed": {
    "message": "Your initial transaction was confirmed by the network. Click OK to go back."
  },
  "inputLogicEmptyState": {
    "message": "Only enter a number that you're comfortable with the third party spending now or in the future. You can always increase the spending cap later."
  },
  "inputLogicEqualOrSmallerNumber": {
    "message": "This allows the third party to spend $1 from your current balance.",
    "description": "$1 is the current token balance in the account and the name of the current token"
  },
  "inputLogicHigherNumber": {
    "message": "This allows the third party to spend all your token balance until it reaches the cap or you revoke the spending cap. If this is not intended, consider setting a lower spending cap."
  },
  "insightsFromSnap": {
    "message": "Insights from $1",
    "description": "$1 represents the name of the snap"
  },
  "install": {
    "message": "Install"
  },
  "institutionalFeatures": {
    "message": "Institutional Features"
  },
  "insufficientBalance": {
    "message": "Insufficient balance."
  },
  "insufficientCurrencyBuyOrDeposit": {
    "message": "You do not have enough $1 in your account to pay for transaction fees on $2 network. $3 or deposit from another account.",
    "description": "$1 is the native currency of the network, $2 is the name of the current network, $3 is the key 'buy' + the ticker symbol of the native currency of the chain wrapped in a button"
  },
  "insufficientCurrencyBuyOrReceive": {
    "message": "You do not have enough $1 in your account to pay for transaction fees on $2 network. $3 or $4 from another account.",
    "description": "$1 is the native currency of the network, $2 is the name of the current network, $3 is the key 'buy' + the ticker symbol of the native currency of the chain wrapped in a button, $4 is the key 'deposit' button"
  },
  "insufficientCurrencyDeposit": {
    "message": "You do not have enough $1 in your account to pay for transaction fees on $2 network. Deposit $1 from another account.",
    "description": "$1 is the native currency of the network, $2 is the name of the current network"
  },
  "insufficientFunds": {
    "message": "Insufficient funds."
  },
  "insufficientFundsForGas": {
    "message": "Insufficient funds for gas"
  },
  "insufficientTokens": {
    "message": "Insufficient tokens."
  },
  "invalidAddress": {
    "message": "Invalid address"
  },
  "invalidAddressRecipient": {
    "message": "Recipient address is invalid"
  },
  "invalidAddressRecipientNotEthNetwork": {
    "message": "Not ETH network, set to lowercase"
  },
  "invalidAssetType": {
    "message": "This asset is an NFT and needs to be re-added on the Import NFTs page found under the NFTs tab"
  },
  "invalidBlockExplorerURL": {
    "message": "Invalid block explorer URL"
  },
  "invalidChainIdTooBig": {
    "message": "Invalid chain ID. The chain ID is too big."
  },
  "invalidCustomNetworkAlertContent1": {
    "message": "The chain ID for custom network '$1' has to be re-entered.",
    "description": "$1 is the name/identifier of the network."
  },
  "invalidCustomNetworkAlertContent2": {
    "message": "To protect you from malicious or faulty network providers, chain IDs are now required for all custom networks."
  },
  "invalidCustomNetworkAlertContent3": {
    "message": "Go to Settings > Network and enter the chain ID. You can find the chain IDs of most popular networks on $1.",
    "description": "$1 is a link to https://chainid.network"
  },
  "invalidCustomNetworkAlertTitle": {
    "message": "Invalid custom network"
  },
  "invalidHexNumber": {
    "message": "Invalid hexadecimal number."
  },
  "invalidHexNumberLeadingZeros": {
    "message": "Invalid hexadecimal number. Remove any leading zeros."
  },
  "invalidIpfsGateway": {
    "message": "Invalid IPFS Gateway: The value must be a valid URL"
  },
  "invalidNumber": {
    "message": "Invalid number. Enter a decimal or '0x'-prefixed hexadecimal number."
  },
  "invalidNumberLeadingZeros": {
    "message": "Invalid number. Remove any leading zeros."
  },
  "invalidRPC": {
    "message": "Invalid RPC URL"
  },
  "invalidSeedPhrase": {
    "message": "Invalid Secret Recovery Phrase"
  },
  "invalidSeedPhraseCaseSensitive": {
    "message": "Invalid input! Secret Recovery Phrase is case sensitive."
  },
  "jazzAndBlockies": {
    "message": "Jazzicons and Blockies are two different styles of unique icons that help you identify an account at a glance."
  },
  "jazzicons": {
    "message": "Jazzicons"
  },
  "jsDeliver": {
    "message": "jsDeliver"
  },
  "jsonFile": {
    "message": "JSON File",
    "description": "format for importing an account"
  },
  "keystone": {
    "message": "Keystone"
  },
  "knownAddressRecipient": {
    "message": "Known contract address."
  },
  "knownTokenWarning": {
    "message": "This action will edit tokens that are already listed in your wallet, which can be used to phish you. Only approve if you are certain that you mean to change what these tokens represent. Learn more about $1"
  },
  "lastConnected": {
    "message": "Last connected"
  },
  "lastPriceSold": {
    "message": "Last price sold"
  },
  "lastSold": {
    "message": "Last sold"
  },
  "learnCancelSpeeedup": {
    "message": "Learn how to $1",
    "description": "$1 is link to cancel or speed up transactions"
  },
  "learnMore": {
    "message": "learn more"
  },
  "learnMoreAboutGas": {
    "message": "Want to $1 about gas?",
    "description": "$1 will be replaced by the learnMore translation key"
  },
  "learnMoreUpperCase": {
    "message": "Learn more"
  },
  "learnScamRisk": {
    "message": "scams and security risks."
  },
  "ledgerAccountRestriction": {
    "message": "You need to make use your last account before you can add a new one."
  },
  "ledgerConnectionInstructionCloseOtherApps": {
    "message": "Close any other software connected to your device and then click here to refresh."
  },
  "ledgerConnectionInstructionHeader": {
    "message": "Prior to clicking confirm:"
  },
  "ledgerConnectionInstructionStepFour": {
    "message": "Enable \"smart contract data\" or \"blind signing\" on your Ledger device"
  },
  "ledgerConnectionInstructionStepOne": {
    "message": "Enable Use Ledger Live under Settings > Advanced"
  },
  "ledgerConnectionInstructionStepThree": {
    "message": "Plug in your Ledger device and select the Ethereum app"
  },
  "ledgerConnectionInstructionStepTwo": {
    "message": "Open and unlock Ledger Live App"
  },
  "ledgerConnectionPreferenceDescription": {
    "message": "Customize how you connect your Ledger to MetaMask. $1 is recommended, but other options are available. Read more here: $2",
    "description": "A description that appears above a dropdown where users can select between up to three options - Ledger Live, U2F or WebHID - depending on what is supported in their browser. $1 is the recommended browser option, it will be either WebHID or U2f. $2 is a link to an article where users can learn more, but will be the translation of the learnMore message."
  },
  "ledgerDeviceOpenFailureMessage": {
    "message": "The Ledger device failed to open. Your Ledger might be connected to other software. Please close Ledger Live or other applications connected to your Ledger device, and try to connect again."
  },
  "ledgerLive": {
    "message": "Ledger Live",
    "description": "The name of a desktop app that can be used with your ledger device. We can also use it to connect a users Ledger device to MetaMask."
  },
  "ledgerLiveApp": {
    "message": "Ledger Live App"
  },
  "ledgerLocked": {
    "message": "Cannot connect to Ledger device. Please make sure your device is unlocked and Ethereum app is opened."
  },
  "ledgerTimeout": {
    "message": "Ledger Live is taking too long to respond or connection timeout. Make sure Ledger Live app is opened and your device is unlocked."
  },
  "ledgerTransportChangeWarning": {
    "message": "If your Ledger Live app is open, please disconnect any open Ledger Live connection and close the Ledger Live app."
  },
  "ledgerWebHIDNotConnectedErrorMessage": {
    "message": "The ledger device was not connected. If you wish to connect your Ledger, please click 'Continue' again and approve HID connection",
    "description": "An error message shown to the user during the hardware connect flow."
  },
  "levelArrow": {
    "message": "level arrow"
  },
  "lightTheme": {
    "message": "Light"
  },
  "likeToImportTokens": {
    "message": "Would you like to import these tokens?"
  },
  "lineatestnet": {
    "message": "Linea Goerli test network"
  },
  "link": {
    "message": "Link"
  },
  "links": {
    "message": "Links"
  },
  "loadMore": {
    "message": "Load more"
  },
  "loading": {
    "message": "Loading..."
  },
  "loadingNFTs": {
    "message": "Loading NFTs..."
  },
  "loadingTokens": {
    "message": "Loading tokens..."
  },
  "localhost": {
    "message": "Localhost 8545"
  },
  "lock": {
    "message": "Lock"
  },
  "lockMetaMask": {
    "message": "Lock MetaMask"
  },
  "lockTimeTooGreat": {
    "message": "Lock time is too great"
  },
  "logo": {
    "message": "$1 logo",
    "description": "$1 is the name of the ticker"
  },
  "low": {
    "message": "Low"
  },
  "lowGasSettingToolTipMessage": {
    "message": "Use $1 to wait for a cheaper price. Time estimates are much less accurate as prices are somewhat unpredictable.",
    "description": "$1 is key 'low' separated here so that it can be passed in with bold font-weight"
  },
  "lowLowercase": {
    "message": "low"
  },
  "lowPriorityMessage": {
    "message": "Future transactions will queue after this one."
  },
  "mainnet": {
    "message": "Ethereum Mainnet"
  },
  "mainnetToken": {
    "message": "This address matches a known Ethereum Mainnet token address. Recheck the contract address and network for the token you are trying to add."
  },
  "makeAnotherSwap": {
    "message": "Create a new swap"
  },
  "makeSureNoOneWatching": {
    "message": "Make sure nobody is looking",
    "description": "Warning to users to be care while creating and saving their new Secret Recovery Phrase"
  },
  "malformedData": {
    "message": "Malformed data"
  },
  "max": {
    "message": "Max"
  },
  "maxBaseFee": {
    "message": "Max base fee"
  },
  "maxFee": {
    "message": "Max fee"
  },
  "maxPriorityFee": {
    "message": "Max priority fee"
  },
  "medium": {
    "message": "Market"
  },
  "mediumGasSettingToolTipMessage": {
    "message": "Use $1 for fast processing at current market price.",
    "description": "$1 is key 'medium' (text: 'Market') separated here so that it can be passed in with bold font-weight"
  },
  "memo": {
    "message": "memo"
  },
  "message": {
    "message": "Message"
  },
  "metaMaskConnectStatusParagraphOne": {
    "message": "You now have more control over your account connections in MetaMask."
  },
  "metaMaskConnectStatusParagraphThree": {
    "message": "Click it to manage your connected accounts."
  },
  "metaMaskConnectStatusParagraphTwo": {
    "message": "The connection status button shows if the website you’re visiting is connected to your currently selected account."
  },
  "metamaskSwapsOfflineDescription": {
    "message": "MetaMask Swaps is undergoing maintenance. Please check back later."
  },
  "metamaskVersion": {
    "message": "MetaMask Version"
  },
  "metrics": {
    "message": "Metrics"
  },
  "mismatchedChainLinkText": {
    "message": "verify the network details",
    "description": "Serves as link text for the 'mismatchedChain' key. This text will be embedded inside the translation for that key."
  },
  "mismatchedChainRecommendation": {
    "message": "We recommend that you $1 before proceeding.",
    "description": "$1 is a clickable link with text defined by the 'mismatchedChainLinkText' key. The link will open to instructions for users to validate custom network details."
  },
  "mismatchedNetworkName": {
    "message": "According to our record the network name may not correctly match this chain ID."
  },
  "mismatchedNetworkSymbol": {
    "message": "The submitted currency symbol does not match what we expect for this chain ID."
  },
  "mismatchedRpcChainId": {
    "message": "Chain ID returned by the custom network does not match the submitted chain ID."
  },
  "mismatchedRpcUrl": {
    "message": "According to our records the submitted RPC URL value does not match a known provider for this chain ID."
  },
  "missingNFT": {
    "message": "Don't see your NFT?"
  },
  "missingSetting": {
    "message": "Can't find a setting?"
  },
  "missingSettingRequest": {
    "message": "Request here"
  },
  "missingToken": {
    "message": "Don't see your token?"
  },
  "mmiAddToken": {
    "message": "The page at $1 would like to authorise the following custodian token in MetaMask Institutional"
  },
  "mmiAuthenticate": {
    "message": "The page at $1 would like to authorise the following project’s compliance settings in MetaMask Institutional"
  },
  "mobileSyncWarning": {
    "message": "The 'Sync with extension' feature is temporarily disabled. If you want to use your extension wallet on MetaMask mobile, then on your mobile app: go back to the wallet setup options and select the 'Import with Secret Recovery Phrase' option. Use your extension wallet's secret phrase to then import your wallet into mobile."
  },
  "moreComingSoon": {
    "message": "More coming soon..."
  },
  "mustSelectOne": {
    "message": "Must select at least 1 token."
  },
  "myAccounts": {
    "message": "My accounts"
  },
  "name": {
    "message": "Name"
  },
  "nativeToken": {
    "message": "The native token on this network is $1. It is the token used for gas fees.",
    "description": "$1 represents the name of the native token on the current network"
  },
  "needHelp": {
    "message": "Need help? Contact $1",
    "description": "$1 represents `needHelpLinkText`, the text which goes in the help link"
  },
  "needHelpFeedback": {
    "message": "Share your feedback"
  },
  "needHelpLinkText": {
    "message": "MetaMask support"
  },
  "needHelpSubmitTicket": {
    "message": "Submit a ticket"
  },
  "needImportFile": {
    "message": "You must select a file to import.",
    "description": "User is important an account and needs to add a file to continue"
  },
  "negativeETH": {
    "message": "Can not send negative amounts of ETH."
  },
  "network": {
    "message": "Network:"
  },
  "networkAddedSuccessfully": {
    "message": "Network added successfully!"
  },
  "networkDetails": {
    "message": "Network details"
  },
  "networkIsBusy": {
    "message": "Network is busy. Gas prices are high and estimates are less accurate."
  },
  "networkMenuHeading": {
    "message": "Select a network"
  },
  "networkName": {
    "message": "Network name"
  },
  "networkNameArbitrum": {
    "message": "Arbitrum"
  },
  "networkNameAvalanche": {
    "message": "Avalanche"
  },
  "networkNameBSC": {
    "message": "BSC"
  },
  "networkNameDefinition": {
    "message": "The name associated with this network."
  },
  "networkNameEthereum": {
    "message": "Ethereum"
  },
  "networkNameGoerli": {
    "message": "Goerli"
  },
  "networkNameOptimism": {
    "message": "Optimism"
  },
  "networkNamePolygon": {
    "message": "Polygon"
  },
  "networkNameTestnet": {
    "message": "Testnet"
  },
  "networkProvider": {
    "message": "Network provider"
  },
  "networkSettingsChainIdDescription": {
    "message": "The chain ID is used for signing transactions. It must match the chain ID returned by the network. You can enter a decimal or '0x'-prefixed hexadecimal number, but we will display the number in decimal."
  },
  "networkStatus": {
    "message": "Network status"
  },
  "networkStatusBaseFeeTooltip": {
    "message": "The base fee is set by the network and changes every 13-14 seconds. Our $1 and $2 options account for sudden increases.",
    "description": "$1 and $2 are bold text for Medium and Aggressive respectively."
  },
  "networkStatusPriorityFeeTooltip": {
    "message": "Range of priority fees (aka “miner tip”). This goes to miners and incentivizes them to prioritize your transaction."
  },
  "networkStatusStabilityFeeTooltip": {
    "message": "Gas fees are $1 relative to the past 72 hours.",
    "description": "$1 is networks stability value - stable, low, high"
  },
  "networkURL": {
    "message": "Network URL"
  },
  "networkURLDefinition": {
    "message": "The URL used to access this network."
  },
  "networks": {
    "message": "Networks"
  },
  "nevermind": {
    "message": "Nevermind"
  },
  "new": {
    "message": "New!"
  },
  "newAccount": {
    "message": "New account"
  },
  "newAccountNumberName": {
    "message": "Account $1",
    "description": "Default name of next account to be created on create account screen"
  },
  "newContact": {
    "message": "New contact"
  },
  "newContract": {
    "message": "New contract"
  },
  "newNFTDetectedMessage": {
    "message": "Allow MetaMask to automatically detect NFTs from Opensea and display in your wallet."
  },
  "newNFTsDetected": {
    "message": "New! NFT detection"
  },
  "newNetworkAdded": {
    "message": "“$1” was successfully added!"
  },
  "newNftAddedMessage": {
    "message": "NFT was successfully added!"
  },
  "newPassword": {
    "message": "New password (8 characters min)"
  },
  "newTokensImportedMessage": {
    "message": "You’ve successfully imported $1.",
    "description": "$1 is the string of symbols of all the tokens imported"
  },
  "newTokensImportedTitle": {
    "message": "Token imported"
  },
  "newValues": {
    "message": "new values"
  },
  "next": {
    "message": "Next"
  },
  "nextNonceWarning": {
    "message": "Nonce is higher than suggested nonce of $1",
    "description": "The next nonce according to MetaMask's internal logic"
  },
  "nftAddFailedMessage": {
    "message": "NFT can’t be added as the ownership details do not match. Make sure you have entered correct information."
  },
  "nftAddressError": {
    "message": "This token is an NFT. Add on the $1",
    "description": "$1 is a clickable link with text defined by the 'importNFTPage' key"
  },
  "nftDisclaimer": {
    "message": "Disclaimer: MetaMask pulls the media file from the source url. This url sometimes is changed by the marketplace the NFT was minted on."
  },
  "nftOptions": {
    "message": "NFT Options"
  },
  "nftTokenIdPlaceholder": {
    "message": "Enter the token id"
  },
  "nftWarningContent": {
    "message": "You're granting access to $1, including any you might own in the future. The party on the other end can transfer these NFTs from your wallet at any time without asking you until you revoke this approval. $2",
    "description": "$1 is nftWarningContentBold bold part, $2 is Learn more link"
  },
  "nftWarningContentBold": {
    "message": "all your $1 NFTs",
    "description": "$1 is name of the collection"
  },
  "nftWarningContentGrey": {
    "message": "Proceed with caution."
  },
  "nfts": {
    "message": "NFTs"
  },
  "nftsPreviouslyOwned": {
    "message": "Previously Owned"
  },
  "nickname": {
    "message": "Nickname"
  },
  "noAccountsFound": {
    "message": "No accounts found for the given search query"
  },
  "noAddressForName": {
    "message": "No address has been set for this name."
  },
  "noConversionDateAvailable": {
    "message": "No currency conversion date available"
  },
  "noConversionRateAvailable": {
    "message": "No conversion rate available"
  },
  "noNFTs": {
    "message": "No NFTs yet"
  },
  "noSnaps": {
    "message": "You don't have any snaps installed."
  },
  "noThanksVariant2": {
    "message": "No, thanks."
  },
  "noTransactions": {
    "message": "You have no transactions"
  },
  "noWebcamFound": {
    "message": "Your computer's webcam was not found. Please try again."
  },
  "noWebcamFoundTitle": {
    "message": "Webcam not found"
  },
  "nonce": {
    "message": "Nonce"
  },
  "nonceField": {
    "message": "Customize transaction nonce"
  },
  "nonceFieldDescription": {
    "message": "Turn this on to change the nonce (transaction number) on confirmation screens. This is an advanced feature, use cautiously."
  },
  "nonceFieldHeading": {
    "message": "Custom nonce"
  },
  "notBusy": {
    "message": "Not busy"
  },
  "notCurrentAccount": {
    "message": "Is this the correct account? It's different from the currently selected account in your wallet"
  },
  "notEnoughGas": {
    "message": "Not enough gas"
  },
  "notifications": {
    "message": "Notifications"
  },
  "notifications10ActionText": {
    "message": "Visit in Settings",
    "description": "The 'call to action' on the button, or link, of the 'Visit in Settings' notification. Upon clicking, users will be taken to Settings page."
  },
  "notifications10DescriptionOne": {
    "message": "Improved token detection is currently available on Ethereum Mainnet, Polygon, BSC, and Avalanche networks. More to come!"
  },
  "notifications10DescriptionThree": {
    "message": "Token detection feature is currently OFF by default. You can enable it from Settings."
  },
  "notifications10DescriptionTwo": {
    "message": "We source tokens from third party tokens lists. Tokens listed on more than two token lists will be automatically detected."
  },
  "notifications10Title": {
    "message": "Improved token detection is here"
  },
  "notifications11Description": {
    "message": "Tokens can be created by anyone and can have duplicate names. If you see a token appear that you don’t trust or haven’t interacted with - it’s safer to not trust it."
  },
  "notifications11Title": {
    "message": "Scam and security risks"
  },
  "notifications12ActionText": {
    "message": "Enable dark mode"
  },
  "notifications12Description": {
    "message": "Dark mode on Extension is finally here! To turn it on, go to Settings > Experimental and select one of the display options: Light, Dark, System."
  },
  "notifications12Title": {
    "message": "Wen dark mode? Now dark mode! 🕶️🦊"
  },
  "notifications13ActionText": {
    "message": "Show custom network list"
  },
  "notifications13Description": {
    "message": "You can now add the following popular custom networks easily: Arbitrum, Avalanche, Binance Smart Chain, Fantom, Harmony, Optimism, Palm and Polygon! To enable this feature, go to Settings > Experimental and turn \"Show custom network list\" on!",
    "description": "Description of a notification in the 'See What's New' popup. Describes popular network feature."
  },
  "notifications13Title": {
    "message": "Add Popular Networks"
  },
  "notifications14ActionText": {
    "message": "Show backup settings"
  },
  "notifications14Description": {
    "message": "We're deprecating our 3Box data feature in early October. To backup and restore your wallet manually, use the \"Backup now\" button in Advanced Settings.",
    "description": "Description of a notification in the 'See What's New' popup. Describes 3box deprecation."
  },
  "notifications14Title": {
    "message": "3Box Deprecation"
  },
  "notifications15Description": {
    "message": "There's no action required from you, so keep using your wallet as usual. Be aware of potential scams around the Merge.",
    "description": "Description of a notification in the 'See What's New' popup. Advises users about the ethereum merge (https://ethereum.org/en/upgrades/merge/#main-content) and potential scams."
  },
  "notifications15Title": {
    "message": "The Ethereum Merge is here!"
  },
  "notifications18ActionText": {
    "message": "Enable security alerts"
  },
  "notifications18DescriptionOne": {
    "message": "Get alerts from third parties when you may have received a malicious request.",
    "description": "Description of a notification in the 'See What's New' popup. Describes Opensea Security Provider feature."
  },
  "notifications18DescriptionThree": {
    "message": "Always be sure to do your own due diligence before approving any requests.",
    "description": "Description of a notification in the 'See What's New' popup. Describes Opensea Security Provider feature."
  },
  "notifications18DescriptionTwo": {
    "message": "OpenSea is the first provider for this feature. More providers coming soon!",
    "description": "Description of a notification in the 'See What's New' popup. Describes Opensea Security Provider feature."
  },
<<<<<<< HEAD
=======
  "notifications18Title": {
    "message": "Stay safe with security alerts"
  },
>>>>>>> a876eaba
  "notifications19ActionText": {
    "message": "Enable NFT autodetection"
  },
  "notifications19DescriptionOne": {
    "message": "Two ways you can get started:",
    "description": "Description of a notification in the 'See What's New' popup. Describes NFT autodetection feature."
  },
  "notifications19DescriptionThree": {
    "message": "We only support ERC-721 at the moment.",
    "description": "Description of a notification in the 'See What's New' popup. Describes NFT autodetection feature."
  },
  "notifications19DescriptionTwo": {
    "message": "Manually add your NFTs, or turn on NFT autodetection in Settings > Experimental.",
    "description": "Description of a notification in the 'See What's New' popup. Describes NFT autodetection feature."
  },
  "notifications19Title": {
    "message": "See your NFTs like never before"
  },
  "notifications1Description": {
    "message": "MetaMask Mobile users can now swap tokens inside their mobile wallet. Scan the QR code to get the mobile app and start swapping.",
    "description": "Description of a notification in the 'See What's New' popup. Describes the swapping on mobile feature."
  },
  "notifications1Title": {
    "message": "Swapping on mobile is here!",
    "description": "Title for a notification in the 'See What's New' popup. Tells users that they can now use MetaMask Swaps on Mobile."
  },
  "notifications3ActionText": {
    "message": "Read more",
    "description": "The 'call to action' on the button, or link, of the 'Stay secure' notification. Upon clicking, users will be taken to a page about security on the metamask support website."
  },
  "notifications3Description": {
    "message": "Stay up to date on MetaMask security best practices and get the latest security tips from official MetaMask support.",
    "description": "Description of a notification in the 'See What's New' popup. Describes the information they can get on security from the linked support page."
  },
  "notifications3Title": {
    "message": "Stay secure",
    "description": "Title for a notification in the 'See What's New' popup. Encourages users to consider security."
  },
  "notifications4ActionText": {
    "message": "Start swapping",
    "description": "The 'call to action' on the button, or link, of the 'Swap on Binance Smart Chain!' notification. Upon clicking, users will be taken to a page where then can swap tokens on Binance Smart Chain."
  },
  "notifications4Description": {
    "message": "Get the best prices on token swaps right inside your wallet. MetaMask now connects you to multiple decentralized exchange aggregators and professional market makers on Binance Smart Chain.",
    "description": "Description of a notification in the 'See What's New' popup."
  },
  "notifications4Title": {
    "message": "Swap on Binance Smart Chain",
    "description": "Title for a notification in the 'See What's New' popup. Encourages users to do swaps on Binance Smart Chain."
  },
  "notifications5Description": {
    "message": "Your \"Seed Phrase\" is now called your \"Secret Recovery Phrase.\"",
    "description": "Description of a notification in the 'See What's New' popup. Describes the seed phrase wording update."
  },
  "notifications6DescriptionOne": {
    "message": "As of Chrome version 91, the API that enabled our Ledger support (U2F) no longer supports hardware wallets. MetaMask has implemented a new Ledger Live support that allows you to continue to connect to your Ledger device via the Ledger Live desktop app.",
    "description": "Description of a notification in the 'See What's New' popup. Describes the Ledger support update."
  },
  "notifications6DescriptionThree": {
    "message": "When interacting with your Ledger account in MetaMask, a new tab will open and you will be asked to open the Ledger Live app.  Once the app opens, you'll be asked to allow a WebSocket connection to your MetaMask account.  That's all!",
    "description": "Description of a notification in the 'See What's New' popup. Describes the Ledger support update."
  },
  "notifications6DescriptionTwo": {
    "message": "You can enable Ledger Live support by clicking Settings > Advanced > Use Ledger Live.",
    "description": "Description of a notification in the 'See What's New' popup. Describes the Ledger support update."
  },
  "notifications6Title": {
    "message": "Ledger support update for Chrome users",
    "description": "Title for a notification in the 'See What's New' popup. Lets users know about the Ledger support update"
  },
  "notifications7DescriptionOne": {
    "message": "MetaMask v10.1.0 included new support for EIP-1559 transactions when using Ledger devices.",
    "description": "Description of a notification in the 'See What's New' popup. Describes changes for ledger and EIP1559 in v10.1.0"
  },
  "notifications7DescriptionTwo": {
    "message": "To complete transactions on Ethereum Mainnet, make sure your Ledger device has the latest firmware.",
    "description": "Description of a notification in the 'See What's New' popup. Describes the need to update ledger firmware."
  },
  "notifications7Title": {
    "message": "Ledger firmware update",
    "description": "Title for a notification in the 'See What's New' popup. Notifies ledger users of the need to update firmware."
  },
  "notifications8ActionText": {
    "message": "Go to Settings > Advanced",
    "description": "Description on an action button that appears in the What's New popup. Tells the user that if they click it, they will go to our Advanced settings page."
  },
  "notifications8DescriptionOne": {
    "message": "As of MetaMask v10.4.0, you no longer need Ledger Live to connect your Ledger device to MetaMask.",
    "description": "Description of a notification in the 'See What's New' popup. Describes changes for how Ledger Live is no longer needed to connect the device."
  },
  "notifications8DescriptionTwo": {
    "message": "For an easier and more stable ledger experience, go to Settings > Advanced and switch the 'Preferred Ledger Connection Type' to 'WebHID'.",
    "description": "Description of a notification in the 'See What's New' popup. Describes how the user can turn off the Ledger Live setting."
  },
  "notifications8Title": {
    "message": "Ledger connection improvement",
    "description": "Title for a notification in the 'See What's New' popup. Notifies ledger users that there is an improvement in how they can connect their device."
  },
  "notifications9DescriptionOne": {
    "message": "We now provide you with more insights on the 'Data' tab when confirming smart contract transactions."
  },
  "notifications9DescriptionTwo": {
    "message": "You can now get a better understanding of your transaction’s details before confirming, and more easily add transaction addresses to your address book, helping you make safe and informed decisions."
  },
  "notifications9Title": {
    "message": "👓 We are making transactions easier to read."
  },
  "notificationsEmptyText": {
    "message": "Nothing to see here."
  },
  "notificationsHeader": {
    "message": "Notifications"
  },
  "notificationsInfos": {
    "message": "$1 from $2",
    "description": "$1 is the date at which the notification has been dispatched and $2 is the link to the snap that dispatched the notification."
  },
  "notificationsMarkAllAsRead": {
    "message": "Mark all as read"
  },
  "numberOfNewTokensDetectedPlural": {
    "message": "$1 new tokens found in this account",
    "description": "$1 is the number of new tokens detected"
  },
  "numberOfNewTokensDetectedSingular": {
    "message": "1 new token found in this account"
  },
  "ofTextNofM": {
    "message": "of"
  },
  "off": {
    "message": "Off"
  },
  "offlineForMaintenance": {
    "message": "Offline for maintenance"
  },
  "ok": {
    "message": "Ok"
  },
  "on": {
    "message": "On"
  },
  "onboardingAdvancedPrivacyIPFSDescription": {
    "message": "The IPFS gateway makes it possible to access and view data hosted by third parties. You can add a custom IPFS gateway or continue using the default."
  },
  "onboardingAdvancedPrivacyIPFSInvalid": {
    "message": "Please enter a valid URL"
  },
  "onboardingAdvancedPrivacyIPFSTitle": {
    "message": "Add custom IPFS Gateway"
  },
  "onboardingAdvancedPrivacyIPFSValid": {
    "message": "IPFS gateway URL is valid"
  },
  "onboardingAdvancedPrivacyNetworkButton": {
    "message": "Add custom network"
  },
  "onboardingAdvancedPrivacyNetworkDescription": {
    "message": "We use Infura as our remote procedure call (RPC) provider to offer the most reliable and private access to Ethereum data we can. You can choose your own RPC, but remember that any RPC will receive your IP address and Ethereum wallet to make transactions. Read our $1 to learn more about how Infura handles data."
  },
  "onboardingAdvancedPrivacyNetworkTitle": {
    "message": "Choose your network"
  },
  "onboardingCreateWallet": {
    "message": "Create a new wallet"
  },
  "onboardingImportWallet": {
    "message": "Import an existing wallet"
  },
  "onboardingMetametricsAgree": {
    "message": "I agree"
  },
  "onboardingMetametricsAllowOptOut": {
    "message": "Always allow you to opt-out via Settings"
  },
  "onboardingMetametricsDataTerms": {
    "message": "This data is aggregated and is therefore anonymous for the purposes of General Data Protection Regulation (EU) 2016/679."
  },
  "onboardingMetametricsDescription": {
    "message": "MetaMask would like to gather usage data to better understand how our users interact with MetaMask. This data will be used to provide the service, which includes improving the service based on your use."
  },
  "onboardingMetametricsDescription2": {
    "message": "MetaMask will..."
  },
  "onboardingMetametricsDisagree": {
    "message": "No thanks"
  },
  "onboardingMetametricsInfuraTerms": {
    "message": "* When you use Infura as your default RPC provider in MetaMask, Infura will collect your IP address and your Ethereum wallet address when you send a transaction. We don’t store this information in a way that allows our systems to associate those two pieces of data. For more information on how MetaMask and Infura interact from a data collection perspective, see our update $1. For more information on our privacy practices in general, see our $2.",
    "description": "$1 represents `onboardingMetametricsInfuraTermsPolicyLink`, $2 represents `onboardingMetametricsInfuraTermsPolicy`"
  },
  "onboardingMetametricsInfuraTermsPolicy": {
    "message": "Privacy Policy here"
  },
  "onboardingMetametricsInfuraTermsPolicyLink": {
    "message": "here"
  },
  "onboardingMetametricsModalTitle": {
    "message": "Add custom network"
  },
  "onboardingMetametricsNeverCollect": {
    "message": "$1 collect information we don’t need to provide the service (such as keys, addresses, transaction hashes, or balances)",
    "description": "$1 represents `onboardingMetametricsNeverEmphasis`"
  },
  "onboardingMetametricsNeverCollectIP": {
    "message": "$1 collect your full IP address*",
    "description": "$1 represents `onboardingMetametricsNeverEmphasis`"
  },
  "onboardingMetametricsNeverEmphasis": {
    "message": "Never"
  },
  "onboardingMetametricsNeverSellData": {
    "message": "$1 sell data.  Ever!",
    "description": "$1 represents `onboardingMetametricsNeverEmphasis`"
  },
  "onboardingMetametricsSendAnonymize": {
    "message": "Send anonymized click and pageview events"
  },
  "onboardingMetametricsTitle": {
    "message": "Help us improve MetaMask"
  },
  "onboardingPinExtensionBillboardAccess": {
    "message": "Full access"
  },
  "onboardingPinExtensionBillboardDescription": {
    "message": "These extensions can see and change information"
  },
  "onboardingPinExtensionBillboardDescription2": {
    "message": "on this site."
  },
  "onboardingPinExtensionBillboardTitle": {
    "message": "Extensions"
  },
  "onboardingPinExtensionChrome": {
    "message": "Click the browser extension icon"
  },
  "onboardingPinExtensionDescription": {
    "message": "Pin MetaMask on your browser so it's accessible and easy to view transaction confirmations."
  },
  "onboardingPinExtensionDescription2": {
    "message": "You can open MetaMask by clicking on the extension and access your wallet with 1 click."
  },
  "onboardingPinExtensionDescription3": {
    "message": "Click browser extension icon to access it instantly"
  },
  "onboardingPinExtensionLabel": {
    "message": "Pin MetaMask"
  },
  "onboardingPinExtensionStep1": {
    "message": "1"
  },
  "onboardingPinExtensionStep2": {
    "message": "2"
  },
  "onboardingPinExtensionTitle": {
    "message": "Your MetaMask install is complete!"
  },
  "onboardingShowIncomingTransactionsDescription": {
    "message": "Showing incoming transactions in your wallet relies on communication with $1. Etherscan will have access to your Ethereum address and your IP address. View $2.",
    "description": "$1 is a clickable link with text defined by the 'etherscan' key. $2 is a clickable link with text defined by the 'privacyMsg' key."
  },
  "onboardingUsePhishingDetectionDescription": {
    "message": "Phishing detection alerts rely on communication with $1. jsDeliver will have access to your IP address. View $2.",
    "description": "The $1 is the word 'jsDeliver', from key 'jsDeliver' and $2 is the words Privacy Policy from key 'privacyMsg', both separated here so that it can be wrapped as a link"
  },
  "onlyAddTrustedNetworks": {
    "message": "A malicious network provider can lie about the state of the blockchain and record your network activity. Only add custom networks you trust."
  },
  "onlyConnectTrust": {
    "message": "Only connect with sites you trust."
  },
  "openCodefiCompliance": {
    "message": "Open Codefi Compliance"
  },
  "openFullScreenForLedgerWebHid": {
    "message": "Open MetaMask in full screen to connect your ledger via WebHID.",
    "description": "Shown to the user on the confirm screen when they are viewing MetaMask in a popup window but need to connect their ledger via webhid."
  },
  "openInBlockExplorer": {
    "message": "Open in block explorer"
  },
  "openSea": {
    "message": "OpenSea (Beta)"
  },
  "openSeaNew": {
    "message": "OpenSea"
  },
  "optional": {
    "message": "Optional"
  },
  "optionalWithParanthesis": {
    "message": "(Optional)"
  },
  "options": {
    "message": "Options"
  },
  "or": {
    "message": "or"
  },
  "origin": {
    "message": "Origin"
  },
  "osTheme": {
    "message": "System"
  },
  "otherSnaps": {
    "message": "other snaps",
    "description": "Used in the 'permission_rpc' message."
  },
  "outdatedBrowserNotification": {
    "message": "Your browser is out of date. If you don't update your browser, you won't be able to get security patches and new features from MetaMask."
  },
  "padlock": {
    "message": "Padlock"
  },
  "parameters": {
    "message": "Parameters"
  },
  "participateInMetaMetrics": {
    "message": "Participate in MetaMetrics"
  },
  "participateInMetaMetricsDescription": {
    "message": "Participate in MetaMetrics to help us make MetaMask better"
  },
  "password": {
    "message": "Password"
  },
  "passwordNotLongEnough": {
    "message": "Password not long enough"
  },
  "passwordSetupDetails": {
    "message": "This password will unlock your MetaMask wallet only on this device. MetaMask can not recover this password."
  },
  "passwordStrength": {
    "message": "Password strength: $1",
    "description": "Return password strength to the user when user wants to create password."
  },
  "passwordStrengthDescription": {
    "message": "A strong password can improve the security of your wallet should your device be stolen or compromised."
  },
  "passwordTermsWarning": {
    "message": "I understand that MetaMask cannot recover this password for me. $1"
  },
  "passwordsDontMatch": {
    "message": "Passwords don't match"
  },
  "pastePrivateKey": {
    "message": "Enter your private key string here:",
    "description": "For importing an account from a private key"
  },
  "pending": {
    "message": "Pending"
  },
  "pendingTransactionInfo": {
    "message": "This transaction will not process until that one is complete."
  },
  "pendingTransactionMultiple": {
    "message": "You have ($1) pending transactions."
  },
  "pendingTransactionSingle": {
    "message": "You have (1) pending transaction.",
    "description": "$1 is count of pending transactions"
  },
  "permissionRequest": {
    "message": "Permission request"
  },
  "permissionRequestCapitalized": {
    "message": "Permission request"
  },
  "permissionRequested": {
    "message": "Requested now"
  },
  "permissionRevoked": {
    "message": "Revoked in this update"
  },
  "permission_accessNamedSnap": {
    "message": "Connect to $1.",
    "description": "The description for the `wallet_snap` permission. $1 is the human-readable name of the snap."
  },
  "permission_accessNetwork": {
    "message": "Access the internet.",
    "description": "The description of the `endowment:network-access` permission."
  },
  "permission_accessNetworkDescription": {
    "message": "Allow the snap to access the internet. This can be used to both send and receive data with third-party servers.",
    "description": "An extended description of the `endowment:network-access` permission."
  },
  "permission_accessSnap": {
    "message": "Connect to the $1 snap.",
    "description": "The description for the `wallet_snap` permission. $1 is the name of the snap."
  },
  "permission_accessSnapDescription": {
    "message": "Allow the website or snap to interact with $1.",
    "description": "The description for the `wallet_snap_*` permission. $1 is the name of the Snap."
  },
  "permission_cronjob": {
    "message": "Schedule and execute periodic actions.",
    "description": "The description for the `snap_cronjob` permission"
  },
  "permission_cronjobDescription": {
    "message": "Allow the snap to perform actions that run periodically at fixed times, dates, or intervals. This can be used to trigger time-sensitive interactions or notifications.",
    "description": "An extended description for the `snap_cronjob` permission"
  },
  "permission_dialog": {
    "message": "Display dialog windows in MetaMask.",
    "description": "The description for the `snap_dialog` permission"
  },
  "permission_dialogDescription": {
    "message": "Allow the snap to display MetaMask popups with custom text, input field, and buttons to approve or reject an action.\nCan be used to create e.g. alerts, confirmations, and opt-in flows for a snap.",
    "description": "An extended description for the `snap_dialog` permission"
  },
  "permission_ethereumAccounts": {
    "message": "See address, account balance, activity and suggest transactions to approve",
    "description": "The description for the `eth_accounts` permission"
  },
  "permission_ethereumProvider": {
    "message": "Access the Ethereum provider.",
    "description": "The description for the `endowment:ethereum-provider` permission"
  },
  "permission_ethereumProviderDescription": {
    "message": "Allow the snap to communicate with MetaMask directly, in order for it to read data from the blockchain and suggest messages and transactions.",
    "description": "An extended description for the `endowment:ethereum-provider` permission"
  },
  "permission_getEntropy": {
    "message": "Derive arbitrary keys unique to this snap.",
    "description": "The description for the `snap_getEntropy` permission"
  },
  "permission_getEntropyDescription": {
    "message": "Allow the snap to derive arbitrary keys unique to this snap, without exposing them. These keys are separate from your MetaMask account(s) and not related to your private keys or Secret Recovery Phrase. Other snaps cannot access this information.",
    "description": "An extended description for the `snap_getEntropy` permission"
  },
  "permission_longRunning": {
    "message": "Run indefinitely.",
    "description": "The description for the `endowment:long-running` permission"
  },
  "permission_longRunningDescription": {
    "message": "Allow the snap to run indefinitely while, for example, processing large amounts of data.",
    "description": "An extended description for the `endowment:long-running` permission"
  },
  "permission_manageBip32Keys": {
    "message": "Control your accounts and assets under $1 ($2).",
    "description": "The description for the `snap_getBip32Entropy` permission. $1 is a derivation path, e.g. 'm/44'/0'/0''. $2 is the elliptic curve name, e.g. 'secp256k1'."
  },
  "permission_manageBip32KeysDescription": {
    "message": "Allow the snap to derive BIP-32 key pairs based on your Secret Recovery Phrase without exposing it. This grants full access to all accounts and assets on $1.\nWith the power to manage keys, the snap can support a variety of blockchain protocols beyond Ethereum (EVMs).",
    "description": "An extended description for the `snap_getBip32Entropy` permission. $1 is a derivation path (name)"
  },
  "permission_manageBip44Keys": {
    "message": "Control your $1 accounts and assets.",
    "description": "The description for the `snap_getBip44Entropy` permission. $1 is the name of a protocol, e.g. 'Filecoin'."
  },
  "permission_manageBip44KeysDescription": {
    "message": "Allow the snap to derive BIP-44 key pairs based on your Secret Recovery Phrase without exposing it. This grants full access to all accounts and assets on $1.\nWith the power to manage keys, the snap can support a variety of blockchain protocols beyond Ethereum (EVMs).",
    "description": "An extended description for the `snap_getBip44Entropy` permission. $1 is the name of a protocol, e.g., 'Filecoin'."
  },
  "permission_manageNamedBip32Keys": {
    "message": "Control your $1 accounts and assets.",
    "description": "The description for the `snap_getBip32Entropy` permission. $1 is a name for the derivation path, e.g., 'Ethereum accounts'. $2 is the plain derivation path, e.g. 'm/44'/0'/0''."
  },
  "permission_manageState": {
    "message": "Store and manage its data on your device.",
    "description": "The description for the `snap_manageState` permission"
  },
  "permission_manageStateDescription": {
    "message": "Allow the snap to store, update, and retrieve data securely with encryption. Other snaps cannot access this information.",
    "description": "An extended description for the `snap_manageState` permission"
  },
  "permission_notifications": {
    "message": "Show notifications.",
    "description": "The description for the `snap_notify` permission"
  },
  "permission_notificationsDescription": {
    "message": "Allow the snap to display notifications within MetaMask. A short notification text can be triggered by a snap for actionable or time-sensitive information.",
    "description": "An extended description for the `snap_notify` permission"
  },
  "permission_rpc": {
    "message": "Allow $1 to communicate directly with this snap.",
    "description": "The description for the `endowment:rpc` permission. $1 is 'other snaps' or 'websites'."
  },
  "permission_rpcDescription": {
    "message": "Allow $1 to send messages to the snap and receive a response from the snap.",
    "description": "An extended description for the `endowment:rpc` permission. $1 is 'other snaps' or 'websites'."
  },
  "permission_transactionInsight": {
    "message": "Fetch and display transaction insights.",
    "description": "The description for the `endowment:transaction-insight` permission"
  },
  "permission_transactionInsightDescription": {
    "message": "Allow the snap to decode transactions and show insights within the MetaMask UI. This can be used for anti-phishing and security solutions.",
    "description": "An extended description for the `endowment:transaction-insight` permission"
  },
  "permission_transactionInsightOrigin": {
    "message": "See the origins of websites that suggest transactions",
    "description": "The description for the `transactionOrigin` caveat, to be used with the `endowment:transaction-insight` permission"
  },
  "permission_transactionInsightOriginDescription": {
    "message": "Allow the snap to see the origin (URI) of websites that suggest transactions. This can be used for anti-phishing and security solutions.",
    "description": "An extended description for the `transactionOrigin` caveat, to be used with the `endowment:transaction-insight` permission"
  },
  "permission_unknown": {
    "message": "Unknown permission: $1",
    "description": "$1 is the name of a requested permission that is not recognized."
  },
  "permission_viewBip32PublicKeys": {
    "message": "View your public key for $1 ($2).",
    "description": "The description for the `snap_getBip32PublicKey` permission. $1 is a derivation path, e.g. 'm/44'/0'/0''. $2 is the elliptic curve name, e.g. 'secp256k1'."
  },
  "permission_viewBip32PublicKeysDescription": {
    "message": "Allow the snap to view your public keys (and addresses) for $1. This does not grant any control of accounts or assets.",
    "description": "An extended description for the `snap_getBip32PublicKey` permission. $1 is a derivation path (name)"
  },
  "permission_viewNamedBip32PublicKeys": {
    "message": "View your public key for $1.",
    "description": "The description for the `snap_getBip32PublicKey` permission. $1 is a name for the derivation path, e.g., 'Ethereum accounts'."
  },
  "permission_webAssembly": {
    "message": "Support for WebAssembly.",
    "description": "The description of the `endowment:webassembly` permission."
  },
  "permission_webAssemblyDescription": {
    "message": "Allow the snap to access low-level execution environments via WebAssembly.",
    "description": "An extended description of the `endowment:webassembly` permission."
  },
  "permissions": {
    "message": "Permissions"
  },
  "personalAddressDetected": {
    "message": "Personal address detected. Input the token contract address."
  },
  "pleaseConfirm": {
    "message": "Please confirm"
  },
  "plusXMore": {
    "message": "+ $1 more",
    "description": "$1 is a number of additional but unshown items in a list- this message will be shown in place of those items"
  },
  "popularCustomNetworks": {
    "message": "Popular custom networks"
  },
  "portfolio": {
    "message": "Portfolio"
  },
  "portfolioView": {
    "message": "Portfolio view"
  },
  "preferredLedgerConnectionType": {
    "message": "Preferred Ledger connection type",
    "description": "A header for a dropdown in Settings > Advanced. Appears above the ledgerConnectionPreferenceDescription message"
  },
  "preparingSwap": {
    "message": "Preparing swap..."
  },
  "prev": {
    "message": "Prev"
  },
  "primaryCurrencySetting": {
    "message": "Primary currency"
  },
  "primaryCurrencySettingDescription": {
    "message": "Select native to prioritize displaying values in the native currency of the chain (e.g. ETH). Select Fiat to prioritize displaying values in your selected fiat currency."
  },
  "priorityFee": {
    "message": "Priority fee"
  },
  "priorityFeeProperCase": {
    "message": "Priority Fee"
  },
  "privacy": {
    "message": "Privacy"
  },
  "privacyMsg": {
    "message": "Privacy policy"
  },
  "privateKey": {
    "message": "Private Key",
    "description": "select this type of file to use to import an account"
  },
  "privateKeyWarning": {
    "message": "Warning: Never disclose this key. Anyone with your private keys can steal any assets held in your account."
  },
  "privateNetwork": {
    "message": "Private network"
  },
  "proceedWithTransaction": {
    "message": "I want to proceed anyway"
  },
  "projectIdInvalid": {
    "message": "Provided Project ID is invalid"
  },
  "projectName": {
    "message": "Project Name"
  },
  "proposedApprovalLimit": {
    "message": "Proposed approval limit"
  },
  "provide": {
    "message": "Provide"
  },
  "publicAddress": {
    "message": "Public address"
  },
  "queue": {
    "message": "Queue"
  },
  "queued": {
    "message": "Queued"
  },
  "reAddAccounts": {
    "message": "re-add any other accounts"
  },
  "reAdded": {
    "message": "re-added"
  },
  "readdToken": {
    "message": "You can add this token back in the future by going to “Import token” in your accounts options menu."
  },
  "receive": {
    "message": "Receive"
  },
  "recents": {
    "message": "Recents"
  },
  "recipientAddressPlaceholder": {
    "message": "Search, public address (0x), or ENS"
  },
  "recommendedGasLabel": {
    "message": "Recommended"
  },
  "recoveryPhraseReminderBackupStart": {
    "message": "Start here"
  },
  "recoveryPhraseReminderConfirm": {
    "message": "Got it"
  },
  "recoveryPhraseReminderHasBackedUp": {
    "message": "Always keep your Secret Recovery Phrase in a secure and secret place"
  },
  "recoveryPhraseReminderHasNotBackedUp": {
    "message": "Need to backup your Secret Recovery Phrase again?"
  },
  "recoveryPhraseReminderItemOne": {
    "message": "Never share your Secret Recovery Phrase with anyone"
  },
  "recoveryPhraseReminderItemTwo": {
    "message": "The MetaMask team will never ask for your Secret Recovery Phrase"
  },
  "recoveryPhraseReminderSubText": {
    "message": "Your Secret Recovery Phrase controls all of your accounts."
  },
  "recoveryPhraseReminderTitle": {
    "message": "Protect your funds"
  },
  "refreshList": {
    "message": "Refresh list"
  },
  "reject": {
    "message": "Reject"
  },
  "rejectAll": {
    "message": "Reject all"
  },
  "rejectRequestsDescription": {
    "message": "You are about to batch reject $1 requests."
  },
  "rejectRequestsN": {
    "message": "Reject $1 requests"
  },
  "rejectTxsDescription": {
    "message": "You are about to batch reject $1 transactions."
  },
  "rejectTxsN": {
    "message": "Reject $1 transactions"
  },
  "rejected": {
    "message": "Rejected"
  },
  "remember": {
    "message": "Remember:"
  },
  "remove": {
    "message": "Remove"
  },
  "removeAccount": {
    "message": "Remove account"
  },
  "removeAccountDescription": {
    "message": "This account will be removed from your wallet. Please make sure you have the original Secret Recovery Phrase or private key for this imported account before continuing. You can import or create accounts again from the account drop-down. "
  },
  "removeNFT": {
    "message": "Remove NFT"
  },
  "removeNftMessage": {
    "message": "NFT was successfully removed!"
  },
  "removeSnap": {
    "message": "Remove snap"
  },
  "removeSnapConfirmation": {
    "message": "Are you sure you want to remove $1?",
    "description": "$1 represents the name of the snap"
  },
  "removeSnapDescription": {
    "message": "This action will delete the snap, its data and revoke your given permissions."
  },
  "replace": {
    "message": "replace"
  },
  "requestFailed": {
    "message": "Request failed"
  },
  "requestFlaggedAsMaliciousFallbackCopyReason": {
    "message": "The security provider has not shared additional details"
  },
  "requestFlaggedAsMaliciousFallbackCopyReasonTitle": {
    "message": "Request flagged as malicious"
  },
  "requestMayNotBeSafe": {
    "message": "Request may not be safe"
  },
  "requestMayNotBeSafeError": {
    "message": "The security provider didn't detect any known malicious activity, but it still may not be safe to continue."
  },
  "requestNotVerified": {
    "message": "Request not verified"
  },
  "requestNotVerifiedError": {
    "message": "Because of an error, this request was not verified by the security provider. Proceed with caution."
  },
  "requestsAwaitingAcknowledgement": {
    "message": "requests waiting to be acknowledged"
  },
  "required": {
    "message": "Required"
  },
  "reset": {
    "message": "Reset"
  },
  "resetWallet": {
    "message": "Reset wallet"
  },
  "resetWalletSubHeader": {
    "message": "MetaMask does not keep a copy of your password. If you’re having trouble unlocking your account, you will need to reset your wallet. You can do this by providing the Secret Recovery Phrase you used when you set up your wallet."
  },
  "resetWalletUsingSRP": {
    "message": "This action will delete your current wallet and Secret Recovery Phrase from this device, along with the list of accounts you’ve curated. After resetting with a Secret Recovery Phrase, you’ll see a list of accounts based on the Secret Recovery Phrase you use to reset. This new list will automatically include accounts that have a balance. You’ll also be able to $1 created previously. Custom accounts that you’ve imported will need to be $2, and any custom tokens you’ve added to an account will need to be $3 as well."
  },
  "resetWalletWarning": {
    "message": "Make sure you’re using the correct Secret Recovery Phrase before proceeding. You will not be able to undo this."
  },
  "restartMetamask": {
    "message": "Restart MetaMask"
  },
  "restore": {
    "message": "Restore"
  },
  "restoreFailed": {
    "message": "Can not restore your data from the file provided"
  },
  "restoreSuccessful": {
    "message": "Your data has been restored successfully"
  },
  "restoreUserData": {
    "message": "Restore user data"
  },
  "restoreUserDataDescription": {
    "message": "You can restore user settings containing preferences and account addresses from a previously backed up JSON file."
  },
  "retryTransaction": {
    "message": "Retry transaction"
  },
  "reusedTokenNameWarning": {
    "message": "A token here reuses a symbol from another token you watch, this can be confusing or deceptive."
  },
  "revealSeedWords": {
    "message": "Reveal Secret Recovery Phrase"
  },
  "revealSeedWordsDescription1": {
    "message": "The $1 provides $2",
    "description": "This is a sentence consisting of link using 'revealSeedWordsSRPName' as $1 and bolded text using 'revealSeedWordsDescription3' as $2."
  },
  "revealSeedWordsDescription2": {
    "message": "MetaMask is a $1. That means you're the owner of your SRP.",
    "description": "$1 is text link with the message from 'revealSeedWordsNonCustodialWallet'"
  },
  "revealSeedWordsDescription3": {
    "message": "full access to your wallet and funds.\n"
  },
  "revealSeedWordsNonCustodialWallet": {
    "message": "non-custodial wallet"
  },
  "revealSeedWordsQR": {
    "message": "QR"
  },
  "revealSeedWordsSRPName": {
    "message": "Secret Recovery Phrase (SRP)"
  },
  "revealSeedWordsText": {
    "message": "Text"
  },
  "revealSeedWordsWarning": {
    "message": "Make sure no one is looking at your screen. $1",
    "description": "$1 is bolded text using the message from 'revealSeedWordsWarning2'"
  },
  "revealSeedWordsWarning2": {
    "message": "MetaMask Support will never request this.",
    "description": "The bolded texted in the second part of 'revealSeedWordsWarning'"
  },
  "revealTheSeedPhrase": {
    "message": "Reveal seed phrase"
  },
  "reviewSpendingCap": {
    "message": "Review the spending cap for your"
  },
  "revokeAllTokensTitle": {
    "message": "Revoke permission to access and transfer all of your $1?",
    "description": "$1 is the symbol of the token for which the user is revoking approval"
  },
  "revokeAllTokensTitleWithoutSymbol": {
    "message": "Revoke permission to access and transfer all of your NFTs from $1?",
    "description": "$1 is a link to contract on the block explorer when we're not able to retrieve a erc721 or erc1155 name"
  },
  "revokeApproveForAllDescription": {
    "message": "This revokes the permission for a third party to access and transfer all of your $1 without further notice.",
    "description": "$1 is either a string or link of a given token symbol or name"
  },
  "revokeApproveForAllDescriptionWithoutSymbol": {
    "message": "This revokes the permission for a third party to access and transfer all of your NFTs from $1 without further notice.",
    "description": "$1 is a link to contract on the block explorer when we're not able to retrieve a erc721 or erc1155 name"
  },
  "revokeSpendingCap": {
    "message": "Revoke spending cap for your $1",
    "description": "$1 is a token symbol"
  },
  "revokeSpendingCapTooltipText": {
    "message": "This third party will be unable to spend any more of your current or future tokens."
  },
  "rpcUrl": {
    "message": "New RPC URL"
  },
  "safeTransferFrom": {
    "message": "Safe transfer from"
  },
  "save": {
    "message": "Save"
  },
  "scanInstructions": {
    "message": "Place the QR code in front of your camera"
  },
  "scanQrCode": {
    "message": "Scan QR code"
  },
  "scrollDown": {
    "message": "Scroll down"
  },
  "search": {
    "message": "Search"
  },
  "searchAccounts": {
    "message": "Search accounts"
  },
  "searchResults": {
    "message": "Search results"
  },
  "searchSettings": {
    "message": "Search in Settings"
  },
  "searchTokens": {
    "message": "Search tokens"
  },
  "secretRecoveryPhrase": {
    "message": "Secret Recovery Phrase"
  },
  "secureWallet": {
    "message": "Secure wallet"
  },
  "security": {
    "message": "Security"
  },
  "securityAndPrivacy": {
    "message": "Security & privacy"
  },
  "seedPhraseConfirm": {
    "message": "Confirm Secret Recovery Phrase"
  },
  "seedPhraseEnterMissingWords": {
    "message": "Confirm Secret Recovery Phrase"
  },
  "seedPhraseIntroNotRecommendedButtonCopy": {
    "message": "Remind me later (not recommended)"
  },
  "seedPhraseIntroRecommendedButtonCopy": {
    "message": "Secure my wallet (recommended)"
  },
  "seedPhraseIntroSidebarBulletFour": {
    "message": "Write down and store in multiple secret places"
  },
  "seedPhraseIntroSidebarBulletOne": {
    "message": "Save in a password manager"
  },
  "seedPhraseIntroSidebarBulletThree": {
    "message": "Store in a safe deposit box"
  },
  "seedPhraseIntroSidebarCopyOne": {
    "message": "Your Secret Recovery Phrase is a 12-word phrase that is the “master key” to your wallet and your funds"
  },
  "seedPhraseIntroSidebarCopyThree": {
    "message": "If someone asks for your recovery phrase they are likely trying to scam you and steal your wallet funds."
  },
  "seedPhraseIntroSidebarCopyTwo": {
    "message": "Never, ever share your Secret Recovery Phrase, not even with MetaMask!"
  },
  "seedPhraseIntroSidebarTitleOne": {
    "message": "What is a Secret Recovery Phrase?"
  },
  "seedPhraseIntroSidebarTitleThree": {
    "message": "Should I share my Secret Recovery Phrase?"
  },
  "seedPhraseIntroSidebarTitleTwo": {
    "message": "How do I save my Secret Recovery Phrase?"
  },
  "seedPhraseIntroTitle": {
    "message": "Secure your wallet"
  },
  "seedPhraseIntroTitleCopy": {
    "message": "Before getting started, watch this short video to learn about your Secret Recovery Phrase and how to keep your wallet safe."
  },
  "seedPhraseReq": {
    "message": "Secret Recovery Phrases contain 12, 15, 18, 21, or 24 words"
  },
  "seedPhraseWriteDownDetails": {
    "message": "Write down this 12-word Secret Recovery Phrase and save it in a place that you trust and only you can access."
  },
  "seedPhraseWriteDownHeader": {
    "message": "Write down your Secret Recovery Phrase"
  },
  "selectAccounts": {
    "message": "Select the account(s) to use on this site"
  },
  "selectAll": {
    "message": "Select all"
  },
  "selectAnAccount": {
    "message": "Select an account"
  },
  "selectAnAccountAlreadyConnected": {
    "message": "This account has already been connected to MetaMask"
  },
  "selectHdPath": {
    "message": "Select HD path"
  },
  "selectJWT": {
    "message": "Select token"
  },
  "selectNFTPrivacyPreference": {
    "message": "Turn on NFT detection in Settings"
  },
  "selectPathHelp": {
    "message": "If you don't see the accounts you expect, try switching the HD path."
  },
  "selectProvider": {
    "message": "Select providers:"
  },
  "selectType": {
    "message": "Select Type"
  },
  "selectingAllWillAllow": {
    "message": "Selecting all will allow this site to view all of your current accounts. Make sure you trust this site."
  },
  "send": {
    "message": "Send"
  },
  "sendBugReport": {
    "message": "Send us a bug report."
  },
  "sendSpecifiedTokens": {
    "message": "Send $1",
    "description": "Symbol of the specified token"
  },
  "sendTo": {
    "message": "Send to"
  },
  "sendTokens": {
    "message": "Send tokens"
  },
  "sendingDisabled": {
    "message": "Sending of ERC-1155 NFT assets is not yet supported."
  },
  "sendingNativeAsset": {
    "message": "Sending $1",
    "description": "$1 represents the native currency symbol for the current network (e.g. ETH or BNB)"
  },
  "sendingToTokenContractWarning": {
    "message": "Warning: you are about to send to a token contract which could result in a loss of funds. $1",
    "description": "$1 is a clickable link with text defined by the 'learnMoreUpperCase' key. The link will open to a support article regarding the known contract address warning"
  },
  "sepolia": {
    "message": "Sepolia test network"
  },
  "setAdvancedPrivacySettingsDetails": {
    "message": "MetaMask uses these trusted third-party services to enhance product usability and safety."
  },
  "setApprovalForAll": {
    "message": "Set approval for all"
  },
  "setApprovalForAllTitle": {
    "message": "Approve $1 with no spend limit",
    "description": "The token symbol that is being approved"
  },
  "setSpendingCap": {
    "message": "Set a spending cap for your $1",
    "description": "$1 is a token symbol"
  },
  "settings": {
    "message": "Settings"
  },
  "settingsSearchMatchingNotFound": {
    "message": "No matching results found."
  },
  "shorthandVersion": {
    "message": "v$1",
    "description": "$1 is replaced by a version string (e.g. 1.2.3)"
  },
  "show": {
    "message": "Show"
  },
  "showFiatConversionInTestnets": {
    "message": "Show conversion on test networks"
  },
  "showFiatConversionInTestnetsDescription": {
    "message": "Select this to show fiat conversion on test networks"
  },
  "showHexData": {
    "message": "Show hex data"
  },
  "showHexDataDescription": {
    "message": "Select this to show the hex data field on the send screen"
  },
  "showHide": {
    "message": "Show/hide"
  },
  "showIncomingTransactions": {
    "message": "Show incoming transactions"
  },
  "showIncomingTransactionsDescription": {
    "message": "This relies on $1 which will have access to your Ethereum address and your IP address. $2",
    "description": "$1 is the link to etherscan url and $2 is the link to the privacy policy of consensys APIs"
  },
  "showPermissions": {
    "message": "Show permissions"
  },
  "showPrivateKeys": {
    "message": "Show Private Keys"
  },
  "showTestnetNetworks": {
    "message": "Show test networks"
  },
  "showTestnetNetworksDescription": {
    "message": "Select this to show test networks in network list"
  },
  "sigRequest": {
    "message": "Signature request"
  },
  "sign": {
    "message": "Sign"
  },
  "signatureRequest": {
    "message": "Signature request"
  },
  "signatureRequestGuidance": {
    "message": "Only sign this message if you fully understand the content and trust the requesting site."
  },
  "signatureRequestWarning": {
    "message": "Signing this message could be dangerous. You may be giving total control of your account and assets to the party on the other end of this message. That means they could drain your account at any time. Proceed with caution. $1."
  },
  "signed": {
    "message": "Signed"
  },
  "signin": {
    "message": "Sign-In"
  },
  "simulationErrorMessageV2": {
    "message": "We were not able to estimate gas. There might be an error in the contract and this transaction may fail."
  },
  "skip": {
    "message": "Skip"
  },
  "skipAccountSecurity": {
    "message": "Skip account security?"
  },
  "skipAccountSecurityDetails": {
    "message": "I understand that until I back up my Secret Recovery Phrase, I may lose my accounts and all of their assets."
  },
  "smartTransaction": {
    "message": "Smart transaction"
  },
  "snapAccess": {
    "message": "$1 snap has access to:",
    "description": "$1 represents the name of the snap"
  },
  "snapAdded": {
    "message": "Added on $1 from $2",
    "description": "$1 represents the date the snap was installed, $2 represents which origin installed the snap."
  },
  "snapContent": {
    "message": "This content is coming from $1",
    "description": "This is shown when a snap shows transaction insight information in the confirmation UI. $1 is a link to the snap's settings page with the link text being the name of the snap."
  },
  "snapError": {
    "message": "Snap Error: '$1'. Error Code: '$2'",
    "description": "This is shown when a snap encounters an error. $1 is the error message from the snap, and $2 is the error code."
  },
  "snapInstall": {
    "message": "Install snap"
  },
  "snapInstallRequest": {
    "message": "$1 wants to install $2. Make sure you trust the authors before you proceed.",
    "description": "$1 is the dApp origin requesting the snap and $2 is the snap name"
  },
  "snapInstallRequestsPermission": {
    "message": "$1 wants to install $2, which is requesting the following permissions. Make sure you trust the authors before you proceed.",
    "description": "$1 is the dApp origin requesting the snap and $2 is the snap name"
  },
  "snapInstallWarningCheck": {
    "message": "Ensure that the permission below align with your intended actions. Only proceed with authors you trust."
  },
  "snapInstallWarningCheckPlural": {
    "message": "Ensure that the permissions below align with your intended actions. Only proceed with authors you trust."
  },
  "snapInstallWarningHeading": {
    "message": "Proceed with caution"
  },
  "snapInstallWarningKeyAccess": {
    "message": "Grant $2 account control to $1",
    "description": "The first parameter is the name of the snap and the second one is the protocol"
  },
  "snapInstallWarningPublicKeyAccess": {
    "message": "Grant $2 public key access to $1",
    "description": "The first parameter is the name of the snap and the second one is the protocol"
  },
  "snapResultError": {
    "message": "Error"
  },
  "snapResultSuccess": {
    "message": "Success"
  },
  "snapResultSuccessDescription": {
    "message": "$1 is now available to use."
  },
  "snapUpdate": {
    "message": "Update snap"
  },
  "snapUpdateRequest": {
    "message": "$1 wants to update $2. Make sure you trust the authors before you proceed.",
    "description": "$1 is the dApp origin requesting the snap and $2 is the snap name"
  },
  "snapUpdateRequestsPermission": {
    "message": "$1 wants to update $2, which is requesting the following permissions. Make sure you trust the authors before you proceed.",
    "description": "$1 is the dApp origin requesting the snap and $2 is the snap name"
  },
  "snaps": {
    "message": "Snaps"
  },
  "snapsInsightLoading": {
    "message": "Loading transaction insight..."
  },
  "snapsInvalidUIError": {
    "message": "The UI specified by the snap is invalid."
  },
  "snapsNoInsight": {
    "message": "The snap didn't return any insight"
  },
  "snapsSettingsDescription": {
    "message": "Manage your Snaps"
  },
  "snapsStatus": {
    "message": "Snap status is dependent on activity."
  },
  "snapsToggle": {
    "message": "A snap will only run if it is enabled"
  },
  "snapsUIError": {
    "message": "Contact the creators of $1 for further support.",
    "description": "This is shown when the insight snap throws an error. $1 is the snap name"
  },
  "someNetworksMayPoseSecurity": {
    "message": "Some networks may pose security and/or privacy risks. Understand the risks before adding & using a network."
  },
  "somethingIsWrong": {
    "message": "Something's gone wrong. Try reloading the page."
  },
  "somethingWentWrong": {
    "message": "Oops! Something went wrong."
  },
  "source": {
    "message": "Source"
  },
  "speedUp": {
    "message": "Speed up"
  },
  "speedUpCancellation": {
    "message": "Speed up this cancellation"
  },
  "speedUpExplanation": {
    "message": "We’ve updated the gas fee based on current network conditions and have increased it by at least 10% (required by the network)."
  },
  "speedUpPopoverTitle": {
    "message": "Speed up transaction"
  },
  "speedUpTooltipText": {
    "message": "New gas fee"
  },
  "speedUpTransaction": {
    "message": "Speed up this transaction"
  },
  "spendLimitInsufficient": {
    "message": "Spend limit insufficient"
  },
  "spendLimitInvalid": {
    "message": "Spend limit invalid; must be a positive number"
  },
  "spendLimitPermission": {
    "message": "Spend limit permission"
  },
  "spendLimitRequestedBy": {
    "message": "Spend limit requested by $1",
    "description": "Origin of the site requesting the spend limit"
  },
  "spendLimitTooLarge": {
    "message": "Spend limit too large"
  },
  "spendingCap": {
    "message": "Spending cap"
  },
  "spendingCapError": {
    "message": "Error: Enter numbers only"
  },
  "spendingCapErrorDescription": {
    "message": "Only enter a number that you're comfortable with $1 accessing now or in the future. You can always increase the token limit later.",
    "description": "$1 is origin of the site requesting the token limit"
  },
  "srpInputNumberOfWords": {
    "message": "I have a $1-word phrase",
    "description": "This is the text for each option in the dropdown where a user selects how many words their secret recovery phrase has during import. The $1 is the number of words (either 12, 15, 18, 21, or 24)."
  },
  "srpPasteFailedTooManyWords": {
    "message": "Paste failed because it contained over 24 words. A secret recovery phrase can have a maximum of 24 words.",
    "description": "Description of SRP paste erorr when the pasted content has too many words"
  },
  "srpPasteTip": {
    "message": "You can paste your entire secret recovery phrase into any field",
    "description": "Our secret recovery phrase input is split into one field per word. This message explains to users that they can paste their entire secrete recovery phrase into any field, and we will handle it correctly."
  },
  "srpToggleShow": {
    "message": "Show/Hide this word of the secret recovery phrase",
    "description": "Describes a toggle that is used to show or hide a single word of the secret recovery phrase"
  },
  "srpWordHidden": {
    "message": "This word is hidden",
    "description": "Explains that a word in the secret recovery phrase is hidden"
  },
  "srpWordShown": {
    "message": "This word is being shown",
    "description": "Explains that a word in the secret recovery phrase is being shown"
  },
  "stable": {
    "message": "Stable"
  },
  "stableLowercase": {
    "message": "stable"
  },
  "stateLogError": {
    "message": "Error in retrieving state logs."
  },
  "stateLogFileName": {
    "message": "MetaMask state logs"
  },
  "stateLogs": {
    "message": "State logs"
  },
  "stateLogsDescription": {
    "message": "State logs contain your public account addresses and sent transactions."
  },
  "status": {
    "message": "Status"
  },
  "statusConnected": {
    "message": "Connected"
  },
  "statusNotConnected": {
    "message": "Not connected"
  },
  "statusNotConnectedAccount": {
    "message": "No accounts connected"
  },
  "step1LatticeWallet": {
    "message": "Connect your Lattice1"
  },
  "step1LatticeWalletMsg": {
    "message": "You can connect MetaMask to your Lattice1 device once it is set up and online. Unlock your device and have your Device ID ready.",
    "description": "$1 represents the `hardwareWalletSupportLinkConversion` localization key"
  },
  "step1LedgerWallet": {
    "message": "Download Ledger app"
  },
  "step1LedgerWalletMsg": {
    "message": "Download, set up, and enter your password to unlock $1.",
    "description": "$1 represents the `ledgerLiveApp` localization value"
  },
  "step1TrezorWallet": {
    "message": "Connect your Trezor"
  },
  "step1TrezorWalletMsg": {
    "message": "Plug your Trezor directly into your computer and unlock it. Make sure you use the correct passphrase.",
    "description": "$1 represents the `hardwareWalletSupportLinkConversion` localization key"
  },
  "step2LedgerWallet": {
    "message": "Connect your Ledger"
  },
  "step2LedgerWalletMsg": {
    "message": "Plug your Ledger directly into your computer, then  unlock it and open the Ethereum app.",
    "description": "$1 represents the `hardwareWalletSupportLinkConversion` localization key"
  },
  "stillGettingMessage": {
    "message": "Still getting this message?"
  },
  "strong": {
    "message": "Strong"
  },
  "stxAreHere": {
    "message": "Smart Transactions are here!"
  },
  "stxBenefit1": {
    "message": "Minimize transaction costs"
  },
  "stxBenefit2": {
    "message": "Reduce transaction failures"
  },
  "stxBenefit3": {
    "message": "Eliminate stuck transactions"
  },
  "stxBenefit4": {
    "message": "Prevent front-running"
  },
  "stxCancelled": {
    "message": "Swap would have failed"
  },
  "stxCancelledDescription": {
    "message": "Your transaction would have failed and was cancelled to protect you from paying unnecessary gas fees."
  },
  "stxCancelledSubDescription": {
    "message": "Try your swap again. We’ll be here to protect you against similar risks next time."
  },
  "stxDescription": {
    "message": "MetaMask Swaps just got a whole lot smarter! Enabling Smart Transactions will allow MetaMask to programmatically optimize your Swap to help:"
  },
  "stxErrorNotEnoughFunds": {
    "message": "Not enough funds for a smart transaction."
  },
  "stxErrorUnavailable": {
    "message": "Smart Transactions are temporarily unavailable."
  },
  "stxFailure": {
    "message": "Swap failed"
  },
  "stxFailureDescription": {
    "message": "Sudden market changes can cause failures. If the problem persists, please reach out to $1.",
    "description": "This message is shown to a user if their swap fails. The $1 will be replaced by support.metamask.io"
  },
  "stxPendingPrivatelySubmittingSwap": {
    "message": "Privately submitting your Swap..."
  },
  "stxPendingPubliclySubmittingSwap": {
    "message": "Publicly submitting your Swap..."
  },
  "stxSubDescription": {
    "message": "* Smart Transactions will attempt to submit your transaction privately, multiple times. If all attempts fail, the transaction will be broadcast publicly to ensure your Swap successfully goes through."
  },
  "stxSuccess": {
    "message": "Swap complete!"
  },
  "stxSuccessDescription": {
    "message": "Your $1 is now available.",
    "description": "$1 is a token symbol, e.g. ETH"
  },
  "stxSwapCompleteIn": {
    "message": "Swap will complete in <",
    "description": "'<' means 'less than', e.g. Swap will complete in < 2:59"
  },
  "stxTooltip": {
    "message": "Simulate transactions before submitting to decrease transaction costs and reduce failures."
  },
  "stxTryingToCancel": {
    "message": "Trying to cancel your transaction..."
  },
  "stxUnknown": {
    "message": "Status unknown"
  },
  "stxUnknownDescription": {
    "message": "A transaction has been successful but we’re unsure what it is. This may be due to submitting another transaction while this swap was processing."
  },
  "stxUserCancelled": {
    "message": "Swap cancelled"
  },
  "stxUserCancelledDescription": {
    "message": "Your transaction has been cancelled and you did not pay any unnecessary gas fees."
  },
  "stxYouCanOptOut": {
    "message": "You can opt-out in advanced settings any time."
  },
  "submit": {
    "message": "Submit"
  },
  "submitted": {
    "message": "Submitted"
  },
  "support": {
    "message": "Support"
  },
  "supportCenter": {
    "message": "Visit our support center"
  },
  "swap": {
    "message": "Swap"
  },
  "swapAggregator": {
    "message": "Aggregator"
  },
  "swapAllowSwappingOf": {
    "message": "Allow swapping of $1",
    "description": "Shows a user that they need to allow a token for swapping on their hardware wallet"
  },
  "swapAmountReceived": {
    "message": "Guaranteed amount"
  },
  "swapAmountReceivedInfo": {
    "message": "This is the minimum amount you will receive. You may receive more depending on slippage."
  },
  "swapApproval": {
    "message": "Approve $1 for swaps",
    "description": "Used in the transaction display list to describe a transaction that is an approve call on a token that is to be swapped.. $1 is the symbol of a token that has been approved."
  },
  "swapApproveNeedMoreTokens": {
    "message": "You need $1 more $2 to complete this swap",
    "description": "Tells the user how many more of a given token they need for a specific swap. $1 is an amount of tokens and $2 is the token symbol."
  },
  "swapBestOfNQuotes": {
    "message": "Best of $1 quotes.",
    "description": "$1 is the number of quotes that the user can select from when opening the list of quotes on the 'view quote' screen"
  },
  "swapBuildQuotePlaceHolderText": {
    "message": "No tokens available matching $1",
    "description": "Tells the user that a given search string does not match any tokens in our token lists. $1 can be any string of text"
  },
  "swapConfirmWithHwWallet": {
    "message": "Confirm with your hardware wallet"
  },
  "swapContractDataDisabledErrorDescription": {
    "message": "In the Ethereum app on your Ledger, go to \"Settings\" and allow contract data. Then, try your swap again."
  },
  "swapContractDataDisabledErrorTitle": {
    "message": "Contract data is not enabled on your Ledger"
  },
  "swapCustom": {
    "message": "custom"
  },
  "swapDecentralizedExchange": {
    "message": "Decentralized exchange"
  },
  "swapDirectContract": {
    "message": "Direct contract"
  },
  "swapEditLimit": {
    "message": "Edit limit"
  },
  "swapEnableDescription": {
    "message": "This is required and gives MetaMask permission to swap your $1.",
    "description": "Gives the user info about the required approval transaction for swaps. $1 will be the symbol of a token being approved for swaps."
  },
  "swapEnableTokenForSwapping": {
    "message": "This will $1 for swapping",
    "description": "$1 is for the 'enableToken' key, e.g. 'enable ETH'"
  },
  "swapEstimatedNetworkFees": {
    "message": "Estimated network fees"
  },
  "swapEstimatedNetworkFeesInfo": {
    "message": "This is an estimate of the network fee that will be used to complete your swap. The actual amount may change according to network conditions."
  },
  "swapFailedErrorDescriptionWithSupportLink": {
    "message": "Transaction failures happen and we are here to help. If this issue persists, you can reach our customer support at $1 for further assistance.",
    "description": "This message is shown to a user if their swap fails. The $1 will be replaced by support.metamask.io"
  },
  "swapFailedErrorTitle": {
    "message": "Swap failed"
  },
  "swapFetchingQuoteNofN": {
    "message": "Fetching quote $1 of $2",
    "description": "A count of possible quotes shown to the user while they are waiting for quotes to be fetched. $1 is the number of quotes already loaded, and $2 is the total number of resources that we check for quotes. Keep in mind that not all resources will have a quote for a particular swap."
  },
  "swapFetchingQuotes": {
    "message": "Fetching quotes"
  },
  "swapFetchingQuotesErrorDescription": {
    "message": "Hmmm... something went wrong. Try again, or if errors persist, contact customer support."
  },
  "swapFetchingQuotesErrorTitle": {
    "message": "Error fetching quotes"
  },
  "swapFetchingTokens": {
    "message": "Fetching tokens..."
  },
  "swapFromTo": {
    "message": "The swap of $1 to $2",
    "description": "Tells a user that they need to confirm on their hardware wallet a swap of 2 tokens. $1 is a source token and $2 is a destination token"
  },
  "swapGasFeesDetails": {
    "message": "Gas fees are estimated and will fluctuate based on network traffic and transaction complexity."
  },
  "swapGasFeesLearnMore": {
    "message": "Learn more about gas fees"
  },
  "swapGasFeesSplit": {
    "message": "Gas fees on the previous screen are split between these two transactions."
  },
  "swapGasFeesSummary": {
    "message": "Gas fees are paid to crypto miners who process transactions on the $1 network. MetaMask does not profit from gas fees.",
    "description": "$1 is the selected network, e.g. Ethereum or BSC"
  },
  "swapHighSlippageWarning": {
    "message": "Slippage amount is very high."
  },
  "swapIncludesMMFee": {
    "message": "Includes a $1% MetaMask fee.",
    "description": "Provides information about the fee that metamask takes for swaps. $1 is a decimal number."
  },
  "swapLowSlippageError": {
    "message": "Transaction may fail, max slippage too low."
  },
  "swapMaxSlippage": {
    "message": "Max slippage"
  },
  "swapMetaMaskFee": {
    "message": "MetaMask fee"
  },
  "swapMetaMaskFeeDescription": {
    "message": "The fee of $1% is automatically factored into this quote. You pay it in exchange for a license to use MetaMask's liquidity provider information aggregation software.",
    "description": "Provides information about the fee that metamask takes for swaps. $1 is a decimal number."
  },
  "swapNQuotesWithDot": {
    "message": "$1 quotes.",
    "description": "$1 is the number of quotes that the user can select from when opening the list of quotes on the 'view quote' screen"
  },
  "swapNewQuoteIn": {
    "message": "New quotes in $1",
    "description": "Tells the user the amount of time until the currently displayed quotes are update. $1 is a time that is counting down from 1:00 to 0:00"
  },
  "swapOnceTransactionHasProcess": {
    "message": "Your $1 will be added to your account once this transaction has processed.",
    "description": "This message communicates the token that is being transferred. It is shown on the awaiting swap screen. The $1 will be a token symbol."
  },
  "swapPriceDifference": {
    "message": "You are about to swap $1 $2 (~$3) for $4 $5 (~$6).",
    "description": "This message represents the price slippage for the swap.  $1 and $4 are a number (ex: 2.89), $2 and $5 are symbols (ex: ETH), and $3 and $6 are fiat currency amounts."
  },
  "swapPriceDifferenceTitle": {
    "message": "Price difference of ~$1%",
    "description": "$1 is a number (ex: 1.23) that represents the price difference."
  },
  "swapPriceImpactTooltip": {
    "message": "Price impact is the difference between the current market price and the amount received during transaction execution. Price impact is a function of the size of your trade relative to the size of the liquidity pool."
  },
  "swapPriceUnavailableDescription": {
    "message": "Price impact could not be determined due to lack of market price data. Please confirm that you are comfortable with the amount of tokens you are about to receive before swapping."
  },
  "swapPriceUnavailableTitle": {
    "message": "Check your rate before proceeding"
  },
  "swapProcessing": {
    "message": "Processing"
  },
  "swapQuoteDetails": {
    "message": "Quote details"
  },
  "swapQuoteSource": {
    "message": "Quote source"
  },
  "swapQuotesExpiredErrorDescription": {
    "message": "Please request new quotes to get the latest rates."
  },
  "swapQuotesExpiredErrorTitle": {
    "message": "Quotes timeout"
  },
  "swapQuotesNotAvailableErrorDescription": {
    "message": "Try adjusting the amount or slippage settings and try again."
  },
  "swapQuotesNotAvailableErrorTitle": {
    "message": "No quotes available"
  },
  "swapRate": {
    "message": "Rate"
  },
  "swapReceiving": {
    "message": "Receiving"
  },
  "swapReceivingInfoTooltip": {
    "message": "This is an estimate. The exact amount depends on slippage."
  },
  "swapRequestForQuotation": {
    "message": "Request for quotation"
  },
  "swapReviewSwap": {
    "message": "Review swap"
  },
  "swapSearchNameOrAddress": {
    "message": "Search name or paste address"
  },
  "swapSelect": {
    "message": "Select"
  },
  "swapSelectAQuote": {
    "message": "Select a quote"
  },
  "swapSelectAToken": {
    "message": "Select token"
  },
  "swapSelectQuotePopoverDescription": {
    "message": "Below are all the quotes gathered from multiple liquidity sources."
  },
  "swapSlippageNegative": {
    "message": "Slippage must be greater or equal to zero"
  },
  "swapSlippagePercent": {
    "message": "$1%",
    "description": "$1 is the amount of % for slippage"
  },
  "swapSlippageTooltip": {
    "message": "If the price changes between the time your order is placed and confirmed it’s called “slippage”. Your swap will automatically cancel if slippage exceeds your “slippage tolerance” setting."
  },
  "swapSource": {
    "message": "Liquidity source"
  },
  "swapSourceInfo": {
    "message": "We search multiple liquidity sources (exchanges, aggregators and professional market makers) to find the best rates and lowest network fees."
  },
  "swapSuggested": {
    "message": "Swap suggested"
  },
  "swapSuggestedGasSettingToolTipMessage": {
    "message": "Swaps are complex and time sensitive transactions. We recommend this gas fee for a good balance between cost and confidence of a successful Swap."
  },
  "swapSwapFrom": {
    "message": "Swap from"
  },
  "swapSwapSwitch": {
    "message": "Switch from and to tokens"
  },
  "swapSwapTo": {
    "message": "Swap to"
  },
  "swapToConfirmWithHwWallet": {
    "message": "to confirm with your hardware wallet"
  },
  "swapTokenAvailable": {
    "message": "Your $1 has been added to your account.",
    "description": "This message is shown after a swap is successful and communicates the exact amount of tokens the user has received for a swap. The $1 is a decimal number of tokens followed by the token symbol."
  },
  "swapTokenBalanceUnavailable": {
    "message": "We were unable to retrieve your $1 balance",
    "description": "This message communicates to the user that their balance of a given token is currently unavailable. $1 will be replaced by a token symbol"
  },
  "swapTokenToToken": {
    "message": "Swap $1 to $2",
    "description": "Used in the transaction display list to describe a swap. $1 and $2 are the symbols of tokens in involved in a swap."
  },
  "swapTokenVerificationAddedManually": {
    "message": "This token has been added manually."
  },
  "swapTokenVerificationMessage": {
    "message": "Always confirm the token address on $1.",
    "description": "Points the user to Etherscan as a place they can verify information about a token. $1 is replaced with the translation for \"Etherscan\" followed by an info icon that shows more info on hover."
  },
  "swapTokenVerificationOnlyOneSource": {
    "message": "Only verified on 1 source."
  },
  "swapTokenVerificationSources": {
    "message": "Verified on $1 sources.",
    "description": "Indicates the number of token information sources that recognize the symbol + address. $1 is a decimal number."
  },
  "swapTooManyDecimalsError": {
    "message": "$1 allows up to $2 decimals",
    "description": "$1 is a token symbol and $2 is the max. number of decimals allowed for the token"
  },
  "swapTransactionComplete": {
    "message": "Transaction complete"
  },
  "swapTwoTransactions": {
    "message": "2 transactions"
  },
  "swapUnknown": {
    "message": "Unknown"
  },
  "swapVerifyTokenExplanation": {
    "message": "Multiple tokens can use the same name and symbol. Check $1 to verify this is the token you're looking for.",
    "description": "This appears in a tooltip next to the verifyThisTokenOn message. It gives the user more information about why they should check the token on a block explorer. $1 will be the name or url of the block explorer, which will be the translation of 'etherscan' or a block explorer url specified for a custom network."
  },
  "swapYourTokenBalance": {
    "message": "$1 $2 available to swap",
    "description": "Tells the user how much of a token they have in their balance. $1 is a decimal number amount of tokens, and $2 is a token symbol"
  },
  "swapZeroSlippage": {
    "message": "0% Slippage"
  },
  "swapsAdvancedOptions": {
    "message": "Advanced options"
  },
  "swapsExcessiveSlippageWarning": {
    "message": "Slippage amount is too high and will result in a bad rate. Please reduce your slippage tolerance to a value below 15%."
  },
  "swapsMaxSlippage": {
    "message": "Slippage tolerance"
  },
  "swapsNotEnoughForTx": {
    "message": "Not enough $1 to complete this transaction",
    "description": "Tells the user that they don't have enough of a token for a proposed swap. $1 is a token symbol"
  },
  "swapsViewInActivity": {
    "message": "View in activity"
  },
  "switchEthereumChainConfirmationDescription": {
    "message": "This will switch the selected network within MetaMask to a previously added network:"
  },
  "switchEthereumChainConfirmationTitle": {
    "message": "Allow this site to switch the network?"
  },
  "switchNetwork": {
    "message": "Switch network"
  },
  "switchNetworks": {
    "message": "Switch networks"
  },
  "switchToNetwork": {
    "message": "Switch to $1",
    "description": "$1 represents the custom network that has previously been added"
  },
  "switchToThisAccount": {
    "message": "Switch to this account"
  },
  "switchedTo": {
    "message": "You have switched to"
  },
  "switchingNetworksCancelsPendingConfirmations": {
    "message": "Switching networks will cancel all pending confirmations"
  },
  "symbol": {
    "message": "Symbol"
  },
  "symbolBetweenZeroTwelve": {
    "message": "Symbol must be 11 characters or fewer."
  },
  "syncFailed": {
    "message": "Sync failed"
  },
  "syncInProgress": {
    "message": "Sync in progress"
  },
  "syncWithMobile": {
    "message": "Sync with mobile"
  },
  "syncWithMobileBeCareful": {
    "message": "Make sure nobody else is looking at your screen when you scan this code"
  },
  "syncWithMobileComplete": {
    "message": "Your data has been synced successfully. Enjoy the MetaMask mobile app!"
  },
  "syncWithMobileDesc": {
    "message": "You can sync your accounts and information with your mobile device. Open the MetaMask mobile app, go to \"Settings\" and tap on \"Sync from Browser Extension\""
  },
  "syncWithMobileDescNewUsers": {
    "message": "If you just open the MetaMask Mobile app for the first time, just follow the steps in your phone."
  },
  "syncWithMobileScanThisCode": {
    "message": "Scan this code with your MetaMask mobile app"
  },
  "syncWithMobileTitle": {
    "message": "Sync with mobile"
  },
  "tenPercentIncreased": {
    "message": "10% increase"
  },
  "terms": {
    "message": "Terms of use"
  },
  "termsOfService": {
    "message": "Terms of service"
  },
  "termsOfUse": {
    "message": "terms of use"
  },
  "termsOfUseAgreeText": {
    "message": " I agree to the Terms of Use, which apply to my use of MetaMask and all of its features"
  },
  "termsOfUseFooterText": {
    "message": "Please scroll to read all sections"
  },
  "termsOfUseTitle": {
    "message": "Our Terms of Use have updated"
  },
  "testNetworks": {
    "message": "Test networks"
  },
  "theme": {
    "message": "Theme"
  },
  "themeDescription": {
    "message": "Choose your preferred MetaMask theme."
  },
  "thingsToKeep": {
    "message": "Things to keep in mind:"
  },
  "thisCollection": {
    "message": "this collection"
  },
  "thisIsBasedOn": {
    "message": "This is based on information from "
  },
  "thisServiceIsExperimental": {
    "message": "This service is experimental. By enabling this feature, you agree to OpenSea's $1.",
    "description": "$1 is link to open sea terms of use"
  },
  "time": {
    "message": "Time"
  },
  "tips": {
    "message": "Tips"
  },
  "to": {
    "message": "To"
  },
  "toAddress": {
    "message": "To: $1",
    "description": "$1 is the address to include in the To label. It is typically shortened first using shortenAddress"
  },
  "toggleEthSignDescriptionField": {
    "message": "Turn this on to let dapps request your signature using eth_sign requests. eth_sign is an open-ended signing method that lets you sign an arbitrary hash, making it a dangerous phishing risk. Only sign eth_sign requests if you can read what you are signing and trust the origin of the request."
  },
  "toggleEthSignField": {
    "message": "Toggle eth_sign requests"
  },
  "toggleTestNetworks": {
    "message": "$1 test networks",
    "description": "$1 is a clickable link with text defined by the 'showHide' key. The link will open Settings > Advanced where users can enable the display of test networks in the network dropdown."
  },
  "token": {
    "message": "Token"
  },
  "tokenAddress": {
    "message": "Token address"
  },
  "tokenAlreadyAdded": {
    "message": "Token has already been added."
  },
  "tokenAutoDetection": {
    "message": "Token autodetection"
  },
  "tokenContractAddress": {
    "message": "Token contract address"
  },
  "tokenDecimalFetchFailed": {
    "message": "Token decimal required."
  },
  "tokenDecimalTitle": {
    "message": "Token decimal:"
  },
  "tokenDetails": {
    "message": "Token details"
  },
  "tokenFoundTitle": {
    "message": "1 new token found"
  },
  "tokenId": {
    "message": "Token ID"
  },
  "tokenList": {
    "message": "Token lists:"
  },
  "tokenScamSecurityRisk": {
    "message": "token scams and security risks"
  },
  "tokenShowUp": {
    "message": "Your tokens may not automatically show up in your wallet."
  },
  "tokenSymbol": {
    "message": "Token symbol"
  },
  "tokensFoundTitle": {
    "message": "$1 new tokens found",
    "description": "$1 is the number of new tokens detected"
  },
  "tooltipApproveButton": {
    "message": "I understand"
  },
  "tooltipSatusConnected": {
    "message": "connected"
  },
  "tooltipSatusNotConnected": {
    "message": "not connected"
  },
  "total": {
    "message": "Total"
  },
  "transaction": {
    "message": "transaction"
  },
  "transactionCancelAttempted": {
    "message": "Transaction cancel attempted with estimated gas fee of $1 at $2"
  },
  "transactionCancelSuccess": {
    "message": "Transaction successfully cancelled at $2"
  },
  "transactionConfirmed": {
    "message": "Transaction confirmed at $2."
  },
  "transactionCreated": {
    "message": "Transaction created with a value of $1 at $2."
  },
  "transactionData": {
    "message": "Transaction data"
  },
  "transactionDecodingAccreditationDecoded": {
    "message": "Decoded by Truffle"
  },
  "transactionDecodingAccreditationVerified": {
    "message": "Verified contract on $1"
  },
  "transactionDecodingUnsupportedNetworkError": {
    "message": "Transaction decoding is not available for chainId $1"
  },
  "transactionDetailDappGasMoreInfo": {
    "message": "Site suggested"
  },
  "transactionDetailDappGasTooltip": {
    "message": "Edit to use MetaMask's recommended gas fee based on the latest block."
  },
  "transactionDetailGasHeading": {
    "message": "Estimated gas fee"
  },
  "transactionDetailGasInfoV2": {
    "message": "estimated"
  },
  "transactionDetailGasTooltipConversion": {
    "message": "Learn more about gas fees"
  },
  "transactionDetailGasTooltipExplanation": {
    "message": "Gas fees are set by the network and fluctuate based on network traffic and transaction complexity."
  },
  "transactionDetailGasTooltipIntro": {
    "message": "Gas fees are paid to crypto miners who process transactions on the $1 network. MetaMask does not profit from gas fees."
  },
  "transactionDetailGasTotalSubtitle": {
    "message": "Amount + gas fee"
  },
  "transactionDetailLayer2GasHeading": {
    "message": "Layer 2 gas fee"
  },
  "transactionDetailMultiLayerTotalSubtitle": {
    "message": "Amount + fees"
  },
  "transactionDropped": {
    "message": "Transaction dropped at $2."
  },
  "transactionError": {
    "message": "Transaction error. Exception thrown in contract code."
  },
  "transactionErrorNoContract": {
    "message": "Trying to call a function on a non-contract address."
  },
  "transactionErrored": {
    "message": "Transaction encountered an error."
  },
  "transactionFee": {
    "message": "Transaction fee"
  },
  "transactionHistoryBaseFee": {
    "message": "Base fee (GWEI)"
  },
  "transactionHistoryL1GasLabel": {
    "message": "Total L1 gas fee"
  },
  "transactionHistoryL2GasLimitLabel": {
    "message": "L2 gas limit"
  },
  "transactionHistoryL2GasPriceLabel": {
    "message": "L2 gas price"
  },
  "transactionHistoryMaxFeePerGas": {
    "message": "Max fee per gas"
  },
  "transactionHistoryPriorityFee": {
    "message": "Priority fee (GWEI)"
  },
  "transactionHistoryTotalGasFee": {
    "message": "Total gas fee"
  },
  "transactionResubmitted": {
    "message": "Transaction resubmitted with estimated gas fee increased to $1 at $2"
  },
  "transactionSecurityCheck": {
    "message": "Enable transaction security providers"
  },
  "transactionSecurityCheckDescription": {
    "message": "We use third-party APIs to detect and display risks involved in unsigned transaction and signature requests before you sign them. These services will have access to your unsigned transaction and signature requests, your account address,  and your preferred language."
  },
  "transactionSubmitted": {
    "message": "Transaction submitted with estimated gas fee of $1 at $2."
  },
  "transactionUpdated": {
    "message": "Transaction updated at $2."
  },
  "transactions": {
    "message": "Transactions"
  },
  "transfer": {
    "message": "Transfer"
  },
  "transferBetweenAccounts": {
    "message": "Transfer between my accounts"
  },
  "transferFrom": {
    "message": "Transfer from"
  },
  "troubleConnectingToWallet": {
    "message": "We had trouble connecting to your $1, try reviewing $2 and try again.",
    "description": "$1 is the wallet device name; $2 is a link to wallet connection guide"
  },
  "troubleStarting": {
    "message": "MetaMask had trouble starting. This error could be intermittent, so try restarting the extension."
  },
  "troubleTokenBalances": {
    "message": "We had trouble loading your token balances. You can view them ",
    "description": "Followed by a link (here) to view token balances"
  },
  "trustSiteApprovePermission": {
    "message": "By granting permission, you are allowing the following $1 to access your funds"
  },
  "tryAgain": {
    "message": "Try again"
  },
  "turnOnTokenDetection": {
    "message": "Turn on enhanced token detection"
  },
  "tutorial": {
    "message": "Tutorial"
  },
  "twelveHrTitle": {
    "message": "12hr:"
  },
  "txInsightsNotSupported": {
    "message": "Transaction insights not supported for this contract at this time."
  },
  "typePassword": {
    "message": "Type your MetaMask password"
  },
  "typeYourSRP": {
    "message": "Type your Secret Recovery Phrase"
  },
  "u2f": {
    "message": "U2F",
    "description": "A name on an API for the browser to interact with devices that support the U2F protocol. On some browsers we use it to connect MetaMask to Ledger devices."
  },
  "unapproved": {
    "message": "Unapproved"
  },
  "units": {
    "message": "units"
  },
  "unknown": {
    "message": "Unknown"
  },
  "unknownCameraError": {
    "message": "There was an error while trying to access your camera. Please try again..."
  },
  "unknownCameraErrorTitle": {
    "message": "Ooops! Something went wrong...."
  },
  "unknownCollection": {
    "message": "Unnamed collection"
  },
  "unknownNetwork": {
    "message": "Unknown private network"
  },
  "unknownQrCode": {
    "message": "Error: We couldn't identify that QR code"
  },
  "unlimited": {
    "message": "Unlimited"
  },
  "unlock": {
    "message": "Unlock"
  },
  "unlockMessage": {
    "message": "The decentralized web awaits"
  },
  "unrecognizedChain": {
    "message": "This custom network is not recognized",
    "description": "$1 is a clickable link with text defined by the 'unrecognizedChanLinkText' key. The link will open to instructions for users to validate custom network details."
  },
  "unrecognizedProtocol": {
    "message": "$1 (Unrecognized protocol)",
    "description": "Shown when the protocol is unknown by the extension. $1 is the protocol code."
  },
  "unsendableAsset": {
    "message": "Sending NFT (ERC-721) tokens is not currently supported",
    "description": "This is an error message we show the user if they attempt to send an NFT asset type, for which currently don't support sending"
  },
  "unverifiedContractAddressMessage": {
    "message": "We cannot verify this contract. Make sure you trust this address."
  },
  "upArrow": {
    "message": "up arrow"
  },
  "update": {
    "message": "Update"
  },
  "updatedWithDate": {
    "message": "Updated $1"
  },
  "urlErrorMsg": {
    "message": "URLs require the appropriate HTTP/HTTPS prefix."
  },
  "urlExistsErrorMsg": {
    "message": "This URL is currently used by the $1 network."
  },
  "useDefault": {
    "message": "Use default"
  },
  "useMultiAccountBalanceChecker": {
    "message": "Batch account balance requests"
  },
  "useMultiAccountBalanceCheckerDescription": {
    "message": "We batch accounts and query Infura to responsively show your balances. If you turn this off, only active accounts will be queried. Some dapps won't work unless you connect your wallet."
  },
  "useNftDetection": {
    "message": "Autodetect NFTs"
  },
  "useNftDetectionDescription": {
    "message": "We use third-party APIs to detect NFTs in your wallet, which means your IP address may be exposed to centralized servers. There are a few things to be cautious about when enabling this feature."
  },
  "useNftDetectionDescriptionLine2": {
    "message": "Your account address will be viewable to third-party APIs."
  },
  "useNftDetectionDescriptionLine3": {
    "message": "NFT metadata may contain links to scams or phishing sites."
  },
  "useNftDetectionDescriptionLine4": {
    "message": "Anyone can airdrop NFTs to your account. This can include offensive content that might be automatically displayed in your wallet."
  },
  "useNftDetectionDescriptionLine5": {
    "message": "Leave this feature off if you don't want the app to pull data from those services."
  },
  "usePhishingDetection": {
    "message": "Use phishing detection"
  },
  "usePhishingDetectionDescription": {
    "message": "Display a warning for phishing domains targeting Ethereum users"
  },
  "useTokenDetectionPrivacyDesc": {
    "message": "Automatically displaying tokens sent to your account involves communication with third party servers to fetch token’s images. Those serves will have access to your IP address."
  },
  "usedByClients": {
    "message": "Used by a variety of different clients"
  },
  "userName": {
    "message": "Username"
  },
  "verifyContractDetails": {
    "message": "Verify third-party details"
  },
  "verifyThisTokenDecimalOn": {
    "message": "Token decimal can be found on $1",
    "description": "Points the user to etherscan as a place they can verify information about a token. $1 is replaced with the translation for \"etherscan\""
  },
  "verifyThisTokenOn": {
    "message": "Verify this token on $1",
    "description": "Points the user to etherscan as a place they can verify information about a token. $1 is replaced with the translation for \"etherscan\""
  },
  "verifyThisUnconfirmedTokenOn": {
    "message": "Verify this token on $1 and make sure this is the token you want to trade.",
    "description": "Points the user to etherscan as a place they can verify information about a token. $1 is replaced with the translation for \"etherscan\""
  },
  "view": {
    "message": "View"
  },
  "viewAllDetails": {
    "message": "View all details"
  },
  "viewContact": {
    "message": "View contact"
  },
  "viewDetails": {
    "message": "View details"
  },
  "viewFullTransactionDetails": {
    "message": "View full transaction details"
  },
  "viewMore": {
    "message": "View more"
  },
  "viewOnBlockExplorer": {
    "message": "View on block explorer"
  },
  "viewOnCustomBlockExplorer": {
    "message": "View $1 at $2",
    "description": "$1 is the action type. e.g (Account, Transaction, Swap) and $2 is the Custom Block Exporer URL"
  },
  "viewOnEtherscan": {
    "message": "View $1 on Etherscan",
    "description": "$1 is the action type. e.g (Account, Transaction, Swap)"
  },
  "viewOnExplorer": {
    "message": "View on explorer"
  },
  "viewOnOpensea": {
    "message": "View on Opensea"
  },
  "viewinExplorer": {
    "message": "View $1 in explorer",
    "description": "$1 is the action type. e.g (Account, Transaction, Swap)"
  },
  "visitWebSite": {
    "message": "Visit our website"
  },
  "walletConnectionGuide": {
    "message": "our hardware wallet connection guide"
  },
  "walletCreationSuccessDetail": {
    "message": "You’ve successfully protected your wallet. Keep your Secret Recovery Phrase safe and secret -- it’s your responsibility!"
  },
  "walletCreationSuccessReminder1": {
    "message": "MetaMask can’t recover your Secret Recovery Phrase."
  },
  "walletCreationSuccessReminder2": {
    "message": "MetaMask will never ask you for your Secret Recovery Phrase."
  },
  "walletCreationSuccessReminder3": {
    "message": "$1 with anyone or risk your funds being stolen",
    "description": "$1 is separated as walletCreationSuccessReminder3BoldSection so that we can bold it"
  },
  "walletCreationSuccessReminder3BoldSection": {
    "message": "Never share your Secret Recovery Phrase",
    "description": "This string is localized separately from walletCreationSuccessReminder3 so that we can bold it"
  },
  "walletCreationSuccessTitle": {
    "message": "Wallet creation successful"
  },
  "wantToAddThisNetwork": {
    "message": "Want to add this network?"
  },
  "warning": {
    "message": "Warning"
  },
  "warningTooltipText": {
    "message": "$1 The third party could spend your entire token balance without further notice or consent. Protect yourself by customizing a lower spending cap.",
    "description": "$1 is a warning icon with text 'Be careful' in 'warning' colour"
  },
  "weak": {
    "message": "Weak"
  },
  "web3ShimUsageNotification": {
    "message": "We noticed that the current website tried to use the removed window.web3 API. If the site appears to be broken, please click $1 for more information.",
    "description": "$1 is a clickable link."
  },
  "webhid": {
    "message": "WebHID",
    "description": "Refers to a interface for connecting external devices to the browser. Used for connecting ledger to the browser. Read more here https://developer.mozilla.org/en-US/docs/Web/API/WebHID_API"
  },
  "websites": {
    "message": "websites",
    "description": "Used in the 'permission_rpc' message."
  },
  "welcomeBack": {
    "message": "Welcome back!"
  },
  "welcomeExploreDescription": {
    "message": "Store, send and spend crypto currencies and assets."
  },
  "welcomeExploreTitle": {
    "message": "Explore decentralized apps"
  },
  "welcomeLoginDescription": {
    "message": "Use your MetaMask to login to decentralized apps - no signup needed."
  },
  "welcomeLoginTitle": {
    "message": "Say hello to your wallet"
  },
  "welcomeToMetaMask": {
    "message": "Let's get started"
  },
  "welcomeToMetaMaskIntro": {
    "message": "Trusted by millions, MetaMask is a secure wallet making the world of web3 accessible to all."
  },
  "whatsNew": {
    "message": "What's new",
    "description": "This is the title of a popup that gives users notifications about new features and updates to MetaMask."
  },
  "whatsThis": {
    "message": "What's this?"
  },
  "xOfY": {
    "message": "$1 of $2",
    "description": "$1 and $2 are intended to be two numbers, where $2 is a total, and $1 is a count towards that total"
  },
  "xOfYPending": {
    "message": "$1 of $2 pending",
    "description": "$1 and $2 are intended to be two numbers, where $2 is a total number of pending confirmations, and $1 is a count towards that total"
  },
  "yes": {
    "message": "Yes"
  },
  "youHaveAddedAll": {
    "message": "You've added all the popular networks. You can discover more networks $1 Or you can $2",
    "description": "$1 is a link with the text 'here' and $2 is a button with the text 'add more networks manually'"
  },
  "youNeedToAllowCameraAccess": {
    "message": "You need to allow camera access to use this feature."
  },
  "youSign": {
    "message": "You are signing"
  },
  "yourFundsMayBeAtRisk": {
    "message": "Your funds may be at risk"
  },
  "yourNFTmayBeAtRisk": {
    "message": "Your NFT may be at risk"
  },
  "yourPrivateSeedPhrase": {
    "message": "Your Secret Recovery Phrase"
  },
  "zeroGasPriceOnSpeedUpError": {
    "message": "Zero gas price on speed up"
  }
}<|MERGE_RESOLUTION|>--- conflicted
+++ resolved
@@ -2508,12 +2508,9 @@
     "message": "OpenSea is the first provider for this feature. More providers coming soon!",
     "description": "Description of a notification in the 'See What's New' popup. Describes Opensea Security Provider feature."
   },
-<<<<<<< HEAD
-=======
   "notifications18Title": {
     "message": "Stay safe with security alerts"
   },
->>>>>>> a876eaba
   "notifications19ActionText": {
     "message": "Enable NFT autodetection"
   },
