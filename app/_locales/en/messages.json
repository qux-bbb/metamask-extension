--- conflicted
+++ resolved
@@ -2780,8 +2780,6 @@
   "notifications22Title": {
     "message": "Looking for your account details or the block explorer URL?"
   },
-<<<<<<< HEAD
-=======
   "notifications23ActionText": {
     "message": "Enable security alerts"
   },
@@ -2797,7 +2795,6 @@
   "notifications23Title": {
     "message": "Stay safe with security alerts"
   },
->>>>>>> 83b1f171
   "notifications24ActionText": {
     "message": "Got it"
   },
