--- conflicted
+++ resolved
@@ -3804,12 +3804,9 @@
     "message": "Aprobar $1 sin límite preestablecido",
     "description": "The token symbol that is being approved"
   },
-<<<<<<< HEAD
-=======
   "settingAddSnapAccount": {
     "message": "Añadir una cuenta snap"
   },
->>>>>>> 877e184b
   "settings": {
     "message": "Configuración"
   },
@@ -5167,15 +5164,12 @@
   "urlExistsErrorMsg": {
     "message": "En este momento, la red $1 está utilizando esta dirección URL."
   },
-<<<<<<< HEAD
-=======
   "use4ByteResolution": {
     "message": "Decodificar contratos inteligentes"
   },
   "use4ByteResolutionDescription": {
     "message": "Para mejorar la experiencia del usuario, personalizamos la pestaña de actividad con mensajes basados en los contratos inteligentes con los que interactúa. MetaMask usa un servicio llamado 4byte.directory para decodificar datos y mostrarle una versión de un contrato inteligente que es más fácil de leer. Esto ayuda a reducir sus posibilidades de aprobar acciones de contratos inteligentes maliciosos, pero puede resultar en que se comparta su dirección IP."
   },
->>>>>>> 877e184b
   "useMultiAccountBalanceChecker": {
     "message": "Solicitudes de saldo de cuenta por lotes"
   },
