{
  "QRHardwareInvalidTransactionTitle": {
    "message": "체인 ID $1에 대한 거래 디코딩을 사용할 수 없습니다"
  },
  "QRHardwareMismatchedSignId": {
    "message": "일치하지 않는 거래 데이터. 거래내역을 확인하세요."
  },
  "QRHardwarePubkeyAccountOutOfRange": {
    "message": "더 이상 계정이 없습니다. 아래 목록에 없는 다른 계정에 액세스하려면 하드웨어 지갑을 다시 연결하고 선택하세요."
  },
  "QRHardwareScanInstructions": {
    "message": "QR 코드를 카메라 앞에 놓습니다. 화면이 흐릿하지만 판독에 영향을 미치지 않습니다."
  },
  "QRHardwareSignRequestCancel": {
    "message": "거부"
  },
  "QRHardwareSignRequestDescription": {
    "message": "지갑으로 가입한 후 '서명 받기'를 클릭하여 서명을 받으세요."
  },
  "QRHardwareSignRequestGetSignature": {
    "message": "서명 받기"
  },
  "QRHardwareSignRequestSubtitle": {
    "message": "지갑으로 QR 코드 스캔"
  },
  "QRHardwareSignRequestTitle": {
    "message": "서명 요청"
  },
  "QRHardwareUnknownQRCodeTitle": {
    "message": "오류"
  },
  "QRHardwareUnknownWalletQRCode": {
    "message": "잘못된 QR 코드입니다. 하드웨어 지갑의 동기화 QR 코드를 스캔하세요."
  },
  "QRHardwareWalletImporterTitle": {
    "message": "QR 코드 스캔"
  },
  "QRHardwareWalletSteps1Description": {
    "message": "아래의 QR 코드를 지원하는 협력업체의 목록에서 선택할 수 있습니다."
  },
  "QRHardwareWalletSteps1Title": {
    "message": "QR 기반 하드웨어 지갑"
  },
  "QRHardwareWalletSteps2Description": {
    "message": "Ngrave(출시 예정)"
  },
  "SIWEAddressInvalid": {
    "message": "로그인 요청 주소가 현재 로그인 계정의 주소와 일치하지 않습니다."
  },
  "SIWEDomainInvalidText": {
    "message": "로그인을 시도하는 사이트가 로그인 요청 도메인과 일치하지 않습니다. 주의하여 진행하세요."
  },
  "SIWEDomainInvalidTitle": {
    "message": "의심스러운 사이트 요청입니다."
  },
  "SIWEDomainWarningBody": {
    "message": "($1) 웹사이트가 잘못된 도메인에 로그인하도록 요청하고 있습니다. 이는 피싱 공격일 수도 있습니다.",
    "description": "$1 represents the website domain"
  },
  "SIWEDomainWarningLabel": {
    "message": "안전하지 않음"
  },
  "SIWELabelChainID": {
    "message": "체인 ID:"
  },
  "SIWELabelExpirationTime": {
    "message": "만료일:"
  },
  "SIWELabelIssuedAt": {
    "message": "발행처:"
  },
  "SIWELabelMessage": {
    "message": "메시지:"
  },
  "SIWELabelNonce": {
    "message": "논스:"
  },
  "SIWELabelNotBefore": {
    "message": "다음 이후:"
  },
  "SIWELabelRequestID": {
    "message": "요청 ID:"
  },
  "SIWELabelResources": {
    "message": "리소스: $1",
    "description": "$1 represents the number of resources"
  },
  "SIWELabelURI": {
    "message": "URI:"
  },
  "SIWELabelVersion": {
    "message": "버전:"
  },
  "SIWESiteRequestSubtitle": {
    "message": "이 사이트가 다음에 로그인하도록 요청하고 있습니다:"
  },
  "SIWESiteRequestTitle": {
    "message": "로그인 요청"
  },
  "SIWEWarningSubtitle": {
    "message": "이해하셨으면 다음을 체크하세요:"
  },
  "SIWEWarningTitle": {
    "message": "확실한가요?"
  },
  "about": {
    "message": "정보"
  },
  "acceptTermsOfUse": {
    "message": "$1의 내용을 읽고 이에 동의합니다.",
    "description": "$1 is the `terms` message"
  },
  "accessAndSpendNoticeNFT": {
    "message": "$1(은)는 이 자산에 접근하여 사용할 수 있습니다",
    "description": "$1 is the url of the site requesting ability to spend"
  },
  "accessYourWalletWithSRP": {
    "message": "비밀 복구 구문으로 지갑에 액세스하세요"
  },
  "accessYourWalletWithSRPDescription": {
    "message": "MetaMask는 사용자의 비밀번호를 복구할 수 없습니다. 사용자의 비밀 복구 구문을 이용하여 사용자의 소유권을 확인한 후, 지갑을 복구하고 새 비밀번호를 설정해 드립니다. 먼저 지갑을 생성할 때 받은 비밀 복구 구문을 입력하세요. $1",
    "description": "$1 is the words 'Learn More' from key 'learnMore', separated here so that it can be added as a link"
  },
  "accessingYourCamera": {
    "message": "카메라에 접근 중..."
  },
  "account": {
    "message": "계정"
  },
  "accountDetails": {
    "message": "계정 세부 정보"
  },
  "accountIdenticon": {
    "message": "계정 식별 아이콘"
  },
  "accountName": {
    "message": "계정 이름"
  },
  "accountNameDuplicate": {
    "message": "이 계정 이름은 이미 존재합니다.",
    "description": "This is an error message shown when the user enters a new account name that matches an existing account name"
  },
  "accountNameReserved": {
    "message": "이 계정 이름은 예약되었습니다",
    "description": "This is an error message shown when the user enters a new account name that is reserved for future use"
  },
  "accountOptions": {
    "message": "계정 옵션"
  },
  "accountSelectionRequired": {
    "message": "계정을 선택해야 합니다!"
  },
  "active": {
    "message": "활성"
  },
  "activity": {
    "message": "활동"
  },
  "activityLog": {
    "message": "활동 로그"
  },
  "add": {
    "message": "추가"
  },
  "addANetwork": {
    "message": "네트워크 추가"
  },
  "addANetworkManually": {
    "message": "네트워크 수동 추가"
  },
  "addANickname": {
    "message": "닉네임 추가"
  },
  "addAcquiredTokens": {
    "message": "MetaMask를 이용해 얻은 토큰 추가"
  },
  "addAlias": {
    "message": "별칭 추가"
  },
  "addBlockExplorer": {
    "message": "블록 익스플로러 추가"
  },
  "addContact": {
    "message": "연락처 추가"
  },
  "addCustomIPFSGateway": {
    "message": "사용자 지정 IPFS 게이트웨이 추가"
  },
  "addCustomIPFSGatewayDescription": {
    "message": "IPFS 게이트웨이를 사용하면 타사 호스팅 데이터에 액세스하여 이를 볼 수 있습니다. 사용자 지정 IPFS 게이트웨이를 추가하셔도 좋고 기본 설정을 계속 사용하셔도 됩니다."
  },
  "addCustomNetwork": {
    "message": "커스텀 네트워크 추가"
  },
  "addCustomToken": {
    "message": "커스텀 토큰 추가"
  },
  "addCustomTokenByContractAddress": {
    "message": "이 토큰을 찾을 수 없으신가요? 토큰 주소를 붙여넣으면 토큰을 직접 추가할 수 있습니다. 토큰의 계약 주소는 $1에서 찾을 수 있습니다.",
    "description": "$1 is a blockchain explorer for a specific network, e.g. Etherscan for Ethereum"
  },
  "addEthereumChainConfirmationDescription": {
    "message": "이렇게 하면 MetaMask 내에서 이 네트워크를 사용할 수 있습니다."
  },
  "addEthereumChainConfirmationRisks": {
    "message": "MetaMask는 맞춤형 네트워크를 검증하지 않습니다."
  },
  "addEthereumChainConfirmationRisksLearnMore": {
    "message": "$1에 대해 자세히 알아보세요.",
    "description": "$1 is a link with text that is provided by the 'addEthereumChainConfirmationRisksLearnMoreLink' key"
  },
  "addEthereumChainConfirmationRisksLearnMoreLink": {
    "message": "사기 및 네트워크 보안 위험",
    "description": "Link text for the 'addEthereumChainConfirmationRisksLearnMore' translation key"
  },
  "addEthereumChainConfirmationTitle": {
    "message": "이 사이트에서 네트워크를 추가하도록 허용할까요?"
  },
  "addEthereumChainWarningModalHeader": {
    "message": "신뢰할 수 있는 경우에만 이 RPC 제공업체를 추가하세요. $1",
    "description": "$1 is addEthereumChainWarningModalHeaderPartTwo passed separately so that it can be bolded"
  },
  "addEthereumChainWarningModalHeaderPartTwo": {
    "message": "악성 공급업체는 블록체인 상태와 네트워크 활동을 거짓으로 보고할 수 있습니다."
  },
  "addEthereumChainWarningModalListHeader": {
    "message": "다음과 같은 권한이 부여되기에 신뢰할 수 있는 공급업체만 추가해야 합니다."
  },
  "addEthereumChainWarningModalListPointOne": {
    "message": "사용자의 계정과 IP 주소를 확인하고 서로를 연결지을 수 있습니다"
  },
  "addEthereumChainWarningModalListPointThree": {
    "message": "계정 잔액 및 기타 블록체인 상황을 확인할 수 있습니다"
  },
  "addEthereumChainWarningModalListPointTwo": {
    "message": "거래를 공개할 수 있습니다"
  },
  "addEthereumChainWarningModalTitle": {
    "message": "이더리움 메인넷에 새로운 RPC 공급업체를 추가하려고 합니다"
  },
  "addFriendsAndAddresses": {
    "message": "신뢰하는 친구 및 주소 추가"
  },
  "addFromAListOfPopularNetworks": {
    "message": "주요 네트워크 목록에서 추가하거나 네트워크를 직접 추가합니다. 신뢰할 수 있는 엔터티만 이용하세요."
  },
  "addMemo": {
    "message": "메모 추가"
  },
  "addMoreNetworks": {
    "message": "네트워크 직접 추가"
  },
  "addNetwork": {
    "message": "네트워크 추가"
  },
  "addNetworkTooltipWarning": {
    "message": "이 네트워크 연결은 타사 서비스를 이용합니다. 연결의 보안이 취약하거나 타사에 연결 내용이 노출될 수 있습니다. $1",
    "description": "$1 is Learn more link"
  },
  "addSuggestedTokens": {
    "message": "추천 토큰 추가"
  },
  "addToken": {
    "message": "토큰 추가"
  },
  "address": {
    "message": "주소"
  },
  "advanced": {
    "message": "고급"
  },
  "advancedBaseGasFeeToolTip": {
    "message": "거래가 블록에 포함되면 최대 기본 요금과 실제 기본 요금 간의 차액이 환불됩니다. 총 금액은 최대 기본 요금(GWEI) 곱하기 가스 한도로 계산됩니다."
  },
  "advancedConfiguration": {
    "message": "고급 옵션"
  },
  "advancedGasFeeDefaultOptIn": {
    "message": "이 $1 옵션을 \"고급\"의 기본값으로 저장합니다"
  },
  "advancedGasFeeDefaultOptOut": {
    "message": "항상 이 값과 고급 설정을 기본값으로 사용합니다."
  },
  "advancedGasFeeModalTitle": {
    "message": "고급 가스 요금"
  },
  "advancedGasPriceTitle": {
    "message": "가스 가격"
  },
  "advancedPriorityFeeToolTip": {
    "message": "우선 요금(일명 \"채굴자 팁\")이란 나와 먼저 거래한 것에 대한 인센티브로 채굴자에게 직접 전달되는 금액입니다."
  },
  "airgapVault": {
    "message": "에어갭 볼트"
  },
  "alertDisableTooltip": {
    "message": "\"설정 > 경고\"에서 변경할 수 있습니다."
  },
  "alertSettingsUnconnectedAccount": {
    "message": "연결되지 않은 계정을 선택하여 웹사이트 탐색"
  },
  "alertSettingsUnconnectedAccountDescription": {
    "message": "이 경고는 연결된 web3 사이트를 탐색하고 있지만 현재 선택된 계정이 연결되지 않은 경우 팝업에 표시됩니다."
  },
  "alertSettingsWeb3ShimUsage": {
    "message": "웹사이트가 제거된 window.web3 API를 이용하는 경우"
  },
  "alertSettingsWeb3ShimUsageDescription": {
    "message": "이 경고는 제거된 window.web3 API를 이용하려다가 작동이 정지된 사이트를 탐색할 때 팝업으로 표시됩니다."
  },
  "alerts": {
    "message": "경고"
  },
  "allOfYour": {
    "message": "내 모든 $1",
    "description": "$1 is the symbol or name of the token that the user is approving spending"
  },
  "allowExternalExtensionTo": {
    "message": "이 외부 확장을 통해 다음을 허용:"
  },
  "allowSpendToken": {
    "message": "$1에 액세스할 수 있는 권한을 부여할까요?",
    "description": "$1 is the symbol of the token that are requesting to spend"
  },
  "allowThisSiteTo": {
    "message": "이 사이트에서 다음을 하도록 허용:"
  },
  "allowWithdrawAndSpend": {
    "message": "$1에서 다음 금액까지 인출 및 지출하도록 허용:",
    "description": "The url of the site that requested permission to 'withdraw and spend'"
  },
  "amount": {
    "message": "금액"
  },
  "appDescription": {
    "message": "브라우저의 이더리움 지갑",
    "description": "The description of the application"
  },
  "appName": {
    "message": "MetaMask",
    "description": "The name of the application"
  },
  "appNameBeta": {
    "message": "MetaMask Beta",
    "description": "The name of the application (Beta)"
  },
  "appNameFlask": {
    "message": "MetaMask Flask",
    "description": "The name of the application (Flask)"
  },
  "appNameMmi": {
    "message": "MetaMask Institutional",
    "description": "The name of the application (MMI)"
  },
  "approve": {
    "message": "지출 한도 승인"
  },
  "approveAllTokensTitle": {
    "message": "내 모든 $1에 액세스 및 전송할 수 있는 권한을 부여할까요?",
    "description": "$1 is the symbol of the token for which the user is granting approval"
  },
  "approveAndInstall": {
    "message": "승인 및 설치"
  },
  "approveAndUpdate": {
    "message": "승인 및 업데이트"
  },
  "approveButtonText": {
    "message": "승인"
  },
  "approveSpendingCap": {
    "message": "$1 지출 한도 승인",
    "description": "The token symbol that is being approved"
  },
  "approveTokenDescription": {
    "message": "이렇게 하면 사용자가 액세스를 취소할 때까지 제삼자가 가 통지 없이 다음과 같은 NFT에 액세스하고 이를 전송할 수 있습니다."
  },
  "approveTokenTitle": {
    "message": "내 $1에 액세스 및 전송할 수 있는 권한을 부여할까요?",
    "description": "$1 is the symbol of the token for which the user is granting approval"
  },
  "approved": {
    "message": "승인됨"
  },
  "approvedAsset": {
    "message": "승인된 자산"
  },
  "approvedOn": {
    "message": "$1에 승인",
    "description": "$1 is the approval date for a permission"
  },
  "areYouSure": {
    "message": "확실한가요?"
  },
  "asset": {
    "message": "자산"
  },
  "assetOptions": {
    "message": "자산 옵션"
  },
  "assets": {
    "message": "자산"
  },
  "attemptSendingAssets": {
    "message": "한 네트워크에서 다른 네트워크로 자산을 직접 전송하면 자산이 영구적으로 손실될 수 있습니다. 반드시 브릿지를 이용하세요."
  },
  "attemptingConnect": {
    "message": "블록체인에 연결 중입니다."
  },
  "attributions": {
    "message": "속성"
  },
  "authorizedPermissions": {
    "message": "다음 권한을 승인받았습니다."
  },
  "autoDetectTokens": {
    "message": "토큰 자동 감지"
  },
  "autoDetectTokensDescription": {
    "message": "지갑에서 받은 새로운 토큰을 감지해 표시하기 위해 타사 API를 사용합니다. 이 서비스를 이용하여 데이터를 자동으로 가져오기 원치 않으시면 해당 기능을 끄세요.$1",
    "description": "$1 is a link to a support article"
  },
  "autoLockTimeLimit": {
    "message": "자동 잠금 타이머(분)"
  },
  "autoLockTimeLimitDescription": {
    "message": "MetaMask가 잠길 때까지 걸리는 시간을 분 단위로 설정합니다."
  },
  "average": {
    "message": "평균"
  },
  "back": {
    "message": "뒤로"
  },
  "backToAll": {
    "message": "전체 목록으로 돌아가기"
  },
  "backup": {
    "message": "백업"
  },
  "backupApprovalInfo": {
    "message": "이 비밀 코드는 장치를 분실하여 지갑을 복구해야 하거나, 비밀번호를 잊은 경우, MetaMask를 다시 설치해야 하거나, 다른 장치에서 지갑에 액세스해야 할 때 필요합니다."
  },
  "backupApprovalNotice": {
    "message": "비밀 복구 구문을 백업하여 지갑과 자금을 안전하게 보호하세요."
  },
  "backupNow": {
    "message": "지금 백업"
  },
  "backupUserData": {
    "message": "데이터를 백업하세요"
  },
  "backupUserDataDescription": {
    "message": "기본 설정과 계정 주소가 포함된 사용자 설정을 JSON 파일로 백업할 수 있습니다."
  },
  "balance": {
    "message": "잔액"
  },
  "balanceOutdated": {
    "message": "최종 잔액이 아닐 수도 있습니다."
  },
  "baseFee": {
    "message": "기본 요금"
  },
  "basic": {
    "message": "기본"
  },
  "beCareful": {
    "message": "주의하세요"
  },
  "beta": {
    "message": "베타"
  },
  "betaHeaderText": {
    "message": "베타 버전입니다. 버그는 $1로 보고하세요",
    "description": "$1 represents the word 'here' in a hyperlink"
  },
  "betaMetamaskVersion": {
    "message": "MetaMask 베타 버전"
  },
  "betaTerms": {
    "message": "베타 이용약관"
  },
  "betaWalletCreationSuccessReminder1": {
    "message": "MetaMask 베타는 비밀 복구 구문을 복구할 수 없습니다."
  },
  "betaWalletCreationSuccessReminder2": {
    "message": "MetaMask 베타는 비밀 복구 구문을 절대 묻지 않습니다."
  },
  "blockExplorerAccountAction": {
    "message": "계정",
    "description": "This is used with viewOnEtherscan and viewInExplorer e.g View Account in Explorer"
  },
  "blockExplorerAssetAction": {
    "message": "자산",
    "description": "This is used with viewOnEtherscan and viewInExplorer e.g View Asset in Explorer"
  },
  "blockExplorerSwapAction": {
    "message": "스왑",
    "description": "This is used with viewOnEtherscan e.g View Swap on Etherscan"
  },
  "blockExplorerUrl": {
    "message": "블록 탐색기 URL"
  },
  "blockExplorerUrlDefinition": {
    "message": "이 네트워크에 대한 블록 탐색기로 사용되는 URL입니다."
  },
  "blockExplorerView": {
    "message": "$1의 계정 보기",
    "description": "$1 replaced by URL for custom block explorer"
  },
  "blockies": {
    "message": "Blockies"
  },
  "browserNotSupported": {
    "message": "지원되지 않는 브라우저입니다..."
  },
  "buildContactList": {
    "message": "연락처 목록 작성하기"
  },
  "builtAroundTheWorld": {
    "message": "MetaMask는 전 세계적으로 설계 및 구축되었습니다."
  },
  "busy": {
    "message": "바쁨"
  },
  "buy": {
    "message": "구매"
  },
  "buyAsset": {
    "message": "$1 구매",
    "description": "$1 is the ticker symbol of a an asset the user is being prompted to purchase"
  },
  "buyNow": {
    "message": "지금 구매"
  },
  "bytes": {
    "message": "바이트"
  },
  "canToggleInSettings": {
    "message": "설정 -> 경고에서 이 알림을 다시 활성화할 수 있습니다."
  },
  "cancel": {
    "message": "취소"
  },
  "cancelEdit": {
    "message": "편집 취소"
  },
  "cancelPopoverTitle": {
    "message": "거래 취소"
  },
  "cancelSpeedUp": {
    "message": "거래 취소 또는 속도 향상"
  },
  "cancelSpeedUpLabel": {
    "message": "이 가스비는 원금을 $1합니다.",
    "description": "$1 is text 'replace' in bold"
  },
  "cancelSpeedUpTransactionTooltip": {
    "message": "거래를 $1하려면 가스비를 최소 10%를 인상해야 네트워크에서 인식될 수 있습니다.",
    "description": "$1 is string 'cancel' or 'speed up'"
  },
  "cancelSwapForFee": {
    "message": "~$1 비용으로 스왑 취소",
    "description": "$1 could be e.g. $2.98, it is a cost for cancelling a Smart Transaction"
  },
  "cancelSwapForFree": {
    "message": "무료로 스왑 취소"
  },
  "cancelled": {
    "message": "취소됨"
  },
  "chainId": {
    "message": "체인 ID"
  },
  "chainIdDefinition": {
    "message": "이 네트워크의 거래에 서명하는 데 사용되는 체인 ID입니다."
  },
  "chainIdExistsErrorMsg": {
    "message": "이 체인 ID는 현재 $1 네트워크에서 사용됩니다."
  },
  "chainListReturnedDifferentTickerSymbol": {
    "message": "체인 ID $1의 네트워크는 입력한 것과 다른 통화 기호($2)를 사용할 수 있습니다. 확인 후 진행하세요.",
    "description": "$1 is the chain id currently entered in the network form and $2 is the return value of nativeCurrency.symbol from chainlist.network"
  },
  "chooseYourNetwork": {
    "message": "네트워크 선택"
  },
  "chooseYourNetworkDescription": {
    "message": "가능한 가장 안정적인 비공개 이더리움 액세스를 위해 Infura를 원격 프로시저 호출(RPC) 공급업체로 선정하였습니다. 사용자는 개인적으로 원하는 RPC를 선택할 수 있습니다. 하지만, 모든 RPC는 거래를 위해 사용자의 IP 주소와 이더리움 지갑을 수령한다는 점을 잊지 말아야 합니다. Infura의 데이터 처리 방법은 $1에서 상세히 확인할 수 있습니다.",
    "description": "$1 is a link to the privacy policy"
  },
  "chromeRequiredForHardwareWallets": {
    "message": "하드웨어 지갑에 연결하려면 Google Chrome에서 MetaMask를 사용해야 합니다."
  },
  "clear": {
    "message": "지우기"
  },
  "clearActivity": {
    "message": "활동 및 논스 데이터 지우기"
  },
  "clearActivityButton": {
    "message": "활동 탭 데이터 지우기"
  },
  "clearActivityDescription": {
    "message": "이는 계정의 논스를 초기화하고 지갑의 활동 탭에 있는 데이터를 지웁니다. 이렇게 하면 현재 계정과 네트워크만 변경될 뿐 잔액과 입금 거래에는 영향을 미치지 않습니다."
  },
  "clickToConnectLedgerViaWebHID": {
    "message": "WebHID를 통해 Ledger을 연결하려면 여기를 클릭하세요.",
    "description": "Text that can be clicked to open a browser popup for connecting the ledger device via webhid"
  },
  "clickToManuallyAdd": {
    "message": "여기를 클릭하여 토큰을 수동으로 추가하세요."
  },
  "close": {
    "message": "닫기"
  },
  "coingecko": {
    "message": "CoinGecko"
  },
  "confirm": {
    "message": "확인"
  },
  "confirmPassword": {
    "message": "비밀번호 확인"
  },
  "confirmRecoveryPhrase": {
    "message": "비밀 복구 구문 확인"
  },
  "confirmed": {
    "message": "확인됨"
  },
  "confusableUnicode": {
    "message": "'$1'은(는) '$2'와(과) 유사합니다."
  },
  "confusableZeroWidthUnicode": {
    "message": "너비가 0인 문자가 있습니다."
  },
  "confusingEnsDomain": {
    "message": "ENS 이름에 혼동하기 쉬운 문자가 있습니다. 잠재적 사기를 막기 위해 ENS 이름을 확인하세요."
  },
  "connect": {
    "message": "연결"
  },
  "connectAccountOrCreate": {
    "message": "계정 연결 또는 새 계정 만들기"
  },
  "connectHardwareWallet": {
    "message": "하드웨어 지갑 연결"
  },
  "connectManually": {
    "message": "현재 사이트에 수동으로 연결"
  },
  "connectTo": {
    "message": "$1에 연결",
    "description": "$1 is the name/origin of a web3 site/application that the user can connect to metamask"
  },
  "connectToAll": {
    "message": "모든 $1에 연결",
    "description": "$1 will be replaced by the translation of connectToAllAccounts"
  },
  "connectToAllAccounts": {
    "message": "계정",
    "description": "will replace $1 in connectToAll, completing the sentence 'connect to all of your accounts', will be text that shows list of accounts on hover"
  },
  "connectToMultiple": {
    "message": "$1에 연결",
    "description": "$1 will be replaced by the translation of connectToMultipleNumberOfAccounts"
  },
  "connectToMultipleNumberOfAccounts": {
    "message": "$1개 계정",
    "description": "$1 is the number of accounts to which the web3 site/application is asking to connect; this will substitute $1 in connectToMultiple"
  },
  "connectWithMetaMask": {
    "message": "MetaMask로 연결"
  },
  "connectedAccountsDescriptionPlural": {
    "message": "이 사이트에 계정 $1개가 연결되어 있습니다.",
    "description": "$1 is the number of accounts"
  },
  "connectedAccountsDescriptionSingular": {
    "message": "이 사이트에 계정 1개가 연결되어 있습니다."
  },
  "connectedAccountsEmptyDescription": {
    "message": "MetaMask가 이 사이트에 연결되어 있지 않습니다. web3 사이트를 연결하려면 사이트에서 연결 버튼을 찾아 클릭하세요."
  },
  "connectedSites": {
    "message": "연결된 사이트"
  },
  "connectedSitesDescription": {
    "message": "$1 계정이 이 사이트에 연결되었습니다. 해당 계정 주소도 볼 수 있습니다.",
    "description": "$1 is the account name"
  },
  "connectedSitesEmptyDescription": {
    "message": "$1 계정은 어떤 사이트에도 연결되어 있지 않습니다.",
    "description": "$1 is the account name"
  },
  "connectedSnapSites": {
    "message": "$1 스냅이 이 사이트에 연결되어 있습니다. 이 사이트는 위에 나열된 접근 권한이 있습니다.",
    "description": "$1 represents the name of the snap"
  },
  "connecting": {
    "message": "연결 중..."
  },
  "connectingTo": {
    "message": "$1에 연결 중"
  },
  "connectingToGoerli": {
    "message": "Goerli 테스트 네트워크에 연결 중"
  },
  "connectingToLineaTestnet": {
    "message": "Linea Goerli 테스트 네트워크에 연결 중"
  },
  "connectingToMainnet": {
    "message": "이더리움 메인넷에 연결 중"
  },
  "connectingToSepolia": {
    "message": "Sepolia 테스트 네트워크에 연결 중"
  },
  "contactUs": {
    "message": "문의하기"
  },
  "contacts": {
    "message": "연락처"
  },
  "contentFromSnap": {
    "message": "콘텐츠 출처: $1",
    "description": "$1 represents the name of the snap"
  },
  "continue": {
    "message": "계속"
  },
  "contract": {
    "message": "계약"
  },
  "contractAddress": {
    "message": "계약 주소"
  },
  "contractAddressError": {
    "message": "토큰의 계약 주소로 토큰을 보냅니다. 이로 인해 토큰이 손실될 수 있습니다."
  },
  "contractDeployment": {
    "message": "계약 배포"
  },
  "contractDescription": {
    "message": "사기를 방지하려면 잠시 시간을 내어 계약의 세부 사항을 확인하세요."
  },
  "contractInteraction": {
    "message": "계약 상호 작용"
  },
  "contractNFT": {
    "message": "NFT 계약"
  },
  "contractRequestingAccess": {
    "message": "액세스 필요 계약"
  },
  "contractRequestingSignature": {
    "message": "서명 필수 계약"
  },
  "contractRequestingSpendingCap": {
    "message": "지출 한도 필요 계약"
  },
  "contractTitle": {
    "message": "계약 세부 사항"
  },
  "contractToken": {
    "message": "토큰 계약"
  },
  "convertTokenToNFTDescription": {
    "message": "이 자산은 NFT입니다. Metamask는 이제 NFT의 본래 기능에 따라 완전히 지원합니다. 이를 토큰 목록에서 제거하고 NFT로 추가할까요?"
  },
  "convertTokenToNFTExistDescription": {
    "message": "이 자산이 NFT로 추가되었습니다. 토큰 목록에서 제거할까요?"
  },
  "coolWallet": {
    "message": "CoolWallet"
  },
  "copiedExclamation": {
    "message": "복사 완료!"
  },
  "copyAddress": {
    "message": "주소를 클립보드에 복사"
  },
  "copyPrivateKey": {
    "message": "이는 귀하의 비공개 키입니다(클릭하여 복사)"
  },
  "copyRawTransactionData": {
    "message": "원시 거래 데이터 복사"
  },
  "copyToClipboard": {
    "message": "클립보드에 복사"
  },
  "copyTransactionId": {
    "message": "트랜잭션 ID 복사"
  },
  "create": {
    "message": "생성"
  },
  "createAccount": {
    "message": "계정 생성"
  },
  "createNewWallet": {
    "message": "새 지갑 생성"
  },
  "createPassword": {
    "message": "비밀번호 생성"
  },
  "cryptoCompare": {
    "message": "CryptoCompare"
  },
  "currencyConversion": {
    "message": "통화 변환"
  },
  "currencyRateCheckToggle": {
    "message": "잔액 및 토큰 가격을 비교할 수 있습니다"
  },
  "currencyRateCheckToggleDescription": {
    "message": "잔액과 토큰 가격 디스플레이를 위해 $1 및 $2 API를 이용합니다. $3",
    "description": "$1 represents Coingecko, $2 represents CryptoCompare and $3 represents Privacy Policy"
  },
  "currencySymbol": {
    "message": "통화 기호"
  },
  "currencySymbolDefinition": {
    "message": "이 네트워크의 통화를 표시하는 티커 기호입니다."
  },
  "currentAccountNotConnected": {
    "message": "현재 계정이 연결되어 있지 있습니다."
  },
  "currentExtension": {
    "message": "현재 확장 페이지"
  },
  "currentLanguage": {
    "message": "현재 언어"
  },
  "currentRpcUrlDeprecated": {
    "message": "해당 네트워크의 현재 rpc url의 지원이 중단되었습니다."
  },
  "currentTitle": {
    "message": "현재:"
  },
  "currentlyUnavailable": {
    "message": "이 네트워크에서 사용할 수 없음"
  },
  "curveHighGasEstimate": {
    "message": "공격적 가스비 추정치 그래프"
  },
  "curveLowGasEstimate": {
    "message": "낮은 가스비 추정치 그래프"
  },
  "curveMediumGasEstimate": {
    "message": "시장 가스비 추정치 그래프"
  },
  "custom": {
    "message": "고급"
  },
  "customContentSearch": {
    "message": "이전에 추가된 네트워크 검색"
  },
  "customGasSettingToolTipMessage": {
    "message": "$1을(를) 사용하여 가스 가격을 맞춤설정하세요. 익숙하지 않은 경우 혼동될 수 있습니다. 자신의 책임하에 상호 작용하세요.",
    "description": "$1 is key 'advanced' (text: 'Advanced') separated here so that it can be passed in with bold font-weight"
  },
  "customSpendLimit": {
    "message": "커스텀 지출 한도"
  },
  "customSpendingCap": {
    "message": "맞춤형 지출 한도"
  },
  "customToken": {
    "message": "커스텀 토큰"
  },
  "customTokenWarningInNonTokenDetectionNetwork": {
    "message": "이 네트워크에서는 아직 토큰 감지 기능을 사용할 수 없습니다. 토큰을 직접 가져오고 해당 토큰을 신뢰할 수 있는지 반드시 확인하세요. $1에 대해 알아보기"
  },
  "customTokenWarningInTokenDetectionNetwork": {
    "message": "토큰을 직접 가져오기 전에 해당 토큰을 신뢰할 수 있는지 반드시 확인하세요. $1에 대해 알아보세요."
  },
  "customTokenWarningInTokenDetectionNetworkWithTDOFF": {
    "message": "불러오기 전에 토큰의 신뢰성을 확인하세요. $1 상황을 피하는 방법을 알아보세요. 또한 $2 토큰 감지 기능을 활성화할 수 있습니다."
  },
  "customerSupport": {
    "message": "고객 지원"
  },
  "dappSuggested": {
    "message": "추천 사이트"
  },
  "dappSuggestedGasSettingToolTipMessage": {
    "message": "$1에서 이 가격을 제안했습니다.",
    "description": "$1 is url for the dapp that has suggested gas settings"
  },
  "dappSuggestedShortLabel": {
    "message": "사이트"
  },
  "dappSuggestedTooltip": {
    "message": "$1에서 이 가격을 추천했습니다.",
    "description": "$1 represents the Dapp's origin"
  },
  "darkTheme": {
    "message": "어둡게"
  },
  "data": {
    "message": "데이터"
  },
  "dataBackupSeemsCorrupt": {
    "message": "사용자 데이터를 복원할 수 없습니다. 파일이 손상된 것 같습니다."
  },
  "dataHex": {
    "message": "16진수"
  },
  "dcent": {
    "message": "D'Cent"
  },
  "decimal": {
    "message": "토큰 소수점"
  },
  "decimalsMustZerotoTen": {
    "message": "소수점 이하 자릿수는 0 이상, 36 이하여야 합니다."
  },
  "decrypt": {
    "message": "암호 해독"
  },
  "decryptCopy": {
    "message": "암호 해독된 메시지 복사"
  },
  "decryptInlineError": {
    "message": "다음 오류 때문에 이 메시지를 해독할 수 없습니다: $1",
    "description": "$1 is error message"
  },
  "decryptMessageNotice": {
    "message": "$1에서 작업 완료를 위해 이 메시지를 읽고자 합니다.",
    "description": "$1 is the web3 site name"
  },
  "decryptMetamask": {
    "message": "메시지 암호 해독"
  },
  "decryptRequest": {
    "message": "암호 해독 요청"
  },
  "delete": {
    "message": "삭제"
  },
  "deleteAccount": {
    "message": "계정 삭제"
  },
  "deleteNetwork": {
    "message": "네트워크를 삭제할까요?"
  },
  "deleteNetworkDescription": {
    "message": "이 네트워크를 삭제할까요?"
  },
  "deposit": {
    "message": "예치"
  },
  "deprecatedTestNetworksLink": {
    "message": "자세히 알아보기"
  },
  "deprecatedTestNetworksMsg": {
    "message": "이더리움 프로토콜 변경으로 인해 Rinkeby, Ropsten 및 Kovan 테스트 네트워크가 안정적으로 작동하지 않을 수 있습니다. 해당 네트워크는 곧 사용이 중단될 예정입니다."
  },
  "description": {
    "message": "설명"
  },
  "desktopConnectionCriticalErrorDescription": {
    "message": "이는 간헐적인 오류일 수 있습니다. 확장 프로그램을 다시 시작하거나 MetaMask Desktop을 비활성화해 보세요."
  },
  "desktopConnectionCriticalErrorTitle": {
    "message": "MetaMask 시작 중 문제가 발생했습니다"
  },
  "desktopConnectionLostErrorDescription": {
    "message": "데스크톱 앱이 실행 중인지 확인하거나 MetaMask Desktop을 비활성화하세요."
  },
  "desktopConnectionLostErrorTitle": {
    "message": "MetaMask Desktop 연결이 끊어졌습니다"
  },
  "desktopDisableButton": {
    "message": "데스크톱 앱 비활성화"
  },
  "desktopDisableErrorCTA": {
    "message": "MetaMask Desktop 앱 비활성화"
<<<<<<< HEAD
  },
  "desktopEnableButton": {
    "message": "데스크톱 앱 활성화"
  },
  "desktopEnableButtonDescription": {
    "message": "클릭하여 데스크톱 앱의 모든 배경 절차를 실행하세요."
  },
=======
  },
  "desktopEnableButton": {
    "message": "데스크톱 앱 활성화"
  },
  "desktopEnableButtonDescription": {
    "message": "클릭하여 데스크톱 앱의 모든 배경 절차를 실행하세요."
  },
>>>>>>> 4b271868
  "desktopErrorNavigateSettingsCTA": {
    "message": "설정 페이지로 돌아가기"
  },
  "desktopErrorRestartMMCTA": {
    "message": "MetaMask 재시작"
  },
  "desktopNotFoundErrorCTA": {
    "message": "MetaMask Desktop 다운로드"
  },
  "desktopNotFoundErrorDescription1": {
    "message": "데스크톱 앱이 실행 중인지 확인하세요."
  },
  "desktopNotFoundErrorDescription2": {
    "message": "데스크톱 앱이 설치되어 있지 않다면 MetaMask 웹사이트에서 다운로드하세요."
  },
  "desktopNotFoundErrorTitle": {
    "message": "MetaMask Desktop을 찾을 수 없습니다"
  },
  "desktopOpenOrDownloadCTA": {
    "message": "MetaMask Desktop 열기"
  },
  "desktopOutdatedErrorCTA": {
    "message": "MetaMask Desktop 업데이트"
  },
  "desktopOutdatedErrorDescription": {
    "message": "MetaMask Desktop 앱을 업그레이드해야 합니다."
  },
  "desktopOutdatedErrorTitle": {
    "message": "MetaMask Desktop이 최신 버전이 아닙니다"
  },
  "desktopOutdatedExtensionErrorCTA": {
    "message": "MetaMask 확장 프로그램 업데이트"
  },
  "desktopOutdatedExtensionErrorDescription": {
    "message": "MetaMask 확장 프로그램을 업그레이드해야 합니다."
  },
  "desktopOutdatedExtensionErrorTitle": {
    "message": "MetaMask 확장 프로그램이 최신 버전이 아닙니다"
  },
  "desktopPageDescription": {
    "message": "페어링에 성공하면 확장 프로그램이 다시 시작되며 비밀번호를 다시 입력해야 합니다."
  },
  "desktopPageSubTitle": {
    "message": "MetaMask Desktop을 열고 이 코드를 입력하세요"
  },
  "desktopPageTitle": {
    "message": "데스크톱 페어링"
  },
  "desktopPairedWarningDeepLink": {
    "message": "MetaMask Desktop 설정으로 이동하세요"
  },
  "desktopPairedWarningDescription": {
    "message": "새로 페어링하기 원하시면 현재 연결 상태를 해제하세요."
  },
  "desktopPairedWarningTitle": {
    "message": "MM 데스크톱이 이미 페어링되었습니다"
  },
  "desktopPairingExpireMessage": {
    "message": "코드는 $1초 후에 만료됩니다"
  },
  "desktopRouteNotFoundErrorDescription": {
    "message": "desktopRouteNotFoundErrorDescription"
  },
  "desktopRouteNotFoundErrorTitle": {
    "message": "desktopRouteNotFoundErrorTitle"
  },
  "desktopUnexpectedErrorCTA": {
    "message": "MetaMask 홈으로 돌아가기"
  },
  "desktopUnexpectedErrorDescription": {
    "message": "MetaMask Desktop을 확인하여 연결을 복원하세요"
  },
  "desktopUnexpectedErrorTitle": {
    "message": "문제가 발생했습니다..."
  },
  "details": {
    "message": "세부 정보"
  },
  "disabledGasOptionToolTipMessage": {
    "message": "“$1” 유형은 오리지널 가스비를 최소 10% 인상해야 하는 기준에 미치지 못하므로 비활성화되었습니다.",
    "description": "$1 is gas estimate type which can be market or aggressive"
  },
  "disconnect": {
    "message": "연결 해제"
  },
  "disconnectAllAccounts": {
    "message": "모든 계정 연결 해제"
  },
  "disconnectAllAccountsConfirmationDescription": {
    "message": "연결을 해제할까요? 사이트 기능을 이용하지 못하게 될 수도 있습니다."
  },
  "disconnectPrompt": {
    "message": "$1 연결 해제"
  },
  "disconnectThisAccount": {
    "message": "이 계정 연결 해제"
  },
  "dismiss": {
    "message": "해지"
  },
  "dismissReminderDescriptionField": {
    "message": "이 기능을 켜면 비밀 복구 구문 백업 알림 메시지를 해지할 수 있습니다. 단, 자금 손실을 방지하려면 비밀 복구 구문을 백업하는 것이 좋습니다."
  },
  "dismissReminderField": {
    "message": "비밀 복구 구문 백업 알림 해지"
  },
  "domain": {
    "message": "도메인"
  },
  "done": {
    "message": "완료"
  },
  "dontShowThisAgain": {
    "message": "다시 표시 안 함"
  },
  "downArrow": {
    "message": "하강 화살표"
  },
  "downloadGoogleChrome": {
    "message": "Google Chrome 다운로드"
  },
  "downloadNow": {
    "message": "지금 다운로드"
  },
  "downloadStateLogs": {
    "message": "상태 로그 다운로드"
  },
  "dropped": {
    "message": "중단됨"
  },
  "edit": {
    "message": "편집"
  },
  "editANickname": {
    "message": "닉네임 편집"
  },
  "editAddressNickname": {
    "message": "주소 닉네임 편집"
  },
  "editCancellationGasFeeModalTitle": {
    "message": "가스비 취소 편집"
  },
  "editContact": {
    "message": "연락처 편집"
  },
  "editGasFeeModalTitle": {
    "message": "가스 요금 편집"
  },
  "editGasLimitOutOfBounds": {
    "message": "가스 최소 한도는 $1입니다."
  },
  "editGasLimitOutOfBoundsV2": {
    "message": "가스 한도는 $1보다 크고 $2 미만이어야 합니다.",
    "description": "$1 is the minimum limit for gas and $2 is the maximum limit"
  },
  "editGasLimitTooltip": {
    "message": "가스 한도는 사용하려는 가스의 최대 단위입니다. 가스 단위는 \"최대 우선 요금\" 및 \"최대 요금\"의 승수입니다."
  },
  "editGasMaxBaseFeeGWEIImbalance": {
    "message": "최대 기본 요금은 우선 요금보다 낮을 수 없습니다."
  },
  "editGasMaxBaseFeeHigh": {
    "message": "최대 기본 요금이 필요 이상으로 높습니다."
  },
  "editGasMaxBaseFeeLow": {
    "message": "최대 기본 요금이 현재 네트워크 조건에 비해 낮습니다."
  },
  "editGasMaxFeeHigh": {
    "message": "최대 요금이 필요 이상으로 높습니다."
  },
  "editGasMaxFeeLow": {
    "message": "최대 요금이 네트워크 조건에 비해 너무 낮습니다."
  },
  "editGasMaxFeePriorityImbalance": {
    "message": "최대 요금은 최대 우선 요금보다 낮을 수 없습니다."
  },
  "editGasMaxPriorityFeeBelowMinimum": {
    "message": "최대 우선 요금은 0GWEI보다 커야 합니다."
  },
  "editGasMaxPriorityFeeBelowMinimumV2": {
    "message": "우선 요금은 0보다 커야 합니다."
  },
  "editGasMaxPriorityFeeHigh": {
    "message": "최대 우선 요금이 필요 이상으로 높습니다. 필요 이상으로 지급될 수 있습니다."
  },
  "editGasMaxPriorityFeeHighV2": {
    "message": "우선 요금이 필요 이상으로 높습니다. 필요 이상으로 지급될 수 있습니다"
  },
  "editGasMaxPriorityFeeLow": {
    "message": "최대 우선 요금이 현재 네트워크 조건에 비해 낮습니다."
  },
  "editGasMaxPriorityFeeLowV2": {
    "message": "우선 요금이 현재 네트워크 조건에 비해 낮습니다."
  },
  "editGasPriceTooLow": {
    "message": "가스 가격은 0보다 커야 합니다."
  },
  "editGasPriceTooltip": {
    "message": "이 네트워크에서는 거래를 제출할 때 \"가스 가격\"을 필수 입력해야 합니다. 가스 가격은 가스 단위당 지급할 금액입니다."
  },
  "editGasSubTextAmountLabel": {
    "message": "최대 금액:",
    "description": "This is meant to be used as the $1 substitution editGasSubTextAmount"
  },
  "editGasSubTextFeeLabel": {
    "message": "최대 요금"
  },
  "editGasTitle": {
    "message": "우선 순위 편집"
  },
  "editGasTooLow": {
    "message": "알 수 없는 처리 시간"
  },
  "editNonceField": {
    "message": "논스 편집"
  },
  "editNonceMessage": {
    "message": "이는 고급 기능으로, 주의해서 사용해야 합니다."
  },
  "editPermission": {
    "message": "권한 편집"
  },
  "editSpeedUpEditGasFeeModalTitle": {
    "message": "가스비 가속 편집"
  },
  "enableAutoDetect": {
    "message": " 자동 감지 활성화"
  },
  "enableFromSettings": {
    "message": " 설정에서 이 기능을 활성화합니다."
  },
  "enableOpenSeaAPI": {
    "message": "OpenSea API 활성화"
  },
  "enableOpenSeaAPIDescription": {
    "message": "OpenSea의 API를 사용하여 NFT 데이터를 가져옵니다. NFT 자동 감지는 OpenSea의 API에 의존하며 이 API가 꺼져 있으면 사용할 수 없습니다."
  },
  "enableSmartTransactions": {
    "message": "스마트 트랜잭션 활성화"
  },
  "enableToken": {
    "message": "$1 활성화",
    "description": "$1 is a token symbol, e.g. ETH"
  },
  "encryptionPublicKeyNotice": {
    "message": "$1에서 귀하의 공개 암호화 키를 요구합니다. 동의를 받으면 이 사이트에서 암호화된 메시지를 작성하여 귀하에게 전송할 수 있습니다.",
    "description": "$1 is the web3 site name"
  },
  "encryptionPublicKeyRequest": {
    "message": "암호화 공개 키 요구"
  },
  "endpointReturnedDifferentChainId": {
    "message": "엔드포인트에서 다른 체인 ID를 반환했습니다. $1",
    "description": "$1 is the return value of eth_chainId from an RPC endpoint"
  },
  "enhancedTokenDetectionAlertMessage": {
    "message": "$1. $2에서 향상된 토큰 감지를 사용할 수 있습니다."
  },
  "ensIllegalCharacter": {
    "message": "ENS에 맞지 않는 문자입니다."
  },
  "ensNotFoundOnCurrentNetwork": {
    "message": "현재 네트워크에서 ENS 이름을 찾을 수 없습니다. 이더리움 메인넷으로 전환해 보세요."
  },
  "ensNotSupportedOnNetwork": {
    "message": "네트워크가 ENS를 지원하지 않습니다."
  },
  "ensRegistrationError": {
    "message": "ENS 이름 등록 중 오류 발생"
  },
  "ensUnknownError": {
    "message": "ENS를 조회하지 못했습니다."
  },
  "enterANumber": {
    "message": "금액 입력"
  },
  "enterMaxSpendLimit": {
    "message": "최대 지출 한도 입력"
  },
  "enterPassword": {
    "message": "비밀번호 입력"
  },
  "enterPasswordContinue": {
    "message": "계속하려면 비밀번호를 입력하세요"
  },
  "errorCode": {
    "message": "코드: $1",
    "description": "Displayed error code for debugging purposes. $1 is the error code"
  },
  "errorDetails": {
    "message": "오류 세부 정보",
    "description": "Title for collapsible section that displays error details for debugging purposes"
  },
  "errorMessage": {
    "message": "메시지: $1",
    "description": "Displayed error message for debugging purposes. $1 is the error message"
  },
  "errorName": {
    "message": "코드: $1",
    "description": "Displayed error name for debugging purposes. $1 is the error name"
  },
  "errorPageMessage": {
    "message": "페이지를 새로고침하여 다시 시도하거나 $1에 요청하여 도움을 받으세요.",
    "description": "Message displayed on generic error page in the fullscreen or notification UI, $1 is a clickable link with text defined by the 'here' key. The link will open to a form where users can file support tickets."
  },
  "errorPagePopupMessage": {
    "message": "팝업을 닫은 후 다시 열어 다시 시도하거나 $1에 요청하여 도움을 받으세요.",
    "description": "Message displayed on generic error page in the popup UI, $1 is a clickable link with text defined by the 'here' key. The link will open to a form where users can file support tickets."
  },
  "errorPageTitle": {
    "message": "MetaMask 오류 발생",
    "description": "Title of generic error page"
  },
  "errorStack": {
    "message": "스택:",
    "description": "Title for error stack, which is displayed for debugging purposes"
  },
  "ethGasPriceFetchWarning": {
    "message": "현재 주요 가스 견적 서비스를 사용할 수 없으므로 백업 가스 가격을 제공합니다."
  },
  "ethereumPublicAddress": {
    "message": "이더리움 공개 주소"
  },
  "etherscan": {
    "message": "Etherscan"
  },
  "etherscanView": {
    "message": "Etherscan에서 계정 보기"
  },
  "etherscanViewOn": {
    "message": "Etherscan에서 보기"
  },
<<<<<<< HEAD
  "expandExperience": {
    "message": "MetaMask 스냅으로 web3 경험을 확대하세요"
  },
=======
>>>>>>> 4b271868
  "expandView": {
    "message": "보기 확장"
  },
  "experimental": {
    "message": "실험적"
  },
  "exportPrivateKey": {
    "message": "비공개 키 내보내기"
  },
  "externalExtension": {
    "message": "외부 확장"
  },
  "failed": {
    "message": "실패"
  },
  "failedToFetchChainId": {
    "message": "체인 ID를 가져올 수 없습니다. RPC URL이 올바른가요?"
  },
  "failedToFetchTickerSymbolData": {
    "message": "현재 티커 기호 확인 데이터를 사용할 수 없습니다. 입력한 기호가 올바른지 확인하세요. 이는 네트워크에 표시되는 전환율에 영향을 미칩니다."
  },
  "failureMessage": {
    "message": "문제가 발생했습니다. 작업을 완료할 수 없습니다."
  },
  "fast": {
    "message": "빠름"
  },
  "feeAssociatedRequest": {
    "message": "수수료가 이 요청과 연결되어 있습니다."
  },
  "fiat": {
    "message": "명목",
    "description": "Exchange type"
  },
  "fileImportFail": {
    "message": "파일 가져오기가 작동하지 않나요? 여기를 클릭하세요.",
    "description": "Helps user import their account from a JSON file"
  },
  "flaskSnapSettingsCardButtonCta": {
    "message": "세부 정보 보기",
    "description": "Call to action a user can take to see more information about the snap that is installed"
  },
  "flaskSnapSettingsCardDateAddedOn": {
    "message": "추가하기",
    "description": "Start of the sentence describing when and where snap was added"
  },
  "flaskSnapSettingsCardFrom": {
    "message": "발신",
    "description": "Part of the sentence describing when and where snap was added"
  },
  "flaskWelcomeUninstall": {
    "message": "이 확장 프로그램을 삭제해야 합니다",
    "description": "This request is shown on the Flask Welcome screen. It is intended for non-developers, and will be bolded."
  },
  "flaskWelcomeWarning1": {
    "message": "플라스크(Flask)는 개발자가 불안정한 신규 API를 실험하기 위한 것입니다. 개발자나 베타 테스터가 아니면 $1하세요.",
    "description": "This is a warning shown on the Flask Welcome screen, intended to encourage non-developers not to proceed any further. $1 is the bolded message 'flaskWelcomeUninstall'"
  },
  "flaskWelcomeWarning2": {
    "message": "이 확장 프로그램은 안전성이나 안정성을 보장하지 않습니다. 플라스크에서 제공하는 새로운 API는 피싱 공격에 대비한 강화 과정을 거치지 않았습니다. 즉, 플라스크가 필요한 모든 사이트나 스냅은 자산을 훔치려는 악의적 시도일 수 있습니다.",
    "description": "This explains the risks of using MetaMask Flask"
  },
  "flaskWelcomeWarning3": {
    "message": "모든 플라스크의 API는 실험 단계입니다. 따라서 예고 없이 변경, 제거되거나 안정적인 MetaMask로 마이그레이션되지 않고 플라스크에 무기한 남아 있을 수 있습니다. 사용 시 위험은 자기 책임입니다.",
    "description": "This message warns developers about unstable Flask APIs"
  },
  "flaskWelcomeWarning4": {
    "message": "Flask를 사용할 때는 정규 MetaMask 익스텐션을 비활성화하세요.",
    "description": "This message calls to pay attention about multiple versions of MetaMask running on the same site (Flask + Prod)"
  },
  "flaskWelcomeWarningAcceptButton": {
    "message": "본인은 위험을 감수합니다",
    "description": "this text is shown on a button, which the user presses to confirm they understand the risks of using Flask"
  },
  "followUsOnTwitter": {
    "message": "트위터에서 팔로우하세요"
  },
  "forbiddenIpfsGateway": {
    "message": "금지된 IPFS 게이트웨이: CID 게이트웨이를 지정하세요."
  },
  "forgetDevice": {
    "message": "이 장치 잊기"
  },
  "forgotPassword": {
    "message": "비밀번호를 잊으셨나요?"
  },
  "from": {
    "message": "발신"
  },
  "fromAddress": {
    "message": "발신: $1",
    "description": "$1 is the address to include in the From label. It is typically shortened first using shortenAddress"
  },
  "fromTokenLists": {
    "message": "가져올 토큰 목록: $1"
  },
  "functionApprove": {
    "message": "기능: 승인"
  },
  "functionSetApprovalForAll": {
    "message": "함수: SetApprovalForAll"
  },
  "functionType": {
    "message": "기능 유형"
  },
  "gas": {
    "message": "가스"
  },
  "gasDisplayAcknowledgeDappButtonText": {
    "message": "제안된 가스 요금 편집"
  },
  "gasDisplayDappWarning": {
    "message": "$1에서 이 가스 요금을 제안했습니다. 이를 무시하면 거래에 문제가 발생할 수 있습니다. 질문이 있는 경우 $1에 문의하세요.",
    "description": "$1 represents the Dapp's origin"
  },
  "gasFee": {
    "message": "가스 수수료"
  },
  "gasLimit": {
    "message": "가스 한도"
  },
  "gasLimitInfoTooltipContent": {
    "message": "가스 한도는 지불할 가스 단위의 최대 금액입니다."
  },
  "gasLimitRecommended": {
    "message": "권장 가스비 한도는 $1입니다. 가스 한도가 이보다 낮으면 실패할 수 있습니다."
  },
  "gasLimitTooLow": {
    "message": "가스 한도는 21000 이상이어야 합니다."
  },
  "gasLimitTooLowWithDynamicFee": {
    "message": "가스 한도는 $1 이상이어야 합니다.",
    "description": "$1 is the custom gas limit, in decimal."
  },
  "gasLimitV2": {
    "message": "가스 한도"
  },
  "gasOption": {
    "message": "가스 옵션"
  },
  "gasPrice": {
    "message": "가스 가격(GWEI)"
  },
  "gasPriceExcessive": {
    "message": "가스 수수료가 불필요하게 높게 설정되었습니다. 가격을 낮추는 것을 고려해 보세요."
  },
  "gasPriceExcessiveInput": {
    "message": "가스 가격 초과"
  },
  "gasPriceExtremelyLow": {
    "message": "가스 가격이 너무 낮음"
  },
  "gasPriceFetchFailed": {
    "message": "네트워크 오류로 인해 가스 가격 견적 추산을 실패했습니다."
  },
  "gasPriceInfoTooltipContent": {
    "message": "가스 가격은 각 가스 단위에 대해 지불할 Ether 금액을 지정합니다."
  },
  "gasTimingHoursShort": {
    "message": "$1 시간",
    "description": "$1 represents a number of hours"
  },
  "gasTimingMinutes": {
    "message": "$1 분",
    "description": "$1 represents a number of minutes"
  },
  "gasTimingMinutesShort": {
    "message": "$1 분",
    "description": "$1 represents a number of minutes"
  },
  "gasTimingNegative": {
    "message": "약 $1 후",
    "description": "$1 represents an amount of time"
  },
  "gasTimingPositive": {
    "message": "아마도 < $1 후",
    "description": "$1 represents an amount of time"
  },
  "gasTimingSeconds": {
    "message": "$1 초",
    "description": "$1 represents a number of seconds"
  },
  "gasTimingSecondsShort": {
    "message": "$1 초",
    "description": "$1 represents a number of seconds"
  },
  "gasTimingVeryPositive": {
    "message": "거의 < $1 이내",
    "description": "$1 represents an amount of time"
  },
  "gasUsed": {
    "message": "가스 사용됨"
  },
  "general": {
    "message": "일반"
  },
  "goBack": {
    "message": "뒤로 가기"
  },
  "goerli": {
    "message": "Goerli 테스트 네트워크"
  },
  "gotIt": {
    "message": "확인했습니다!"
  },
  "grantedToWithColon": {
    "message": "부여 대상:"
  },
  "gwei": {
    "message": "GWEI"
  },
  "hardware": {
    "message": "하드웨어"
  },
  "hardwareWalletConnected": {
    "message": "하드웨어 지갑 연결됨"
  },
  "hardwareWalletLegacyDescription": {
    "message": "(레거시)",
    "description": "Text representing the MEW path"
  },
  "hardwareWalletSupportLinkConversion": {
    "message": "여기를 클릭"
  },
  "hardwareWallets": {
    "message": "하드웨어 지갑 연결"
  },
  "hardwareWalletsMsg": {
    "message": "MetaMask와 함께 사용할 하드웨어 지갑을 선택하세요."
  },
  "here": {
    "message": "여기",
    "description": "as in -click here- for more information (goes with troubleTokenBalances)"
  },
  "hexData": {
    "message": "16진수 데이터"
  },
  "hide": {
    "message": "숨기기"
  },
  "hideFullTransactionDetails": {
    "message": "전체 거래 세부정보 숨기기"
  },
  "hideSeedPhrase": {
    "message": "시드 구문 숨기기"
  },
  "hideToken": {
    "message": "토큰 숨기기"
  },
  "hideTokenPrompt": {
    "message": "토큰을 숨길까요?"
  },
  "hideTokenSymbol": {
    "message": "$1 숨기기",
    "description": "$1 is the symbol for a token (e.g. 'DAI')"
  },
  "hideZeroBalanceTokens": {
    "message": "잔액 없는 토큰 숨기기"
  },
  "high": {
    "message": "공격적"
  },
  "highGasSettingToolTipMessage": {
    "message": "인기 있는 NFT의 하락 등으로 인한 네트워크 트래픽 급증을 커버하려면 $1을 사용하세요.",
    "description": "$1 is key 'high' (text: 'Aggressive') separated here so that it can be passed in with bold font-weight"
  },
  "highLowercase": {
    "message": "높음"
  },
  "history": {
    "message": "기록"
  },
  "holdToReveal": {
    "message": "눌러서 SRP 확인"
  },
  "holdToRevealContent1": {
    "message": "비밀 복구 구문이 있으면 $1 기능을 사용할 수 있습니다",
    "description": "$1 is a bolded text with the message from 'holdToRevealContent2'"
  },
  "holdToRevealContent2": {
    "message": "지갑과 자금 모두에 액세스",
    "description": "Is the bolded text in 'holdToRevealContent1'"
  },
  "holdToRevealContent3": {
    "message": "이는 누구와도 공유하지 마세요. $1 $2",
    "description": "$1 is a message from 'holdToRevealContent4' and $2 is a text link with the message from 'holdToRevealContent5'"
  },
  "holdToRevealContent4": {
    "message": "MetaMask 지원팀은 이러한 정보를 절대로 묻지 않습니다,",
    "description": "Part of 'holdToRevealContent3'"
  },
  "holdToRevealContent5": {
    "message": "오히려 피싱 사기꾼들이 요구할 수 있으니 주의가 필요합니다.",
    "description": "The text link in 'holdToRevealContent3'"
  },
  "holdToRevealTitle": {
    "message": "SRP를 안전하게 보관하세요"
  },
  "ignoreAll": {
    "message": "모두 무시"
  },
  "ignoreTokenWarning": {
    "message": "토큰을 숨기면 지갑에 표시되지 않습니다. 하지만 이를 검색하여 추가할 수 있습니다."
  },
  "import": {
    "message": "가져오기",
    "description": "Button to import an account from a selected file"
  },
  "importAccount": {
    "message": "계정 가져오기"
  },
  "importAccountError": {
    "message": "계정 가져오기 오류"
  },
  "importAccountMsg": {
    "message": "가져온 계정은 본래 생성한 MetaMask 계정 비밀 복구 구문과 연결하지 못합니다. 가져온 계정에 대해 자세히 알아보기"
  },
  "importMyWallet": {
    "message": "내 지갑 가져오기"
  },
  "importNFT": {
    "message": "NFT 가져오기"
  },
  "importNFTAddressToolTip": {
    "message": "예를 들어 OpenSea의 NFT 페이지 세부 정보에는 '계약 주소'라는 파란색 하이퍼링크 값이 있습니다. 이를 클릭하면 Etherscan의 계약 주소로 이동합니다. 해당 페이지의 왼쪽 상단에는 '계약(Contract)'이라고 표시된 아이콘이 있고 오른쪽으로 문자와 숫자로 구성된 긴 문자열이 있어야 합니다. 이것이 바로 NFT를 생성한 계약 주소입니다. 주소 오른쪽의 '복사' 아이콘을 클릭하면 이를 클립보드에 저장할 수 있습니다."
  },
  "importNFTPage": {
    "message": "NFT 페이지 가져오기"
  },
  "importNFTTokenIdToolTip": {
    "message": "NFT의 ID는 고유한 식별자이므로 동일한 NFT는 존재하지 않습니다. 다시 말하지만, OpenSea에서 이 번호는 '세부 정보(Details)'에서 찾아볼 수 있습니다. 이를 기록하거나 클립보드에 복사해 두세요."
  },
  "importNFTs": {
    "message": "NFT 가져오기"
  },
  "importSelectedTokens": {
    "message": "선택한 토큰을 불러올까요?"
  },
  "importSelectedTokensDescription": {
    "message": "선택한 토큰만 지갑에 표시됩니다. 숨긴 토큰은 토큰 검색을 통해 나중에 언제든지 불러올 수 있습니다."
  },
  "importTokenQuestion": {
    "message": "토큰을 가져올까요?"
  },
  "importTokenWarning": {
    "message": "기존 토큰의 가짜 버전을 포함하여 누구나 어떤 이름으로든 토큰을 만들 수 있습니다. 추가 및 거래는 사용자의 책임입니다."
  },
  "importTokens": {
    "message": "토큰 가져오기"
  },
  "importTokensCamelCase": {
    "message": "토큰 가져오기"
  },
  "importWithCount": {
    "message": "$1 불러오기",
    "description": "$1 will the number of detected tokens that are selected for importing, if all of them are selected then $1 will be all"
  },
  "imported": {
    "message": "가져옴",
    "description": "status showing that an account has been fully loaded into the keyring"
  },
  "inYourSettings": {
    "message": "설정에서"
  },
  "infuraBlockedNotification": {
    "message": "MetaMask이 블록체인 호스트에 연결할 수 없습니다. $1 오류 가능성을 검토하세요.",
    "description": "$1 is a clickable link with with text defined by the 'here' key"
  },
  "initialTransactionConfirmed": {
    "message": "최초 거래를 네트워크에서 확인했습니다. 돌아가려면 확인을 클릭하세요."
  },
  "inputLogicEmptyState": {
    "message": "계약에서 현재나 추후 지출하기에 무리가 없는 금액만 입력하세요. 지출 한도는 나중에 언제든지 상향할 수 있습니다."
  },
  "inputLogicEqualOrSmallerNumber": {
    "message": "계약이 현재 잔액에서 $1만큼 지출할 수 있게 됩니다.",
    "description": "$1 is the current token balance in the account and the name of the current token"
  },
  "inputLogicHigherNumber": {
    "message": "토큰 잔액이 한도에 도달하거나 지출 한도를 철회할 때까지 계약이 모든 토큰 잔액을 지출할 수 있게 됩니다. 이를 원하지 않는다면 지출 한도를 하향하세요."
  },
  "install": {
    "message": "설치"
  },
  "insufficientBalance": {
    "message": "잔액이 부족합니다."
  },
  "insufficientCurrencyBuyOrDeposit": {
    "message": "$2 네트워크의 거래 수수료를 지불할 계정에 $1(이)가 부족합니다. $3 또는 다른 계정에서 입금하세요.",
    "description": "$1 is the native currency of the network, $2 is the name of the current network, $3 is the key 'buy' + the ticker symbol of the native currency of the chain wrapped in a button"
  },
  "insufficientCurrencyBuyOrReceive": {
    "message": "$2 네트워크의 거래 수수료를 지불할 계정에 $1(이)가 부족합니다. 다른 계정에서 $3 또는 $4 하세요.",
    "description": "$1 is the native currency of the network, $2 is the name of the current network, $3 is the key 'buy' + the ticker symbol of the native currency of the chain wrapped in a button, $4 is the key 'deposit' button"
  },
  "insufficientCurrencyDeposit": {
    "message": "$2 네트워크의 거래 수수료를 지불할 계정에 $1(이)가 부족합니다. 다른 계좌에서 $1(을)를 입금하세요.",
    "description": "$1 is the native currency of the network, $2 is the name of the current network"
  },
  "insufficientFunds": {
    "message": "자금이 부족합니다."
  },
  "insufficientFundsForGas": {
    "message": "가스 자금 부족"
  },
  "insufficientTokens": {
    "message": "토큰이 부족합니다."
  },
  "invalidAddress": {
    "message": "잘못된 주소"
  },
  "invalidAddressRecipient": {
    "message": "수신인 주소가 올바르지 않음"
  },
  "invalidAddressRecipientNotEthNetwork": {
    "message": "ETH 네트워크가 아닙니다. 소문자로 설정하세요."
  },
  "invalidAssetType": {
    "message": "이 자산은 NFT이므로 NFT 탭에 있는 NFT 가져오기 페이지에서 다시 추가해야 합니다"
  },
  "invalidBlockExplorerURL": {
    "message": "잘못된 블록 탐색기 URL"
  },
  "invalidChainIdTooBig": {
    "message": "잘못된 체인 ID. 체인 ID가 너무 큽니다."
  },
  "invalidCustomNetworkAlertContent1": {
    "message": "맞춤형 네트워크 '$1'의 체인 ID를 다시 입력해야 합니다.",
    "description": "$1 is the name/identifier of the network."
  },
  "invalidCustomNetworkAlertContent2": {
    "message": "악성 또는 결함이 있는 네트워크 공급업체의 공격을 방어하려면, 이제 모든 맞춤형 네트워크에 체인 ID를 사용해야 합니다."
  },
  "invalidCustomNetworkAlertContent3": {
    "message": "설정 > 네트워크로 이동한 후 체인 ID를 입력하세요. $1에서 가장 인기 있는 네트워크의 체인 ID를 찾을 수 있습니다.",
    "description": "$1 is a link to https://chainid.network"
  },
  "invalidCustomNetworkAlertTitle": {
    "message": "잘못된 커스텀 네트워크"
  },
  "invalidHexNumber": {
    "message": "잘못된 16진수입니다."
  },
  "invalidHexNumberLeadingZeros": {
    "message": "잘못된 16진수입니다. 앞에 있는 0을 모두 제거하세요."
  },
  "invalidIpfsGateway": {
    "message": "잘못된 IPFS 게이트웨이: 값은 올바른 URL이어야 합니다."
  },
  "invalidNumber": {
    "message": "숫자가 올바르지 않습니다. 십진수나 '0x'로 시작하는 16진수를 입력하세요."
  },
  "invalidNumberLeadingZeros": {
    "message": "숫자가 올바르지 않습니다. 앞에 있는 0을 모두 제거하세요."
  },
  "invalidRPC": {
    "message": "잘못된 RPC URL"
  },
  "invalidSeedPhrase": {
    "message": "잘못된 비밀 복구 구문"
  },
  "invalidSeedPhraseCaseSensitive": {
    "message": "입력 오류: 비밀 복구 구문은 대소문자를 구분해야 합니다."
  },
  "jazzAndBlockies": {
    "message": "Jazzicons와 Blockies는 계정을 한눈에 식별할 수 있게 도와주는 두 가지 고유한 아이콘 스타일입니다."
  },
  "jazzicons": {
    "message": "Jazzicons"
  },
  "jsDeliver": {
    "message": "jsDeliver"
  },
  "jsonFile": {
    "message": "JSON 파일",
    "description": "format for importing an account"
  },
  "keystone": {
    "message": "Keystone"
  },
  "knownAddressRecipient": {
    "message": "알려진 계약 주소입니다."
  },
  "knownTokenWarning": {
    "message": "이 작업은 지갑에 이미 나열되어 있고 피싱에 사용될 수 있는 토큰을 편집합니다. 해당 토큰이 나타내는 내용을 변경하려는 경우에만 작업을 승인하세요. $1에 대해 자세히 알아보기"
  },
  "lastConnected": {
    "message": "마지막으로 연결됨"
  },
  "lastPriceSold": {
    "message": "최근 판매 가격"
  },
  "lastSold": {
    "message": "최근 판매"
  },
  "learnCancelSpeeedup": {
    "message": "$1하는 방법 알아보기",
    "description": "$1 is link to cancel or speed up transactions"
  },
  "learnMore": {
    "message": "자세히 알아보기"
  },
  "learnMoreAboutGas": {
    "message": "가스에 대해 $1하시겠습니까?",
    "description": "$1 will be replaced by the learnMore translation key"
  },
  "learnMoreUpperCase": {
    "message": "자세히 알아보기"
  },
  "learnScamRisk": {
    "message": "사기 및 보안 위험"
  },
  "ledgerAccountRestriction": {
    "message": "새 계정을 추가하려면 먼저 기존의 최종 계정을 사용해야 합니다."
  },
  "ledgerConnectionInstructionCloseOtherApps": {
    "message": "장치에 연결된 다른 소프트웨어를 닫은 다음 여기를 클릭하여 새로 고침하세요."
  },
  "ledgerConnectionInstructionHeader": {
    "message": "확인을 클릭하기 전:"
  },
  "ledgerConnectionInstructionStepFour": {
    "message": "Ledger 장치에서 \"스마트 계약 데이터\" 또는 \"블라인드 서명\"을 활성화하세요"
  },
  "ledgerConnectionInstructionStepOne": {
    "message": "설정 > 고급에서 Ledger Live 사용을 활성화하세요."
  },
  "ledgerConnectionInstructionStepThree": {
    "message": "Ledger 장치를 연결하고 이더리움 앱을 선택하세요."
  },
  "ledgerConnectionInstructionStepTwo": {
    "message": "Ledger Live 앱 열기 및 잠금 해제"
  },
  "ledgerConnectionPreferenceDescription": {
    "message": "Ledger를 메타마스크에 연결하는 방법을 지정하세요. $1 방법을 추천하지만 다른 옵션도 사용할 수 있습니다. 여기에서 더 알아보세요: $2",
    "description": "A description that appears above a dropdown where users can select between up to three options - Ledger Live, U2F or WebHID - depending on what is supported in their browser. $1 is the recommended browser option, it will be either WebHID or U2f. $2 is a link to an article where users can learn more, but will be the translation of the learnMore message."
  },
  "ledgerDeviceOpenFailureMessage": {
    "message": "Ledger 장치를 열지 못했습니다. Ledger가 다른 소프트웨어에 연결되어 있을 수 있습니다. Ledger Live 또는 Ledger 장치에 연결된 다른 응용 프로그램을 닫고 다시 연결하세요."
  },
  "ledgerLive": {
    "message": "Ledger Live",
    "description": "The name of a desktop app that can be used with your ledger device. We can also use it to connect a users Ledger device to MetaMask."
  },
  "ledgerLiveApp": {
    "message": "Ledger Live 앱"
  },
  "ledgerLocked": {
    "message": "Ledger 장치에 연결할 수 없습니다. 장치의 잠금이 해제되어 있고 이더리움 앱이 열려 있는지 확인하세요."
  },
  "ledgerTimeout": {
    "message": "Ledger Live의 응답 시간이 너무 길거나 연결 시간을 초과했습니다. Ledger Live 앱이 열려 있고 장치의 잠금이 해제되어 있는지 확인하세요."
  },
  "ledgerTransportChangeWarning": {
    "message": "Ledger Live 앱이 열려 있으면 열려 있는 Ledger Live 연결을 끊고 Ledger Live 앱을 닫으세요."
  },
  "ledgerWebHIDNotConnectedErrorMessage": {
    "message": "Ledger 장치가 연결되지 않았습니다. Ledger을 연결하려면 '계속'을 다시 클릭하고 HID 연결을 승인하세요.",
    "description": "An error message shown to the user during the hardware connect flow."
  },
  "levelArrow": {
    "message": "수평 화살표"
  },
  "lightTheme": {
    "message": "라이트"
  },
  "likeToImportTokens": {
    "message": "이 토큰을 추가할까요?"
  },
  "lineatestnet": {
    "message": "Linea Goerli 테스트 네트워크"
  },
  "link": {
    "message": "링크"
  },
  "links": {
    "message": "링크"
  },
  "loadMore": {
    "message": "더 불러오기"
  },
  "loading": {
    "message": "로드 중..."
  },
  "loadingNFTs": {
    "message": "NFT 불러오는 중..."
  },
  "loadingTokens": {
    "message": "토큰 불러오는 중..."
  },
  "localhost": {
    "message": "Localhost 8545"
  },
  "lock": {
    "message": "잠금"
  },
  "lockTimeTooGreat": {
    "message": "잠금 시간이 너무 깁니다"
  },
  "logo": {
    "message": "$1 로고",
    "description": "$1 is the name of the ticker"
  },
  "low": {
    "message": "낮음"
  },
  "lowGasSettingToolTipMessage": {
    "message": "$1 사용을 통해 더 저렴한 가격을 기다리세요. 가격 예측이 힘들기 때문에 시간 추정은 더욱 부정확합니다.",
    "description": "$1 is key 'low' separated here so that it can be passed in with bold font-weight"
  },
  "lowLowercase": {
    "message": "낮음"
  },
  "lowPriorityMessage": {
    "message": "향후 거래는 이 거래 이후에 대기열에 추가됩니다. 이 가격은 얼마 전에 마지막으로 확인되었습니다."
  },
  "mainnet": {
    "message": "이더리움 메인넷"
  },
  "mainnetToken": {
    "message": "이 주소는 알려진 이더리움 메인넷 토큰 주소와 일치합니다. 추가하려는 토큰의 계약 주소와 네트워크를 다시 확인하세요."
  },
  "makeAnotherSwap": {
    "message": "새 스왑 생성"
  },
  "makeSureNoOneWatching": {
    "message": "다른 사람이 이 화면을 보고 있지는 않은지 확인하세요.",
    "description": "Warning to users to be care while creating and saving their new Secret Recovery Phrase"
  },
  "malformedData": {
    "message": "잘못된 데이터"
  },
<<<<<<< HEAD
  "manageSnaps": {
    "message": "설치된 스냅을 관리하세요"
  },
=======
>>>>>>> 4b271868
  "max": {
    "message": "최대"
  },
  "maxBaseFee": {
    "message": "최대 기본 요금"
  },
  "maxFee": {
    "message": "최대 요금"
  },
  "maxPriorityFee": {
    "message": "최대 우선 요금"
  },
  "medium": {
    "message": "시장"
  },
  "mediumGasSettingToolTipMessage": {
    "message": "현재 시장 가격으로 빠르게 처리할 수 있도록 $1을(를) 사용하세요.",
    "description": "$1 is key 'medium' (text: 'Market') separated here so that it can be passed in with bold font-weight"
  },
  "memo": {
    "message": "메모"
  },
  "message": {
    "message": "메시지"
  },
  "metaMaskConnectStatusParagraphOne": {
    "message": "이제 MetaMask에서 계정 연결을 더 효과적으로 제어할 수 있습니다."
  },
  "metaMaskConnectStatusParagraphThree": {
    "message": "클릭하여 연결된 계정을 관리하세요."
  },
  "metaMaskConnectStatusParagraphTwo": {
    "message": "방문 중인 웹사이트가 현재 선택한 계정에 연결되어 있다면 연결 상태 버튼이 표시됩니다."
  },
  "metamaskSwapsOfflineDescription": {
    "message": "MetaMask Swaps가 점검 중입니다. 나중에 다시 확인하세요."
  },
  "metamaskVersion": {
    "message": "MetaMask 버전"
  },
  "metrics": {
    "message": "메트릭"
  },
  "mismatchedChainLinkText": {
    "message": "네트워크 세부 정보 검증",
    "description": "Serves as link text for the 'mismatchedChain' key. This text will be embedded inside the translation for that key."
  },
  "mismatchedChainRecommendation": {
    "message": "계속 진행하기 전에 $1(을)를 확인하시기 바랍니다.",
    "description": "$1 is a clickable link with text defined by the 'mismatchedChainLinkText' key. The link will open to instructions for users to validate custom network details."
  },
  "mismatchedNetworkName": {
    "message": "기록에 따르면 네트워크 이름이 이 체인 ID와 일치하지 않습니다."
  },
  "mismatchedNetworkSymbol": {
    "message": "제출한 화폐 기호가 이 체인 ID의 화폐 기호와 일치하지 않습니다."
  },
  "mismatchedRpcUrl": {
    "message": "기록에 따르면 제출한 RPC URL 값이 이 체인 ID의 알려진 공급업체와 일치하지 않습니다."
  },
  "missingNFT": {
    "message": "NFT가 보이지 않나요?"
  },
  "missingSetting": {
    "message": "설정을 찾으세요?"
  },
  "missingSettingRequest": {
    "message": "여기에서 요청하세요"
  },
  "missingToken": {
    "message": "토큰이 보이지 않나요?"
  },
  "mobileSyncWarning": {
    "message": "'확장 프로그램과 동기화' 기능이 일시적으로 비활성화됩니다. MetaMask 모바일에서 확장 지갑을 사용하려면 모바일 앱에서 지갑 설정 옵션으로 돌아가 '비밀 복구 구문 가져오기' 옵션을 선택하세요. 확장 지갑의 비밀 구문을 사용하시면 지갑을 모바일로 가져올 수 있습니다."
  },
  "moreComingSoon": {
    "message": "더 추가 예정..."
  },
  "mustSelectOne": {
    "message": "토큰을 1개 이상 선택해야 합니다."
  },
  "myAccounts": {
    "message": "내 계정"
  },
  "name": {
    "message": "이름"
  },
  "nativeToken": {
    "message": "이 네트워크의 네이티브 토큰은 $1입니다. 이는 가스비 지불에 사용하는 토큰입니다.",
    "description": "$1 represents the name of the native token on the current network"
  },
  "needHelp": {
    "message": "도움이 필요하신가요? $1에 문의하세요.",
    "description": "$1 represents `needHelpLinkText`, the text which goes in the help link"
  },
  "needHelpFeedback": {
    "message": "피드백 공유"
  },
  "needHelpLinkText": {
    "message": "MetaMask 지원"
  },
  "needHelpSubmitTicket": {
    "message": "티켓 제출"
  },
  "needImportFile": {
    "message": "가져올 파일을 선택해야 합니다.",
    "description": "User is important an account and needs to add a file to continue"
  },
  "negativeETH": {
    "message": "음수 ETH 양은 전송할 수 없습니다."
  },
  "network": {
    "message": "네트워크:"
  },
  "networkAddedSuccessfully": {
    "message": "성공적으로 네트워크를 추가했습니다!"
  },
  "networkDetails": {
    "message": "네트워크 세부 정보"
  },
  "networkIsBusy": {
    "message": "네트워크 사용량이 많습니다. 가스비가 높고 견적의 정확도도 떨어집니다."
  },
  "networkName": {
    "message": "네트워크 이름"
  },
  "networkNameArbitrum": {
    "message": "Arbitrum"
  },
  "networkNameAvalanche": {
    "message": "Avalanche"
  },
  "networkNameBSC": {
    "message": "BSC"
  },
  "networkNameDefinition": {
    "message": "이 네트워크와 연결된 이름입니다."
  },
  "networkNameEthereum": {
    "message": "이더리움"
  },
  "networkNameGoerli": {
    "message": "Goerli"
  },
  "networkNameOptimism": {
    "message": "Optimism"
  },
  "networkNamePolygon": {
    "message": "Polygon"
  },
  "networkNameTestnet": {
    "message": "테스트넷"
  },
  "networkProvider": {
    "message": "네트워크 공급업체"
  },
  "networkSettingsChainIdDescription": {
    "message": "체인 ID는 거래 서명에 사용됩니다. 이는 네트워크에서 반환하는 체인 ID와 일치해야 합니다. 십진수나 '0x'로 시작하는 16진수를 입력할 수 있지만, 표시되는 형식은 십진수입니다."
  },
  "networkStatus": {
    "message": "네트워크 상태"
  },
  "networkStatusBaseFeeTooltip": {
    "message": "기본 요금은 네트워크에 의해 설정되며 13-14초마다 변경됩니다. 당사의 $1 및 $2 옵션이 갑작스러운 증가를 설명해줍니다.",
    "description": "$1 and $2 are bold text for Medium and Aggressive respectively."
  },
  "networkStatusPriorityFeeTooltip": {
    "message": "우선 요금의 범위(일명 \"채굴자 팁\"). 이것은 채굴자에게 전달되어 거래의 우선 순위를 정하도록 장려합니다."
  },
  "networkStatusStabilityFeeTooltip": {
    "message": "가스 요금이 지난 72시간에 비해 $1입니다.",
    "description": "$1 is networks stability value - stable, low, high"
  },
  "networkURL": {
    "message": "네트워크 URL"
  },
  "networkURLDefinition": {
    "message": "이 네트워크에 액세스하는 데 사용되는 URL입니다."
  },
  "networks": {
    "message": "네트워크"
  },
  "nevermind": {
    "message": "괜찮습니다"
  },
  "new": {
    "message": "신규!"
  },
  "newAccount": {
    "message": "새 계정"
  },
  "newAccountNumberName": {
    "message": "계정 $1",
    "description": "Default name of next account to be created on create account screen"
  },
  "newContact": {
    "message": "새 연락처"
  },
  "newContract": {
    "message": "새 계약"
  },
  "newNFTDetectedMessage": {
    "message": "MetaMask가 Opensea에서 자동으로 NFT를 감지하고 지갑에 표시할 수 있게 허용하세요."
  },
  "newNFTsDetected": {
    "message": "신규! NFT 감지"
  },
  "newNetworkAdded": {
    "message": "“$1”가 성공적으로 추가되었습니다!"
  },
  "newNftAddedMessage": {
    "message": "NFT를 성공적으로 추가했습니다!"
  },
  "newPassword": {
    "message": "새 비밀번호(8자 이상)"
  },
  "newTokensImportedMessage": {
    "message": "$1 토큰을 성공적으로 불러왔습니다.",
    "description": "$1 is the string of symbols of all the tokens imported"
  },
  "newTokensImportedTitle": {
    "message": "불러온 토큰"
  },
  "newValues": {
    "message": "새로운 가치"
  },
  "next": {
    "message": "다음"
  },
  "nextNonceWarning": {
    "message": "임시값이 권장 임시값인 $1보다 큽니다.",
    "description": "The next nonce according to MetaMask's internal logic"
  },
  "nftAddFailedMessage": {
    "message": "소유권 정보가 일치하지 않아 NFT를 추가할 수 없습니다. 올바른 정보를 입력했는지 확인하세요."
  },
  "nftAddressError": {
    "message": "이 토큰은 NFT입니다. $1에 추가하세요",
    "description": "$1 is a clickable link with text defined by the 'importNFTPage' key"
  },
  "nftDisclaimer": {
    "message": "면책 조항: MetaMask는 소스 URL에서 미디어 파일을 가져옵니다. 이러한 URL은 때때로 NFT가 민팅된 마켓플레이스에서 변경되기도 합니다."
  },
  "nftOptions": {
    "message": "NFT 옵션"
  },
  "nftAddFailedMessage": {
    "message": "소유권 정보가 일치하지 않아 NFT를 추가할 수 없습니다. 올바른 정보를 입력했는지 확인하세요."
  },
  "nftAddressError": {
    "message": "이 토큰은 NFT입니다. $1에 추가하세요",
    "description": "$1 is a clickable link with text defined by the 'importNFTPage' key"
  },
  "nftDisclaimer": {
    "message": "면책 조항: MetaMask는 소스 URL에서 미디어 파일을 가져옵니다. 이러한 URL은 때때로 NFT가 민팅된 마켓플레이스에서 변경되기도 합니다."
  },
  "nftOptions": {
    "message": "NFT 옵션"
  },
  "nftTokenIdPlaceholder": {
    "message": "토큰 ID 입력"
  },
  "nftWarningContent": {
    "message": "향후 소유할 수 있는 모든 $1에 대한 액세스를 허용하는 것입니다. 이 허용을 취소하지 않는 한, 상대방이 언제든지 허락 없이 지갑에서 NFT를 전송할 수 있습니다. $2",
    "description": "$1 is nftWarningContentBold bold part, $2 is Learn more link"
  },
  "nftWarningContentBold": {
    "message": "내 모든 $1 NFT",
    "description": "$1 is name of the collection"
  },
  "nftWarningContentGrey": {
    "message": "주의하여 진행하세요."
  },
  "nfts": {
    "message": "NFT"
  },
  "nickname": {
    "message": "닉네임"
  },
  "noAccountsFound": {
    "message": "검색어에 해당하는 계정이 없습니다."
  },
  "noAddressForName": {
    "message": "이 이름에 설정된 주소가 없습니다."
  },
  "noConversionDateAvailable": {
    "message": "사용 가능한 통화 변환 날짜 없음"
  },
  "noConversionRateAvailable": {
    "message": "사용 가능한 환율 없음"
  },
  "noNFTs": {
    "message": "아직 NFT가 없음"
  },
  "noSnaps": {
    "message": "설치된 스냅이 없습니다"
  },
  "noThanksVariant2": {
    "message": "아니요, 괜찮습니다."
  },
  "noTransactions": {
    "message": "거래가 없습니다."
  },
  "noWebcamFound": {
    "message": "컴퓨터의 웹캠을 찾을 수 없습니다. 다시 시도하세요."
  },
  "noWebcamFoundTitle": {
    "message": "웹캠을 찾을 수 없음"
  },
  "nonce": {
    "message": "임시값"
  },
  "nonceField": {
    "message": "거래 임시값 맞춤화"
  },
  "nonceFieldDescription": {
    "message": "이 기능을 켜면 확인 화면에서 임시값(거래 번호)을 변경할 수 있습니다. 이는 고급 기능으로, 주의해서 사용해야 합니다."
  },
  "nonceFieldHeading": {
    "message": "커스텀 논스"
  },
  "notBusy": {
    "message": "바쁘지 않음"
  },
  "notCurrentAccount": {
    "message": "올바른 계정인가요? 현재 지갑에서 선택된 계정과 다릅니다."
  },
  "notEnoughGas": {
    "message": "가스 부족"
  },
  "notifications": {
    "message": "알림"
  },
  "notifications10ActionText": {
    "message": "설정으로 이동하기",
    "description": "The 'call to action' on the button, or link, of the 'Visit in Settings' notification. Upon clicking, users will be taken to Settings page."
  },
  "notifications10DescriptionOne": {
    "message": "향상된 토큰 감지 기능을 현재 이더리움 메인넷과 Polygon, BSC, Avalanche 네트워크에서 이용할 수 있습니다. 더 많은 기능이 준비 중입니다!"
  },
  "notifications10DescriptionThree": {
    "message": "토큰 감지 기능이 기본적으로 켜져 있으며, 설정에서 끌 수 있습니다."
  },
  "notifications10DescriptionTwo": {
    "message": "토큰은 타사 토큰 목록에서 가져옵니다. 2군데 이상의 목록에 등재된 토큰은 자동으로 감지됩니다."
  },
  "notifications10Title": {
    "message": "개선된 토큰 감지 기능은 여기서 확인하세요"
  },
  "notifications11Description": {
    "message": "토큰은 누구나 만들 수 있기에 이름이 중복될 수도 있습니다. 신뢰하지 않거나 취급하지 않은 토큰이 표시될 경우 신뢰하지 않는 것이 안전합니다."
  },
  "notifications11Title": {
    "message": "사기 및 보안 위험"
  },
  "notifications12ActionText": {
    "message": "다크모드 활성화"
  },
  "notifications12Description": {
    "message": "이제 확장 프로그램에서 다크 모드를 사용할 수 있습니다! 설정 -> 시험 기능으로 이동하여 라이트, 다크, 시스템 중 원하는 옵션을 선택하세요."
  },
  "notifications12Title": {
    "message": "다크모드를 원하세요? 이제 다크모드를 사용하세요! 🕶️🦊"
  },
  "notifications13ActionText": {
    "message": "사용자 정의 네트워크 목록 보기"
  },
  "notifications13Description": {
    "message": "이제 Arbitrum, Avalanche, Binance Smart Chain, Fantom, Harmony, Optimism, Palm 및 Polygon과 같은 인기 커스텀 네트워크를 쉽게 추가할 수 있습니다! 이 기능을 활성화하려면 설정 -> 실험으로 이동하여 \"커스텀 네트워크 목록 표시\"를 활성화하세요!",
    "description": "Description of a notification in the 'See What's New' popup. Describes popular network feature."
  },
  "notifications13Title": {
    "message": "인기 네트워크 추가"
  },
  "notifications14ActionText": {
    "message": "백업 설정 표시"
  },
  "notifications14Description": {
    "message": "10월 초에 3Box 데이터 기능의 지원이 중단됩니다. 사용자 지갑을 수동으로 백업하고 복원하려면 고급 설정에서 \"지금 백업하기(Backup now)\" 버튼을 사용하세요.",
    "description": "Description of a notification in the 'See What's New' popup. Describes 3box deprecation."
  },
  "notifications14Title": {
    "message": "3Box 지원 중단"
  },
  "notifications15Description": {
    "message": "사용자가 진행해야 할 작업은 없습니다. 지갑은 원래대로 계속 사용할 수 있습니다. 머지 관련 사기를 주의하세요.",
    "description": "Description of a notification in the 'See What's New' popup. Advises users about the ethereum merge (https://ethereum.org/en/upgrades/merge/#main-content) and potential scams."
  },
  "notifications15Title": {
    "message": "이더리움 머지가 완료되었습니다!"
  },
  "notifications17ActionText": {
    "message": "보안 및 개인정보 설정 표시"
  },
  "notifications17Title": {
    "message": "보안 및 개인정보 설정 표시"
  },
  "notifications1Description": {
    "message": "MetaMask 모바일 사용자는 이제 모바일 지갑에서 토큰을 스왑할 수 있습니다. QR 코드를 스캔하여 모바일 앱을 설치하고 스왑을 시작하세요.",
    "description": "Description of a notification in the 'See What's New' popup. Describes the swapping on mobile feature."
  },
  "notifications1Title": {
    "message": "모바일 스왑은 여기서 진행됩니다!",
    "description": "Title for a notification in the 'See What's New' popup. Tells users that they can now use MetaMask Swaps on Mobile."
  },
  "notifications3ActionText": {
    "message": "더 읽어보기",
    "description": "The 'call to action' on the button, or link, of the 'Stay secure' notification. Upon clicking, users will be taken to a page about security on the metamask support website."
  },
  "notifications3Description": {
    "message": "MetaMask 보안 관련 최신 모범 사례를 알아보고 공식 MetaMask 지원에서 최신 보안 팁을 확인하세요.",
    "description": "Description of a notification in the 'See What's New' popup. Describes the information they can get on security from the linked support page."
  },
  "notifications3Title": {
    "message": "보안 유지",
    "description": "Title for a notification in the 'See What's New' popup. Encourages users to consider security."
  },
  "notifications4ActionText": {
    "message": "스왑 시작",
    "description": "The 'call to action' on the button, or link, of the 'Swap on Binance Smart Chain!' notification. Upon clicking, users will be taken to a page where then can swap tokens on Binance Smart Chain."
  },
  "notifications4Description": {
    "message": "토큰 스왑 최고가를 지갑에서 바로 이용하세요. MetaMask는 이제 바이낸스 스마트 체인의 여러 분산형 교환 애그리게이터 및 투자전문기관과 연결됩니다.",
    "description": "Description of a notification in the 'See What's New' popup."
  },
  "notifications4Title": {
    "message": "바이낸스 스마트 체인에서 스왑",
    "description": "Title for a notification in the 'See What's New' popup. Encourages users to do swaps on Binance Smart Chain."
  },
  "notifications5Description": {
    "message": "\"시드 구문\"은 이제 \"비밀 복구 구문\"이라고 합니다.",
    "description": "Description of a notification in the 'See What's New' popup. Describes the seed phrase wording update."
  },
  "notifications6DescriptionOne": {
    "message": "Chrome 버전 91부터 Ledger 지원(U2F)이 활성화된 API는 더 이상 하드웨어 지갑을 지원하지 않습니다. MetaMask는 Ledger Live 지원을 새롭게 구축하여 Ledger Live 데스크톱 앱을 통해 Ledger 장치에 계속해서 연결할 수 있도록 보완했습니다.",
    "description": "Description of a notification in the 'See What's New' popup. Describes the Ledger support update."
  },
  "notifications6DescriptionThree": {
    "message": "MetaMask에서 Ledger 계정을 이용하려면 새 탭이 열리고 Ledger Live 앱을 열라는 메시지가 표시됩니다.  앱이 열리면 MetaMask 계정에 대한 WebSocket 연결을 허용하라는 메시지가 표시됩니다. 그러면 성공입니다!",
    "description": "Description of a notification in the 'See What's New' popup. Describes the Ledger support update."
  },
  "notifications6DescriptionTwo": {
    "message": "Ledger Live 지원은 설정 > 고급 > Ledger Live 사용을 클릭하여 활성화할 수 있습니다.",
    "description": "Description of a notification in the 'See What's New' popup. Describes the Ledger support update."
  },
  "notifications6Title": {
    "message": "Chrome 사용자용 Ledger 지원 업데이트",
    "description": "Title for a notification in the 'See What's New' popup. Lets users know about the Ledger support update"
  },
  "notifications7DescriptionOne": {
    "message": "MetaMask v10.1.0에는 Ledger 장치를 사용에서 EIP-1559 거래가 새롭게 지원되도록 했습니다.",
    "description": "Description of a notification in the 'See What's New' popup. Describes changes for ledger and EIP1559 in v10.1.0"
  },
  "notifications7DescriptionTwo": {
    "message": "이더리움 메인넷에서 거래를 완료하려면 Ledger 장치에 최신 펌웨어가 있는지 확인하세요.",
    "description": "Description of a notification in the 'See What's New' popup. Describes the need to update ledger firmware."
  },
  "notifications7Title": {
    "message": "Ledger 폄웨어 업데이트",
    "description": "Title for a notification in the 'See What's New' popup. Notifies ledger users of the need to update firmware."
  },
  "notifications8ActionText": {
    "message": "설정 > 고급으로 이동",
    "description": "Description on an action button that appears in the What's New popup. Tells the user that if they click it, they will go to our Advanced settings page."
  },
  "notifications8DescriptionOne": {
    "message": "MetaMask v10.4.0부터는 Ledger 장치를 MetaMask에 연결할 때 더 이상 Ledger Live를 사용하지 않아도 됩니다.",
    "description": "Description of a notification in the 'See What's New' popup. Describes changes for how Ledger Live is no longer needed to connect the device."
  },
  "notifications8DescriptionTwo": {
    "message": "더 쉽고 안정적인 Ledger 경험을 위해 설정의 고급 탭으로 이동하여 '선호하는 Ledger 연결 유형'을 'WebHID'로 전환하세요.",
    "description": "Description of a notification in the 'See What's New' popup. Describes how the user can turn off the Ledger Live setting."
  },
  "notifications8Title": {
    "message": "Ledger 연결 개선 사항",
    "description": "Title for a notification in the 'See What's New' popup. Notifies ledger users that there is an improvement in how they can connect their device."
  },
  "notifications9DescriptionOne": {
    "message": "이제 스마트 계약 거래를 확인할 때 '데이터' 탭을 통해 더 많은 통찰력을 얻을 수 있습니다."
  },
  "notifications9DescriptionTwo": {
    "message": "이제 확인하기 전에 거래 세부 정보를 더 잘 이해할 수 있고 주소록에 거래 주소를 더 쉽게 추가할 수 있어 안전하며 정보에 입각한 결정을 내리는 데 도움이 됩니다."
  },
  "notifications9Title": {
    "message": "👓 사용자가 거래를 이해하기 쉽게 도와드립니다."
  },
  "notificationsEmptyText": {
    "message": "표시할 항목이 없습니다."
  },
  "notificationsHeader": {
    "message": "알림"
  },
  "notificationsInfos": {
    "message": "$1($2)",
    "description": "$1 is the date at which the notification has been dispatched and $2 is the link to the snap that dispatched the notification."
  },
  "notificationsMarkAllAsRead": {
    "message": "모두 읽음으로 표시"
  },
  "numberOfNewTokensDetectedPlural": {
    "message": "계정에서 $1개의 새로운 토큰이 발견됨",
    "description": "$1 is the number of new tokens detected"
  },
  "numberOfNewTokensDetectedSingular": {
    "message": "계정에서 1개의 새 토큰을 찾았습니다"
  },
  "ofTextNofM": {
    "message": "/"
  },
  "off": {
    "message": "끄기"
  },
  "offlineForMaintenance": {
    "message": "점검을 위한 오프라인 상태"
  },
  "ok": {
    "message": "확인"
  },
  "on": {
    "message": "켜기"
  },
  "onboardingAdvancedPrivacyIPFSDescription": {
    "message": "IPFS 게이트웨이를 사용하면 타사 호스팅 데이터에 액세스하여 이를 볼 수 있습니다. 사용자 지정 IPFS 게이트웨이를 추가하셔도 좋고 기본 설정을 계속 사용하셔도 됩니다."
  },
  "onboardingAdvancedPrivacyIPFSInvalid": {
    "message": "유효한 URL을 입력하세요"
  },
  "onboardingAdvancedPrivacyIPFSTitle": {
    "message": "사용자 지정 IPFS 게이트웨이 추가"
  },
  "onboardingAdvancedPrivacyIPFSValid": {
    "message": "PFS 게이트웨이 URL이 유효합니다"
  },
  "onboardingAdvancedPrivacyNetworkButton": {
    "message": "사용자 정의 네트워크 추가"
  },
  "onboardingAdvancedPrivacyNetworkDescription": {
    "message": "가능한 가장 안정적인 비공개 이더리움 액세스를 위해 Infura를 원격 프로시저 호출(RPC) 공급업체로 선정하였습니다. 사용자는 개인적으로 원하는 RPC를 선택할 수 있습니다. 하지만, 모든 RPC는 거래를 위해 사용자의 IP 주소와 이더리움 지갑을 수령한다는 점을 잊지 말아야 합니다. Infura의 데이터 처리 방법은 $1에서 상세히 확인할 수 있습니다."
  },
  "onboardingAdvancedPrivacyNetworkTitle": {
    "message": "네트워크 선택"
  },
  "onboardingCreateWallet": {
    "message": "새 지갑 생성"
  },
  "onboardingImportWallet": {
    "message": "기존 지갑 가져오기"
  },
  "onboardingMetametricsAgree": {
    "message": "동의함"
  },
  "onboardingMetametricsAllowOptOut": {
    "message": "언제든 설정을 통해 옵트아웃할 수 있습니다."
  },
  "onboardingMetametricsDataTerms": {
    "message": "이 데이터는 집계 처리된 정보이며 일반 데이터 보호 규정 (EU) 2016/679의 목적에 따라 익명으로 관리됩니다."
  },
  "onboardingMetametricsDescription": {
    "message": "MetaMask는 사용자가 MetaMask를 어떻게 사용하는지 이해하기 위해 기본적인 사용 데이터를 수집하고자 합니다. 이 데이터는 사용자 경험을 통한 서비스 개선에 사용됩니다."
  },
  "onboardingMetametricsDescription2": {
    "message": "MetaMask에서는..."
  },
  "onboardingMetametricsDisagree": {
    "message": "괜찮습니다"
  },
  "onboardingMetametricsInfuraTerms": {
    "message": "* MetaMask에서 Infura를 기본 RPC 공급업체로 이용하는 경우, 거래 전송 시 Infura가 IP 주소와 이더리움 지갑 주소 정보를 수집합니다. MetaMask는 해당 두 정보를 연계할 수 있는 방식으로 정보를 저장하지 않습니다. 데이터 수집 관점에서 MetaMask와 Infura가 상호 작용하는 방법에 대한 자세한 내용은 $1 업데이트를 참조하세요. 일반적인 개인정보 보호 정책에 대한 자세한 내용은 $2에서 확인하세요.",
    "description": "$1 represents `onboardingMetametricsInfuraTermsPolicyLink`, $2 represents `onboardingMetametricsInfuraTermsPolicy`"
  },
  "onboardingMetametricsInfuraTermsPolicy": {
    "message": "개인정보 보호정책"
  },
  "onboardingMetametricsInfuraTermsPolicyLink": {
    "message": "여기"
  },
  "onboardingMetametricsModalTitle": {
    "message": "커스텀 네트워크 추가"
  },
  "onboardingMetametricsNeverCollect": {
    "message": "$1에서는 서비스 제공에 필요하지 않은 정보(예: 키, 주소, 거래 해시 또는 잔액)를 수집합니다.",
    "description": "$1 represents `onboardingMetametricsNeverEmphasis`"
  },
  "onboardingMetametricsNeverCollectIP": {
    "message": "$1에서는 사용자의 IP 주소 전체를 수집합니다.",
    "description": "$1 represents `onboardingMetametricsNeverEmphasis`"
  },
  "onboardingMetametricsNeverEmphasis": {
    "message": "항상 강조하지 않음"
  },
  "onboardingMetametricsNeverSellData": {
    "message": "$1에서는 데이터를 판매합니다. 항상요!",
    "description": "$1 represents `onboardingMetametricsNeverEmphasis`"
  },
  "onboardingMetametricsSendAnonymize": {
    "message": "익명 클릭 및 페이지뷰 이벤트 보내기"
  },
  "onboardingMetametricsTitle": {
    "message": "MetaMask 개선에 도움을 주세요"
  },
  "onboardingPinExtensionBillboardAccess": {
    "message": "전체 액세스"
  },
  "onboardingPinExtensionBillboardDescription": {
    "message": "이 익스텐션은 정보를 확인하고 변경할 수 있습니다."
  },
  "onboardingPinExtensionBillboardDescription2": {
    "message": "정보를 확인하고 변경할 수 있습니다."
  },
  "onboardingPinExtensionBillboardTitle": {
    "message": "확장 프로그램"
  },
  "onboardingPinExtensionChrome": {
    "message": "브라우저 확장 아이콘 클릭"
  },
  "onboardingPinExtensionDescription": {
    "message": "쉽게 액세스하여 거래를 확인할 있도록 브라우저에 MetaMask를 고정해 놓으세요."
  },
  "onboardingPinExtensionDescription2": {
    "message": "익스텐션 클릭으로 MetaMask를 열면 클릭 한 번으로 지갑에 액세스할 수 있습니다."
  },
  "onboardingPinExtensionDescription3": {
    "message": "브라우저 확장 아이콘을 클릭하여 즉시 액세스하세요."
  },
  "onboardingPinExtensionLabel": {
    "message": "MetaMask 고정"
  },
  "onboardingPinExtensionStep1": {
    "message": "1"
  },
  "onboardingPinExtensionStep2": {
    "message": "2"
  },
  "onboardingPinExtensionTitle": {
    "message": "MetaMask 설치가 완료되었습니다!"
  },
  "onboardingShowIncomingTransactionsDescription": {
    "message": "지갑에 들어오는 거래를 표시하려면 $1 링크와의 통신이 필요합니다. Etherscan은 이더리움 주소와 IP 주소에 액세스할 수 있습니다. $2 보기.",
    "description": "$1 is a clickable link with text defined by the 'etherscan' key. $2 is a clickable link with text defined by the 'privacyMsg' key."
  },
  "onboardingUsePhishingDetectionDescription": {
    "message": "피싱 감지 경보는 $1과(와)의 통신에 의존합니다. jsDeliver는 귀하의 IP 주소에 액세스할 수 있습니다. $2 보기.",
    "description": "The $1 is the word 'jsDeliver', from key 'jsDeliver' and $2 is the words Privacy Policy from key 'privacyMsg', both separated here so that it can be wrapped as a link"
  },
  "onlyAddTrustedNetworks": {
    "message": "악성 네트워크 공급업체는 블록체인 상태를 거짓으로 보고하고 네트워크 활동을 기록할 수 있습니다. 신뢰하는 맞춤형 네트워크만 추가하세요."
  },
  "onlyConnectTrust": {
    "message": "신뢰하는 사이트만 연결하세요."
  },
  "openFullScreenForLedgerWebHid": {
    "message": "전체 화면에서 MetaMask를 열어 WebHID를 통해 Ledger를 연결합니다.",
    "description": "Shown to the user on the confirm screen when they are viewing MetaMask in a popup window but need to connect their ledger via webhid."
  },
  "openInBlockExplorer": {
    "message": "블록 탐색기 열기"
  },
  "openSea": {
    "message": "OpenSea (베타)"
  },
  "openSeaNew": {
    "message": "OpenSea"
  },
  "optional": {
    "message": "옵션"
  },
  "optionalWithParanthesis": {
    "message": "(옵션)"
  },
  "options": {
    "message": "옵션"
  },
  "or": {
    "message": "또는"
  },
  "origin": {
    "message": "원본"
  },
  "osTheme": {
    "message": "시스템"
  },
  "otherSnaps": {
    "message": "기타 스냅",
    "description": "Used in the 'permission_rpc' message."
  },
  "outdatedBrowserNotification": {
    "message": "현재 사용 중인 브라우저가 최신 버전이 아닙니다. 브라우저를 업데이트하지 않으면 보안 패치와 MetaMask의 새 기능을 이용할 수 없습니다."
  },
  "padlock": {
    "message": "패드락"
  },
  "parameters": {
    "message": "매개변수"
  },
  "participateInMetaMetrics": {
    "message": "MetaMetrics에 참여"
  },
  "participateInMetaMetricsDescription": {
    "message": "MetaMetrics에 참여하여 MetaMask 개선에 도움을 주세요."
  },
  "password": {
    "message": "비밀번호"
  },
  "passwordNotLongEnough": {
    "message": "비밀번호가 짧습니다."
  },
  "passwordSetupDetails": {
    "message": "이 비밀번호는 이 기기에서만 MetaMask 지갑의 잠금을 해제합니다. MetaMask는 이 비밀번호를 복구할 수 없습니다."
  },
  "passwordStrength": {
    "message": "비밀번호 강도: $1",
    "description": "Return password strength to the user when user wants to create password."
  },
  "passwordStrengthDescription": {
    "message": "기기가 도난되거나 해킹되는 경우에 대비해 강력한 암호를 설정하면 지갑의 보안을 향상시킬 수 있습니다."
  },
  "passwordTermsWarning": {
    "message": "MetaMask가 이 비밀번호를 복구할 수 없음을 이해합니다. $1"
  },
  "passwordsDontMatch": {
    "message": "비밀번호가 일치하지 않습니다."
  },
  "pastePrivateKey": {
    "message": "여기에 비공개 키 문자열을 붙여넣으세요.",
    "description": "For importing an account from a private key"
  },
  "pending": {
    "message": "보류 중"
  },
  "pendingTransactionInfo": {
    "message": "이 거래는 다른 거래가 완료될 때까지 처리되지 않습니다."
  },
  "pendingTransactionMultiple": {
    "message": "보류 중인 ($1) 거래가 있습니다."
  },
  "pendingTransactionSingle": {
    "message": "보류 중인 (1) 거래가 있습니다.",
    "description": "$1 is count of pending transactions"
  },
  "permissionRequest": {
    "message": "승인 요청"
  },
  "permissionRequestCapitalized": {
    "message": "권한 요청"
  },
  "permissionRequested": {
    "message": "지금 요청됨"
  },
  "permissionRevoked": {
    "message": "이 업데이트에서 취소됨"
  },
  "permission_accessNamedSnap": {
    "message": "$1 연결",
    "description": "The description for the `wallet_snap` permission. $1 is the human-readable name of the snap."
  },
  "permission_accessNetwork": {
    "message": "인터넷에 액세스합니다.",
    "description": "The description of the `endowment:network-access` permission."
  },
  "permission_accessSnap": {
    "message": "$1 스냅에 연결하세요.",
    "description": "The description for the `wallet_snap` permission. $1 is the name of the snap."
  },
  "permission_cronjob": {
    "message": "정기적 활동 예약 및 실행",
    "description": "The description for the `snap_cronjob` permission"
  },
  "permission_customConfirmation": {
    "message": "MetaMask에 확인을 표시합니다.",
    "description": "The description for the `snap_confirm` permission"
  },
  "permission_dialog": {
    "message": "MetaMask 대화창 표시",
    "description": "The description for the `snap_dialog` permission"
  },
  "permission_ethereumAccounts": {
    "message": "허용되는 계정의 주소 보기(필수)",
    "description": "The description for the `eth_accounts` permission"
  },
  "permission_ethereumProvider": {
    "message": "이더리움 공급자에 액세스합니다.",
    "description": "The description for the `endowment:ethereum-provider` permission"
  },
  "permission_getEntropy": {
    "message": "이 스냅에 대해 고유한 키를 임의로 파생합니다.",
    "description": "The description for the `snap_getEntropy` permission"
  },
  "permission_longRunning": {
    "message": "무기한 운용됩니다.",
    "description": "The description for the `endowment:long-running` permission"
  },
  "permission_manageBip32Keys": {
    "message": "'$1'($2) 하에서 계정과 자산을 통제합니다.",
    "description": "The description for the `snap_getBip32Entropy` permission. $1 is a derivation path, e.g. 'm/44'/0'/0''. $2 is the elliptic curve name, e.g. 'secp256k1'."
  },
  "permission_manageBip44Keys": {
    "message": "'$1' 계정과 자산을 통제합니다.",
    "description": "The description for the `snap_getBip44Entropy` permission. $1 is the name of a protocol, e.g. 'Filecoin'."
  },
  "permission_manageNamedBip32Keys": {
    "message": "$1 계정과 자산을 관리하세요.",
    "description": "The description for the `snap_getBip32Entropy` permission. $1 is a name for the derivation path, e.g., 'Ethereum accounts'. $2 is the plain derivation path, e.g. 'm/44'/0'/0''."
  },
  "permission_manageState": {
    "message": "기기의 데이터를 저장하고 관리합니다.",
    "description": "The description for the `snap_manageState` permission"
  },
  "permission_notifications": {
    "message": "알림을 표시합니다.",
    "description": "The description for the `snap_notify` permission"
  },
  "permission_rpc": {
    "message": "$1에서 이 스냅으로 커뮤니케이션하도록 허용합니다.",
    "description": "The description for the `endowment:rpc` permission. $1 is 'other snaps' or 'websites'."
  },
  "permission_transactionInsight": {
    "message": "거래 인사이트를 가져오고 표시하세요.",
    "description": "The description for the `endowment:transaction-insight` permission"
  },
  "permission_transactionInsightOrigin": {
    "message": "거래 추천 웹사이트 출처 보기",
    "description": "The description for the `transactionOrigin` caveat, to be used with the `endowment:transaction-insight` permission"
  },
  "permission_unknown": {
    "message": "알 수 없는 권한: $1",
    "description": "$1 is the name of a requested permission that is not recognized."
  },
  "permission_viewBip32PublicKeys": {
    "message": "$1 공개 키($2) 보기.",
    "description": "The description for the `snap_getBip32PublicKey` permission. $1 is a derivation path, e.g. 'm/44'/0'/0''. $2 is the elliptic curve name, e.g. 'secp256k1'."
  },
  "permission_viewNamedBip32PublicKeys": {
    "message": "$1에 관한 공개 키 보기",
    "description": "The description for the `snap_getBip32PublicKey` permission. $1 is a name for the derivation path, e.g., 'Ethereum accounts'."
  },
  "permissions": {
    "message": "권한"
  },
  "personalAddressDetected": {
    "message": "개인 주소가 발견되었습니다. 토큰 계약 주소를 입력하세요."
  },
  "pleaseConfirm": {
    "message": "확인하세요"
  },
  "plusXMore": {
    "message": "+ 그 외 $1개",
    "description": "$1 is a number of additional but unshown items in a list- this message will be shown in place of those items"
  },
  "popularCustomNetworks": {
    "message": "인기 사용자 정의 네트워크"
  },
  "portfolio": {
    "message": "포트폴리오"
  },
  "preferredLedgerConnectionType": {
    "message": "선호하는 Ledger 연결 유형",
    "description": "A header for a dropdown in Settings > Advanced. Appears above the ledgerConnectionPreferenceDescription message"
  },
  "preparingSwap": {
    "message": "스왑 준비 중..."
  },
  "prev": {
    "message": "이전"
  },
  "primaryCurrencySetting": {
    "message": "기본 통화"
  },
  "primaryCurrencySettingDescription": {
    "message": "체인의 고유 통화(예: ETH)로 값을 우선 표시하려면 고유를 선택합니다. 선택한 명목 통화로 값을 우선 표시하려면 명목을 선택합니다."
  },
  "priorityFee": {
    "message": "우선 요금"
  },
  "priorityFeeProperCase": {
    "message": "우선 요금"
  },
  "privacy": {
    "message": "개인정보 보호"
  },
  "privacyMsg": {
    "message": "개인정보처리방침"
  },
  "privateKey": {
    "message": "비공개 키",
    "description": "select this type of file to use to import an account"
  },
  "privateKeyWarning": {
    "message": "경고: 이 키를 노출하지 마세요. 비공개 키가 있는 사람이라면 누구든 귀하의 계정에 있는 자산을 훔칠 수 있습니다."
  },
  "privateNetwork": {
    "message": "비공개 네트워크"
  },
  "proceedWithTransaction": {
    "message": "계속 진행"
  },
  "proposedApprovalLimit": {
    "message": "제안된 승인 한도"
  },
  "provide": {
    "message": "제공"
  },
  "publicAddress": {
    "message": "공개 주소"
  },
  "queue": {
    "message": "대기열"
  },
  "queued": {
    "message": "대기열에 지정됨"
  },
  "reAddAccounts": {
    "message": "다른 계정을 다시 추가"
  },
  "reAdded": {
    "message": "다시 추가 완료"
  },
  "readdToken": {
    "message": "나중에 계정 옵션 메뉴의 '토큰 추가'로 이동하면 이 토큰을 다시 추가할 수 있습니다."
  },
  "receive": {
    "message": "받기"
  },
  "recents": {
    "message": "최근"
  },
  "recipientAddressPlaceholder": {
    "message": "검색, 공개 주소(0x) 또는 ENS"
  },
  "recommendedGasLabel": {
    "message": "권장됨"
  },
  "recoveryPhraseReminderBackupStart": {
    "message": "여기에서 시작"
  },
  "recoveryPhraseReminderConfirm": {
    "message": "확인"
  },
  "recoveryPhraseReminderHasBackedUp": {
    "message": "계정 시드 구문은 언제나 보안이 유지되고 알려지지 않은 곳에 보관해야 합니다."
  },
  "recoveryPhraseReminderHasNotBackedUp": {
    "message": "계정 시드 구문을 다시 백업해야 합니까?"
  },
  "recoveryPhraseReminderItemOne": {
    "message": "절대로 다른 사람과 계정 시드 구문을 공유하지 마십시오"
  },
  "recoveryPhraseReminderItemTwo": {
    "message": "MetaMask 팀에서는 절대로 계정 시드 구문을 묻지 않습니다"
  },
  "recoveryPhraseReminderSubText": {
    "message": "비밀 복구 구문은 모든 계정을 관리합니다."
  },
  "recoveryPhraseReminderTitle": {
    "message": "자신의 자금을 지키세요"
  },
  "refreshList": {
    "message": "새로 고침 목록"
  },
  "reject": {
    "message": "거부"
  },
  "rejectAll": {
    "message": "모두 거부"
  },
  "rejectRequestsDescription": {
    "message": "$1 요청 전부를 거절하려고 합니다."
  },
  "rejectRequestsN": {
    "message": "$1 요청 거절"
  },
  "rejectTxsDescription": {
    "message": "거래 $1개를 모두 거부합니다."
  },
  "rejectTxsN": {
    "message": "거래 $1개 거부"
  },
  "rejected": {
    "message": "거부됨"
  },
  "remember": {
    "message": "참고:"
  },
  "remove": {
    "message": "제거"
  },
  "removeAccount": {
    "message": "계정 제거"
  },
  "removeAccountDescription": {
    "message": "이 계정이 지갑에서 제거됩니다. 계속하기 전에 가져온 이 계정에 대한 원본 비밀 복구 구문이나 비공개 키가 있는지 확인하세요. 계정 드롭다운에서 계정을 가져오거나 다시 만들 수 있습니다. "
  },
  "removeNFT": {
    "message": "NFT 제거"
  },
  "removeNftMessage": {
    "message": "NFT가 성공적으로 제거되었습니다!"
  },
  "removeSnap": {
    "message": "스냅 제거"
  },
  "removeSnapConfirmation": {
    "message": "$1(을)를 제거할까요?",
    "description": "$1 represents the name of the snap"
  },
  "removeSnapDescription": {
    "message": "이 작업을 하면 스냅과 데이터가 삭제되고 허용된 권한이 취소됩니다."
  },
  "replace": {
    "message": "대체"
  },
  "requestFlaggedAsMaliciousFallbackCopyReason": {
    "message": "보안 제공업체가 추가 정보를 공유하지 않았습니다"
  },
  "requestFlaggedAsMaliciousFallbackCopyReasonTitle": {
    "message": "악성으로 플래그 표시된 요청"
  },
  "requestMayNotBeSafe": {
    "message": "요청이 안전하지 않을 수 있습니다"
  },
  "requestMayNotBeSafeError": {
    "message": "보안업체가 악성 파일 활동을 감지하지 못했지만, 아직 계속 진행하기에는 안전하지 않을 지도 모릅니다."
  },
  "requestNotVerified": {
    "message": "확인되지 않은 요청"
  },
  "requestNotVerifiedError": {
    "message": "오류로 인해 보안업체가 이 요청을 확인하지 못했습니다. 주의하여 진행하세요."
  },
  "requestsAwaitingAcknowledgement": {
    "message": "확인 대기 중인 요청"
  },
  "required": {
    "message": "필요"
  },
  "reset": {
    "message": "재설정"
  },
  "resetWallet": {
    "message": "지갑 초기화"
  },
  "resetWalletSubHeader": {
    "message": "MetaMask는 사용자의 비밀번호를 보관하지 않습니다. 계정 잠금을 해제하는 데 문제가 있는 경우, 지갑 설정 시 사용한 비밀 복구 구문을 이용하여 지갑을 초기화해야 합니다."
  },
  "resetWalletUsingSRP": {
    "message": "이 작업을 하면 정리해둔 계정 목록과 함께 현재 지갑과 비밀 복구 구문이 이 기기에서 삭제됩니다. 비밀 복구 구문으로 초기화하면 해당 비밀 복구 구문과 연관된 계정 목록이 표시됩니다. 새 목록에는 잔액이 남아있는 계정이 자동으로 나타납니다. 이전에 생성한 $1도 가능합니다. 가져온 사용자 정의 계정은 $2이어야 하며 계정에 추가한 사용자 정의 토큰도 $3이어야 합니다."
  },
  "resetWalletWarning": {
    "message": "계속하기 전에 비밀 복구 구문이 정확한지 확인하세요. 이 작업은 취소할 수 없습니다."
  },
  "restartMetamask": {
    "message": "MetaMask 재시작"
  },
  "restore": {
    "message": "복구"
  },
  "restoreFailed": {
    "message": "제공된 파일에서 데이터를 복원할 수 없습니다."
  },
  "restoreSuccessful": {
    "message": "데이터가 성공적으로 복원되었습니다."
  },
  "restoreUserData": {
    "message": "사용자 데이터 복원"
  },
  "restoreUserDataDescription": {
    "message": "이전에 백업한 JSON 파일에서 기본 설정과 계정 주소가 포함된 사용자 설정을 복원할 수 있습니다."
  },
  "retryTransaction": {
    "message": "트랜잭션 재시도"
  },
  "reusedTokenNameWarning": {
    "message": "여기에 있는 토큰은 사용자가 주시 중인 다른 토큰의 기호를 재사용하기 때문에 혼동되거나 속기 쉽습니다."
  },
  "revealSeedWords": {
    "message": "비밀 복구 구문 공개"
  },
  "revealSeedWordsDescription1": {
    "message": "$1 활용으로 $2 기능을 사용할 수 있습니다",
    "description": "This is a sentence consisting of link using 'revealSeedWordsSRPName' as $1 and bolded text using 'revealSeedWordsDescription3' as $2."
  },
  "revealSeedWordsDescription2": {
    "message": "MetaMask는 $1입니다. 이는 회원님이 SRP의 소유자라는 의미입니다.",
    "description": "$1 is text link with the message from 'revealSeedWordsNonCustodialWallet'"
  },
  "revealSeedWordsDescription3": {
    "message": "지갑과 자금에 모두 액세스하세요.\n"
  },
  "revealSeedWordsNonCustodialWallet": {
    "message": "비수탁형 지갑"
  },
  "revealSeedWordsQR": {
    "message": "QR"
  },
  "revealSeedWordsSRPName": {
    "message": "비밀 복구 구문 (SRP)"
  },
  "revealSeedWordsText": {
    "message": "문자"
  },
  "revealSeedWordsWarning": {
    "message": "다른 사람이 보고 있지 않은지 확인하세요. $1",
    "description": "$1 is bolded text using the message from 'revealSeedWordsWarning2'"
  },
  "revealSeedWordsWarning2": {
    "message": "MetaMask 지원팀은 이러한 정보를 절대로 묻지 않습니다,",
    "description": "The bolded texted in the second part of 'revealSeedWordsWarning'"
  },
  "revealTheSeedPhrase": {
    "message": "시드 구문 보기"
  },
  "reviewSpendingCap": {
    "message": "지출 한도 검토"
  },
  "revokeAllTokensTitle": {
    "message": "모든 $1에 액세스할 수 있는 권한을 철회할까요?",
    "description": "$1 is the symbol of the token for which the user is revoking approval"
  },
  "revokeApproveForAllDescription": {
    "message": "권한을 철회하면 제삼자가 통보 없이 $1에 액세스하거나 이를 전송할 수 없습니다.",
    "description": "$1 is either a string or link of a given token symbol or name"
  },
  "revokeSpendingCap": {
    "message": "$1에 대한 지출 한도 취소",
    "description": "$1 is a token symbol"
  },
  "revokeSpendingCapTooltipText": {
    "message": "이 계약은 현재나 미래의 토큰을 더 이상 사용할 수 없습니다."
  },
  "rpcUrl": {
    "message": "새 RPC URL"
  },
  "safeTransferFrom": {
    "message": "다음에서 안전하게 송금:"
  },
  "save": {
    "message": "저장"
  },
  "scanInstructions": {
    "message": "QR 코드를 카메라 앞에 놓으세요"
  },
  "scanQrCode": {
    "message": "QR 코드 스캔"
  },
  "scrollDown": {
    "message": "화면을 아래로 내리세요"
  },
  "search": {
    "message": "검색"
  },
  "searchAccounts": {
    "message": "계정 검색"
  },
  "searchResults": {
    "message": "검색 결과"
  },
  "searchSettings": {
    "message": "설정에서 찾기"
  },
  "searchTokens": {
    "message": "토큰 검색"
  },
  "secretRecoveryPhrase": {
    "message": "비밀 복구 구문"
  },
  "secureWallet": {
    "message": "보안 지갑"
  },
  "security": {
    "message": "보안"
  },
  "securityAndPrivacy": {
    "message": "보안 및 프라이버시"
  },
  "seedPhraseConfirm": {
    "message": "비밀 복구 구문 확인"
  },
  "seedPhraseEnterMissingWords": {
    "message": "비밀 복구 구문 확인"
  },
  "seedPhraseIntroNotRecommendedButtonCopy": {
    "message": "나중에 알림(권장하지 않음)"
  },
  "seedPhraseIntroRecommendedButtonCopy": {
    "message": "내 지갑 보호(권장)"
  },
  "seedPhraseIntroSidebarBulletFour": {
    "message": "적어서 여러 비밀 장소에 보관하세요."
  },
  "seedPhraseIntroSidebarBulletOne": {
    "message": "비밀번호 관리자에 저장"
  },
  "seedPhraseIntroSidebarBulletThree": {
    "message": "대여 금고에 보관."
  },
  "seedPhraseIntroSidebarCopyOne": {
    "message": "복구 구문은 지갑과 자금의 '마스터 키'입니다."
  },
  "seedPhraseIntroSidebarCopyThree": {
    "message": "복구 구문을 요청하는 사람은 사기를 치려는 것입니다."
  },
  "seedPhraseIntroSidebarCopyTwo": {
    "message": "절대로, 누구와도, 심지어 MetaMask와도 비밀 구문을 공유하면 안 됩니다!"
  },
  "seedPhraseIntroSidebarTitleOne": {
    "message": "'비밀 복구 구문'이란 무엇인가요?"
  },
  "seedPhraseIntroSidebarTitleThree": {
    "message": "비밀 복구 구문을 공유해야 하나요?"
  },
  "seedPhraseIntroSidebarTitleTwo": {
    "message": "비밀 복구 구문은 어떻게 저장하나요?"
  },
  "seedPhraseIntroTitle": {
    "message": "지갑 보호하기"
  },
  "seedPhraseIntroTitleCopy": {
    "message": "시작하기 전에 이 짧은 동영상을 보고 비밀 복구 구문과 지갑을 안전하게 보호하는 방법에 대해 알아보세요."
  },
  "seedPhraseReq": {
    "message": "비밀 복구 구문은 12, 15, 18, 21 또는 24개의 단어로 구성됩니다"
  },
  "seedPhraseWriteDownDetails": {
    "message": "이 12단어 비밀 복구 구문을 기록하고 본인만 접근 가능한 믿을 만한 장소에 저장하세요."
  },
  "seedPhraseWriteDownHeader": {
    "message": "비밀 복구 구문 기록"
  },
  "selectAccounts": {
    "message": "계정 선택"
  },
  "selectAll": {
    "message": "모두 선택"
  },
  "selectAnAccount": {
    "message": "계정 선택"
  },
  "selectAnAccountAlreadyConnected": {
    "message": "이 계정은 이미 MetaMask와 연결되어 있습니다."
  },
  "selectHdPath": {
    "message": "HD 경로 선택"
  },
  "selectNFTPrivacyPreference": {
    "message": "설정에서 NFT 감지 켜기"
  },
  "selectPathHelp": {
    "message": "아래에 기존 Ledger 계정이 표시되지 않는다면 경로를 \"Legacy (MEW / MyCrypto)\"로 변경해 보세요."
  },
  "selectProvider": {
    "message": "공급업체 선택"
  },
  "selectType": {
    "message": "유형 선택"
  },
  "selectingAllWillAllow": {
    "message": "모두 선택하면 이 사이트에서 귀하의 현재 계정을 모두 볼 수 있습니다. 이 사이트를 신뢰하는지 확인하세요."
  },
  "send": {
    "message": "보내기"
  },
  "sendBugReport": {
    "message": "버그 리포트 전송"
  },
  "sendSpecifiedTokens": {
    "message": "$1 보내기",
    "description": "Symbol of the specified token"
  },
  "sendTo": {
    "message": "보낼 대상:"
  },
  "sendTokens": {
    "message": "토큰 보내기"
  },
  "sendingDisabled": {
    "message": "ERC-1155 NFT 자산은 아직 지원되지 않습니다."
  },
  "sendingNativeAsset": {
    "message": "$1 보내기",
    "description": "$1 represents the native currency symbol for the current network (e.g. ETH or BNB)"
  },
  "sendingToTokenContractWarning": {
    "message": "경고: 자금 손실이 발생할 수 있는 토큰 계약으로 전송하게 됩니다. $1",
    "description": "$1 is a clickable link with text defined by the 'learnMoreUpperCase' key. The link will open to a support article regarding the known contract address warning"
  },
  "sepolia": {
    "message": "Sepolia 테스트 네트워크"
  },
  "setAdvancedPrivacySettingsDetails": {
    "message": "이와 같이 MetaMask는 신용있는 타사의 서비스를 사용하여 제품 가용성과 안전성을 향상합니다."
  },
  "setApprovalForAll": {
    "message": "모두 승인 설정"
  },
  "setApprovalForAllTitle": {
    "message": "$1 무제한 지출 승인",
    "description": "The token symbol that is being approved"
  },
  "setSpendingCap": {
    "message": "$1에 대한 지출 한도 설정",
    "description": "$1 is a token symbol"
  },
  "settings": {
    "message": "설정"
  },
  "settingsSearchMatchingNotFound": {
    "message": "검색 결과가 없습니다."
  },
  "shorthandVersion": {
    "message": "v$1",
    "description": "$1 is replaced by a version string (e.g. 1.2.3)"
  },
  "show": {
    "message": "보기"
  },
  "showFiatConversionInTestnets": {
    "message": "테스트넷에 전환 표시"
  },
  "showFiatConversionInTestnetsDescription": {
    "message": "이 항목을 선택하면 테스트넷에 명목 전환이 표시됩니다."
  },
  "showHexData": {
    "message": "16진수 데이터 표시"
  },
  "showHexDataDescription": {
    "message": "이 항목을 선택하면 보내기 화면에 16진수 데이터 필드가 표시됩니다."
  },
  "showHide": {
    "message": "보기/숨기기"
  },
  "showIncomingTransactions": {
    "message": "수신 거래 표시"
  },
  "showIncomingTransactionsDescription": {
    "message": "이 항목을 선택하면 Etherscan을 사용해 거래 목록에 수신 거래를 표시할 수 있습니다.",
    "description": "$1 is the link to etherscan url and $2 is the link to the privacy policy of consensys APIs"
  },
  "showPermissions": {
    "message": "권한 표시"
  },
  "showPrivateKeys": {
    "message": "비공개 키 표시"
  },
  "showTestnetNetworks": {
    "message": "테스트 네트워크 보기"
  },
  "showTestnetNetworksDescription": {
    "message": "네트워크 목록에서 표시하려는 테스트 네트워크를 선택하세요."
  },
  "sigRequest": {
    "message": "서명 요청"
  },
  "sign": {
    "message": "서명"
  },
  "signatureRequest": {
    "message": "서명 요청"
  },
  "signatureRequestGuidance": {
    "message": "요청하는 사이트를 신뢰하고 그 내용을 완전히 이해하는 경우에만 이 메시지에 서명하세요."
  },
  "signatureRequestWarning": {
    "message": "본 메시지에 서명하는 행위는 위험의 가능성을 내포하고 있습니다. 본 서명을 통해 메시지 발신 당사자에게 귀하의 계정 및 모든 자산에 대해 완전한 권한을 부여할 수 있기 때문입니다. 이를 통해 계정의 모든 잔액을 인출할 수 있기도 하다는 뜻입니다. 주의하여 진행하세요. $1"
  },
  "signed": {
    "message": "서명완료"
  },
  "signin": {
    "message": "로그인"
  },
  "simulationErrorMessageV2": {
    "message": "가스 요금을 추정할 수 없었습니다. 계약에 오류가 있을 수 있으며 이 거래가 실패할 수 있습니다."
  },
  "skip": {
    "message": "건너뛰기"
  },
  "skipAccountSecurity": {
    "message": "계정 보안을 건너뛸까요?"
  },
  "skipAccountSecurityDetails": {
    "message": "본인은 본인의 비밀 복구 구문을 백업하지 않는 한 본인의 계정과 모든 자산을 잃을 수 있다는 사실을 이해합니다."
  },
  "smartTransaction": {
    "message": "스마트 트랜잭션"
  },
  "snapAccess": {
    "message": "$1 스냅이 접근할 수 있는 대상:",
    "description": "$1 represents the name of the snap"
  },
  "snapAdded": {
    "message": "$1에 $2에서 추가됨",
    "description": "$1 represents the date the snap was installed, $2 represents which origin installed the snap."
  },
  "snapContent": {
    "message": "콘텐츠 출처: $1",
    "description": "This is shown when a snap shows transaction insight information in the confirmation UI. $1 is a link to the snap's settings page with the link text being the name of the snap."
  },
  "snapError": {
    "message": "스냅 오류: '$1'. 오류 코드: '$2'",
    "description": "This is shown when a snap encounters an error. $1 is the error message from the snap, and $2 is the error code."
  },
  "snapInstall": {
    "message": "스냅 설치"
  },
  "snapInstallWarningCheck": {
    "message": "이해하셨으면 모두 체크해 주세요."
  },
  "snapInstallWarningCheckPlural": {
    "message": "이해하셨으면 모든 란에 체크하세요."
  },
  "snapInstallWarningKeyAccess": {
    "message": "'$1' 스냅 이용에 필요한 $2 키 액세스 권한을 부여하고 있습니다. 이 작업은 사용자의 $2 계정과 자산에 '$1' 제어 권한을 부여하며 취소가 불가능합니다. '$1의 신뢰성을 확인한 후에 진행하세요.",
    "description": "The first parameter is the name of the snap and the second one is the protocol"
  },
  "snapUpdate": {
    "message": "스냅 업데이트"
  },
  "snaps": {
    "message": "스냅"
  },
  "snapsInsightLoading": {
    "message": "거래 인사이트를 가져오는 중..."
  },
  "snapsNoInsight": {
    "message": "스냅이 인사이트를 가져오지 못했습니다"
  },
  "snapsSettingsDescription": {
    "message": "스냅 관리"
  },
  "snapsStatus": {
    "message": "스냅 상태는 활동에 따라 달라집니다."
  },
  "snapsToggle": {
    "message": "스냅은 활성화된 상태에서만 작동합니다."
  },
  "snapsUIError": {
    "message": "스냅에서 지정한 UI가 올바르지 않습니다.",
    "description": "This is shown when the insight snap throws an error. $1 is the snap name"
  },
  "someNetworksMayPoseSecurity": {
    "message": "네트워크에 따라 보안이나 개인 정보 유출의 위험이 있을 수 있습니다. 네트워크 추가 및 사용 이전에 위험 요소를 파악하세요."
  },
  "somethingIsWrong": {
    "message": "문제가 발생했습니다. 페이지를 다시 로드하세요."
  },
  "somethingWentWrong": {
    "message": "죄송합니다! 문제가 생겼습니다."
  },
  "source": {
    "message": "소스"
  },
  "speedUp": {
    "message": "가속화"
  },
  "speedUpCancellation": {
    "message": "이 취소 가속화"
  },
  "speedUpExplanation": {
    "message": "현재 네트워크 상태를 기반으로 가스 요금을 업데이트하고 최소 10% 인상했습니다(네트워크에서 요구함)."
  },
  "speedUpPopoverTitle": {
    "message": "거래 가속화"
  },
  "speedUpTooltipText": {
    "message": "새로운 가스 요금"
  },
  "speedUpTransaction": {
    "message": "이 거래 가속화"
  },
  "spendLimitInsufficient": {
    "message": "지출 한도 부족"
  },
  "spendLimitInvalid": {
    "message": "지출 한도가 올바르지 않습니다. 지출 한도는 양수여야 합니다."
  },
  "spendLimitPermission": {
    "message": "지출 한도 권한"
  },
  "spendLimitRequestedBy": {
    "message": "$1에서 요청한 지출 한도",
    "description": "Origin of the site requesting the spend limit"
  },
  "spendLimitTooLarge": {
    "message": "지출 한도가 너무 큼"
  },
  "spendingCap": {
    "message": "지출 한도"
  },
  "spendingCapError": {
    "message": "오류: 숫자만 입력 가능"
  },
  "spendingCapErrorDescription": {
    "message": "$1에서 현재나 추후 지출하기에 무리가 없는 금액만 입력하세요. 지출 한도는 나중에 언제든지 상향할 수 있습니다.",
    "description": "$1 is origin of the site requesting the token limit"
  },
  "srpInputNumberOfWords": {
    "message": "제 구문은 $1개의 단어로 이루어져 있습니다",
    "description": "This is the text for each option in the dropdown where a user selects how many words their secret recovery phrase has during import. The $1 is the number of words (either 12, 15, 18, 21, or 24)."
  },
  "srpPasteFailedTooManyWords": {
    "message": "단어가 24개를 초과하여 붙여넣기에 실패했습니다. 비밀 복구 구문은 24개 이하의 단어로 이루어집니다.",
    "description": "Description of SRP paste erorr when the pasted content has too many words"
  },
  "srpPasteTip": {
    "message": "비밀 복구 구문 전체를 아무 입력란에 붙여넣을 수 있습니다",
    "description": "Our secret recovery phrase input is split into one field per word. This message explains to users that they can paste their entire secrete recovery phrase into any field, and we will handle it correctly."
  },
  "srpToggleShow": {
    "message": "비밀 복구 구문 중에서 이 단어 공개하기/숨기기",
    "description": "Describes a toggle that is used to show or hide a single word of the secret recovery phrase"
  },
  "srpWordHidden": {
    "message": "이 단어는 숨겨져 있습니다",
    "description": "Explains that a word in the secret recovery phrase is hidden"
  },
  "srpWordShown": {
    "message": "이 단어는 공개되어 있습니다",
    "description": "Explains that a word in the secret recovery phrase is being shown"
  },
  "stable": {
    "message": "안정적"
  },
  "stableLowercase": {
    "message": "안정적"
  },
  "stateLogError": {
    "message": "상태 로그를 가져오는 도중 오류가 발생했습니다."
  },
  "stateLogFileName": {
    "message": "MetaMask 상태 로그"
  },
  "stateLogs": {
    "message": "상태 로그"
  },
  "stateLogsDescription": {
    "message": "상태 로그에 공개 계정 주소와 전송된 거래가 있습니다."
  },
  "status": {
    "message": "상태"
  },
  "statusConnected": {
    "message": "연결됨"
  },
  "statusNotConnected": {
    "message": "연결되지 않음"
  },
  "step1LatticeWallet": {
    "message": "Lattice1을 연결하세요."
  },
  "step1LatticeWalletMsg": {
    "message": "Lattice1이 장치 설정을 마치고 온라인 상태가 되면 MetaMask를 연결할 수 있습니다. 장치의 잠금을 해제하고 장치 ID를 준비하세요.",
    "description": "$1 represents the `hardwareWalletSupportLinkConversion` localization key"
  },
  "step1LedgerWallet": {
    "message": "Ledger 앱 다운로드"
  },
  "step1LedgerWalletMsg": {
    "message": "$1의 잠금을 해제하려면 다운로드, 설정 및 비밀번호를 입력하세요.",
    "description": "$1 represents the `ledgerLiveApp` localization value"
  },
  "step1TrezorWallet": {
    "message": "Trezor 지갑 연결"
  },
  "step1TrezorWalletMsg": {
    "message": "Trezor 지갑을 컴퓨터에 바로 연결하세요. 반드시 올바른 비밀구문을 사용하세요.",
    "description": "$1 represents the `hardwareWalletSupportLinkConversion` localization key"
  },
  "step2LedgerWallet": {
    "message": "Ledger 지갑 연결"
  },
  "step2LedgerWalletMsg": {
    "message": "지갑을 컴퓨터에 바로 연결하고 잠금 해제한 후 이더리움 앱을 여세요..",
    "description": "$1 represents the `hardwareWalletSupportLinkConversion` localization key"
  },
  "stillGettingMessage": {
    "message": "아직 이 메시지가 표시되시나요?"
  },
  "strong": {
    "message": "강함"
  },
  "stxAreHere": {
    "message": "스마트 거래가 가능합니다!"
  },
  "stxBenefit1": {
    "message": "거래 비용 최소화하기"
  },
  "stxBenefit2": {
    "message": "거래 실패 줄이기"
  },
  "stxBenefit3": {
    "message": "중단된 거래 제거하기"
  },
  "stxBenefit4": {
    "message": "프런트 러닝 방지"
  },
  "stxCancelled": {
    "message": "스왑이 실패했을 것입니다"
  },
  "stxCancelledDescription": {
    "message": "트랜잭션 실패가 예상되었습니다. 불필요한 가스 수수료 지출을 방지하기 위해 트랜잭션이 취소되었습니다."
  },
  "stxCancelledSubDescription": {
    "message": "스왑을 다시 진행하세요. 다음에도 유사한 위험이 발생한다면 보호해 드리겠습니다."
  },
  "stxDescription": {
    "message": "MetaMask 스왑이 더욱 스마트해졌습니다! 스마트 거래를 활성화하면 MetaMask가 프로그램을 통해 스왑을 최적화하여 다음을 도울 수 있습니다."
  },
  "stxErrorNotEnoughFunds": {
    "message": "스마트 거래 자금 부족"
  },
  "stxErrorUnavailable": {
    "message": "스마트 거래를 잠시 사용할 수 없습니다."
  },
  "stxFailure": {
    "message": "스왑 실패"
  },
  "stxFailureDescription": {
    "message": "시장 상황이 갑자기 변하면 실패할 수 있습니다. 문제가 지속되면 $1(으)로 문의하세요.",
    "description": "This message is shown to a user if their swap fails. The $1 will be replaced by support.metamask.io"
  },
  "stxPendingPrivatelySubmittingSwap": {
    "message": "스왑을 비공개로 제출하는 중..."
  },
  "stxPendingPubliclySubmittingSwap": {
    "message": "스왑을 공개로 제출하는 중..."
  },
  "stxSubDescription": {
    "message": "*스마트 거래는 비공개로 거래를 제출하기 위해 여러 번 시도할 것입니다. 모든 시도가 실패하면 성공적인 스왑을 위해 거래는 공개적으로 브로드캐스트될 것입니다."
  },
  "stxSuccess": {
    "message": "스왑 완료!"
  },
  "stxSuccessDescription": {
    "message": "현재 $1(을)를 사용할 수 있습니다.",
    "description": "$1 is a token symbol, e.g. ETH"
  },
  "stxSwapCompleteIn": {
    "message": "스왑 완료까지 남은 시간:",
    "description": "'<' means 'less than', e.g. Swap will complete in < 2:59"
  },
  "stxTooltip": {
    "message": "제출하기 전에 거래를 시뮬레이션하면 거래 비용을 줄이고 실패율을 낮출 수 있습니다."
  },
  "stxTryingToCancel": {
    "message": "거래를 취소하려고 합니다..."
  },
  "stxUnknown": {
    "message": "알 수 없는 상태"
  },
  "stxUnknownDescription": {
    "message": "거래가 성공했지만 어떤 거래인지 확인되지 않습니다. 이 스왑이 처리되는 동안 다른 거래가 제출되었기 때문일 수 있습니다."
  },
  "stxUserCancelled": {
    "message": "스왑 취소됨"
  },
  "stxUserCancelledDescription": {
    "message": "트랜잭션이 취소되어 가스 수수료를 지불하지 않았습니다."
  },
  "stxYouCanOptOut": {
    "message": "고급 설정에서 언제든지 옵트아웃할 수 있습니다."
  },
  "submit": {
    "message": "제출"
  },
  "submitted": {
    "message": "제출됨"
  },
  "support": {
    "message": "지원"
  },
  "supportCenter": {
    "message": "지원 센터 방문하기"
  },
  "swap": {
    "message": "스왑"
  },
  "swapAggregator": {
    "message": "애그리게이터"
  },
  "swapAllowSwappingOf": {
    "message": "$1 스왑 허용",
    "description": "Shows a user that they need to allow a token for swapping on their hardware wallet"
  },
  "swapAmountReceived": {
    "message": "보장 금액"
  },
  "swapAmountReceivedInfo": {
    "message": "수신하는 최소 금액입니다. 슬리패지에 따라 추가 금액을 받을 수도 있습니다."
  },
  "swapApproval": {
    "message": "스왑을 위해 $1 승인",
    "description": "Used in the transaction display list to describe a transaction that is an approve call on a token that is to be swapped.. $1 is the symbol of a token that has been approved."
  },
  "swapApproveNeedMoreTokens": {
    "message": "이 스왑을 완료하려면 $1개의 추가 $2이(가) 필요합니다.",
    "description": "Tells the user how many more of a given token they need for a specific swap. $1 is an amount of tokens and $2 is the token symbol."
  },
  "swapBestOfNQuotes": {
    "message": "$1의 최고 견적",
    "description": "$1 is the number of quotes that the user can select from when opening the list of quotes on the 'view quote' screen"
  },
  "swapBuildQuotePlaceHolderText": {
    "message": "$1와(과) 일치하는 토큰이 없습니다.",
    "description": "Tells the user that a given search string does not match any tokens in our token lists. $1 can be any string of text"
  },
  "swapConfirmWithHwWallet": {
    "message": "하드웨어 지갑으로 확인합니다."
  },
  "swapContractDataDisabledErrorDescription": {
    "message": "Ledger의 이더리움 앱에서 \"설정 \"으로 이동하여 계약 데이터를 허용한 후, 스왑을 다시 시도하세요."
  },
  "swapContractDataDisabledErrorTitle": {
    "message": "Ledger에서 계약 데이터를 사용할 수 없습니다."
  },
  "swapCustom": {
    "message": "맞춤형"
  },
  "swapDecentralizedExchange": {
    "message": "분산형 교환"
  },
  "swapDirectContract": {
    "message": "직접 계약"
  },
  "swapEditLimit": {
    "message": "한도 편집"
  },
  "swapEnableDescription": {
    "message": "MetaMask에게 $1 스왑 권한을 부여하는 것으로, 이는 필수입니다.",
    "description": "Gives the user info about the required approval transaction for swaps. $1 will be the symbol of a token being approved for swaps."
  },
  "swapEnableTokenForSwapping": {
    "message": "스왑하려면 $1이(가) 필요합니다.",
    "description": "$1 is for the 'enableToken' key, e.g. 'enable ETH'"
  },
  "swapEstimatedNetworkFees": {
    "message": "예상 네트워크 수수료"
  },
  "swapEstimatedNetworkFeesInfo": {
    "message": "스왑을 완료하는 데 사용될 예상 네트워크 수수료입니다. 실제 금액은 네트워크 상태에 따라 달라질 수 있습니다."
  },
  "swapFailedErrorDescriptionWithSupportLink": {
    "message": "거래가 실패할 경우 언제든 문의하세요. 오류가 해결되지 않는다면 고객 지원 $1에 문의하세요.",
    "description": "This message is shown to a user if their swap fails. The $1 will be replaced by support.metamask.io"
  },
  "swapFailedErrorTitle": {
    "message": "스왑 실패"
  },
  "swapFetchingQuoteNofN": {
    "message": "$2 중 $1 견적 가져오기",
    "description": "A count of possible quotes shown to the user while they are waiting for quotes to be fetched. $1 is the number of quotes already loaded, and $2 is the total number of resources that we check for quotes. Keep in mind that not all resources will have a quote for a particular swap."
  },
  "swapFetchingQuotes": {
    "message": "견적을 가져오는 중"
  },
  "swapFetchingQuotesErrorDescription": {
    "message": "음.... 문제가 발생했습니다. 다시 시도해 보고 오류가 해결되지 않는다면 고객 지원에 문의하세요."
  },
  "swapFetchingQuotesErrorTitle": {
    "message": "견적을 가져오는 중 오류 발생"
  },
  "swapFetchingTokens": {
    "message": "토큰 가져오는 중..."
  },
  "swapFromTo": {
    "message": "$1을(를) $2(으)로 스왑",
    "description": "Tells a user that they need to confirm on their hardware wallet a swap of 2 tokens. $1 is a source token and $2 is a destination token"
  },
  "swapGasFeesDetails": {
    "message": "가스 요금은 예상치이며 네트워크 트래픽 및 거래 복잡성에 따라 변동됩니다."
  },
  "swapGasFeesLearnMore": {
    "message": "가스 요금 자세히 알아보기"
  },
  "swapGasFeesSplit": {
    "message": "이전 화면의 가스 수수료는 이 두 거래로 나뉩니다."
  },
  "swapGasFeesSummary": {
    "message": "가스요금은 $1 네트워크에서 거래를 처리하는 암호화폐 채굴자에게 지급됩니다. MetaMask는 가스 요금으로 수익을 창출하지 않습니다.",
    "description": "$1 is the selected network, e.g. Ethereum or BSC"
  },
  "swapHighSlippageWarning": {
    "message": "슬리패지 금액이 아주 큽니다."
  },
  "swapIncludesMMFee": {
    "message": "$1%의 MetaMask 요금이 포함됩니다.",
    "description": "Provides information about the fee that metamask takes for swaps. $1 is a decimal number."
  },
  "swapLowSlippageError": {
    "message": "거래가 실패할 수도 있습니다. 최대 슬리패지가 너무 낮습니다."
  },
  "swapMaxSlippage": {
    "message": "최대 슬리패지"
  },
  "swapMetaMaskFee": {
    "message": "MetaMask 수수료"
  },
  "swapMetaMaskFeeDescription": {
    "message": "$1%의 수수료는 자동으로 각 견적에 반영됩니다. 이는 MetaMask의 유동성 공급자 정보 집계용 소프트웨어 사용 라이선스 비용입니다.",
    "description": "Provides information about the fee that metamask takes for swaps. $1 is a decimal number."
  },
  "swapNQuotesWithDot": {
    "message": "$1 견적.",
    "description": "$1 is the number of quotes that the user can select from when opening the list of quotes on the 'view quote' screen"
  },
  "swapNewQuoteIn": {
    "message": "$1의 새 견적",
    "description": "Tells the user the amount of time until the currently displayed quotes are update. $1 is a time that is counting down from 1:00 to 0:00"
  },
  "swapOnceTransactionHasProcess": {
    "message": "$1은(는) 이 거래가 처리되면 귀하의 계정에 추가됩니다.",
    "description": "This message communicates the token that is being transferred. It is shown on the awaiting swap screen. The $1 will be a token symbol."
  },
  "swapPriceDifference": {
    "message": "$1 $2(~$3)을(를) $4 $5(~$6)(으)로 스왑하려고 합니다.",
    "description": "This message represents the price slippage for the swap.  $1 and $4 are a number (ex: 2.89), $2 and $5 are symbols (ex: ETH), and $3 and $6 are fiat currency amounts."
  },
  "swapPriceDifferenceTitle": {
    "message": "~$1%의 가격 차이",
    "description": "$1 is a number (ex: 1.23) that represents the price difference."
  },
  "swapPriceImpactTooltip": {
    "message": "가격 영향은 현재 시장 가격과 거래 실행 도중 받은 금액 사이의 차이입니다. 가격 영향은 유동성 풀의 크기 대비 거래의 크기를 나타내는 함수입니다."
  },
  "swapPriceUnavailableDescription": {
    "message": "시장 가격 데이터가 부족하여 가격 영향을 파악할 수 없습니다. 스왑하기 전에 받게 될 토큰 수가 만족스러운지 확인하시기 바랍니다."
  },
  "swapPriceUnavailableTitle": {
    "message": "진행하기 전에 요율 확인"
  },
  "swapProcessing": {
    "message": "처리 중"
  },
  "swapQuoteDetails": {
    "message": "견적 세부 정보"
  },
  "swapQuoteSource": {
    "message": "견적 소스"
  },
  "swapQuotesExpiredErrorDescription": {
    "message": "새 견적을 요청해 최신 요율을 확인하세요."
  },
  "swapQuotesExpiredErrorTitle": {
    "message": "견적 시간 초과"
  },
  "swapQuotesNotAvailableErrorDescription": {
    "message": "금액 또는 슬리패지 설정을 조정한 후 다시 시도해 보세요."
  },
  "swapQuotesNotAvailableErrorTitle": {
    "message": "사용 가능한 견적 없음"
  },
  "swapRate": {
    "message": "요율"
  },
  "swapReceiving": {
    "message": "수신 중"
  },
  "swapReceivingInfoTooltip": {
    "message": "이것은 예상치입니다. 정확한 금액은 슬리패지에 따라 달라집니다."
  },
  "swapRequestForQuotation": {
    "message": "견적 요청"
  },
  "swapReviewSwap": {
    "message": "스왑 검토"
  },
  "swapSearchNameOrAddress": {
    "message": "이름 검색 또는 주소 붙여넣기"
  },
  "swapSelect": {
    "message": "선택"
  },
  "swapSelectAQuote": {
    "message": "견적 선택"
  },
  "swapSelectAToken": {
    "message": "토큰 선택"
  },
  "swapSelectQuotePopoverDescription": {
    "message": "다음은 여러 유동성 소스에서 수집한 전체 견적입니다."
  },
  "swapSlippageNegative": {
    "message": "슬리패지는 0보다 크거나 같아야 합니다."
  },
  "swapSlippagePercent": {
    "message": "$1%",
    "description": "$1 is the amount of % for slippage"
  },
  "swapSlippageTooltip": {
    "message": "주문 시점과 확인 시점 사이에 가격이 변동되는 현상을 \"슬리패지\"라고 합니다. 슬리패지가 \"최대 슬리패지\" 설정을 초과하면 스왑이 자동으로 취소됩니다."
  },
  "swapSource": {
    "message": "유동성 소스"
  },
  "swapSourceInfo": {
    "message": "저희는 여러 유동성 소스(교환, 애그리게이터, 투자전문기관)를 검색하여 최상의 요율과 최저 네트워크 수수료를 찾아드립니다."
  },
  "swapSuggested": {
    "message": "제안 스왑"
  },
  "swapSuggestedGasSettingToolTipMessage": {
    "message": "스왑은 복잡하고 시간에 민감한 거래입니다. 성공적인 스왑의 비용과 확신 사이의 적절한 균형을 위해 이 가스 요금을 권장합니다."
  },
  "swapSwapFrom": {
    "message": "다음에서 스왑"
  },
  "swapSwapSwitch": {
    "message": "토큰에서 또는 토큰으로 전환"
  },
  "swapSwapTo": {
    "message": "다음으로 스왑"
  },
  "swapToConfirmWithHwWallet": {
    "message": "하드웨어 지갑으로 확인하기 위해"
  },
  "swapTokenAvailable": {
    "message": "$1이(가) 계정에 추가되었습니다.",
    "description": "This message is shown after a swap is successful and communicates the exact amount of tokens the user has received for a swap. The $1 is a decimal number of tokens followed by the token symbol."
  },
  "swapTokenBalanceUnavailable": {
    "message": "$1 잔액을 불러오지 못했습니다.",
    "description": "This message communicates to the user that their balance of a given token is currently unavailable. $1 will be replaced by a token symbol"
  },
  "swapTokenToToken": {
    "message": "$1에서 $2(으)로 스왑",
    "description": "Used in the transaction display list to describe a swap. $1 and $2 are the symbols of tokens in involved in a swap."
  },
  "swapTokenVerificationAddedManually": {
    "message": "이 토큰은 수동으로 추가되었습니다."
  },
  "swapTokenVerificationMessage": {
    "message": "항상 $1에서 토큰 주소를 확인하세요.",
    "description": "Points the user to Etherscan as a place they can verify information about a token. $1 is replaced with the translation for \"Etherscan\" followed by an info icon that shows more info on hover."
  },
  "swapTokenVerificationOnlyOneSource": {
    "message": "1개의 소스에서만 확인됩니다."
  },
  "swapTokenVerificationSources": {
    "message": "$1개 소스에서 확인되었습니다.",
    "description": "Indicates the number of token information sources that recognize the symbol + address. $1 is a decimal number."
  },
  "swapTooManyDecimalsError": {
    "message": "$1은(는) 소수점 이하 $2까지 허용됩니다.",
    "description": "$1 is a token symbol and $2 is the max. number of decimals allowed for the token"
  },
  "swapTransactionComplete": {
    "message": "거래 완료"
  },
  "swapTwoTransactions": {
    "message": "거래 2개"
  },
  "swapUnknown": {
    "message": "알 수 없음"
  },
  "swapVerifyTokenExplanation": {
    "message": "여러 토큰이 같은 이름과 기호를 사용할 수 있습니다. $1에서 원하는 토큰인지 확인하세요.",
    "description": "This appears in a tooltip next to the verifyThisTokenOn message. It gives the user more information about why they should check the token on a block explorer. $1 will be the name or url of the block explorer, which will be the translation of 'etherscan' or a block explorer url specified for a custom network."
  },
  "swapYourTokenBalance": {
    "message": "$1 $2 스왑 가능",
    "description": "Tells the user how much of a token they have in their balance. $1 is a decimal number amount of tokens, and $2 is a token symbol"
  },
  "swapZeroSlippage": {
    "message": "0% 슬리패지"
  },
  "swapsAdvancedOptions": {
    "message": "고급 옵션"
  },
  "swapsExcessiveSlippageWarning": {
    "message": "슬리패지 금액이 너무 커서 전환율이 좋지 않습니다. 슬리패지 허용치를 15% 값 이하로 줄이세요."
  },
  "swapsMaxSlippage": {
    "message": "슬리피지 허용치"
  },
  "swapsNotEnoughForTx": {
    "message": "$1이(가) 부족하여 이 거래를 완료할 수 없습니다.",
    "description": "Tells the user that they don't have enough of a token for a proposed swap. $1 is a token symbol"
  },
  "swapsViewInActivity": {
    "message": "활동에서 보기"
  },
  "switchEthereumChainConfirmationDescription": {
    "message": "이는 MetaMask에서 선택한 네트워크를 이전에 추가한 다음 네트워크로 전환하게 됩니다:"
  },
  "switchEthereumChainConfirmationTitle": {
    "message": "이 사이트가 네트워크를 전환하도록 허용할까요?"
  },
  "switchNetwork": {
    "message": "네트워크 전환"
  },
  "switchNetworks": {
    "message": "네트워크 전환"
  },
  "switchToNetwork": {
    "message": "$1 네트워크로 전환",
    "description": "$1 represents the custom network that has previously been added"
  },
  "switchToThisAccount": {
    "message": "이 계정으로 전환"
  },
  "switchedTo": {
    "message": "다음으로 변경했습니다:"
  },
  "switchingNetworksCancelsPendingConfirmations": {
    "message": "네트워크를 전환하면 대기 중인 모든 확인 작업이 취소됩니다."
  },
  "symbol": {
    "message": "기호"
  },
  "symbolBetweenZeroTwelve": {
    "message": "기호는 11자 이하여야 합니다."
  },
  "syncFailed": {
    "message": "동기화 실패"
  },
  "syncInProgress": {
    "message": "동기화 진행 중"
  },
  "syncWithMobile": {
    "message": "모바일과 동기화"
  },
  "syncWithMobileBeCareful": {
    "message": "이 코드를 스캔할 때는 다른 사람이 화면을 보지 못하게 하세요"
  },
  "syncWithMobileComplete": {
    "message": "데이터가 동기화되었습니다. MetaMask 모바일 앱을 마음껏 이용하세요!"
  },
  "syncWithMobileDesc": {
    "message": "계정과 정보를 모바일 장치와 동기화할 수 있습니다. MetaMask 모바일 앱을 열고 \"설정\"으로 이동하여 \"브라우저 확장에서 동기화\"를 탭합니다."
  },
  "syncWithMobileDescNewUsers": {
    "message": "MetaMask 모바일 앱을 처음 여는 경우라면 휴대폰에 나타나는 지시사항을 따르세요."
  },
  "syncWithMobileScanThisCode": {
    "message": "MetaMask 모바일 앱으로 이 코드를 스캔하세요"
  },
  "syncWithMobileTitle": {
    "message": "모바일과 동기화"
  },
  "tenPercentIncreased": {
    "message": "10% 인상"
  },
  "terms": {
    "message": "이용 약관"
  },
  "termsOfService": {
    "message": "서비스 약관"
  },
  "testNetworks": {
    "message": "테스트 네트워크"
  },
  "theme": {
    "message": "테마"
  },
  "themeDescription": {
    "message": "원하는 MetaMask 테마를 선택하세요."
  },
  "thingsToKeep": {
    "message": "유의 사항:"
  },
  "thisIsBasedOn": {
    "message": "다음에 기반한 정보입니다: "
  },
  "time": {
    "message": "시간"
  },
  "tips": {
    "message": "팁"
  },
  "to": {
    "message": "수신"
  },
  "toAddress": {
    "message": "수신: $1",
    "description": "$1 is the address to include in the To label. It is typically shortened first using shortenAddress"
  },
  "toggleEthSignDescriptionField": {
    "message": "이 기능을 켜면 eth_sign 요청을 통해 dapp이 서명을 요청할 수 있습니다. eth_sign은 임의의 해시에 서명할 수 있는 개방형 서명 방법이므로 피싱의 위험이 있습니다. 서명한 내용을 읽을 수 있고 요청의 출처를 신뢰할 수 있는 경우에만 eth_sign 요청에 서명하세요."
  },
  "toggleEthSignField": {
    "message": "eth_sign 요청 토글"
  },
  "toggleTestNetworks": {
    "message": "$1 테스트 네트워크",
    "description": "$1 is a clickable link with text defined by the 'showHide' key. The link will open Settings > Advanced where users can enable the display of test networks in the network dropdown."
  },
  "token": {
    "message": "토큰"
  },
  "tokenAddress": {
    "message": "토큰 주소"
  },
  "tokenAlreadyAdded": {
    "message": "토큰이 이미 추가되었습니다."
  },
  "tokenAutoDetection": {
    "message": "토큰 자동 감지"
  },
  "tokenContractAddress": {
    "message": "토큰 계약 주소"
  },
  "tokenDecimalFetchFailed": {
    "message": "토큰 소수자리 필요"
  },
  "tokenDecimalTitle": {
    "message": "토큰 소수점:"
  },
  "tokenDetails": {
    "message": "토큰 상세 정보"
  },
  "tokenFoundTitle": {
    "message": "$1개의 새 토큰을 찾았습니다"
  },
  "tokenId": {
    "message": "토큰 ID"
  },
  "tokenList": {
    "message": "토큰 목록:"
  },
  "tokenScamSecurityRisk": {
    "message": "토큰 사기 및 보안 위험"
  },
  "tokenShowUp": {
    "message": "토큰이 지갑에서 자동으로 표시되지 않을 수 있습니다."
  },
  "tokenSymbol": {
    "message": "토큰 기호"
  },
  "tokensFoundTitle": {
    "message": "$1개의 새 토큰을 찾았습니다",
    "description": "$1 is the number of new tokens detected"
  },
  "tooltipApproveButton": {
    "message": "이해했습니다"
  },
  "total": {
    "message": "합계"
  },
  "transaction": {
    "message": "거래"
  },
  "transactionCancelAttempted": {
    "message": "$2에서 가스 수수료가 $1인 거래의 취소가 시도되었습니다."
  },
  "transactionCancelSuccess": {
    "message": "$2에서 성공적으로 거래를 취소했습니다"
  },
  "transactionConfirmed": {
    "message": "$2에서 거래가 확인되었습니다."
  },
  "transactionCreated": {
    "message": "$2에서 $1 값으로 거래가 생성되었습니다."
  },
  "transactionData": {
    "message": "거래 데이터"
  },
  "transactionDecodingAccreditationDecoded": {
    "message": "Truffle에 의한 디코딩"
  },
  "transactionDecodingAccreditationVerified": {
    "message": "$1에 대한 확인된 계약"
  },
  "transactionDecodingUnsupportedNetworkError": {
    "message": "체인 id $1에 대한 거래 디코딩을 사용할 수 없습니다."
  },
  "transactionDetailDappGasMoreInfo": {
    "message": "추천 사이트"
  },
  "transactionDetailDappGasTooltip": {
    "message": "최신 블록을 기반으로 MetaMask의 권장 가스 요금을 사용하도록 편집합니다."
  },
  "transactionDetailGasHeading": {
    "message": "예상 가스 요금"
  },
  "transactionDetailGasInfoV2": {
    "message": "예상치"
  },
  "transactionDetailGasTooltipConversion": {
    "message": "가스 요금 자세히 알아보기"
  },
  "transactionDetailGasTooltipExplanation": {
    "message": "가스 요금은 네트워크에 의해 설정되며 네트워크 트래픽 및 거래의 복잡성에 따라 변동합니다."
  },
  "transactionDetailGasTooltipIntro": {
    "message": "가스요금은 $1 네트워크에서 거래를 처리하는 암호화폐 채굴자에게 지급됩니다. MetaMask는 가스 요금으로 수익을 창출하지 않습니다."
  },
  "transactionDetailGasTotalSubtitle": {
    "message": "금액 + 가스 요금"
  },
  "transactionDetailLayer2GasHeading": {
    "message": "Layer 2 가스 요금"
  },
  "transactionDetailMultiLayerTotalSubtitle": {
    "message": "금액 + 요금"
  },
  "transactionDropped": {
    "message": "$2에서의 거래가 중단되었습니다."
  },
  "transactionError": {
    "message": "거래 오류입니다. 계약 코드에서 예외가 반환되었습니다."
  },
  "transactionErrorNoContract": {
    "message": "비계약 주소에서 함수를 호출하고 있습니다."
  },
  "transactionErrored": {
    "message": "거래에서 오류가 발생했습니다."
  },
  "transactionFee": {
    "message": "거래 수수료"
  },
  "transactionHistoryBaseFee": {
    "message": "기본 수수료(GWEI)"
  },
  "transactionHistoryL1GasLabel": {
    "message": "총 L1 가스 수수료"
  },
  "transactionHistoryL2GasLimitLabel": {
    "message": "L2 가스 한도"
  },
  "transactionHistoryL2GasPriceLabel": {
    "message": "L2 가스 가격"
  },
  "transactionHistoryMaxFeePerGas": {
    "message": "가스당 최대 수수료"
  },
  "transactionHistoryPriorityFee": {
    "message": "우선 수수료(GWEI)"
  },
  "transactionHistoryTotalGasFee": {
    "message": "총 가스 수수료"
  },
  "transactionResubmitted": {
    "message": "$2에서 가스 수수료가 $1(으)로 증가한 거래가 다시 제출되었습니다."
  },
  "transactionSecurityCheck": {
    "message": "결제 보안 점검 활성화"
  },
  "transactionSecurityCheckDescription": {
    "message": "서명하기 전에 해당 트랜잭션과 서명 요청 관련 위험을 탐지하고 표시하기 위해 타사 API를 이용합니다. 이러한 서비스를 이용하시면 해당 서비스가 아직 서명하지 않은 트랜젝션, 서명 요청, 계정 주소 및 기본 언어에 액세스할 수 있습니다."
  },
  "transactionSubmitted": {
    "message": "$2에서 가스 수수료가 $1인 거래가 제출되었습니다."
  },
  "transactionUpdated": {
    "message": "$2에서 거래가 업데이트되었습니다."
  },
  "transactions": {
    "message": "거래"
  },
  "transfer": {
    "message": "전송"
  },
  "transferBetweenAccounts": {
    "message": "내 계정 간 전송"
  },
  "transferFrom": {
    "message": "전송 위치"
  },
  "troubleConnectingToWallet": {
    "message": "$1 연결 도중 문제가 발생했습니다. $2을(를) 검토하고 다시 시도해 보세요.",
    "description": "$1 is the wallet device name; $2 is a link to wallet connection guide"
  },
  "troubleStarting": {
    "message": "MetaMask 실행 중 오류가 발생했습니다. 일시적인 오류일 수 있으니 확장 프로그램을 재시작해 보세요."
  },
  "troubleTokenBalances": {
    "message": "토큰 잔액을 로드하는 도중 문제가 발생했습니다. 다음에서 잔액을 확인하세요. ",
    "description": "Followed by a link (here) to view token balances"
  },
  "trustSiteApprovePermission": {
    "message": "권한을 부여하면 다음 $1이(가) 귀하의 자금에 액세스할 수 있습니다."
  },
  "tryAgain": {
    "message": "다시 시도"
  },
  "turnOnTokenDetection": {
    "message": "향상된 토큰 감지 켜기"
  },
  "tutorial": {
    "message": "튜토리얼"
  },
  "twelveHrTitle": {
    "message": "12시간:"
  },
  "txInsightsNotSupported": {
    "message": "현재 이 계약에 대해 거래 인사이트가 지원되지 않습니다."
  },
  "typePassword": {
    "message": "MetaMask 비밀번호를 입력하세요"
  },
  "typeYourSRP": {
    "message": "비밀 복구 구문을 입력하세요"
  },
  "u2f": {
    "message": "U2F",
    "description": "A name on an API for the browser to interact with devices that support the U2F protocol. On some browsers we use it to connect MetaMask to Ledger devices."
  },
  "unapproved": {
    "message": "승인되지 않음"
  },
  "units": {
    "message": "단위"
  },
  "unknown": {
    "message": "알 수 없음"
  },
  "unknownCameraError": {
    "message": "카메라에 액세스하는 도중 오류가 발생했습니다. 다시 시도하세요..."
  },
  "unknownCameraErrorTitle": {
    "message": "죄송합니다! 문제가 생겼습니다...."
  },
  "unknownCollection": {
    "message": "제목 미지정 컬렉션"
  },
  "unknownNetwork": {
    "message": "알 수 없는 비공개 네트워크"
  },
  "unknownQrCode": {
    "message": "오류: QR 코드를 식별할 수 없습니다."
  },
  "unlimited": {
    "message": "무제한"
  },
  "unlock": {
    "message": "잠금 해제"
  },
  "unlockMessage": {
    "message": "분산된 웹이 다음을 대기 중"
  },
  "unrecognizedChain": {
    "message": "이 커스텀 네트워크는 인식되지 않았습니다.",
    "description": "$1 is a clickable link with text defined by the 'unrecognizedChanLinkText' key. The link will open to instructions for users to validate custom network details."
  },
  "unrecognizedProtocol": {
    "message": "$1 (인식할 수 없는 프로트콜)",
    "description": "Shown when the protocol is unknown by the extension. $1 is the protocol code."
  },
  "unsendableAsset": {
    "message": "NFT(ERC-721) 토큰 전송은 현재 지원되지 않습니다.",
    "description": "This is an error message we show the user if they attempt to send an NFT asset type, for which currently don't support sending"
  },
  "unverifiedContractAddressMessage": {
    "message": "이 계약을 확인할 수 없습니다. 믿을 수 있는 주소인지 확인하세요."
  },
  "upArrow": {
    "message": "상승 화살표"
  },
  "updatedWithDate": {
    "message": "$1에 업데이트됨"
  },
  "urlErrorMsg": {
    "message": "URI에는 적절한 HTTP/HTTPS 접두사가 필요합니다."
  },
  "urlExistsErrorMsg": {
    "message": "이 URL은 현재 $1 네트워크에서 사용됩니다."
  },
  "useDefault": {
    "message": "기본값 사용"
  },
  "useMultiAccountBalanceChecker": {
    "message": "일괄 계정 잔액 요청"
  },
  "useMultiAccountBalanceCheckerDescription": {
    "message": "모든 계정을 일괄 처리하여 잔액을 신속하게 표시하도록 Infura에 요청합니다. 이 기능을 끄면 활성 계정에 대한 잔액만 요청합니다. 일부 dapp은 지갑을 연결하지 않으면 작동하지 않습니다."
  },
  "useNftDetection": {
    "message": "NFT 자동 감지"
  },
  "useNftDetectionDescription": {
    "message": "지갑에서 NFT를 감지하려면 타사 API를 사용해야 합니다. 이렇게 하면 IP 주소가 중앙 서버에 노출될 수 있습니다. 이 기능을 사용하시려면 몇 가지 점을 주의해야 합니다."
  },
  "useNftDetectionDescriptionLine2": {
    "message": "타사 API에서 회원님의 계정 주소를 파악할 수 있습니다."
  },
  "useNftDetectionDescriptionLine3": {
    "message": "NFT 메타 데이터에는 사기나 허위 사이트의 링크가 담겨 있을 수 있습니다."
  },
  "useNftDetectionDescriptionLine4": {
    "message": "누구든지 회원님의 계정으로 NFT를 에어드롭할 수 있습니다. 여기에는 지갑에 자동으로 표시될 수도 있는 공격적인 콘텐츠도 포함될 수 있습니다."
  },
  "useNftDetectionDescriptionLine5": {
    "message": "해당 서비스로부터 데이터를 가져오기를 원치 않으시면 이 기능을 끄세요."
  },
  "usePhishingDetection": {
    "message": "피싱 감지 사용"
  },
  "usePhishingDetectionDescription": {
    "message": "이더리움 사용자를 노리는 피싱 도메인에 대한 경고를 표시합니다"
  },
  "useTokenDetectionPrivacyDesc": {
    "message": "계정으로 전송된 토큰이 자동으로 표시되도록 하려면 타사 서버와의 통신을 통해 토큰 이미지를 불러와야 합니다. 이를 위해 타사 서버는 사용자의 IP 주소에 액세스하게 됩니다."
  },
  "usedByClients": {
    "message": "다양한 클라이언트에서 사용합니다."
  },
  "userName": {
    "message": "사용자 이름"
  },
  "verifyContractDetails": {
    "message": "연락처 정보 인증"
  },
  "verifyThisTokenDecimalOn": {
    "message": "토큰 십진수는 $1에서 찾을 수 있습니다.",
    "description": "Points the user to etherscan as a place they can verify information about a token. $1 is replaced with the translation for \"etherscan\""
  },
  "verifyThisTokenOn": {
    "message": "$1에서 이 토큰 확인",
    "description": "Points the user to etherscan as a place they can verify information about a token. $1 is replaced with the translation for \"etherscan\""
  },
  "verifyThisUnconfirmedTokenOn": {
    "message": "$1에서 이 토큰이 거래할 토큰이 맞는지 확인하세요.",
    "description": "Points the user to etherscan as a place they can verify information about a token. $1 is replaced with the translation for \"etherscan\""
  },
  "view": {
    "message": "보기"
  },
  "viewAllDetails": {
    "message": "모든 세부 정보 보기"
  },
  "viewContact": {
    "message": "연락처 보기"
  },
  "viewDetails": {
    "message": "세부 정보 보기"
  },
  "viewFullTransactionDetails": {
    "message": "전체 거래 세부정보 보기"
  },
  "viewMore": {
    "message": "더 보기"
  },
  "viewOnBlockExplorer": {
    "message": "블록 탐색기에서 보기"
  },
  "viewOnCustomBlockExplorer": {
    "message": "$2에서 $1 보기",
    "description": "$1 is the action type. e.g (Account, Transaction, Swap) and $2 is the Custom Block Exporer URL"
  },
  "viewOnEtherscan": {
    "message": "Etherscan에서 $1 보기",
    "description": "$1 is the action type. e.g (Account, Transaction, Swap)"
  },
  "viewOnOpensea": {
    "message": "Opensea에서 보기"
  },
  "viewinExplorer": {
    "message": "Explorer에서 $1 보기",
    "description": "$1 is the action type. e.g (Account, Transaction, Swap)"
  },
  "visitWebSite": {
    "message": "웹사이트를 방문하세요"
  },
  "walletConnectionGuide": {
    "message": "당사의 하드웨어 지갑 연결 가이드"
  },
  "walletCreationSuccessDetail": {
    "message": "지갑을 성공적으로 보호했습니다. 비밀 복구 구문을 안전하게 비밀로 유지하세요. 이는 귀하의 책임입니다!"
  },
  "walletCreationSuccessReminder1": {
    "message": "MetaMask는 비밀 복구 구문을 복구할 수 없습니다."
  },
  "walletCreationSuccessReminder2": {
    "message": "MetaMask는 비밀 복구 구문을 절대 묻지 않습니다."
  },
  "walletCreationSuccessReminder3": {
    "message": "누군가와 $1 또는 귀하의 자금을 도난당할 위험이 있습니다.",
    "description": "$1 is separated as walletCreationSuccessReminder3BoldSection so that we can bold it"
  },
  "walletCreationSuccessReminder3BoldSection": {
    "message": "비밀 복구 구문을 절대 공유하지 마세요.",
    "description": "This string is localized separately from walletCreationSuccessReminder3 so that we can bold it"
  },
  "walletCreationSuccessTitle": {
    "message": "지갑 생성 성공"
  },
  "wantToAddThisNetwork": {
    "message": "이 네트워크를 추가할까요?"
  },
  "warning": {
    "message": "경고"
  },
  "warningTooltipText": {
    "message": "$1 계약은 추가 통보나 동의 없이도 남은 토큰 전체를 사용할 수 있습니다. 보호를 위해 최소 지출 한도를 설정하세요.",
    "description": "$1 is a warning icon with text 'Be careful' in 'warning' colour"
  },
  "weak": {
    "message": "약함"
  },
  "web3ShimUsageNotification": {
    "message": "현재의 웹사이트가 제거된 window.web3 API를 이용하려고 합니다. 이 사이트가 제대로 작동하지 않는 경우, $1을(를) 클릭해 자세히 알아보세요.",
    "description": "$1 is a clickable link."
  },
  "webhid": {
    "message": "WebHID",
    "description": "Refers to a interface for connecting external devices to the browser. Used for connecting ledger to the browser. Read more here https://developer.mozilla.org/en-US/docs/Web/API/WebHID_API"
  },
  "websites": {
    "message": "웹사이트",
    "description": "Used in the 'permission_rpc' message."
  },
  "welcomeBack": {
    "message": "재방문을 환영합니다!"
  },
  "welcomeExploreDescription": {
    "message": "암호화폐와 자산을 저장, 전송 및 사용히세요."
  },
  "welcomeExploreTitle": {
    "message": "Explore 분산화 앱"
  },
  "welcomeLoginDescription": {
    "message": "MetaMask를 사용하여 분산화 앱에 로그인하세요. 가입은 필요 없습니다."
  },
  "welcomeLoginTitle": {
    "message": "내 지갑 처음 알아보기"
  },
  "welcomeToMetaMask": {
    "message": "시작하기"
  },
  "welcomeToMetaMaskIntro": {
    "message": "수백만 명이 신뢰하는 MetaMask(메타마스크)는 모든 사람이 web3의 세계에 접근할 수 있도록 하는 안전한 지갑입니다."
  },
  "whatsNew": {
    "message": "새로운 소식",
    "description": "This is the title of a popup that gives users notifications about new features and updates to MetaMask."
  },
  "whatsThis": {
    "message": "이것은 무엇인가요?"
  },
  "xOfY": {
    "message": "$1/$2개",
    "description": "$1 and $2 are intended to be two numbers, where $2 is a total, and $1 is a count towards that total"
  },
  "xOfYPending": {
    "message": "$1/$2개 보류 중",
    "description": "$1 and $2 are intended to be two numbers, where $2 is a total number of pending confirmations, and $1 is a count towards that total"
  },
  "yes": {
    "message": "예"
  },
  "youHaveAddedAll": {
    "message": "모든 인기 네트워크를 추가했습니다. $1에서 더 많은 네트워크를 확인하거나 $2을(를) 할 수 있습니다.",
    "description": "$1 is a link with the text 'here' and $2 is a button with the text 'add more networks manually'"
  },
  "youNeedToAllowCameraAccess": {
    "message": "이 기능을 사용하려면 카메라 액세스를 허용해야 합니다."
  },
  "youSign": {
    "message": "서명 중입니다."
  },
  "yourFundsMayBeAtRisk": {
    "message": "자금이 위험할 수 있습니다"
  },
  "yourNFTmayBeAtRisk": {
    "message": "NFT가 위험할 수 있습니다"
  },
  "yourPrivateSeedPhrase": {
    "message": "비밀 복구 구문"
  },
  "zeroGasPriceOnSpeedUpError": {
    "message": "가속화 시 가스 가격 0"
  }
}<|MERGE_RESOLUTION|>--- conflicted
+++ resolved
@@ -978,7 +978,6 @@
   },
   "desktopDisableErrorCTA": {
     "message": "MetaMask Desktop 앱 비활성화"
-<<<<<<< HEAD
   },
   "desktopEnableButton": {
     "message": "데스크톱 앱 활성화"
@@ -986,15 +985,6 @@
   "desktopEnableButtonDescription": {
     "message": "클릭하여 데스크톱 앱의 모든 배경 절차를 실행하세요."
   },
-=======
-  },
-  "desktopEnableButton": {
-    "message": "데스크톱 앱 활성화"
-  },
-  "desktopEnableButtonDescription": {
-    "message": "클릭하여 데스크톱 앱의 모든 배경 절차를 실행하세요."
-  },
->>>>>>> 4b271868
   "desktopErrorNavigateSettingsCTA": {
     "message": "설정 페이지로 돌아가기"
   },
@@ -1327,12 +1317,6 @@
   "etherscanViewOn": {
     "message": "Etherscan에서 보기"
   },
-<<<<<<< HEAD
-  "expandExperience": {
-    "message": "MetaMask 스냅으로 web3 경험을 확대하세요"
-  },
-=======
->>>>>>> 4b271868
   "expandView": {
     "message": "보기 확장"
   },
@@ -1965,12 +1949,6 @@
   "malformedData": {
     "message": "잘못된 데이터"
   },
-<<<<<<< HEAD
-  "manageSnaps": {
-    "message": "설치된 스냅을 관리하세요"
-  },
-=======
->>>>>>> 4b271868
   "max": {
     "message": "최대"
   },
@@ -2203,19 +2181,6 @@
   "nextNonceWarning": {
     "message": "임시값이 권장 임시값인 $1보다 큽니다.",
     "description": "The next nonce according to MetaMask's internal logic"
-  },
-  "nftAddFailedMessage": {
-    "message": "소유권 정보가 일치하지 않아 NFT를 추가할 수 없습니다. 올바른 정보를 입력했는지 확인하세요."
-  },
-  "nftAddressError": {
-    "message": "이 토큰은 NFT입니다. $1에 추가하세요",
-    "description": "$1 is a clickable link with text defined by the 'importNFTPage' key"
-  },
-  "nftDisclaimer": {
-    "message": "면책 조항: MetaMask는 소스 URL에서 미디어 파일을 가져옵니다. 이러한 URL은 때때로 NFT가 민팅된 마켓플레이스에서 변경되기도 합니다."
-  },
-  "nftOptions": {
-    "message": "NFT 옵션"
   },
   "nftAddFailedMessage": {
     "message": "소유권 정보가 일치하지 않아 NFT를 추가할 수 없습니다. 올바른 정보를 입력했는지 확인하세요."
