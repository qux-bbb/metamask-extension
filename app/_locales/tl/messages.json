--- conflicted
+++ resolved
@@ -1023,13 +1023,6 @@
   "ethGasPriceFetchWarning": {
     "message": "Ang backup gas price ay inilalaan dahil ang pangunahing pagtantiya ng presyo ng gas ay hindi available sa ngayon."
   },
-<<<<<<< HEAD
-=======
-  "eth_accounts": {
-    "message": "Tingnan ang mga address, balanse ng account, aktibidad at simulan ang iyong mga transaksyon",
-    "description": "The description for the `eth_accounts` permission"
-  },
->>>>>>> 0a443251
   "ethereumPublicAddress": {
     "message": "Pampublikong Address ng Ethereum"
   },
@@ -2110,7 +2103,7 @@
     "message": "Kahilingan sa pahintulot"
   },
   "permission_ethereumAccounts": {
-    "message": "Tingnan ang mga address ng iyong mga pinapayagang account (kinakailangan)",
+    "message": "Tingnan ang mga address, balanse ng account, aktibidad at simulan ang iyong mga transaksyon",
     "description": "The description for the `eth_accounts` permission"
   },
   "permissions": {
