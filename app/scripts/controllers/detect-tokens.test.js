import { strict as assert } from 'assert';
import sinon from 'sinon';
import nock from 'nock';
import BigNumber from 'bignumber.js';
import { ControllerMessenger } from '@metamask/base-controller';
import {
  TokenListController,
  TokensController,
  AssetsContractController,
} from '@metamask/assets-controllers';
import { toHex } from '@metamask/controller-utils';
import { EthMethod, EthAccountType } from '@metamask/keyring-api';
import { NetworkController } from '@metamask/network-controller';
import { AccountsController } from '@metamask/accounts-controller';
import { NETWORK_TYPES } from '../../../shared/constants/network';
import { toChecksumHexAddress } from '../../../shared/modules/hexstring-utils';
import DetectTokensController from './detect-tokens';
import PreferencesController from './preferences';

describe('DetectTokensController', function () {
  let sandbox,
    assetsContractController,
    network,
    preferences,
    provider,
    tokensController,
    tokenListController,
    accountsController,
    preferencesControllerMessenger,
    messenger;

  const noop = () => undefined;

  const getRestrictedMessenger = () => {
    return messenger.getRestricted({
      name: 'DetectTokensController',
      allowedActions: ['KeyringController:getState'],
      allowedEvents: [
        'NetworkController:stateChange',
        'KeyringController:lock',
        'KeyringController:unlock',
        'AccountsController:selectedAccountChange',
      ],
    });
  };

  const networkControllerProviderConfig = {
    getAccounts: noop,
  };

  const infuraProjectId = 'infura-project-id';

  beforeEach(async function () {
    sandbox = sinon.createSandbox();
    // Disable all requests, even those to localhost
    nock.disableNetConnect();
    nock('https://mainnet.infura.io')
      .post(`/v3/${infuraProjectId}`)
      .reply(200, (_uri, requestBody) => {
        if (requestBody.method === 'eth_getBlockByNumber') {
          return {
            id: requestBody.id,
            jsonrpc: '2.0',
            result: {
              number: '0x42',
            },
          };
        }

        if (requestBody.method === 'eth_blockNumber') {
          return {
            id: requestBody.id,
            jsonrpc: '2.0',
            result: '0x42',
          };
        }

        throw new Error(`(Infura) Mock not defined for ${requestBody.method}`);
      })
      .persist();
    nock('https://sepolia.infura.io')
      .post(`/v3/${infuraProjectId}`)
      .reply(200, (_uri, requestBody) => {
        if (requestBody.method === 'eth_getBlockByNumber') {
          return {
            id: requestBody.id,
            jsonrpc: '2.0',
            result: {
              number: '0x42',
            },
          };
        }

        if (requestBody.method === 'eth_blockNumber') {
          return {
            id: requestBody.id,
            jsonrpc: '2.0',
            result: '0x42',
          };
        }

        throw new Error(`(Infura) Mock not defined for ${requestBody.method}`);
      })
      .persist();
    nock('http://localhost:8545')
      .post('/')
      .reply(200, (_uri, requestBody) => {
        if (requestBody.method === 'eth_getBlockByNumber') {
          return {
            id: requestBody.id,
            jsonrpc: '2.0',
            result: {
              number: '0x42',
            },
          };
        }

        if (requestBody.method === 'eth_blockNumber') {
          return {
            id: requestBody.id,
            jsonrpc: '2.0',
            result: '0x42',
          };
        }

        if (requestBody.method === 'net_version') {
          return {
            id: requestBody.id,
            jsonrpc: '2.0',
            result: '1337',
          };
        }

        throw new Error(
          `(localhost) Mock not defined for ${requestBody.method}`,
        );
      })
      .persist();
    nock('https://token-api.metaswap.codefi.network')
      .get(`/tokens/1`)
      .reply(200, [
        {
          address: '0xc011a73ee8576fb46f5e1c5751ca3b9fe0af2a6f',
          symbol: 'SNX',
          decimals: 18,
          occurrences: 11,
          aggregators: [
            'paraswap',
            'pmm',
            'airswapLight',
            'zeroEx',
            'bancor',
            'coinGecko',
            'zapper',
            'kleros',
            'zerion',
            'cmc',
            'oneInch',
          ],
          name: 'Synthetix',
          iconUrl: 'https://airswap-token-images.s3.amazonaws.com/SNX.png',
        },
        {
          address: '0x514910771af9ca656af840dff83e8264ecf986ca',
          symbol: 'LINK',
          decimals: 18,
          occurrences: 11,
          aggregators: [
            'paraswap',
            'pmm',
            'airswapLight',
            'zeroEx',
            'bancor',
            'coinGecko',
            'zapper',
            'kleros',
            'zerion',
            'cmc',
            'oneInch',
          ],
          name: 'Chainlink',
          iconUrl: 'https://s3.amazonaws.com/airswap-token-images/LINK.png',
        },
        {
          address: '0x1f573d6fb3f13d689ff844b4ce37794d79a7ff1c',
          symbol: 'BNT',
          decimals: 18,
          occurrences: 11,
          aggregators: [
            'paraswap',
            'pmm',
            'airswapLight',
            'zeroEx',
            'bancor',
            'coinGecko',
            'zapper',
            'kleros',
            'zerion',
            'cmc',
            'oneInch',
          ],
          name: 'Bancor',
          iconUrl: 'https://s3.amazonaws.com/airswap-token-images/BNT.png',
        },
      ])
      .get(`/tokens/3`)
      .reply(200, { error: 'ChainId 3 is not supported' })
      .persist();

    messenger = new ControllerMessenger();
    messenger.registerActionHandler('KeyringController:getState', () => ({
      isUnlocked: true,
    }));

    const networkControllerMessenger = new ControllerMessenger();
    network = new NetworkController({
      messenger: networkControllerMessenger,
      infuraProjectId,
    });
    await network.initializeProvider(networkControllerProviderConfig);
    provider = network.getProviderAndBlockTracker().provider;

    const tokenListMessenger = new ControllerMessenger().getRestricted({
      name: 'TokenListController',
      allowedEvents: ['TokenListController:stateChange'],
    });
    tokenListController = new TokenListController({
      chainId: toHex(1),
      preventPollingOnNetworkRestart: false,
      onNetworkStateChange: sinon.spy(),
      onPreferencesStateChange: sinon.spy(),
      messenger: tokenListMessenger,
    });
    await tokenListController.start();

    preferencesControllerMessenger = new ControllerMessenger().getRestricted({
      name: 'PreferencesController',
      allowedEvents: ['AccountsController:selectedAccountChange'],
    });

    preferences = new PreferencesController({
      network,
      provider,
      tokenListController,
      networkConfigurations: {},
      onAccountRemoved: sinon.stub(),
      controllerMessenger: preferencesControllerMessenger,
    });
    preferences.setUseTokenDetection(true);

    const accountsControllerMessenger = new ControllerMessenger().getRestricted(
      {
        name: 'AccountsController',
        allowedEvents: [
          'SnapController:stateChange',
          'KeyringController:accountRemoved',
          'KeyringController:stateChange',
          'AccountsController:selectedAccountChange',
        ],
      },
    );

    accountsController = new AccountsController({
      messenger: accountsControllerMessenger,
      state: {
        internalAccounts: {
          accounts: {
            'cf8dace4-9439-4bd4-b3a8-88c821c8fcb3': {
              address: '0xd8dA6BF26964aF9D7eEd9e03E53415D37aA96045',
              id: 'cf8dace4-9439-4bd4-b3a8-88c821c8fcb3',
              metadata: {
                name: 'Account 1',
                keyring: {
                  type: 'HD Key Tree',
                },
              },
              options: {},
              methods: [...Object.values(EthMethod)],
              type: EthAccountType.Eoa,
            },
            '07c2cfec-36c9-46c4-8115-3836d3ac9047': {
              address: '0xbc86727e770de68b1060c91f6bb6945c73e10388',
              id: '07c2cfec-36c9-46c4-8115-3836d3ac9047',
              metadata: {
                name: 'Account 2',
                keyring: {
                  type: 'HD Key Tree',
                },
              },
              options: {},
              methods: [...Object.values(EthMethod)],
              type: EthAccountType.Eoa,
            },
          },
          selectedAccount: 'cf8dace4-9439-4bd4-b3a8-88c821c8fcb3',
        },
      },
      onSnapStateChange: sinon.spy(),
      onKeyringStateChange: sinon.spy(),
    });

    tokensController = new TokensController({
      config: {
        provider,
        selectedAddress: '0xd8dA6BF26964aF9D7eEd9e03E53415D37aA96045',
      },
      onPreferencesStateChange: (listener) =>
        accountsControllerMessenger.subscribe(
          `AccountsController:selectedAccountChange`,
          (newlySelectedInternalAccount) => {
            listener({ selectedAddress: newlySelectedInternalAccount.address });
          },
        ),
      onNetworkStateChange: networkControllerMessenger.subscribe.bind(
        networkControllerMessenger,
        'NetworkController:stateChange',
      ),
      onTokenListStateChange: (listener) =>
        tokenListMessenger.subscribe(
          `${tokenListController.name}:stateChange`,
          listener,
        ),
    });

    assetsContractController = new AssetsContractController({
      onPreferencesStateChange: preferences.store.subscribe.bind(
        preferences.store,
      ),
      onNetworkStateChange: networkControllerMessenger.subscribe.bind(
        networkControllerMessenger,
        'NetworkController:stateChange',
      ),
    });
  });

  afterEach(function () {
    nock.enableNetConnect('localhost');
    sandbox.restore();
  });

  it('should poll on correct interval', async function () {
    const stub = sinon.stub(global, 'setInterval');
    // eslint-disable-next-line no-new
    new DetectTokensController({
      messenger: getRestrictedMessenger(),
      interval: 1337,
      getCurrentSelectedAccount:
        accountsController.getSelectedAccount.bind(accountsController),
    });
    assert.strictEqual(stub.getCall(0).args[1], 1337);
    stub.restore();
  });

  it('should be called on every polling period', async function () {
    const clock = sandbox.useFakeTimers();
    await network.setProviderType(NETWORK_TYPES.MAINNET);
    const controller = new DetectTokensController({
      messenger: getRestrictedMessenger(),
      preferences,
      network,
      tokenList: tokenListController,
      tokensController,
      assetsContractController,
      getCurrentSelectedAccount:
        accountsController.getSelectedAccount.bind(accountsController),
    });
    controller.isOpen = true;
    controller.isUnlocked = true;

    const stub = sandbox.stub(controller, 'detectNewTokens');

    clock.tick(1);
    sandbox.assert.notCalled(stub);
    clock.tick(180000);
    sandbox.assert.called(stub);
    clock.tick(180000);
    sandbox.assert.calledTwice(stub);
    clock.tick(180000);
    sandbox.assert.calledThrice(stub);
  });

  it('should not check and add tokens while on unsupported networks', async function () {
    sandbox.useFakeTimers();
    await network.setProviderType(NETWORK_TYPES.SEPOLIA);
    const tokenListMessengerSepolia = new ControllerMessenger().getRestricted({
      name: 'TokenListController',
    });
    tokenListController = new TokenListController({
      chainId: toHex(11155111),
      onNetworkStateChange: sinon.spy(),
      onPreferencesStateChange: sinon.spy(),
      messenger: tokenListMessengerSepolia,
    });
    await tokenListController.start();
    const controller = new DetectTokensController({
      messenger: getRestrictedMessenger(),
      preferences,
      network,
      tokenList: tokenListController,
      tokensController,
      assetsContractController,
      getCurrentSelectedAccount:
        accountsController.getSelectedAccount.bind(accountsController),
    });
    controller.isOpen = true;
    controller.isUnlocked = true;

    const stub = sandbox.stub(
      assetsContractController,
      'getBalancesInSingleCall',
    );

    await controller.detectNewTokens();
    sandbox.assert.notCalled(stub);
  });

  it('should skip adding tokens listed in ignoredTokens array', async function () {
    sandbox.useFakeTimers();
    await network.setProviderType(NETWORK_TYPES.MAINNET);
    const controller = new DetectTokensController({
      messenger: getRestrictedMessenger(),
      preferences,
      network,
      tokenList: tokenListController,
      tokensController,
      assetsContractController,
      trackMetaMetricsEvent: noop,
      getCurrentSelectedAccount:
        accountsController.getSelectedAccount.bind(accountsController),
    });
    controller.isOpen = true;
    controller.isUnlocked = true;

    const { tokenList } = tokenListController.state;
    const tokenValues = Object.values(tokenList);

    await tokensController.addDetectedTokens([
      {
        address: tokenValues[0].address,
        symbol: tokenValues[0].symbol,
        decimals: tokenValues[0].decimals,
        aggregators: undefined,
        image: undefined,
        isERC721: undefined,
        name: undefined,
      },
    ]);

    sandbox
      .stub(assetsContractController, 'getBalancesInSingleCall')
      .callsFake((tokensToDetect) =>
        tokensToDetect.map((token) =>
          token.address === tokenValues[1].address ? new BigNumber(10) : 0,
        ),
      );
    await tokensController.ignoreTokens([tokenValues[1].address]);

    await controller.detectNewTokens();
    assert.deepEqual(tokensController.state.detectedTokens, [
      {
        address: toChecksumHexAddress(tokenValues[0].address),
        decimals: tokenValues[0].decimals,
        symbol: tokenValues[0].symbol,
        aggregators: undefined,
        image: undefined,
        isERC721: undefined,
        name: undefined,
      },
    ]);
  });

  it('should check and add tokens while on supported networks', async function () {
    sandbox.useFakeTimers();
    await network.setProviderType(NETWORK_TYPES.MAINNET);
    const controller = new DetectTokensController({
      messenger: getRestrictedMessenger(),
      preferences,
      network,
      tokenList: tokenListController,
      tokensController,
      assetsContractController,
      trackMetaMetricsEvent: noop,
      getCurrentSelectedAccount:
        accountsController.getSelectedAccount.bind(accountsController),
    });
    controller.isOpen = true;
    controller.isUnlocked = true;

    const { tokenList } = tokenListController.state;
    const erc20ContractAddresses = Object.keys(tokenList);

    const existingTokenAddress = erc20ContractAddresses[0];
    const existingToken = tokenList[existingTokenAddress];

    accountsController.setSelectedAccount(
      'cf8dace4-9439-4bd4-b3a8-88c821c8fcb3',
    );

    await tokensController.addDetectedTokens(
      [
        {
          address: existingToken.address,
          symbol: existingToken.symbol,
          decimals: existingToken.decimals,
          aggregators: undefined,
          image: undefined,
          isERC721: undefined,
        },
      ],
      {
<<<<<<< HEAD
        selectedAddress: '0xd8dA6BF26964aF9D7eEd9e03E53415D37aA96045',
        chainId: '0x1',
=======
        address: existingToken.address,
        symbol: existingToken.symbol,
        decimals: existingToken.decimals,
        aggregators: undefined,
        image: undefined,
        isERC721: undefined,
        name: undefined,
>>>>>>> 30c05176
      },
    );
    const tokenAddressToAdd = erc20ContractAddresses[1];
    const tokenToAdd = tokenList[tokenAddressToAdd];
    sandbox
      .stub(assetsContractController, 'getBalancesInSingleCall')
      .callsFake(() =>
        Promise.resolve({ [tokenAddressToAdd]: new BigNumber(10) }),
      );
    await controller.detectNewTokens();
    assert.deepEqual(tokensController.state.detectedTokens, [
      {
        address: toChecksumHexAddress(existingTokenAddress),
        decimals: existingToken.decimals,
        symbol: existingToken.symbol,
        aggregators: undefined,
        image: undefined,
        isERC721: undefined,
        name: undefined,
      },
      {
        address: toChecksumHexAddress(tokenAddressToAdd),
        decimals: tokenToAdd.decimals,
        symbol: tokenToAdd.symbol,
        aggregators: undefined,
        image: undefined,
        isERC721: undefined,
        name: undefined,
      },
    ]);
  });

  it('should trigger detect new tokens when change address', async function () {
    sandbox.useFakeTimers();
    const controller = new DetectTokensController({
      messenger: getRestrictedMessenger(),
      preferences,
      network,
      tokenList: tokenListController,
      tokensController,
      assetsContractController,
      getCurrentSelectedAccount:
        accountsController.getSelectedAccount.bind(accountsController),
    });
    controller.isOpen = true;
    controller.isUnlocked = true;
    const stub = sandbox.stub(controller, 'detectNewTokens');
    messenger.publish('AccountsController:selectedAccountChange', {
      id: 'mock-2',
      address: '0x999',
    });

    sandbox.assert.called(stub);
  });

  it('should trigger detect new tokens when submit password', async function () {
    sandbox.useFakeTimers();
    const controller = new DetectTokensController({
      messenger: getRestrictedMessenger(),
      preferences,
      network,
      tokenList: tokenListController,
      tokensController,
      assetsContractController,
      getCurrentSelectedAccount:
        accountsController.getSelectedAccount.bind(accountsController),
    });
    controller.isOpen = true;
    controller.selectedAddress = '0x0';
    const stub = sandbox.stub(controller, 'detectNewTokens');

    messenger.publish('KeyringController:unlock');

    sandbox.assert.called(stub);
    assert.equal(controller.isUnlocked, true);
  });

  it('should not be active after lock event is emitted', async function () {
    sandbox.useFakeTimers();
    const controller = new DetectTokensController({
      messenger: getRestrictedMessenger(),
      preferences,
      network,
      tokenList: tokenListController,
      tokensController,
      assetsContractController,
      getCurrentSelectedAccount:
        accountsController.getSelectedAccount.bind(accountsController),
    });
    controller.isOpen = true;

    messenger.publish('KeyringController:lock');

    assert.equal(controller.isUnlocked, false);
    assert.equal(controller.isActive, false);
  });

  it('should not trigger detect new tokens when not unlocked', async function () {
    const clock = sandbox.useFakeTimers();
    await network.setProviderType(NETWORK_TYPES.MAINNET);
    const controller = new DetectTokensController({
      messenger: getRestrictedMessenger(),
      preferences,
      network,
      tokenList: tokenListController,
      tokensController,
      assetsContractController,
      getCurrentSelectedAccount:
        accountsController.getSelectedAccount.bind(accountsController),
    });
    controller.isOpen = true;
    controller.isUnlocked = false;
    const stub = sandbox.stub(
      assetsContractController,
      'getBalancesInSingleCall',
    );
    clock.tick(180000);
    sandbox.assert.notCalled(stub);
  });

  it('should not trigger detect new tokens when not open', async function () {
    const clock = sandbox.useFakeTimers();
    await network.setProviderType(NETWORK_TYPES.MAINNET);
    const controller = new DetectTokensController({
      messenger: getRestrictedMessenger(),
      preferences,
      network,
      tokensController,
      assetsContractController,
      getCurrentSelectedAccount:
        accountsController.getSelectedAccount.bind(accountsController),
    });
    // trigger state update from preferences controller
    accountsController.setSelectedAccount(
      '07c2cfec-36c9-46c4-8115-3836d3ac9047',
    );
    controller.isOpen = false;
    controller.isUnlocked = true;
    const stub = sandbox.stub(
      assetsContractController,
      'getBalancesInSingleCall',
    );
    clock.tick(180000);
    sandbox.assert.notCalled(stub);
  });
});<|MERGE_RESOLUTION|>--- conflicted
+++ resolved
@@ -508,10 +508,6 @@
         },
       ],
       {
-<<<<<<< HEAD
-        selectedAddress: '0xd8dA6BF26964aF9D7eEd9e03E53415D37aA96045',
-        chainId: '0x1',
-=======
         address: existingToken.address,
         symbol: existingToken.symbol,
         decimals: existingToken.decimals,
@@ -519,7 +515,6 @@
         image: undefined,
         isERC721: undefined,
         name: undefined,
->>>>>>> 30c05176
       },
     );
     const tokenAddressToAdd = erc20ContractAddresses[1];
