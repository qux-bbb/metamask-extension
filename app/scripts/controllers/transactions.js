const EventEmitter = require('events')
const async = require('async')
const extend = require('xtend')
const Semaphore = require('semaphore')
const ObservableStore = require('obs-store')
const ethUtil = require('ethereumjs-util')
const TxProviderUtil = require('../lib/tx-utils')
const createId = require('../lib/random-id')
const denodeify = require('denodeify')

const RETRY_LIMIT = 200

module.exports = class TransactionController extends EventEmitter {
  constructor (opts) {
    super()
    this.store = new ObservableStore(extend({
      transactions: [],
    }, opts.initState))
    this.memStore = new ObservableStore({})
    this.networkStore = opts.networkStore || new ObservableStore({})
    this.preferencesStore = opts.preferencesStore || new ObservableStore({})
    this.txHistoryLimit = opts.txHistoryLimit
    this.provider = opts.provider
    this.blockTracker = opts.blockTracker
    this.query = opts.ethQuery
    this.txProviderUtils = new TxProviderUtil(this.query)
<<<<<<< HEAD
    this.blockTracker.on('block', this.checkForTxInBlock.bind(this))
    // provider-engine only exploses the 'block' event, not 'latest' for 'sync'
    this.provider._blockTracker.on('sync', this.queryPendingTxs.bind(this))
    this.blockTracker.on('latest', this.resubmitPendingTxs.bind(this))
=======
    this.blockTracker.on('rawBlock', this.checkForTxInBlock.bind(this))
    this.blockTracker.on('block', this.resubmitPendingTxs.bind(this))
    this.blockTracker.on('sync', this.queryPendingTxs.bind(this))
>>>>>>> 42f3ccd9
    this.signEthTx = opts.signTransaction
    this.nonceLock = Semaphore(1)
    this.ethStore = opts.ethStore
    // memstore is computed from a few different stores
    this._updateMemstore()
    this.store.subscribe(() => this._updateMemstore())
    this.networkStore.subscribe(() => this._updateMemstore())
    this.preferencesStore.subscribe(() => this._updateMemstore())
  }

  getState () {
    return this.memStore.getState()
  }

  getNetwork () {
    return this.networkStore.getState()
  }

  getSelectedAddress () {
    return this.preferencesStore.getState().selectedAddress
  }

  // Returns the tx list
  getTxList () {
    const network = this.getNetwork()
    const fullTxList = this.getFullTxList()
    return fullTxList.filter(txMeta => txMeta.metamaskNetworkId === network)
  }

  // Returns the number of txs for the current network.
  getTxCount () {
    return this.getTxList().length
  }

  // Returns the full tx list across all networks
  getFullTxList () {
    return this.store.getState().transactions
  }

  // Adds a tx to the txlist
  addTx (txMeta) {
    const txCount = this.getTxCount()
    const network = this.getNetwork()
    const fullTxList = this.getFullTxList()
    const txHistoryLimit = this.txHistoryLimit

    // checks if the length of the tx history is
    // longer then desired persistence limit
    // and then if it is removes only confirmed
    // or rejected tx's.
    // not tx's that are pending or unapproved
    if (txCount > txHistoryLimit - 1) {
      var index = fullTxList.findIndex((metaTx) => ((metaTx.status === 'confirmed' || metaTx.status === 'rejected') && network === txMeta.metamaskNetworkId))
      fullTxList.splice(index, 1)
    }
    fullTxList.push(txMeta)
    this._saveTxList(fullTxList)
    this.emit('update')

    this.once(`${txMeta.id}:signed`, function (txId) {
      this.removeAllListeners(`${txMeta.id}:rejected`)
    })
    this.once(`${txMeta.id}:rejected`, function (txId) {
      this.removeAllListeners(`${txMeta.id}:signed`)
    })

    this.emit('updateBadge')
    this.emit(`${txMeta.id}:unapproved`, txMeta)
  }

  // gets tx by Id and returns it
  getTx (txId, cb) {
    var txList = this.getTxList()
    var txMeta = txList.find(txData => txData.id === txId)
    return cb ? cb(txMeta) : txMeta
  }

  //
  updateTx (txMeta) {
    var txId = txMeta.id
    var txList = this.getFullTxList()
    var index = txList.findIndex(txData => txData.id === txId)
    txList[index] = txMeta
    this._saveTxList(txList)
    this.emit('update')
  }

  get unapprovedTxCount () {
    return Object.keys(this.getUnapprovedTxList()).length
  }

  get pendingTxCount () {
    return this.getTxsByMetaData('status', 'signed').length
  }

  addUnapprovedTransaction (txParams, done) {
    let txMeta
    async.waterfall([
      // validate
      (cb) => this.txProviderUtils.validateTxParams(txParams, cb),
      // construct txMeta
      (cb) => {
        txMeta = {
          id: createId(),
          time: (new Date()).getTime(),
          status: 'unapproved',
          metamaskNetworkId: this.getNetwork(),
          txParams: txParams,
        }
        cb()
      },
      // add default tx params
      (cb) => this.addTxDefaults(txMeta, cb),
      // save txMeta
      (cb) => {
        this.addTx(txMeta)
        cb(null, txMeta)
      },
    ], done)
  }

  addTxDefaults (txMeta, cb) {
    const txParams = txMeta.txParams
    // ensure value
    txParams.value = txParams.value || '0x0'
    this.query.gasPrice((err, gasPrice) => {
      if (err) return cb(err)
      // set gasPrice
      txParams.gasPrice = gasPrice
      // set gasLimit
      this.txProviderUtils.analyzeGasUsage(txMeta, cb)
    })
  }

  getUnapprovedTxList () {
    var txList = this.getTxList()
    return txList.filter((txMeta) => txMeta.status === 'unapproved')
    .reduce((result, tx) => {
      result[tx.id] = tx
      return result
    }, {})
  }

  approveTransaction (txId, cb = warn) {
    const self = this
    // approve
    self.setTxStatusApproved(txId)
    // only allow one tx at a time for atomic nonce usage
    self.nonceLock.take(() => {
      // begin signature process
      async.waterfall([
        (cb) => self.fillInTxParams(txId, cb),
        (cb) => self.signTransaction(txId, cb),
        (rawTx, cb) => self.publishTransaction(txId, rawTx, cb),
      ], (err) => {
        self.nonceLock.leave()
        if (err) {
          this.setTxStatusFailed(txId, {
            errCode: err.errCode || err,
            message: err.message || 'Transaction failed during approval',
          })
          return cb(err)
        }
        cb()
      })
    })
  }

  cancelTransaction (txId, cb = warn) {
    this.setTxStatusRejected(txId)
    cb()
  }

  fillInTxParams (txId, cb) {
    const txMeta = this.getTx(txId)
    this.txProviderUtils.fillInTxParams(txMeta.txParams, (err) => {
      if (err) return cb(err)
      this.updateTx(txMeta)
      cb()
    })
  }

  getChainId () {
    const networkState = this.networkStore.getState()
    const getChainId = parseInt(networkState)
    if (Number.isNaN(getChainId)) {
      return 0
    } else {
      return getChainId
    }
  }

  signTransaction (txId, cb) {
    const txMeta = this.getTx(txId)
    const txParams = txMeta.txParams
    const fromAddress = txParams.from
    // add network/chain id
    txParams.chainId = this.getChainId()
    const ethTx = this.txProviderUtils.buildEthTxFromParams(txParams)
    this.signEthTx(ethTx, fromAddress).then(() => {
      this.setTxStatusSigned(txMeta.id)
      cb(null, ethUtil.bufferToHex(ethTx.serialize()))
    }).catch((err) => {
      cb(err)
    })
  }

  publishTransaction (txId, rawTx, cb = warn) {
    const txMeta = this.getTx(txId)
    txMeta.rawTx = rawTx
    this.updateTx(txMeta)

    this.txProviderUtils.publishTransaction(rawTx, (err, txHash) => {
      if (err) return cb(err)
      this.setTxHash(txId, txHash)
      this.setTxStatusSubmitted(txId)
      cb()
    })
  }

  // receives a txHash records the tx as signed
  setTxHash (txId, txHash) {
    // Add the tx hash to the persisted meta-tx object
    const txMeta = this.getTx(txId)
    txMeta.hash = txHash
    this.updateTx(txMeta)
  }

  /*
  Takes an object of fields to search for eg:
  var thingsToLookFor = {
    to: '0x0..',
    from: '0x0..',
    status: 'signed',
  }
  and returns a list of tx with all
  options matching

  this is for things like filtering a the tx list
  for only tx's from 1 account
  or for filltering for all txs from one account
  and that have been 'confirmed'
  */
  getFilteredTxList (opts) {
    var filteredTxList
    Object.keys(opts).forEach((key) => {
      filteredTxList = this.getTxsByMetaData(key, opts[key], filteredTxList)
    })
    return filteredTxList
  }

  getTxsByMetaData (key, value, txList = this.getTxList()) {
    return txList.filter((txMeta) => {
      if (txMeta.txParams[key]) {
        return txMeta.txParams[key] === value
      } else {
        return txMeta[key] === value
      }
    })
  }

  // STATUS METHODS
  // get::set status

  // should return the status of the tx.
  getTxStatus (txId) {
    const txMeta = this.getTx(txId)
    return txMeta.status
  }

  // should update the status of the tx to 'rejected'.
  setTxStatusRejected (txId) {
    this._setTxStatus(txId, 'rejected')
  }

  // should update the status of the tx to 'approved'.
  setTxStatusApproved (txId) {
    this._setTxStatus(txId, 'approved')
  }

  // should update the status of the tx to 'signed'.
  setTxStatusSigned (txId) {
    this._setTxStatus(txId, 'signed')
  }

  // should update the status of the tx to 'submitted'.
  setTxStatusSubmitted (txId) {
    this._setTxStatus(txId, 'submitted')
  }

  // should update the status of the tx to 'confirmed'.
  setTxStatusConfirmed (txId) {
    this._setTxStatus(txId, 'confirmed')
  }

  setTxStatusFailed (txId, reason) {
    const txMeta = this.getTx(txId)
    txMeta.err = reason
    this.updateTx(txMeta)
    this._setTxStatus(txId, 'failed')
  }

  // merges txParams obj onto txData.txParams
  // use extend to ensure that all fields are filled
  updateTxParams (txId, txParams) {
    var txMeta = this.getTx(txId)
    txMeta.txParams = extend(txMeta.txParams, txParams)
    this.updateTx(txMeta)
  }

  //  checks if a signed tx is in a block and
  // if included sets the tx status as 'confirmed'
  checkForTxInBlock (block) {
    var signedTxList = this.getFilteredTxList({status: 'submitted'})
    if (!signedTxList.length) return
    signedTxList.forEach((txMeta) => {
      var txHash = txMeta.hash
      var txId = txMeta.id

      if (!txHash) {
        const errReason = {
          errCode: 'No hash was provided',
          message: 'We had an error while submitting this transaction, please try again.',
        }
        return this.setTxStatusFailed(txId, errReason)
      }

      block.transactions.forEach((tx) => {
        if (tx.hash === txHash) this.setTxStatusConfirmed(txId)
      })
    })
  }

  queryPendingTxs ({oldBlock, newBlock}) {
    // check pending transactions on start
    if (!oldBlock) {
      this._checkPendingTxs()
      return
    }
    // if we synced by more than one block, check for missed pending transactions
    const diff = Number.parseInt(newBlock.number) - Number.parseInt(oldBlock.number)
    if (diff > 1) this._checkPendingTxs()
  }

  // PRIVATE METHODS

  //  Should find the tx in the tx list and
  //  update it.
  //  should set the status in txData
  //    - `'unapproved'` the user has not responded
  //    - `'rejected'` the user has responded no!
  //    - `'approved'` the user has approved the tx
  //    - `'signed'` the tx is signed
  //    - `'submitted'` the tx is sent to a server
  //    - `'confirmed'` the tx has been included in a block.
  _setTxStatus (txId, status) {
    var txMeta = this.getTx(txId)
    txMeta.status = status
    this.emit(`${txMeta.id}:${status}`, txId)
    if (status === 'submitted' || status === 'rejected') {
      this.emit(`${txMeta.id}:finished`, txMeta)

    }
    this.updateTx(txMeta)
    this.emit('updateBadge')
  }

  // Saves the new/updated txList.
  // Function is intended only for internal use
  _saveTxList (transactions) {
    this.store.updateState({ transactions })
  }

  _updateMemstore () {
    const unapprovedTxs = this.getUnapprovedTxList()
    const selectedAddressTxList = this.getFilteredTxList({
      from: this.getSelectedAddress(),
      metamaskNetworkId: this.getNetwork(),
    })
    this.memStore.updateState({ unapprovedTxs, selectedAddressTxList })
  }

  resubmitPendingTxs () {
    const pending = this.getTxsByMetaData('status', 'submitted')
    // only try resubmitting if their are transactions to resubmit
    if (!pending.length) return
    const resubmit = denodeify(this._resubmitTx.bind(this))
    Promise.all(pending.map(txMeta => resubmit(txMeta)))
    .catch((reason) => {
      log.info('Problem resubmitting tx', reason)
    })
  }

  _resubmitTx (txMeta, cb) {
    const address = txMeta.txParams.from
    const balance = this.ethStore.getState().accounts[address].balance
    const nonce = Number.parseInt(this.ethStore.getState().accounts[address].nonce)
    const txNonce = Number.parseInt(txMeta.txParams.nonce)
    const gtBalance = Number.parseInt(txMeta.txParams.value) > Number.parseInt(balance)
    if (!('retryCount' in txMeta)) txMeta.retryCount = 0

    // if the value of the transaction is greater then the balance
    // or the nonce of the transaction is lower then the accounts nonce
    // dont resubmit the tx
    if (gtBalance || txNonce < nonce) return cb()
    // Only auto-submit already-signed txs:
    if (!('rawTx' in txMeta)) return cb()

    if (txMeta.retryCount > RETRY_LIMIT) return

    // Increment a try counter.
    txMeta.retryCount++
    const rawTx = txMeta.rawTx
    this.txProviderUtils.publishTransaction(rawTx, cb)
  }

  // checks the network for signed txs and
  // if confirmed sets the tx status as 'confirmed'
  _checkPendingTxs () {
    var signedTxList = this.getFilteredTxList({status: 'submitted'})
    if (!signedTxList.length) return
    signedTxList.forEach((txMeta) => {
      var txHash = txMeta.hash
      var txId = txMeta.id
      if (!txHash) {
        const errReason = {
          errCode: 'No hash was provided',
          message: 'We had an error while submitting this transaction, please try again.',
        }
        return this.setTxStatusFailed(txId, errReason)
      }
      this.query.getTransactionByHash(txHash, (err, txParams) => {
        if (err || !txParams) {
          if (!txParams) return
          txMeta.err = {
            isWarning: true,
            errorCode: err,
            message: 'There was a problem loading this transaction.',
          }
          this.updateTx(txMeta)
          return log.error(err)
        }
        if (txParams.blockNumber) {
          this.setTxStatusConfirmed(txId)
        }
      })
    })
  }

}


const warn = () => log.warn('warn was used no cb provided')<|MERGE_RESOLUTION|>--- conflicted
+++ resolved
@@ -24,16 +24,9 @@
     this.blockTracker = opts.blockTracker
     this.query = opts.ethQuery
     this.txProviderUtils = new TxProviderUtil(this.query)
-<<<<<<< HEAD
-    this.blockTracker.on('block', this.checkForTxInBlock.bind(this))
-    // provider-engine only exploses the 'block' event, not 'latest' for 'sync'
-    this.provider._blockTracker.on('sync', this.queryPendingTxs.bind(this))
+    this.blockTracker.on('rawBlock', this.checkForTxInBlock.bind(this))
     this.blockTracker.on('latest', this.resubmitPendingTxs.bind(this))
-=======
-    this.blockTracker.on('rawBlock', this.checkForTxInBlock.bind(this))
-    this.blockTracker.on('block', this.resubmitPendingTxs.bind(this))
     this.blockTracker.on('sync', this.queryPendingTxs.bind(this))
->>>>>>> 42f3ccd9
     this.signEthTx = opts.signTransaction
     this.nonceLock = Semaphore(1)
     this.ethStore = opts.ethStore
