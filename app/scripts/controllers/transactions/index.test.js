/* eslint-disable prefer-promise-reject-errors */
import { strict as assert } from 'assert';
import EventEmitter from 'events';
import { toBuffer } from 'ethereumjs-util';
import { TransactionFactory } from '@ethereumjs/tx';
import { ObservableStore } from '@metamask/obs-store';
import { ApprovalType } from '@metamask/controller-utils';
import sinon from 'sinon';

import { errorCodes, ethErrors } from 'eth-rpc-errors';
import {
  BlockaidReason,
  BlockaidResultType,
} from '../../../../shared/constants/security-provider';
import {
  createTestProviderTools,
  getTestAccounts,
} from '../../../../test/stub/provider';
import mockEstimates from '../../../../test/data/mock-estimates.json';
import {
  MetaMetricsEventCategory,
  MetaMetricsTransactionEventSource,
} from '../../../../shared/constants/metametrics';
import {
  TransactionStatus,
  TransactionType,
  TransactionEnvelopeType,
  TransactionMetaMetricsEvent,
  AssetType,
  TokenStandard,
} from '../../../../shared/constants/transaction';

import {
  GasEstimateTypes,
  GasRecommendations,
} from '../../../../shared/constants/gas';
import { ORIGIN_METAMASK } from '../../../../shared/constants/app';
import { NetworkStatus } from '../../../../shared/constants/network';
import { TRANSACTION_ENVELOPE_TYPE_NAMES } from '../../../../shared/lib/transactions-controller-utils';
import TxGasUtil from './tx-gas-utils';
import TransactionController from '.';

const noop = () => true;
const currentNetworkId = '5';
const currentChainId = '0x5';
const currentNetworkStatus = NetworkStatus.Available;
const providerConfig = {
  type: 'goerli',
};
const actionId = 'DUMMY_ACTION_ID';
const VALID_ADDRESS = '0x0000000000000000000000000000000000000000';
const VALID_ADDRESS_TWO = '0x0000000000000000000000000000000000000001';

async function flushPromises() {
  await new Promise((resolve) => setImmediate(resolve));
}

describe('Transaction Controller', function () {
  let txController,
    provider,
    providerResultStub,
    fromAccount,
    fragmentExists,
    networkStatusStore,
    getCurrentChainId,
    messengerMock,
    resultCallbacksMock,
    updateSpy;

  beforeEach(function () {
    fragmentExists = false;
    providerResultStub = {
      // 1 gwei
      eth_gasPrice: '0x0de0b6b3a7640000',
      // by default, all accounts are external accounts (not contracts)
      eth_getCode: '0x',
      eth_sendRawTransaction:
        '0x2a5523c6fa98b47b7d9b6c8320179785150b42a16bcff36b398c5062b65657e8',
    };
    provider = createTestProviderTools({
      scaffold: providerResultStub,
      networkId: currentNetworkId,
      chainId: parseInt(currentChainId, 16),
    }).provider;

    networkStatusStore = new ObservableStore(currentNetworkStatus);

    fromAccount = getTestAccounts()[0];
    const blockTrackerStub = new EventEmitter();
    blockTrackerStub.getCurrentBlock = noop;
    blockTrackerStub.getLatestBlock = noop;

    getCurrentChainId = sinon.stub().callsFake(() => currentChainId);

    resultCallbacksMock = {
      success: sinon.spy(),
      error: sinon.spy(),
    };

    messengerMock = {
      call: sinon.stub(),
    };

    txController = new TransactionController({
      provider,
      getGasPrice() {
        return '0xee6b2800';
      },
      getNetworkId: () => currentNetworkId,
      getNetworkStatus: () => networkStatusStore.getState(),
      onNetworkStateChange: (listener) =>
        networkStatusStore.subscribe(listener),
      getCurrentNetworkEIP1559Compatibility: () => Promise.resolve(false),
      getCurrentAccountEIP1559Compatibility: () => false,
      txHistoryLimit: 10,
      blockTracker: blockTrackerStub,
      signTransaction: (ethTx) =>
        new Promise((resolve) => {
          resolve(ethTx.sign(fromAccount.key));
        }),
      getProviderConfig: () => providerConfig,
      getPermittedAccounts: () => undefined,
      getCurrentChainId,
      getParticipateInMetrics: () => false,
      trackMetaMetricsEvent: () => undefined,
      createEventFragment: () => undefined,
      updateEventFragment: () => undefined,
      finalizeEventFragment: () => undefined,
      getEventFragmentById: () =>
        fragmentExists === false ? undefined : { id: 0 },
      getEIP1559GasFeeEstimates: () => undefined,
      getAccountType: () => 'MetaMask',
      getDeviceModel: () => 'N/A',
      securityProviderRequest: () => undefined,
      messenger: messengerMock,
    });

    txController.nonceTracker.getNonceLock = () =>
      Promise.resolve({ nextNonce: 0, releaseLock: noop });

    updateSpy = sinon.spy(txController.txStateManager, 'updateTransaction');

    messengerMock.call.callsFake((_) =>
      Promise.resolve({
        value: { txMeta: getLastTxMeta() },
        resultCallbacks: resultCallbacksMock,
      }),
    );
  });

  function getLastTxMeta() {
    return updateSpy.lastCall.args[0];
  }

  describe('#getState', function () {
    it('should return a state object with the right keys and data types', function () {
      const exposedState = txController.getState();
      assert.ok(
        'unapprovedTxs' in exposedState,
        'state should have the key unapprovedTxs',
      );
      assert.ok(
        'currentNetworkTxList' in exposedState,
        'state should have the key currentNetworkTxList',
      );
      assert.ok(
        typeof exposedState?.unapprovedTxs === 'object',
        'should be an object',
      );
      assert.ok(
        Array.isArray(exposedState.currentNetworkTxList),
        'should be an array',
      );
    });
  });

  describe('#getUnapprovedTxCount', function () {
    it('should return the number of unapproved txs', function () {
      txController.txStateManager._addTransactionsToState([
        {
          id: 1,
          status: TransactionStatus.unapproved,
          metamaskNetworkId: currentNetworkId,
          txParams: {
            to: VALID_ADDRESS,
            from: VALID_ADDRESS_TWO,
          },
          history: [{}],
        },
        {
          id: 2,
          status: TransactionStatus.unapproved,
          metamaskNetworkId: currentNetworkId,
          txParams: {
            to: VALID_ADDRESS,
            from: VALID_ADDRESS_TWO,
          },
          history: [{}],
        },
        {
          id: 3,
          status: TransactionStatus.unapproved,
          metamaskNetworkId: currentNetworkId,
          txParams: {
            to: VALID_ADDRESS,
            from: VALID_ADDRESS_TWO,
          },
          history: [{}],
        },
      ]);
      const unapprovedTxCount = txController.getUnapprovedTxCount();
      assert.equal(unapprovedTxCount, 3, 'should be 3');
    });
  });

  describe('#getPendingTxCount', function () {
    it('should return the number of pending txs', function () {
      txController.txStateManager._addTransactionsToState([
        {
          id: 1,
          status: TransactionStatus.submitted,
          metamaskNetworkId: currentNetworkId,
          txParams: {
            to: VALID_ADDRESS,
            from: VALID_ADDRESS_TWO,
          },
          history: [{}],
        },
        {
          id: 2,
          status: TransactionStatus.submitted,
          metamaskNetworkId: currentNetworkId,
          txParams: {
            to: VALID_ADDRESS,
            from: VALID_ADDRESS_TWO,
          },
          history: [{}],
        },
        {
          id: 3,
          status: TransactionStatus.submitted,
          metamaskNetworkId: currentNetworkId,
          txParams: {
            to: VALID_ADDRESS,
            from: VALID_ADDRESS_TWO,
          },
          history: [{}],
        },
      ]);
      const pendingTxCount = txController.getPendingTxCount();
      assert.equal(pendingTxCount, 3, 'should be 3');
    });
  });

  describe('#getConfirmedTransactions', function () {
    it('should return the number of confirmed txs', function () {
      const address = '0xc684832530fcbddae4b4230a47e991ddcec2831d';
      const txParams = {
        from: address,
        to: '0xc684832530fcbddae4b4230a47e991ddcec2831d',
      };
      txController.txStateManager._addTransactionsToState([
        {
          id: 0,
          status: TransactionStatus.confirmed,
          metamaskNetworkId: currentNetworkId,
          txParams,
          history: [{}],
        },
        {
          id: 1,
          status: TransactionStatus.confirmed,
          metamaskNetworkId: currentNetworkId,
          txParams,
          history: [{}],
        },
        {
          id: 2,
          status: TransactionStatus.confirmed,
          metamaskNetworkId: currentNetworkId,
          txParams,
          history: [{}],
        },
        {
          id: 3,
          status: TransactionStatus.unapproved,
          metamaskNetworkId: currentNetworkId,
          txParams,
          history: [{}],
        },
        {
          id: 4,
          status: TransactionStatus.rejected,
          metamaskNetworkId: currentNetworkId,
          txParams,
          history: [{}],
        },
        {
          id: 5,
          status: TransactionStatus.approved,
          metamaskNetworkId: currentNetworkId,
          txParams,
          history: [{}],
        },
        {
          id: 6,
          status: TransactionStatus.signed,
          metamaskNetworkId: currentNetworkId,
          txParams,
          history: [{}],
        },
        {
          id: 7,
          status: TransactionStatus.submitted,
          metamaskNetworkId: currentNetworkId,
          txParams,
          history: [{}],
        },
        {
          id: 8,
          status: TransactionStatus.failed,
          metamaskNetworkId: currentNetworkId,
          txParams,
          history: [{}],
        },
      ]);
      assert.equal(
        txController.nonceTracker.getConfirmedTransactions(address).length,
        3,
      );
    });
  });

  describe('#addTransaction', function () {
    const selectedAddress = '0xc684832530fcbddae4b4230a47e991ddcec2831d';
    const recipientAddress = '0xc684832530fcbddae4b4230a47e991ddcec2831d';

    let txMeta,
      txParams,
      getPermittedAccounts,
      signStub,
      getSelectedAddress,
      getDefaultGasFees;

    beforeEach(function () {
      txParams = {
        from: selectedAddress,
        to: recipientAddress,
      };

      txMeta = {
        status: TransactionStatus.unapproved,
        id: 1,
        metamaskNetworkId: currentNetworkId,
        txParams,
        history: [{}],
      };

      txController.txStateManager._addTransactionsToState([txMeta]);

      getPermittedAccounts = sinon
        .stub(txController, 'getPermittedAccounts')
        .returns([txParams.from]);

      getSelectedAddress = sinon
        .stub(txController, 'getSelectedAddress')
        .returns(selectedAddress);

      getDefaultGasFees = sinon
        .stub(txController, '_getDefaultGasFees')
        .returns({});
    });

    afterEach(function () {
      txController.txStateManager._addTransactionsToState([]);
      getPermittedAccounts.restore();
      signStub?.restore();
      getSelectedAddress.restore();
      getDefaultGasFees.restore();
    });

    it('adds an unapproved transaction and returns transaction metadata', async function () {
      ({ transactionMeta: txMeta } = await txController.addTransaction({
        from: selectedAddress,
        to: recipientAddress,
      }));
      assert.ok('id' in txMeta, 'should have a id');
      assert.ok('time' in txMeta, 'should have a time stamp');
      assert.ok(
        'metamaskNetworkId' in txMeta,
        'should have a metamaskNetworkId',
      );
      assert.ok('txParams' in txMeta, 'should have a txParams');
      assert.ok('history' in txMeta, 'should have a history');
      assert.equal(
        txMeta.txParams.value,
        '0x0',
        'should have added 0x0 as the value',
      );

      const memTxMeta = txController.txStateManager.getTransaction(txMeta.id);
      assert.deepEqual(txMeta, memTxMeta);
    });

    it('creates an approval request', async function () {
      await txController.addTransaction(txParams);

      const txId = getLastTxMeta().id;

      assert.equal(messengerMock.call.callCount, 1);
      assert.deepEqual(messengerMock.call.getCall(0).args, [
        'ApprovalController:addRequest',
        {
          id: String(txId),
          origin: undefined,
          requestData: { txId },
          type: ApprovalType.Transaction,
          expectsResult: true,
        },
        true, // Show popup
      ]);
    });

    it('throws if the from address is not the selected address', async function () {
      await assert.rejects(() =>
        txController.addTransaction({
          from: '0x0d1d4e623D10F9FBA5Db95830F7d3839406C6AF2',
        }),
      );
    });

    it('throws if the network status is not available', async function () {
      networkStatusStore.putState(NetworkStatus.Unknown);
      await assert.rejects(
        () =>
          txController.addTransaction({
            from: selectedAddress,
            to: '0x0d1d4e623D10F9FBA5Db95830F7d3839406C6AF2',
          }),
        { message: 'MetaMask is having trouble connecting to the network' },
      );
    });

    it('updates meta if type is swap approval', async function () {
      await txController.addTransaction(
        {
          from: selectedAddress,
          to: recipientAddress,
        },
        {
          origin: ORIGIN_METAMASK,
          type: TransactionType.swapApproval,
          actionId: '12345',
          swaps: { meta: { type: 'swapApproval', sourceTokenSymbol: 'XBN' } },
        },
      );

      const transaction = txController.getTransactions({
        searchCriteria: { id: getLastTxMeta().id },
      })[0];

      assert.equal(transaction.type, 'swapApproval');
      assert.equal(transaction.sourceTokenSymbol, 'XBN');
    });

    it('updates meta if type is swap', async function () {
      await txController.addTransaction(
        {
          from: selectedAddress,
          to: recipientAddress,
        },
        {
          origin: ORIGIN_METAMASK,
          type: TransactionType.swap,
          actionId: '12345',
          swaps: {
            meta: {
              sourceTokenSymbol: 'BTCX',
              destinationTokenSymbol: 'ETH',
              type: 'swapped',
              destinationTokenDecimals: 8,
              destinationTokenAddress: VALID_ADDRESS_TWO,
              swapTokenValue: '0x0077',
            },
          },
        },
      );

      const transaction = txController.getTransactions({
        searchCriteria: { id: getLastTxMeta().id },
      })[0];

      assert.equal(transaction.sourceTokenSymbol, 'BTCX');
      assert.equal(transaction.destinationTokenSymbol, 'ETH');
      assert.equal(transaction.type, 'swapped');
      assert.equal(transaction.destinationTokenDecimals, 8);
      assert.equal(transaction.destinationTokenAddress, VALID_ADDRESS_TWO);
      assert.equal(transaction.swapTokenValue, '0x0077');
    });

    describe('if swaps trade with no approval transaction and simulation fails', function () {
      let analyzeGasUsageOriginal;

      beforeEach(function () {
        analyzeGasUsageOriginal = TxGasUtil.prototype.analyzeGasUsage;

        sinon.stub(TxGasUtil.prototype, 'analyzeGasUsage').returns({
          simulationFails: true,
        });
      });

      afterEach(function () {
        // Sinon restore didn't work
        TxGasUtil.prototype.analyzeGasUsage = analyzeGasUsageOriginal;
      });

      it('throws error', async function () {
        await assert.rejects(
          txController.addTransaction(
            {
              from: selectedAddress,
              to: recipientAddress,
            },
            {
              origin: ORIGIN_METAMASK,
              type: TransactionType.swap,
              actionId: '12345',
              swaps: {
                hasApproveTx: false,
              },
            },
          ),
          new Error('Simulation failed'),
        );
      });

      it('cancels transaction', async function () {
        const listener = sinon.spy();

        txController.on('tx:status-update', listener);

        try {
          await txController.addTransaction(
            {
              from: selectedAddress,
              to: recipientAddress,
            },
            {
              origin: ORIGIN_METAMASK,
              type: TransactionType.swap,
              actionId: '12345',
              swaps: {
                hasApproveTx: false,
              },
            },
          );
        } catch (error) {
          // Expected error
        }

        assert.equal(listener.callCount, 1, listener.args);

        const [txId, status] = listener.args[0];

        assert.equal(status, TransactionStatus.rejected);
        assert.equal(txId, getLastTxMeta().id);
      });
    });

    describe('with actionId', function () {
      it('adds single unapproved transaction when called twice with same actionId', async function () {
        await txController.addTransaction(
          {
            from: selectedAddress,
            to: recipientAddress,
          },
          { actionId: '12345' },
        );
        const transactionCount1 =
          txController.txStateManager.getTransactions().length;
        await txController.addTransaction(
          {
            from: selectedAddress,
            to: recipientAddress,
          },
          { actionId: '12345' },
        );
        const transactionCount2 =
          txController.txStateManager.getTransactions().length;
        assert.equal(transactionCount1, transactionCount2);
      });

      it('adds single approval request when called twice with same actionId', async function () {
        await txController.addTransaction(txParams, { actionId: '12345' });
        await txController.addTransaction(txParams, { actionId: '12345' });

        const txId = getLastTxMeta().id;

        assert.equal(messengerMock.call.callCount, 1);
        assert.deepEqual(messengerMock.call.getCall(0).args, [
          'ApprovalController:addRequest',
          {
            id: String(txId),
            origin: undefined,
            requestData: { txId },
            type: ApprovalType.Transaction,
            expectsResult: true,
          },
          true, // Show popup
        ]);
      });

      it('adds multiple transactions when called with different actionId', async function () {
        await txController.addTransaction(
          {
            from: selectedAddress,
            to: recipientAddress,
          },
          { actionId: '12345' },
        );
        const transactionCount1 =
          txController.txStateManager.getTransactions().length;
        await txController.addTransaction(
          {
            from: selectedAddress,
            to: recipientAddress,
          },
          { actionId: '00000' },
        );
        const transactionCount2 =
          txController.txStateManager.getTransactions().length;
        assert.equal(transactionCount1 + 1, transactionCount2);
      });

      it('resolves second result when first transaction is finished', async function () {
        let firstTransactionResolve;
        let firstTransactionCompleted = false;
        let secondTransactionCompleted = false;

        messengerMock.call.returns(
          new Promise((resolve) => {
            firstTransactionResolve = resolve;
          }),
        );

        const { result: firstResult } = await txController.addTransaction(
          txParams,
          { actionId: '12345' },
        );

        firstResult.then(() => {
          firstTransactionCompleted = true;
        });

        const { result: secondResult } = await txController.addTransaction(
          txParams,
          { actionId: '12345' },
        );

        secondResult.then(() => {
          secondTransactionCompleted = true;
        });

        await flushPromises();

        assert.equal(firstTransactionCompleted, false);
        assert.equal(secondTransactionCompleted, false);

        firstTransactionResolve({ value: { txMeta: getLastTxMeta() } });

        await flushPromises();
        await firstResult;
        await secondResult;

        assert.equal(firstTransactionCompleted, true);
        assert.equal(secondTransactionCompleted, true);
      });
    });

    describe('on success', function () {
      it('resolves result with the transaction hash', async function () {
        const { result } = await txController.addTransaction(txParams);
        const hash = await result;
        assert.ok(hash, 'addTransaction needs to return the hash');
      });

      it('changes status to submitted', async function () {
        const { result } = await txController.addTransaction(
          {
            from: selectedAddress,
            to: recipientAddress,
          },
          { origin: ORIGIN_METAMASK, actionId: '12345' },
        );

        await result;

        const transaction = txController.getTransactions({
          searchCriteria: { id: getLastTxMeta().id },
        })[0];

        assert.equal(transaction.status, TransactionStatus.submitted);
      });

      it('emits approved, signed, and submitted status events', async function () {
        const listener = sinon.spy();

        txController.on('tx:status-update', listener);

        const { result } = await txController.addTransaction(
          {
            from: selectedAddress,
            to: recipientAddress,
          },
          { origin: ORIGIN_METAMASK, actionId: '12345' },
        );

        await result;

        const txId = getLastTxMeta().id;

        assert.equal(listener.callCount, 3);
        assert.equal(listener.args[0][0], txId);
        assert.equal(listener.args[0][1], TransactionStatus.approved);
        assert.equal(listener.args[1][0], txId);
        assert.equal(listener.args[1][1], TransactionStatus.signed);
        assert.equal(listener.args[2][0], txId);
        assert.equal(listener.args[2][1], TransactionStatus.submitted);
      });

      it('reports success to approval request acceptor', async function () {
        const { result } = await txController.addTransaction(
          {
            from: selectedAddress,
            to: recipientAddress,
          },
          { origin: ORIGIN_METAMASK, actionId: '12345' },
        );

        await result;

        assert.equal(resultCallbacksMock.success.callCount, 1);
      });

      it('does not overwrite set values', async function () {
        const originalValue = '0x01';
        const wrongValue = '0x05';

        providerResultStub.eth_gasPrice = wrongValue;
        providerResultStub.eth_estimateGas = '0x5209';

        signStub = sinon
          .stub(txController, 'signTransaction')
          .callsFake(() => Promise.resolve());

        const pubStub = sinon
          .stub(txController, 'publishTransaction')
          .callsFake(() => {
            const txId = getLastTxMeta().id;
            txController.setTxHash(txId, originalValue);
            txController.txStateManager.setTxStatusSubmitted(txId);
          });

        const { result } = await txController.addTransaction(
          {
            from: selectedAddress,
            to: recipientAddress,
            nonce: originalValue,
            gas: originalValue,
            gasPrice: originalValue,
          },
          { origin: ORIGIN_METAMASK, actionId: '12345' },
        );

        await result;

        const txId = getLastTxMeta().id;
        const finalMeta = txController.txStateManager.getTransaction(txId);
        const params = finalMeta.txParams;

        assert.equal(params.gas, originalValue, 'gas unmodified');
        assert.equal(params.gasPrice, originalValue, 'gas price unmodified');
        assert.equal(finalMeta.hash, originalValue);
        assert.equal(
          finalMeta.status,
          TransactionStatus.submitted,
          'should have reached the submitted status.',
        );

        signStub.restore();
        pubStub.restore();
      });
    });

    describe('on cancel', function () {
      beforeEach(async function () {
        messengerMock.call.returns(
          Promise.reject({ code: errorCodes.provider.userRejectedRequest }),
        );
      });

      it('rejects result', async function () {
        const { result } = await txController.addTransaction(
          {
            from: selectedAddress,
            to: recipientAddress,
          },
          { origin: ORIGIN_METAMASK, actionId: '12345' },
        );

        await assert.rejects(result, {
          code: ethErrors.provider.userRejectedRequest().code,
          message: 'MetaMask Tx Signature: User denied transaction signature.',
        });
      });

      it('emits rejected status event', async function () {
        const listener = sinon.spy();

        txController.on('tx:status-update', listener);

        const { result } = await txController.addTransaction(
          {
            from: selectedAddress,
            to: recipientAddress,
          },
          { origin: ORIGIN_METAMASK, actionid: '12345' },
        );

        try {
          await result;
        } catch (error) {
          // Expected error
        }

        assert.equal(listener.callCount, 1);

        const [txId, status] = listener.args[0];

        assert.equal(status, TransactionStatus.rejected);
        assert.equal(txId, getLastTxMeta().id);
      });
    });

    describe('on signing error', function () {
      const signError = new Error('TestSignError');

      beforeEach(async function () {
        signStub = sinon.stub(txController, 'signEthTx').throws(signError);
      });

      afterEach(function () {
        signStub.restore();
      });

      it('changes status to failed', async function () {
        const { result } = await txController.addTransaction(
          {
            from: selectedAddress,
            to: recipientAddress,
          },
          { origin: ORIGIN_METAMASK, actionId: '12345' },
        );

        try {
          await result;
        } catch {
          // Expected error
        }

        const transaction = txController.getTransactions({
          searchCriteria: { id: getLastTxMeta().id },
        })[0];

        assert.equal(transaction.status, TransactionStatus.failed);
      });

      it('rejects result', async function () {
        const { result } = await txController.addTransaction(
          {
            from: selectedAddress,
            to: recipientAddress,
          },
          { origin: ORIGIN_METAMASK, actionId: '12345' },
        );

        await assert.rejects(result, signError);
      });

      it('emits approved and failed status events', async function () {
        const listener = sinon.spy();

        txController.on('tx:status-update', listener);

        const { result } = await txController.addTransaction(
          {
            from: selectedAddress,
            to: recipientAddress,
          },
          { origin: ORIGIN_METAMASK, actionId: '12345' },
        );

        try {
          await result;
        } catch (error) {
          // Expected error
        }

        const txId = getLastTxMeta().id;

        assert.equal(listener.callCount, 2);
        assert.equal(listener.args[0][0], txId);
        assert.equal(listener.args[0][1], TransactionStatus.approved);
        assert.equal(listener.args[1][0], txId);
        assert.equal(listener.args[1][1], TransactionStatus.failed);
      });

      it('reports error to approval request acceptor', async function () {
        const { result } = await txController.addTransaction(
          {
            from: selectedAddress,
            to: recipientAddress,
          },
          { origin: ORIGIN_METAMASK, actionId: '12345' },
        );

        try {
          await result;
        } catch {
          // Expected error
        }

        assert.equal(resultCallbacksMock.error.callCount, 1);
        assert.strictEqual(
          resultCallbacksMock.error.getCall(0).args[0].message,
          signError.message,
        );
      });
    });

    describe('on publish error', function () {
      const publishError = new Error('TestPublishError');
      let originalQuery;

      beforeEach(async function () {
        originalQuery = txController.query;

        txController.query = {
          sendRawTransaction: sinon.stub().throws(publishError),
        };
      });

      afterEach(function () {
        txController.query = originalQuery;
      });

      it('changes status to failed', async function () {
        const { result } = await txController.addTransaction(
          {
            from: selectedAddress,
            to: recipientAddress,
          },
          { origin: ORIGIN_METAMASK, actionId: '12345' },
        );

        try {
          await result;
        } catch {
          // Expected error
        }

        const transaction = txController.getTransactions({
          searchCriteria: { id: getLastTxMeta().id },
        })[0];

        assert.equal(transaction.status, TransactionStatus.failed);
      });

      it('rejects result', async function () {
        const { result } = await txController.addTransaction(
          {
            from: selectedAddress,
            to: recipientAddress,
          },
          { origin: ORIGIN_METAMASK, actionId: '12345' },
        );

        await assert.rejects(result, publishError);
      });

      it('emits approved, signed, and failed status events', async function () {
        const listener = sinon.spy();

        txController.on('tx:status-update', listener);

        const { result } = await txController.addTransaction(
          {
            from: selectedAddress,
            to: recipientAddress,
          },
          { origin: ORIGIN_METAMASK, actionId: '12345' },
        );

        try {
          await result;
        } catch (error) {
          // Expected error
        }

        const txId = getLastTxMeta().id;

        assert.equal(listener.callCount, 3);
        assert.equal(listener.args[0][0], txId);
        assert.equal(listener.args[0][1], TransactionStatus.approved);
        assert.equal(listener.args[1][0], txId);
        assert.equal(listener.args[1][1], TransactionStatus.signed);
        assert.equal(listener.args[2][0], txId);
        assert.equal(listener.args[2][1], TransactionStatus.failed);
      });

      it('reports error to approval request acceptor', async function () {
        const { result } = await txController.addTransaction(
          {
            from: selectedAddress,
            to: recipientAddress,
          },
          { origin: ORIGIN_METAMASK, actionId: '12345' },
        );

        try {
          await result;
        } catch {
          // Expected error
        }

        assert.equal(resultCallbacksMock.error.callCount, 1);
        assert.strictEqual(
          resultCallbacksMock.error.getCall(0).args[0].message,
          publishError.message,
        );
      });
    });

    describe('with require approval set to false', function () {
      beforeEach(function () {
        // Ensure that the default approval mock is not being used
        messengerMock.call.callsFake(() => Promise.reject());
      });

      it('resolves result with the transaction hash', async function () {
        const { result } = await txController.addTransaction(txParams, {
          requireApproval: false,
        });
        const hash = await result;
        assert.ok(hash, 'addTransaction needs to return the hash');
      });

      it('changes status to submitted', async function () {
        const { result } = await txController.addTransaction(
          {
            from: selectedAddress,
            to: recipientAddress,
          },
          {
            origin: ORIGIN_METAMASK,
            actionid: '12345',
            requireApproval: false,
          },
        );

        await result;

        const transaction = txController.getTransactions({
          searchCriteria: { id: getLastTxMeta().id },
        })[0];

        assert.equal(transaction.status, TransactionStatus.submitted);
      });

      it('emits approved, signed, and submitted status events', async function () {
        const listener = sinon.spy();

        txController.on('tx:status-update', listener);

        const { result } = await txController.addTransaction(
          {
            from: selectedAddress,
            to: recipientAddress,
          },
          {
            origin: ORIGIN_METAMASK,
            actionId: '12345',
            requireApproval: false,
          },
        );

        await result;

        const txId = getLastTxMeta().id;

        assert.equal(listener.callCount, 3);
        assert.equal(listener.args[0][0], txId);
        assert.equal(listener.args[0][1], TransactionStatus.approved);
        assert.equal(listener.args[1][0], txId);
        assert.equal(listener.args[1][1], TransactionStatus.signed);
        assert.equal(listener.args[2][0], txId);
        assert.equal(listener.args[2][1], TransactionStatus.submitted);
      });
    });
  });

  describe('#createCancelTransaction', function () {
    const selectedAddress = '0x1678a085c290ebd122dc42cba69373b5953b831d';
    const recipientAddress = '0xc42edfcc21ed14dda456aa0756c153f7985d8813';

    let getSelectedAddress,
      getPermittedAccounts,
      getDefaultGasFees,
      getDefaultGasLimit;
    beforeEach(function () {
      const hash =
        '0x2a5523c6fa98b47b7d9b6c8320179785150b42a16bcff36b398c5062b65657e8';
      providerResultStub.eth_sendRawTransaction = hash;

      getSelectedAddress = sinon
        .stub(txController, 'getSelectedAddress')
        .returns(selectedAddress);
      getDefaultGasFees = sinon
        .stub(txController, '_getDefaultGasFees')
        .returns({});
      getDefaultGasLimit = sinon
        .stub(txController, '_getDefaultGasLimit')
        .returns({});
      getPermittedAccounts = sinon
        .stub(txController, 'getPermittedAccounts')
        .returns([selectedAddress]);
    });

    afterEach(function () {
      getSelectedAddress.restore();
      getPermittedAccounts.restore();
      getDefaultGasFees.restore();
      getDefaultGasLimit.restore();
    });

    it('should add a cancel transaction and return a valid txMeta', async function () {
      const { transactionMeta: txMeta, result } =
        await txController.addTransaction({
          from: selectedAddress,
          to: recipientAddress,
        });
      await result;
      const cancelTxMeta = await txController.createCancelTransaction(
        txMeta.id,
        {},
        { actionId: 12345 },
      );
      assert.equal(cancelTxMeta.type, TransactionType.cancel);
      const memTxMeta = txController.txStateManager.getTransaction(
        cancelTxMeta.id,
      );
      assert.deepEqual(cancelTxMeta, memTxMeta);
      assert.equal(messengerMock.call.callCount, 1);
    });

    it('should add only 1 cancel transaction when called twice with same actionId', async function () {
      const { transactionMeta: txMeta, result } =
        await txController.addTransaction({
          from: selectedAddress,
          to: recipientAddress,
        });
      await result;
      await txController.createCancelTransaction(
        txMeta.id,
        {},
        { actionId: 12345 },
      );
      const transactionCount1 =
        txController.txStateManager.getTransactions().length;
      await txController.createCancelTransaction(
        txMeta.id,
        {},
        { actionId: 12345 },
      );
      const transactionCount2 =
        txController.txStateManager.getTransactions().length;
      assert.equal(transactionCount1, transactionCount2);
    });

    it('should add multiple transactions when called with different actionId', async function () {
      const { transactionMeta: txMeta, result } =
        await txController.addTransaction({
          from: selectedAddress,
          to: recipientAddress,
        });
      await result;
      await txController.createCancelTransaction(
        txMeta.id,
        {},
        { actionId: 12345 },
      );
      const transactionCount1 =
        txController.txStateManager.getTransactions().length;
      await txController.createCancelTransaction(
        txMeta.id,
        {},
        { actionId: 11111 },
      );
      const transactionCount2 =
        txController.txStateManager.getTransactions().length;
      assert.equal(transactionCount1 + 1, transactionCount2);
    });
  });

  describe('#addTxGasDefaults', function () {
    it('should add the tx defaults if their are none', async function () {
      txController.txStateManager._addTransactionsToState([
        {
          id: 1,
          status: TransactionStatus.unapproved,
          metamaskNetworkId: currentNetworkId,
          txParams: {
            to: VALID_ADDRESS,
            from: VALID_ADDRESS_TWO,
          },
          history: [{}],
        },
      ]);
      const txMeta = {
        id: 1,
        txParams: {
          from: '0xc684832530fcbddae4b4230a47e991ddcec2831d',
          to: '0xc684832530fcbddae4b4230a47e991ddcec2831d',
        },
        history: [{}],
      };
      providerResultStub.eth_gasPrice = '4a817c800';
      providerResultStub.eth_getBlockByNumber = { gasLimit: '47b784' };
      providerResultStub.eth_estimateGas = '5209';

      const txMetaWithDefaults = await txController.addTxGasDefaults(txMeta);
      assert.ok(
        txMetaWithDefaults.txParams.gasPrice,
        'should have added the gas price',
      );
      assert.ok(
        txMetaWithDefaults.txParams.gas,
        'should have added the gas field',
      );
    });

    it('should add EIP1559 tx defaults', async function () {
      const TEST_MAX_FEE_PER_GAS = '0x12a05f200';
      const TEST_MAX_PRIORITY_FEE_PER_GAS = '0x77359400';

      const stub1 = sinon
        .stub(txController, 'getEIP1559Compatibility')
        .returns(true);

      const stub2 = sinon
        .stub(txController, '_getDefaultGasFees')
        .callsFake(() => ({
          maxFeePerGas: TEST_MAX_FEE_PER_GAS,
          maxPriorityFeePerGas: TEST_MAX_PRIORITY_FEE_PER_GAS,
        }));

      txController.txStateManager._addTransactionsToState([
        {
          id: 1,
          status: TransactionStatus.unapproved,
          metamaskNetworkId: currentNetworkId,
          txParams: {
            to: VALID_ADDRESS,
            from: VALID_ADDRESS_TWO,
          },
          history: [{}],
        },
      ]);
      const txMeta = {
        id: 1,
        txParams: {
          from: '0xc684832530fcbddae4b4230a47e991ddcec2831d',
          to: '0xc684832530fcbddae4b4230a47e991ddcec2831d',
        },
        history: [{}],
      };
      providerResultStub.eth_getBlockByNumber = { gasLimit: '47b784' };
      providerResultStub.eth_estimateGas = '5209';

      const txMetaWithDefaults = await txController.addTxGasDefaults(txMeta);

      assert.equal(
        txMetaWithDefaults.txParams.maxFeePerGas,
        TEST_MAX_FEE_PER_GAS,
        'should have added the correct max fee per gas',
      );
      assert.equal(
        txMetaWithDefaults.txParams.maxPriorityFeePerGas,
        TEST_MAX_PRIORITY_FEE_PER_GAS,
        'should have added the correct max priority fee per gas',
      );
      stub1.restore();
      stub2.restore();
    });

    it('should add gasPrice as maxFeePerGas and maxPriorityFeePerGas if there are no sources of other fee data available', async function () {
      const TEST_GASPRICE = '0x12a05f200';

      const stub1 = sinon
        .stub(txController, 'getEIP1559Compatibility')
        .returns(true);

      const stub2 = sinon
        .stub(txController, '_getDefaultGasFees')
        .callsFake(() => ({ gasPrice: TEST_GASPRICE }));

      txController.txStateManager._addTransactionsToState([
        {
          id: 1,
          status: TransactionStatus.unapproved,
          metamaskNetworkId: currentNetworkId,
          txParams: {
            to: VALID_ADDRESS,
            from: VALID_ADDRESS_TWO,
          },
          history: [{}],
        },
      ]);
      const txMeta = {
        id: 1,
        txParams: {
          from: '0xc684832530fcbddae4b4230a47e991ddcec2831d',
          to: '0xc684832530fcbddae4b4230a47e991ddcec2831d',
        },
        history: [{}],
      };
      providerResultStub.eth_getBlockByNumber = { gasLimit: '47b784' };
      providerResultStub.eth_estimateGas = '5209';

      const txMetaWithDefaults = await txController.addTxGasDefaults(txMeta);

      assert.equal(
        txMetaWithDefaults.txParams.maxFeePerGas,
        TEST_GASPRICE,
        'should have added the correct max fee per gas',
      );
      assert.equal(
        txMetaWithDefaults.txParams.maxPriorityFeePerGas,
        TEST_GASPRICE,
        'should have added the correct max priority fee per gas',
      );
      stub1.restore();
      stub2.restore();
    });

    it('should not add maxFeePerGas and maxPriorityFeePerGas to type-0 transactions', async function () {
      const TEST_GASPRICE = '0x12a05f200';

      const stub1 = sinon
        .stub(txController, 'getEIP1559Compatibility')
        .returns(true);

      const stub2 = sinon
        .stub(txController, '_getDefaultGasFees')
        .callsFake(() => ({ gasPrice: TEST_GASPRICE }));

      txController.txStateManager._addTransactionsToState([
        {
          id: 1,
          status: TransactionStatus.unapproved,
          metamaskNetworkId: currentNetworkId,
          txParams: {
            to: VALID_ADDRESS,
            from: VALID_ADDRESS_TWO,
            type: TransactionEnvelopeType.legacy,
          },
          history: [{}],
        },
      ]);
      const txMeta = {
        id: 1,
        txParams: {
          from: '0xc684832530fcbddae4b4230a47e991ddcec2831d',
          to: '0xc684832530fcbddae4b4230a47e991ddcec2831d',
          type: TransactionEnvelopeType.legacy,
        },
        history: [{}],
      };
      providerResultStub.eth_getBlockByNumber = { gasLimit: '47b784' };
      providerResultStub.eth_estimateGas = '5209';

      const txMetaWithDefaults = await txController.addTxGasDefaults(txMeta);

      assert.equal(
        txMetaWithDefaults.txParams.maxFeePerGas,
        undefined,
        'should not have maxFeePerGas',
      );
      assert.equal(
        txMetaWithDefaults.txParams.maxPriorityFeePerGas,
        undefined,
        'should not have max priority fee per gas',
      );
      stub1.restore();
      stub2.restore();
    });

    it('should not add gasPrice if the fee data is available from the dapp', async function () {
      const TEST_GASPRICE = '0x12a05f200';
      const TEST_MAX_FEE_PER_GAS = '0x12a05f200';
      const TEST_MAX_PRIORITY_FEE_PER_GAS = '0x77359400';

      const stub1 = sinon
        .stub(txController, 'getEIP1559Compatibility')
        .returns(true);

      const stub2 = sinon
        .stub(txController, '_getDefaultGasFees')
        .callsFake(() => ({ gasPrice: TEST_GASPRICE }));

      txController.txStateManager._addTransactionsToState([
        {
          id: 1,
          status: TransactionStatus.unapproved,
          metamaskNetworkId: currentNetworkId,
          txParams: {
            to: VALID_ADDRESS,
            from: VALID_ADDRESS_TWO,
            maxFeePerGas: TEST_MAX_FEE_PER_GAS,
            maxPriorityFeePerGas: TEST_MAX_PRIORITY_FEE_PER_GAS,
          },
          history: [{}],
        },
      ]);
      const txMeta = {
        id: 1,
        txParams: {
          from: '0xc684832530fcbddae4b4230a47e991ddcec2831d',
          to: '0xc684832530fcbddae4b4230a47e991ddcec2831d',
        },
        history: [{}],
      };
      providerResultStub.eth_getBlockByNumber = { gasLimit: '47b784' };
      providerResultStub.eth_estimateGas = '5209';

      const txMetaWithDefaults = await txController.addTxGasDefaults(txMeta);

      assert.equal(
        txMetaWithDefaults.txParams.maxFeePerGas,
        TEST_MAX_FEE_PER_GAS,
        'should have added the correct max fee per gas',
      );
      assert.equal(
        txMetaWithDefaults.txParams.maxPriorityFeePerGas,
        TEST_MAX_PRIORITY_FEE_PER_GAS,
        'should have added the correct max priority fee per gas',
      );
      stub1.restore();
      stub2.restore();
    });
  });

  describe('_getDefaultGasFees', function () {
    let getGasFeeStub;

    beforeEach(function () {
      getGasFeeStub = sinon.stub(txController, '_getEIP1559GasFeeEstimates');
    });

    afterEach(function () {
      getGasFeeStub.restore();
    });

    it('should return the correct fee data when the gas estimate type is FEE_MARKET', async function () {
      const EXPECTED_MAX_FEE_PER_GAS = '12a05f200';
      const EXPECTED_MAX_PRIORITY_FEE_PER_GAS = '77359400';

      getGasFeeStub.callsFake(() => ({
        gasFeeEstimates: {
          medium: {
            suggestedMaxPriorityFeePerGas: '2',
            suggestedMaxFeePerGas: '5',
          },
        },
        gasEstimateType: GasEstimateTypes.feeMarket,
      }));

      const defaultGasFees = await txController._getDefaultGasFees(
        { txParams: {} },
        true,
      );

      assert.deepEqual(defaultGasFees, {
        maxPriorityFeePerGas: EXPECTED_MAX_PRIORITY_FEE_PER_GAS,
        maxFeePerGas: EXPECTED_MAX_FEE_PER_GAS,
      });
    });

    it('should return the correct fee data when the gas estimate type is LEGACY', async function () {
      const EXPECTED_GAS_PRICE = '77359400';

      getGasFeeStub.callsFake(() => ({
        gasFeeEstimates: { medium: '2' },
        gasEstimateType: GasEstimateTypes.legacy,
      }));

      const defaultGasFees = await txController._getDefaultGasFees(
        { txParams: {} },
        false,
      );

      assert.deepEqual(defaultGasFees, {
        gasPrice: EXPECTED_GAS_PRICE,
      });
    });

    it('should return the correct fee data when the gas estimate type is ETH_GASPRICE', async function () {
      const EXPECTED_GAS_PRICE = '77359400';

      getGasFeeStub.callsFake(() => ({
        gasFeeEstimates: { gasPrice: '2' },
        gasEstimateType: GasEstimateTypes.ethGasPrice,
      }));

      const defaultGasFees = await txController._getDefaultGasFees(
        { txParams: {} },
        false,
      );

      assert.deepEqual(defaultGasFees, {
        gasPrice: EXPECTED_GAS_PRICE,
      });
    });
  });

  describe('#sign replay-protected tx', function () {
    it('prepares a tx with the chainId set', async function () {
      txController._addTransaction(
        {
          id: '1',
          status: TransactionStatus.unapproved,
          metamaskNetworkId: currentNetworkId,
          txParams: {
            to: VALID_ADDRESS,
            from: VALID_ADDRESS_TWO,
          },
        },
        noop,
      );
      const rawTx = await txController.signTransaction('1');
      const ethTx = TransactionFactory.fromSerializedData(toBuffer(rawTx));
      assert.equal(Number(ethTx.common.chainId()), 5);
    });
  });

  describe('#getChainId', function () {
    it('returns the chain ID of the network when it is available', function () {
      networkStatusStore.putState(NetworkStatus.Available);
      assert.equal(txController.getChainId(), 5);
    });

    it('returns 0 when the network is not available', function () {
      networkStatusStore.putState('asdflsfadf');
      assert.equal(txController.getChainId(), 0);
    });

    it('returns 0 when the chain ID cannot be parsed as a hex string', function () {
      networkStatusStore.putState(NetworkStatus.Available);
      getCurrentChainId.returns('$fdsjfldf');
      assert.equal(txController.getChainId(), 0);
    });
  });

  describe('#createSpeedUpTransaction', function () {
    let addTransactionSpy;
    let approveTransactionSpy;
    let txParams;
    let expectedTxParams;
    const selectedAddress = '0x1678a085c290ebd122dc42cba69373b5953b831d';
    const recipientAddress = '0xc42edfcc21ed14dda456aa0756c153f7985d8813';

    let getSelectedAddress,
      getPermittedAccounts,
      getDefaultGasFees,
      getDefaultGasLimit;

    beforeEach(function () {
      addTransactionSpy = sinon.spy(txController, '_addTransaction');
      approveTransactionSpy = sinon.spy(txController, '_approveTransaction');

      const hash =
        '0x2a5523c6fa98b47b7d9b6c8320179785150b42a16bcff36b398c5062b65657e8';
      providerResultStub.eth_sendRawTransaction = hash;

      getSelectedAddress = sinon
        .stub(txController, 'getSelectedAddress')
        .returns(selectedAddress);
      getDefaultGasFees = sinon
        .stub(txController, '_getDefaultGasFees')
        .returns({});
      getDefaultGasLimit = sinon
        .stub(txController, '_getDefaultGasLimit')
        .returns({});
      getPermittedAccounts = sinon
        .stub(txController, 'getPermittedAccounts')
        .returns([selectedAddress]);

      txParams = {
        nonce: '0x00',
        from: '0xB09d8505E1F4EF1CeA089D47094f5DD3464083d4',
        to: '0xB09d8505E1F4EF1CeA089D47094f5DD3464083d4',
        gas: '0x5209',
        gasPrice: '0xa',
        estimateSuggested: GasRecommendations.medium,
        estimateUsed: GasRecommendations.high,
      };
      txController.txStateManager._addTransactionsToState([
        {
          id: 1,
          status: TransactionStatus.submitted,
          metamaskNetworkId: currentNetworkId,
          txParams,
          history: [{}],
        },
      ]);

      expectedTxParams = { ...txParams, gasPrice: '0xb' };
    });

    afterEach(function () {
      addTransactionSpy.restore();
      approveTransactionSpy.restore();
      getSelectedAddress.restore();
      getPermittedAccounts.restore();
      getDefaultGasFees.restore();
      getDefaultGasLimit.restore();
    });

    it('should call this.addTransaction and this.approveTransaction with the expected args', async function () {
      await txController.createSpeedUpTransaction(1);
      assert.equal(addTransactionSpy.callCount, 1);

      const addTransactionArgs = addTransactionSpy.getCall(0).args[0];
      assert.deepEqual(addTransactionArgs.txParams, expectedTxParams);

      const { previousGasParams, type } = addTransactionArgs;
      assert.deepEqual(
        { gasPrice: previousGasParams.gasPrice, type },
        {
          gasPrice: '0xa',
          type: TransactionType.retry,
        },
      );
      assert.equal(messengerMock.call.callCount, 0);
    });

    it('should call this.approveTransaction with the id of the returned tx', async function () {
      const result = await txController.createSpeedUpTransaction(1);
      assert.equal(approveTransactionSpy.callCount, 1);

      const approveTransactionArg = approveTransactionSpy.getCall(0).args[0];
      assert.equal(result.id, approveTransactionArg);
    });

    it('should return the expected txMeta', async function () {
      const result = await txController.createSpeedUpTransaction(1);

      assert.deepEqual(result.txParams, expectedTxParams);

      const { previousGasParams, type } = result;
      assert.deepEqual(
        { gasPrice: previousGasParams.gasPrice, type },
        {
          gasPrice: '0xa',
          type: TransactionType.retry,
        },
      );
    });

    it('should add only 1 speedup transaction when called twice with same actionId', async function () {
      const { transactionMeta: txMeta, result } =
        await txController.addTransaction({
          from: selectedAddress,
          to: recipientAddress,
        });
      await result;
      await txController.createSpeedUpTransaction(
        txMeta.id,
        {},
        { actionId: 12345 },
      );
      const transactionCount1 =
        txController.txStateManager.getTransactions().length;
      await txController.createSpeedUpTransaction(
        txMeta.id,
        {},
        { actionId: 12345 },
      );
      const transactionCount2 =
        txController.txStateManager.getTransactions().length;
      assert.equal(transactionCount1, transactionCount2);
    });

    it('should add multiple transactions when called with different actionId', async function () {
      const { transactionMeta: txMeta, result } =
        await txController.addTransaction({
          from: selectedAddress,
          to: recipientAddress,
        });
      await result;
      await txController.createSpeedUpTransaction(
        txMeta.id,
        {},
        { actionId: 12345 },
      );
      const transactionCount1 =
        txController.txStateManager.getTransactions().length;
      await txController.createSpeedUpTransaction(
        txMeta.id,
        {},
        { actionId: 11111 },
      );
      const transactionCount2 =
        txController.txStateManager.getTransactions().length;
      assert.equal(transactionCount1 + 1, transactionCount2);
    });

    it('should add multiple transactions when called with different actionId and txMethodType defined', async function () {
      const { transactionMeta: txMeta, result } =
        await txController.addTransaction(
          {
            from: selectedAddress,
            to: recipientAddress,
          },
          { method: 'eth_sendTransaction' },
        );
      await result;
      await txController.createSpeedUpTransaction(
        txMeta.id,
        {},
        { actionId: 12345 },
      );
      const transactionCount1 =
        txController.txStateManager.getTransactions().length;
      await txController.createSpeedUpTransaction(
        txMeta.id,
        {},
        { actionId: 11111 },
      );
      const transactionCount2 =
        txController.txStateManager.getTransactions().length;
      assert.equal(transactionCount1 + 1, transactionCount2);
    });

    it('should call securityProviderRequest and have flagAsDangerous inside txMeta', async function () {
      const { transactionMeta: txMeta } = await txController.addTransaction(
        {
          from: selectedAddress,
          to: recipientAddress,
        },
        { method: 'eth_sendTransaction' },
      );

      assert.ok(
        'securityProviderResponse' in txMeta,
        'should have a securityProviderResponse',
      );
    });
  });

  describe('#signTransaction', function () {
    let fromTxDataSpy;

    beforeEach(function () {
      fromTxDataSpy = sinon.spy(TransactionFactory, 'fromTxData');
    });

    afterEach(function () {
      fromTxDataSpy.restore();
    });

    it('sets txParams.type to 0x0 (non-EIP-1559)', async function () {
      txController.txStateManager._addTransactionsToState([
        {
          status: TransactionStatus.unapproved,
          id: 1,
          metamaskNetworkId: currentNetworkId,
          history: [{}],
          txParams: {
            from: VALID_ADDRESS_TWO,
            to: VALID_ADDRESS,
            gasPrice: '0x77359400',
            gas: '0x7b0d',
            nonce: '0x4b',
          },
        },
      ]);
      await txController.signTransaction('1');
      assert.equal(fromTxDataSpy.getCall(0).args[0].type, '0x0');
    });

    it('sets txParams.type to 0x2 (EIP-1559)', async function () {
      const eip1559CompatibilityStub = sinon
        .stub(txController, 'getEIP1559Compatibility')
        .returns(true);
      txController.txStateManager._addTransactionsToState([
        {
          status: TransactionStatus.unapproved,
          id: 2,
          metamaskNetworkId: currentNetworkId,
          history: [{}],
          txParams: {
            from: VALID_ADDRESS_TWO,
            to: VALID_ADDRESS,
            maxFeePerGas: '0x77359400',
            maxPriorityFeePerGas: '0x77359400',
            gas: '0x7b0d',
            nonce: '0x4b',
          },
        },
      ]);
      await txController.signTransaction('2');
      assert.equal(fromTxDataSpy.getCall(0).args[0].type, '0x2');
      eip1559CompatibilityStub.restore();
    });
  });

  describe('#publishTransaction', function () {
    let hash, txMeta, trackTransactionMetricsEventSpy;

    beforeEach(function () {
      hash =
        '0x2a5523c6fa98b47b7d9b6c8320179785150b42a16bcff36b398c5062b65657e8';
      txMeta = {
        id: 1,
        status: TransactionStatus.unapproved,
        txParams: {
          gas: '0x7b0d',
          to: VALID_ADDRESS,
          from: VALID_ADDRESS_TWO,
        },
        metamaskNetworkId: currentNetworkId,
      };
      providerResultStub.eth_sendRawTransaction = hash;
      trackTransactionMetricsEventSpy = sinon.spy(
        txController,
        '_trackTransactionMetricsEvent',
      );
    });

    afterEach(function () {
      trackTransactionMetricsEventSpy.restore();
    });

    it('should publish a tx, updates the rawTx when provided a one', async function () {
      const rawTx =
        '0x477b2e6553c917af0db0388ae3da62965ff1a184558f61b749d1266b2e6d024c';
      txController.txStateManager.addTransaction(txMeta);
      await txController.publishTransaction(txMeta.id, rawTx);
      const publishedTx = txController.txStateManager.getTransaction(1);
      assert.equal(publishedTx.hash, hash);
      assert.equal(publishedTx.status, TransactionStatus.submitted);
    });

    it('should ignore the error "Transaction Failed: known transaction" and be as usual', async function () {
      providerResultStub.eth_sendRawTransaction = async (_, __, ___, end) => {
        end('Transaction Failed: known transaction');
      };
      const rawTx =
        '0xf86204831e848082520894f231d46dd78806e1dd93442cf33c7671f853874880802ca05f973e540f2d3c2f06d3725a626b75247593cb36477187ae07ecfe0a4db3cf57a00259b52ee8c58baaa385fb05c3f96116e58de89bcc165cb3bfdfc708672fed8a';
      txController.txStateManager.addTransaction(txMeta);
      await txController.publishTransaction(txMeta.id, rawTx);
      const publishedTx = txController.txStateManager.getTransaction(1);
      assert.equal(
        publishedTx.hash,
        '0x2cc5a25744486f7383edebbf32003e5a66e18135799593d6b5cdd2bb43674f09',
      );
      assert.equal(publishedTx.status, TransactionStatus.submitted);
    });

    it('should call _trackTransactionMetricsEvent with the correct params', async function () {
      const rawTx =
        '0x477b2e6553c917af0db0388ae3da62965ff1a184558f61b749d1266b2e6d024c';
      txController.txStateManager.addTransaction(txMeta);
      await txController.publishTransaction(txMeta.id, rawTx);
      assert.equal(trackTransactionMetricsEventSpy.callCount, 1);
      assert.deepEqual(
        trackTransactionMetricsEventSpy.getCall(0).args[0],
        txMeta,
      );
      assert.equal(
        trackTransactionMetricsEventSpy.getCall(0).args[1],
        TransactionMetaMetricsEvent.submitted,
      );
    });
  });

  describe('#_markNonceDuplicatesDropped', function () {
    it('should mark all nonce duplicates as dropped without marking the confirmed transaction as dropped', function () {
      txController.txStateManager._addTransactionsToState([
        {
          id: 1,
          status: TransactionStatus.confirmed,
          metamaskNetworkId: currentNetworkId,
          history: [{}],
          txParams: {
            to: VALID_ADDRESS_TWO,
            from: VALID_ADDRESS,
            nonce: '0x01',
          },
        },
        {
          id: 2,
          status: TransactionStatus.submitted,
          metamaskNetworkId: currentNetworkId,
          history: [{}],
          txParams: {
            to: VALID_ADDRESS_TWO,
            from: VALID_ADDRESS,
            nonce: '0x01',
          },
        },
        {
          id: 3,
          status: TransactionStatus.submitted,
          metamaskNetworkId: currentNetworkId,
          history: [{}],
          txParams: {
            to: VALID_ADDRESS_TWO,
            from: VALID_ADDRESS,
            nonce: '0x01',
          },
        },
        {
          id: 4,
          status: TransactionStatus.submitted,
          metamaskNetworkId: currentNetworkId,
          history: [{}],
          txParams: {
            to: VALID_ADDRESS_TWO,
            from: VALID_ADDRESS,
            nonce: '0x01',
          },
        },
        {
          id: 5,
          status: TransactionStatus.submitted,
          metamaskNetworkId: currentNetworkId,
          history: [{}],
          txParams: {
            to: VALID_ADDRESS_TWO,
            from: VALID_ADDRESS,
            nonce: '0x01',
          },
        },
        {
          id: 6,
          status: TransactionStatus.submitted,
          metamaskNetworkId: currentNetworkId,
          history: [{}],
          txParams: {
            to: VALID_ADDRESS_TWO,
            from: VALID_ADDRESS,
            nonce: '0x01',
          },
        },
        {
          id: 7,
          status: TransactionStatus.submitted,
          metamaskNetworkId: currentNetworkId,
          history: [{}],
          txParams: {
            to: VALID_ADDRESS_TWO,
            from: VALID_ADDRESS,
            nonce: '0x01',
          },
        },
      ]);
      txController._markNonceDuplicatesDropped(1);
      const confirmedTx = txController.txStateManager.getTransaction(1);
      const droppedTxs = txController.txStateManager.getTransactions({
        searchCriteria: {
          nonce: '0x01',
          status: TransactionStatus.dropped,
        },
      });
      assert.equal(
        confirmedTx.status,
        TransactionStatus.confirmed,
        'the confirmedTx should remain confirmed',
      );
      assert.equal(droppedTxs.length, 6, 'their should be 6 dropped txs');
    });
  });

  describe('#getPendingTransactions', function () {
    it('should show only submitted and approved transactions as pending transaction', function () {
      txController.txStateManager._addTransactionsToState([
        {
          id: 1,
          status: TransactionStatus.unapproved,
          metamaskNetworkId: currentNetworkId,
          txParams: {
            to: VALID_ADDRESS,
            from: VALID_ADDRESS_TWO,
          },
        },
        {
          id: 2,
          status: TransactionStatus.rejected,
          metamaskNetworkId: currentNetworkId,
          txParams: {
            to: VALID_ADDRESS,
            from: VALID_ADDRESS_TWO,
          },
          history: [{}],
        },
        {
          id: 3,
          status: TransactionStatus.approved,
          metamaskNetworkId: currentNetworkId,
          txParams: {
            to: VALID_ADDRESS,
            from: VALID_ADDRESS_TWO,
          },
          history: [{}],
        },
        {
          id: 4,
          status: TransactionStatus.signed,
          metamaskNetworkId: currentNetworkId,
          txParams: {
            to: VALID_ADDRESS,
            from: VALID_ADDRESS_TWO,
          },
          history: [{}],
        },
        {
          id: 5,
          status: TransactionStatus.submitted,
          metamaskNetworkId: currentNetworkId,
          txParams: {
            to: VALID_ADDRESS,
            from: VALID_ADDRESS_TWO,
          },
          history: [{}],
        },
        {
          id: 6,
          status: TransactionStatus.confirmed,
          metamaskNetworkId: currentNetworkId,
          txParams: {
            to: VALID_ADDRESS,
            from: VALID_ADDRESS_TWO,
          },
          history: [{}],
        },
        {
          id: 7,
          status: TransactionStatus.failed,
          metamaskNetworkId: currentNetworkId,
          txParams: {
            to: VALID_ADDRESS,
            from: VALID_ADDRESS_TWO,
          },
          history: [{}],
        },
      ]);

      assert.equal(
        txController.pendingTxTracker.getPendingTransactions().length,
        2,
      );
      const states = txController.pendingTxTracker
        .getPendingTransactions()
        .map((tx) => tx.status);
      assert.ok(
        states.includes(TransactionStatus.approved),
        'includes approved',
      );
      assert.ok(
        states.includes(TransactionStatus.submitted),
        'includes submitted',
      );
    });
  });

  describe('#_trackTransactionMetricsEvent', function () {
    let trackMetaMetricsEventSpy;
    let createEventFragmentSpy;
    let finalizeEventFragmentSpy;

    beforeEach(function () {
      trackMetaMetricsEventSpy = sinon.spy(
        txController,
        '_trackMetaMetricsEvent',
      );

      createEventFragmentSpy = sinon.spy(txController, 'createEventFragment');

      finalizeEventFragmentSpy = sinon.spy(
        txController,
        'finalizeEventFragment',
      );

      sinon
        .stub(txController, '_getEIP1559GasFeeEstimates')
        .resolves(mockEstimates['fee-market']);
    });

    afterEach(function () {
      trackMetaMetricsEventSpy.restore();
      createEventFragmentSpy.restore();
      finalizeEventFragmentSpy.restore();
    });

    describe('On transaction created by the user', function () {
      let txMeta;

      before(function () {
        txMeta = {
          id: 1,
          status: TransactionStatus.unapproved,
          txParams: {
            from: fromAccount.address,
            to: '0x1678a085c290ebd122dc42cba69373b5953b831d',
            gasPrice: '0x77359400',
            gas: '0x7b0d',
            nonce: '0x4b',
          },
          type: TransactionType.simpleSend,
          origin: ORIGIN_METAMASK,
          chainId: currentChainId,
          time: 1624408066355,
          metamaskNetworkId: currentNetworkId,
          defaultGasEstimates: {
            gas: '0x7b0d',
            gasPrice: '0x77359400',
          },
          securityProviderResponse: {
            flagAsDangerous: 0,
          },
        };
      });

      it('should create an event fragment when transaction added', async function () {
        const expectedPayload = {
          actionId,
          initialEvent: 'Transaction Added',
          successEvent: 'Transaction Approved',
          failureEvent: 'Transaction Rejected',
          uniqueIdentifier: 'transaction-added-1',
          category: MetaMetricsEventCategory.Transactions,
          persist: true,
          properties: {
            chain_id: '0x5',
            eip_1559_version: '0',
            gas_edit_attempted: 'none',
            gas_edit_type: 'none',
            network: '5',
            referrer: ORIGIN_METAMASK,
            source: MetaMetricsTransactionEventSource.User,
            transaction_type: TransactionType.simpleSend,
            account_type: 'MetaMask',
            asset_type: AssetType.native,
            token_standard: TokenStandard.none,
            device_model: 'N/A',
            transaction_speed_up: false,
            ui_customizations: null,
<<<<<<< HEAD
            security_alert_reason: BlockaidReason.notApplicable,
            security_alert_response: BlockaidResultType.NotApplicable,
=======
            status: 'unapproved',
>>>>>>> 252c7c1d
          },
          sensitiveProperties: {
            default_gas: '0.000031501',
            default_gas_price: '2',
            gas_price: '2',
            gas_limit: '0x7b0d',
            transaction_contract_method: undefined,
            transaction_replaced: undefined,
            first_seen: 1624408066355,
            transaction_envelope_type: TRANSACTION_ENVELOPE_TYPE_NAMES.LEGACY,
          },
        };

        await txController._trackTransactionMetricsEvent(
          txMeta,
          TransactionMetaMetricsEvent.added,
          actionId,
        );
        assert.equal(createEventFragmentSpy.callCount, 1);
        assert.equal(finalizeEventFragmentSpy.callCount, 0);
        assert.deepEqual(
          createEventFragmentSpy.getCall(0).args[0],
          expectedPayload,
        );
      });

      it('Should finalize the transaction added fragment as abandoned if user rejects transaction', async function () {
        fragmentExists = true;
        await txController._trackTransactionMetricsEvent(
          txMeta,
          TransactionMetaMetricsEvent.rejected,
          actionId,
        );
        assert.equal(createEventFragmentSpy.callCount, 0);
        assert.equal(finalizeEventFragmentSpy.callCount, 1);
        assert.deepEqual(
          finalizeEventFragmentSpy.getCall(0).args[0],
          'transaction-added-1',
        );
        assert.deepEqual(finalizeEventFragmentSpy.getCall(0).args[1], {
          abandoned: true,
        });
      });

      it('Should finalize the transaction added fragment if user approves transaction', async function () {
        fragmentExists = true;
        await txController._trackTransactionMetricsEvent(
          txMeta,
          TransactionMetaMetricsEvent.approved,
          actionId,
        );
        assert.equal(createEventFragmentSpy.callCount, 0);
        assert.equal(finalizeEventFragmentSpy.callCount, 1);
        assert.deepEqual(
          finalizeEventFragmentSpy.getCall(0).args[0],
          'transaction-added-1',
        );
        assert.deepEqual(
          finalizeEventFragmentSpy.getCall(0).args[1],
          undefined,
        );
      });

      it('should create an event fragment when transaction is submitted', async function () {
        const expectedPayload = {
          actionId,
          initialEvent: 'Transaction Submitted',
          successEvent: 'Transaction Finalized',
          uniqueIdentifier: 'transaction-submitted-1',
          category: MetaMetricsEventCategory.Transactions,
          persist: true,
          properties: {
            chain_id: '0x5',
            eip_1559_version: '0',
            gas_edit_attempted: 'none',
            gas_edit_type: 'none',
            network: '5',
            referrer: ORIGIN_METAMASK,
            source: MetaMetricsTransactionEventSource.User,
            transaction_type: TransactionType.simpleSend,
            account_type: 'MetaMask',
            asset_type: AssetType.native,
            token_standard: TokenStandard.none,
            device_model: 'N/A',
            transaction_speed_up: false,
            ui_customizations: null,
<<<<<<< HEAD
            security_alert_reason: BlockaidReason.notApplicable,
            security_alert_response: BlockaidResultType.NotApplicable,
=======
            status: 'unapproved',
>>>>>>> 252c7c1d
          },
          sensitiveProperties: {
            default_gas: '0.000031501',
            default_gas_price: '2',
            gas_price: '2',
            gas_limit: '0x7b0d',
            transaction_contract_method: undefined,
            transaction_replaced: undefined,
            first_seen: 1624408066355,
            transaction_envelope_type: TRANSACTION_ENVELOPE_TYPE_NAMES.LEGACY,
          },
        };

        await txController._trackTransactionMetricsEvent(
          txMeta,
          TransactionMetaMetricsEvent.submitted,
          actionId,
        );
        assert.equal(createEventFragmentSpy.callCount, 1);
        assert.equal(finalizeEventFragmentSpy.callCount, 0);
        assert.deepEqual(
          createEventFragmentSpy.getCall(0).args[0],
          expectedPayload,
        );
      });

      it('Should finalize the transaction submitted fragment when transaction finalizes', async function () {
        fragmentExists = true;
        await txController._trackTransactionMetricsEvent(
          txMeta,
          TransactionMetaMetricsEvent.finalized,
          actionId,
        );
        assert.equal(createEventFragmentSpy.callCount, 0);
        assert.equal(finalizeEventFragmentSpy.callCount, 1);
        assert.deepEqual(
          finalizeEventFragmentSpy.getCall(0).args[0],
          'transaction-submitted-1',
        );
        assert.deepEqual(
          finalizeEventFragmentSpy.getCall(0).args[1],
          undefined,
        );
      });
    });

    describe('On transaction suggested by dapp', function () {
      let txMeta;
      before(function () {
        txMeta = {
          id: 1,
          status: TransactionStatus.unapproved,
          txParams: {
            from: fromAccount.address,
            to: '0x1678a085c290ebd122dc42cba69373b5953b831d',
            gasPrice: '0x77359400',
            gas: '0x7b0d',
            nonce: '0x4b',
          },
          type: TransactionType.simpleSend,
          origin: 'other',
          chainId: currentChainId,
          time: 1624408066355,
          metamaskNetworkId: currentNetworkId,
          defaultGasEstimates: {
            gas: '0x7b0d',
            gasPrice: '0x77359400',
          },
          securityProviderResponse: {
            flagAsDangerous: 0,
          },
        };
      });

      it('should create an event fragment when transaction added', async function () {
        const expectedPayload = {
          actionId,
          initialEvent: 'Transaction Added',
          successEvent: 'Transaction Approved',
          failureEvent: 'Transaction Rejected',
          uniqueIdentifier: 'transaction-added-1',
          category: MetaMetricsEventCategory.Transactions,
          persist: true,
          properties: {
            chain_id: '0x5',
            eip_1559_version: '0',
            gas_edit_attempted: 'none',
            gas_edit_type: 'none',
            network: '5',
            referrer: 'other',
            source: MetaMetricsTransactionEventSource.Dapp,
            transaction_type: TransactionType.simpleSend,
            account_type: 'MetaMask',
            asset_type: AssetType.native,
            token_standard: TokenStandard.none,
            device_model: 'N/A',
            transaction_speed_up: false,
            ui_customizations: null,
<<<<<<< HEAD
            security_alert_reason: BlockaidReason.notApplicable,
            security_alert_response: BlockaidResultType.NotApplicable,
=======
            status: 'unapproved',
>>>>>>> 252c7c1d
          },
          sensitiveProperties: {
            default_gas: '0.000031501',
            default_gas_price: '2',
            gas_price: '2',
            gas_limit: '0x7b0d',
            transaction_contract_method: undefined,
            transaction_replaced: undefined,
            first_seen: 1624408066355,
            transaction_envelope_type: TRANSACTION_ENVELOPE_TYPE_NAMES.LEGACY,
          },
        };

        await txController._trackTransactionMetricsEvent(
          txMeta,
          TransactionMetaMetricsEvent.added,
          actionId,
        );
        assert.equal(createEventFragmentSpy.callCount, 1);
        assert.equal(finalizeEventFragmentSpy.callCount, 0);
        assert.deepEqual(
          createEventFragmentSpy.getCall(0).args[0],
          expectedPayload,
        );
      });

      it('Should finalize the transaction added fragment as abandoned if user rejects transaction', async function () {
        fragmentExists = true;

        await txController._trackTransactionMetricsEvent(
          txMeta,
          TransactionMetaMetricsEvent.rejected,
          actionId,
        );
        assert.equal(createEventFragmentSpy.callCount, 0);
        assert.equal(finalizeEventFragmentSpy.callCount, 1);
        assert.deepEqual(
          finalizeEventFragmentSpy.getCall(0).args[0],
          'transaction-added-1',
        );
        assert.deepEqual(finalizeEventFragmentSpy.getCall(0).args[1], {
          abandoned: true,
        });
      });

      it('Should finalize the transaction added fragment if user approves transaction', async function () {
        fragmentExists = true;

        await txController._trackTransactionMetricsEvent(
          txMeta,
          TransactionMetaMetricsEvent.approved,
          actionId,
        );
        assert.equal(createEventFragmentSpy.callCount, 0);
        assert.equal(finalizeEventFragmentSpy.callCount, 1);
        assert.deepEqual(
          finalizeEventFragmentSpy.getCall(0).args[0],
          'transaction-added-1',
        );
        assert.deepEqual(
          finalizeEventFragmentSpy.getCall(0).args[1],
          undefined,
        );
      });

      it('should create an event fragment when transaction is submitted', async function () {
        const expectedPayload = {
          actionId,
          initialEvent: 'Transaction Submitted',
          successEvent: 'Transaction Finalized',
          uniqueIdentifier: 'transaction-submitted-1',
          category: MetaMetricsEventCategory.Transactions,
          persist: true,
          properties: {
            chain_id: '0x5',
            eip_1559_version: '0',
            gas_edit_attempted: 'none',
            gas_edit_type: 'none',
            network: '5',
            referrer: 'other',
            source: MetaMetricsTransactionEventSource.Dapp,
            transaction_type: TransactionType.simpleSend,
            account_type: 'MetaMask',
            asset_type: AssetType.native,
            token_standard: TokenStandard.none,
            device_model: 'N/A',
            transaction_speed_up: false,
            ui_customizations: null,
<<<<<<< HEAD
            security_alert_reason: BlockaidReason.notApplicable,
            security_alert_response: BlockaidResultType.NotApplicable,
=======
            status: 'unapproved',
>>>>>>> 252c7c1d
          },
          sensitiveProperties: {
            default_gas: '0.000031501',
            default_gas_price: '2',
            gas_price: '2',
            gas_limit: '0x7b0d',
            transaction_contract_method: undefined,
            transaction_replaced: undefined,
            first_seen: 1624408066355,
            transaction_envelope_type: TRANSACTION_ENVELOPE_TYPE_NAMES.LEGACY,
          },
        };

        await txController._trackTransactionMetricsEvent(
          txMeta,
          TransactionMetaMetricsEvent.submitted,
          actionId,
        );
        assert.equal(createEventFragmentSpy.callCount, 1);
        assert.equal(finalizeEventFragmentSpy.callCount, 0);
        assert.deepEqual(
          createEventFragmentSpy.getCall(0).args[0],
          expectedPayload,
        );
      });

      it('Should finalize the transaction submitted fragment when transaction finalizes', async function () {
        fragmentExists = true;

        await txController._trackTransactionMetricsEvent(
          txMeta,
          TransactionMetaMetricsEvent.finalized,
          actionId,
        );
        assert.equal(createEventFragmentSpy.callCount, 0);
        assert.equal(finalizeEventFragmentSpy.callCount, 1);
        assert.deepEqual(
          finalizeEventFragmentSpy.getCall(0).args[0],
          'transaction-submitted-1',
        );
        assert.deepEqual(
          finalizeEventFragmentSpy.getCall(0).args[1],
          undefined,
        );
      });
    });

    it('should create missing fragments when events happen out of order or are missing', async function () {
      const txMeta = {
        id: 1,
        status: TransactionStatus.unapproved,
        txParams: {
          from: fromAccount.address,
          to: '0x1678a085c290ebd122dc42cba69373b5953b831d',
          gasPrice: '0x77359400',
          gas: '0x7b0d',
          nonce: '0x4b',
        },
        type: TransactionType.simpleSend,
        origin: 'other',
        chainId: currentChainId,
        time: 1624408066355,
        metamaskNetworkId: currentNetworkId,
        securityProviderResponse: {
          flagAsDangerous: 0,
        },
        securityAlertResponse: {
          security_alert_reason: BlockaidReason.notApplicable,
          security_alert_response: BlockaidResultType.NotApplicable,
        },
      };

      const expectedPayload = {
        actionId,
        successEvent: 'Transaction Approved',
        failureEvent: 'Transaction Rejected',
        uniqueIdentifier: 'transaction-added-1',
        category: MetaMetricsEventCategory.Transactions,
        persist: true,
        properties: {
          chain_id: '0x5',
          eip_1559_version: '0',
          gas_edit_attempted: 'none',
          gas_edit_type: 'none',
          network: '5',
          referrer: 'other',
          source: MetaMetricsTransactionEventSource.Dapp,
          transaction_type: TransactionType.simpleSend,
          account_type: 'MetaMask',
          asset_type: AssetType.native,
          token_standard: TokenStandard.none,
          device_model: 'N/A',
          transaction_speed_up: false,
          ui_customizations: null,
<<<<<<< HEAD
          security_alert_reason: BlockaidReason.notApplicable,
          security_alert_response: BlockaidResultType.NotApplicable,
=======
          status: 'unapproved',
>>>>>>> 252c7c1d
        },
        sensitiveProperties: {
          gas_price: '2',
          gas_limit: '0x7b0d',
          transaction_contract_method: undefined,
          transaction_replaced: undefined,
          first_seen: 1624408066355,
          transaction_envelope_type: TRANSACTION_ENVELOPE_TYPE_NAMES.LEGACY,
        },
      };
      await txController._trackTransactionMetricsEvent(
        txMeta,
        TransactionMetaMetricsEvent.approved,
        actionId,
      );
      assert.equal(createEventFragmentSpy.callCount, 1);
      assert.deepEqual(
        createEventFragmentSpy.getCall(0).args[0],
        expectedPayload,
      );
      assert.equal(finalizeEventFragmentSpy.callCount, 1);
      assert.deepEqual(
        finalizeEventFragmentSpy.getCall(0).args[0],
        'transaction-added-1',
      );
      assert.deepEqual(finalizeEventFragmentSpy.getCall(0).args[1], undefined);
    });

    it('should call _trackMetaMetricsEvent with the correct payload (extra params)', async function () {
      const txMeta = {
        id: 1,
        status: TransactionStatus.unapproved,
        txParams: {
          from: fromAccount.address,
          to: '0x1678a085c290ebd122dc42cba69373b5953b831d',
          gasPrice: '0x77359400',
          gas: '0x7b0d',
          nonce: '0x4b',
        },
        type: TransactionType.simpleSend,
        origin: 'other',
        chainId: currentChainId,
        time: 1624408066355,
        metamaskNetworkId: currentNetworkId,
        securityProviderResponse: {
          flagAsDangerous: 0,
        },
      };
      const expectedPayload = {
        actionId,
        initialEvent: 'Transaction Added',
        successEvent: 'Transaction Approved',
        failureEvent: 'Transaction Rejected',
        uniqueIdentifier: 'transaction-added-1',
        persist: true,
        category: MetaMetricsEventCategory.Transactions,
        properties: {
          network: '5',
          referrer: 'other',
          source: MetaMetricsTransactionEventSource.Dapp,
          transaction_type: TransactionType.simpleSend,
          chain_id: '0x5',
          eip_1559_version: '0',
          gas_edit_attempted: 'none',
          gas_edit_type: 'none',
          account_type: 'MetaMask',
          asset_type: AssetType.native,
          token_standard: TokenStandard.none,
          device_model: 'N/A',
          transaction_speed_up: false,
          ui_customizations: null,
<<<<<<< HEAD
          security_alert_reason: BlockaidReason.notApplicable,
          security_alert_response: BlockaidResultType.NotApplicable,
=======
          status: 'unapproved',
>>>>>>> 252c7c1d
        },
        sensitiveProperties: {
          baz: 3.0,
          foo: 'bar',
          gas_price: '2',
          gas_limit: '0x7b0d',
          transaction_contract_method: undefined,
          transaction_replaced: undefined,
          first_seen: 1624408066355,
          transaction_envelope_type: TRANSACTION_ENVELOPE_TYPE_NAMES.LEGACY,
        },
      };

      await txController._trackTransactionMetricsEvent(
        txMeta,
        TransactionMetaMetricsEvent.added,
        actionId,
        {
          baz: 3.0,
          foo: 'bar',
        },
      );
      assert.equal(createEventFragmentSpy.callCount, 1);
      assert.equal(finalizeEventFragmentSpy.callCount, 0);
      assert.deepEqual(
        createEventFragmentSpy.getCall(0).args[0],
        expectedPayload,
      );
    });

    it('should call _trackMetaMetricsEvent with the correct payload (extra params) when flagAsDangerous is malicious', async function () {
      const txMeta = {
        id: 1,
        status: TransactionStatus.unapproved,
        txParams: {
          from: fromAccount.address,
          to: '0x1678a085c290ebd122dc42cba69373b5953b831d',
          gasPrice: '0x77359400',
          gas: '0x7b0d',
          nonce: '0x4b',
        },
        type: TransactionType.simpleSend,
        origin: 'other',
        chainId: currentChainId,
        time: 1624408066355,
        metamaskNetworkId: currentNetworkId,
        securityProviderResponse: {
          flagAsDangerous: 1,
        },
      };
      const expectedPayload = {
        actionId,
        initialEvent: 'Transaction Added',
        successEvent: 'Transaction Approved',
        failureEvent: 'Transaction Rejected',
        uniqueIdentifier: 'transaction-added-1',
        persist: true,
        category: MetaMetricsEventCategory.Transactions,
        properties: {
          network: '5',
          referrer: 'other',
          source: MetaMetricsTransactionEventSource.Dapp,
          transaction_type: TransactionType.simpleSend,
          chain_id: '0x5',
          eip_1559_version: '0',
          gas_edit_attempted: 'none',
          gas_edit_type: 'none',
          account_type: 'MetaMask',
          asset_type: AssetType.native,
          token_standard: TokenStandard.none,
          device_model: 'N/A',
          transaction_speed_up: false,
          ui_customizations: ['flagged_as_malicious'],
<<<<<<< HEAD
          security_alert_reason: BlockaidReason.notApplicable,
          security_alert_response: BlockaidResultType.NotApplicable,
=======
          status: 'unapproved',
>>>>>>> 252c7c1d
        },
        sensitiveProperties: {
          baz: 3.0,
          foo: 'bar',
          gas_price: '2',
          gas_limit: '0x7b0d',
          transaction_contract_method: undefined,
          transaction_replaced: undefined,
          first_seen: 1624408066355,
          transaction_envelope_type: TRANSACTION_ENVELOPE_TYPE_NAMES.LEGACY,
        },
      };

      await txController._trackTransactionMetricsEvent(
        txMeta,
        TransactionMetaMetricsEvent.added,
        actionId,
        {
          baz: 3.0,
          foo: 'bar',
        },
      );
      assert.equal(createEventFragmentSpy.callCount, 1);
      assert.equal(finalizeEventFragmentSpy.callCount, 0);
      assert.deepEqual(
        createEventFragmentSpy.getCall(0).args[0],
        expectedPayload,
      );
    });

    it('should call _trackMetaMetricsEvent with the correct payload (extra params) when flagAsDangerous is unknown', async function () {
      const txMeta = {
        id: 1,
        status: TransactionStatus.unapproved,
        txParams: {
          from: fromAccount.address,
          to: '0x1678a085c290ebd122dc42cba69373b5953b831d',
          gasPrice: '0x77359400',
          gas: '0x7b0d',
          nonce: '0x4b',
        },
        type: TransactionType.simpleSend,
        origin: 'other',
        chainId: currentChainId,
        time: 1624408066355,
        metamaskNetworkId: currentNetworkId,
        securityProviderResponse: {
          flagAsDangerous: 2,
        },
      };
      const expectedPayload = {
        actionId,
        initialEvent: 'Transaction Added',
        successEvent: 'Transaction Approved',
        failureEvent: 'Transaction Rejected',
        uniqueIdentifier: 'transaction-added-1',
        persist: true,
        category: MetaMetricsEventCategory.Transactions,
        properties: {
          network: '5',
          referrer: 'other',
          source: MetaMetricsTransactionEventSource.Dapp,
          transaction_type: TransactionType.simpleSend,
          chain_id: '0x5',
          eip_1559_version: '0',
          gas_edit_attempted: 'none',
          gas_edit_type: 'none',
          account_type: 'MetaMask',
          asset_type: AssetType.native,
          token_standard: TokenStandard.none,
          device_model: 'N/A',
          transaction_speed_up: false,
          ui_customizations: ['flagged_as_safety_unknown'],
<<<<<<< HEAD
          security_alert_reason: BlockaidReason.notApplicable,
          security_alert_response: BlockaidResultType.NotApplicable,
=======
          status: 'unapproved',
>>>>>>> 252c7c1d
        },
        sensitiveProperties: {
          baz: 3.0,
          foo: 'bar',
          gas_price: '2',
          gas_limit: '0x7b0d',
          transaction_contract_method: undefined,
          transaction_replaced: undefined,
          first_seen: 1624408066355,
          transaction_envelope_type: TRANSACTION_ENVELOPE_TYPE_NAMES.LEGACY,
        },
      };

      await txController._trackTransactionMetricsEvent(
        txMeta,
        TransactionMetaMetricsEvent.added,
        actionId,
        {
          baz: 3.0,
          foo: 'bar',
        },
      );
      assert.equal(createEventFragmentSpy.callCount, 1);
      assert.equal(finalizeEventFragmentSpy.callCount, 0);
      assert.deepEqual(
        createEventFragmentSpy.getCall(0).args[0],
        expectedPayload,
      );
    });

    it('should call _trackMetaMetricsEvent with the correct payload (EIP-1559)', async function () {
      const txMeta = {
        id: 1,
        status: TransactionStatus.unapproved,
        txParams: {
          from: fromAccount.address,
          to: '0x1678a085c290ebd122dc42cba69373b5953b831d',
          maxFeePerGas: '0x77359400',
          maxPriorityFeePerGas: '0x77359400',
          gas: '0x7b0d',
          nonce: '0x4b',
          estimateSuggested: GasRecommendations.medium,
          estimateUsed: GasRecommendations.high,
        },
        type: TransactionType.simpleSend,
        origin: 'other',
        chainId: currentChainId,
        time: 1624408066355,
        metamaskNetworkId: currentNetworkId,
        defaultGasEstimates: {
          estimateType: 'medium',
          maxFeePerGas: '0x77359400',
          maxPriorityFeePerGas: '0x77359400',
        },
        securityProviderResponse: {
          flagAsDangerous: 0,
        },
      };
      const expectedPayload = {
        actionId,
        initialEvent: 'Transaction Added',
        successEvent: 'Transaction Approved',
        failureEvent: 'Transaction Rejected',
        uniqueIdentifier: 'transaction-added-1',
        persist: true,
        category: MetaMetricsEventCategory.Transactions,
        properties: {
          chain_id: '0x5',
          eip_1559_version: '2',
          gas_edit_attempted: 'none',
          gas_edit_type: 'none',
          network: '5',
          referrer: 'other',
          source: MetaMetricsTransactionEventSource.Dapp,
          transaction_type: TransactionType.simpleSend,
          account_type: 'MetaMask',
          asset_type: AssetType.native,
          token_standard: TokenStandard.none,
          device_model: 'N/A',
          transaction_speed_up: false,
          ui_customizations: null,
<<<<<<< HEAD
          security_alert_reason: BlockaidReason.notApplicable,
          security_alert_response: BlockaidResultType.NotApplicable,
=======
          status: 'unapproved',
>>>>>>> 252c7c1d
        },
        sensitiveProperties: {
          baz: 3.0,
          foo: 'bar',
          max_fee_per_gas: '2',
          max_priority_fee_per_gas: '2',
          gas_limit: '0x7b0d',
          transaction_contract_method: undefined,
          transaction_replaced: undefined,
          first_seen: 1624408066355,
          transaction_envelope_type: TRANSACTION_ENVELOPE_TYPE_NAMES.FEE_MARKET,
          estimate_suggested: GasRecommendations.medium,
          estimate_used: GasRecommendations.high,
          default_estimate: 'medium',
          default_max_fee_per_gas: '70',
          default_max_priority_fee_per_gas: '7',
        },
      };

      await txController._trackTransactionMetricsEvent(
        txMeta,
        TransactionMetaMetricsEvent.added,
        actionId,
        {
          baz: 3.0,
          foo: 'bar',
        },
      );
      assert.equal(createEventFragmentSpy.callCount, 1);
      assert.equal(finalizeEventFragmentSpy.callCount, 0);
      assert.deepEqual(
        createEventFragmentSpy.getCall(0).args[0],
        expectedPayload,
      );
    });
  });

  describe('#_getTransactionCompletionTime', function () {
    let nowStub;

    beforeEach(function () {
      nowStub = sinon.stub(Date, 'now').returns(1625782016341);
    });

    afterEach(function () {
      nowStub.restore();
    });

    it('calculates completion time (one)', function () {
      const submittedTime = 1625781997397;
      const result = txController._getTransactionCompletionTime(submittedTime);
      assert.equal(result, '19');
    });

    it('calculates completion time (two)', function () {
      const submittedTime = 1625781995397;
      const result = txController._getTransactionCompletionTime(submittedTime);
      assert.equal(result, '21');
    });
  });

  describe('#_getGasValuesInGWEI', function () {
    it('converts gas values in hex GWEi to dec GWEI (EIP-1559)', function () {
      const params = {
        max_fee_per_gas: '0x77359400',
        max_priority_fee_per_gas: '0x77359400',
      };
      const expectedParams = {
        max_fee_per_gas: '2',
        max_priority_fee_per_gas: '2',
      };
      const result = txController._getGasValuesInGWEI(params);
      assert.deepEqual(result, expectedParams);
    });

    it('converts gas values in hex GWEi to dec GWEI (non EIP-1559)', function () {
      const params = {
        gas_price: '0x37e11d600',
      };
      const expectedParams = {
        gas_price: '15',
      };
      const result = txController._getGasValuesInGWEI(params);
      assert.deepEqual(result, expectedParams);
    });

    it('converts gas values in hex GWEi to dec GWEI, retains estimate fields', function () {
      const params = {
        max_fee_per_gas: '0x77359400',
        max_priority_fee_per_gas: '0x77359400',
        estimate_suggested: GasRecommendations.medium,
        estimate_used: GasRecommendations.high,
      };
      const expectedParams = {
        max_fee_per_gas: '2',
        max_priority_fee_per_gas: '2',
        estimate_suggested: GasRecommendations.medium,
        estimate_used: GasRecommendations.high,
      };
      const result = txController._getGasValuesInGWEI(params);
      assert.deepEqual(result, expectedParams);
    });
  });

  describe('update transaction methods', function () {
    let txStateManager;

    beforeEach(function () {
      txStateManager = txController.txStateManager;
      txStateManager.addTransaction({
        id: '1',
        status: TransactionStatus.unapproved,
        metamaskNetworkId: currentNetworkId,
        txParams: {
          gasLimit: '0x001',
          gasPrice: '0x002',
          // max fees can not be mixed with gasPrice
          // maxPriorityFeePerGas: '0x003',
          // maxFeePerGas: '0x004',
          to: VALID_ADDRESS,
          from: VALID_ADDRESS,
        },
        estimateUsed: '0x005',
        estimatedBaseFee: '0x006',
        decEstimatedBaseFee: '6',
        type: 'swap',
        sourceTokenSymbol: 'ETH',
        destinationTokenSymbol: 'UNI',
        destinationTokenDecimals: 16,
        destinationTokenAddress: VALID_ADDRESS,
        swapMetaData: {},
        swapTokenValue: '0x007',
        userEditedGasLimit: '0x008',
        userFeeLevel: 'medium',
      });
    });

    it('updates transaction gas fees', function () {
      // test update gasFees
      txController.updateTransactionGasFees('1', {
        gasPrice: '0x0022',
        gasLimit: '0x0011',
      });
      let result = txStateManager.getTransaction('1');
      assert.equal(result.txParams.gasPrice, '0x0022');
      // TODO: weird behavior here...only gasPrice gets returned.
      // assert.equal(result.txParams.gasLimit, '0x0011');

      // test update maxPriorityFeePerGas
      txStateManager.addTransaction({
        id: '2',
        status: TransactionStatus.unapproved,
        metamaskNetworkId: currentNetworkId,
        txParams: {
          maxPriorityFeePerGas: '0x003',
          to: VALID_ADDRESS,
          from: VALID_ADDRESS,
        },
        estimateUsed: '0x005',
      });
      txController.updateTransactionGasFees('2', {
        maxPriorityFeePerGas: '0x0033',
      });
      result = txStateManager.getTransaction('2');
      assert.equal(result.txParams.maxPriorityFeePerGas, '0x0033');

      // test update maxFeePerGas
      txStateManager.addTransaction({
        id: '3',
        status: TransactionStatus.unapproved,
        metamaskNetworkId: currentNetworkId,
        txParams: {
          maxPriorityFeePerGas: '0x003',
          maxFeePerGas: '0x004',
          to: VALID_ADDRESS,
          from: VALID_ADDRESS,
        },
        estimateUsed: '0x005',
      });
      txController.updateTransactionGasFees('3', { maxFeePerGas: '0x0044' });
      result = txStateManager.getTransaction('3');
      assert.equal(result.txParams.maxFeePerGas, '0x0044');

      // test update estimate used
      txController.updateTransactionGasFees('3', { estimateUsed: '0x0055' });
      result = txStateManager.getTransaction('3');
      assert.equal(result.estimateUsed, '0x0055');
    });

    it('should not update and should throw error if status is not type "unapproved"', function () {
      txStateManager.addTransaction({
        id: '4',
        status: TransactionStatus.dropped,
        metamaskNetworkId: currentNetworkId,
        txParams: {
          maxPriorityFeePerGas: '0x007',
          maxFeePerGas: '0x008',
          to: VALID_ADDRESS,
          from: VALID_ADDRESS,
        },
        estimateUsed: '0x009',
      });

      assert.throws(
        () =>
          txController.updateTransactionGasFees('4', {
            maxFeePerGas: '0x0088',
          }),
        Error,
        `TransactionsController: Can only call updateTransactionGasFees on an unapproved transaction.
         Current tx status: ${TransactionStatus.dropped}`,
      );

      const transaction = txStateManager.getTransaction('4');
      assert.equal(transaction.txParams.maxFeePerGas, '0x008');
    });

    it('does not update unknown parameters in update method', function () {
      txController.updateTransactionGasFees('1', {
        estimateUsed: '0x13',
        gasPrice: '0x14',
        destinationTokenAddress: VALID_ADDRESS,
      });

      const result = txStateManager.getTransaction('1');
      assert.equal(result.estimateUsed, '0x13');
      assert.equal(result.txParams.gasPrice, '0x14');
      assert.equal(result.destinationTokenAddress, VALID_ADDRESS); // not updated even though it's passed in to update
    });
  });

  describe('updateEditableParams', function () {
    let txStateManager;

    beforeEach(function () {
      txStateManager = txController.txStateManager;
      txStateManager.addTransaction({
        id: '1',
        status: TransactionStatus.unapproved,
        metamaskNetworkId: currentNetworkId,
        txParams: {
          gas: '0x001',
          gasPrice: '0x002',
          // max fees can not be mixed with gasPrice
          // maxPriorityFeePerGas: '0x003',
          // maxFeePerGas: '0x004',
          to: VALID_ADDRESS,
          from: VALID_ADDRESS,
        },
        estimateUsed: '0x005',
        estimatedBaseFee: '0x006',
        decEstimatedBaseFee: '6',
        type: 'simpleSend',
        userEditedGasLimit: '0x008',
        userFeeLevel: 'medium',
      });
    });

    it('updates editible params when type changes from simple send to token transfer', async function () {
      providerResultStub.eth_getCode = '0xab';
      // test update gasFees
      await txController.updateEditableParams('1', {
        data: '0xa9059cbb000000000000000000000000e18035bf8712672935fdb4e5e431b1a0183d2dfc0000000000000000000000000000000000000000000000000de0b6b3a7640000',
      });
      const result = txStateManager.getTransaction('1');
      assert.equal(
        result.txParams.data,
        '0xa9059cbb000000000000000000000000e18035bf8712672935fdb4e5e431b1a0183d2dfc0000000000000000000000000000000000000000000000000de0b6b3a7640000',
      );
      assert.equal(result.type, TransactionType.tokenMethodTransfer);
    });

    it('updates editible params when type changes from token transfer to simple send', async function () {
      // test update gasFees
      txStateManager.addTransaction({
        id: '2',
        status: TransactionStatus.unapproved,
        metamaskNetworkId: currentNetworkId,
        txParams: {
          gas: '0x001',
          gasPrice: '0x002',
          // max fees can not be mixed with gasPrice
          // maxPriorityFeePerGas: '0x003',
          // maxFeePerGas: '0x004',
          to: VALID_ADDRESS,
          from: VALID_ADDRESS,
          data: '0xa9059cbb000000000000000000000000e18035bf8712672935fdb4e5e431b1a0183d2dfc0000000000000000000000000000000000000000000000000de0b6b3a7640000',
        },
        estimateUsed: '0x005',
        estimatedBaseFee: '0x006',
        decEstimatedBaseFee: '6',
        type: TransactionType.tokenMethodTransfer,
        userEditedGasLimit: '0x008',
        userFeeLevel: 'medium',
      });
      await txController.updateEditableParams('2', {
        data: '0x',
      });
      const result = txStateManager.getTransaction('2');
      assert.equal(result.txParams.data, '0x');
      assert.equal(result.type, TransactionType.simpleSend);
    });

    it('updates editible params when type changes from simpleSend to contract interaction', async function () {
      // test update gasFees
      txStateManager.addTransaction({
        id: '3',
        status: TransactionStatus.unapproved,
        metamaskNetworkId: currentNetworkId,
        txParams: {
          gas: '0x001',
          gasPrice: '0x002',
          // max fees can not be mixed with gasPrice
          // maxPriorityFeePerGas: '0x003',
          // maxFeePerGas: '0x004',
          to: VALID_ADDRESS,
          from: VALID_ADDRESS,
        },
        estimateUsed: '0x005',
        estimatedBaseFee: '0x006',
        decEstimatedBaseFee: '6',
        type: TransactionType.tokenMethodTransfer,
        userEditedGasLimit: '0x008',
        userFeeLevel: 'medium',
      });
      providerResultStub.eth_getCode = '0x5';
      await txController.updateEditableParams('3', {
        data: '0x123',
      });
      const result = txStateManager.getTransaction('3');
      assert.equal(result.txParams.data, '0x123');
      assert.equal(result.type, TransactionType.contractInteraction);
    });

    it('updates editible params when type does not change', async function () {
      // test update gasFees
      await txController.updateEditableParams('1', {
        data: '0x123',
        gas: '0xabc',
        from: VALID_ADDRESS_TWO,
      });
      const result = txStateManager.getTransaction('1');
      assert.equal(result.txParams.data, '0x123');
      assert.equal(result.txParams.gas, '0xabc');
      assert.equal(result.txParams.from, VALID_ADDRESS_TWO);
      assert.equal(result.txParams.to, VALID_ADDRESS);
      assert.equal(result.txParams.gasPrice, '0x002');
      assert.equal(result.type, TransactionType.simpleSend);
    });
  });

  describe('initApprovals', function () {
    it('adds unapprovedTxs as approvals', async function () {
      const firstTxId = '1';
      const firstTxMeta = {
        id: firstTxId,
        origin: ORIGIN_METAMASK,
        status: TransactionStatus.unapproved,
        metamaskNetworkId: currentNetworkId,
        txParams: {
          to: VALID_ADDRESS,
          from: VALID_ADDRESS_TWO,
        },
      };

      const secondTxId = '2';
      const secondTxMeta = {
        id: secondTxId,
        origin: ORIGIN_METAMASK,
        status: TransactionStatus.unapproved,
        metamaskNetworkId: currentNetworkId,
        txParams: {
          to: VALID_ADDRESS,
          from: VALID_ADDRESS_TWO,
        },
      };

      txController._addTransaction(firstTxMeta);
      txController._addTransaction(secondTxMeta);

      await txController.initApprovals();

      assert.deepEqual(messengerMock.call.getCall(0).args, [
        'ApprovalController:addRequest',
        {
          id: firstTxId,
          origin: ORIGIN_METAMASK,
          requestData: { txId: firstTxId },
          type: ApprovalType.Transaction,
          expectsResult: true,
        },
        false,
      ]);
      assert.deepEqual(messengerMock.call.getCall(1).args, [
        'ApprovalController:addRequest',
        {
          id: secondTxId,
          origin: ORIGIN_METAMASK,
          requestData: { txId: secondTxId },
          type: ApprovalType.Transaction,
          expectsResult: true,
        },
        false,
      ]);
    });
  });

  describe('#updateTransactionSendFlowHistory', function () {
    it('returns same result after two sequential calls with same history', async function () {
      const txId = 1;

      const txMeta = {
        id: txId,
        origin: ORIGIN_METAMASK,
        status: TransactionStatus.unapproved,
        metamaskNetworkId: currentNetworkId,
        txParams: {
          to: VALID_ADDRESS,
          from: VALID_ADDRESS_TWO,
        },
      };

      txController._addTransaction(txMeta);

      const transaction1 = txController.updateTransactionSendFlowHistory(
        txId,
        2,
        ['foo1', 'foo2'],
      );

      const transaction2 = txController.updateTransactionSendFlowHistory(
        txId,
        2,
        ['foo1', 'foo2'],
      );

      assert.deepEqual(transaction1, transaction2);
    });
  });
});<|MERGE_RESOLUTION|>--- conflicted
+++ resolved
@@ -2167,12 +2167,9 @@
             device_model: 'N/A',
             transaction_speed_up: false,
             ui_customizations: null,
-<<<<<<< HEAD
             security_alert_reason: BlockaidReason.notApplicable,
             security_alert_response: BlockaidResultType.NotApplicable,
-=======
             status: 'unapproved',
->>>>>>> 252c7c1d
           },
           sensitiveProperties: {
             default_gas: '0.000031501',
@@ -2259,12 +2256,9 @@
             device_model: 'N/A',
             transaction_speed_up: false,
             ui_customizations: null,
-<<<<<<< HEAD
             security_alert_reason: BlockaidReason.notApplicable,
             security_alert_response: BlockaidResultType.NotApplicable,
-=======
             status: 'unapproved',
->>>>>>> 252c7c1d
           },
           sensitiveProperties: {
             default_gas: '0.000031501',
@@ -2363,12 +2357,9 @@
             device_model: 'N/A',
             transaction_speed_up: false,
             ui_customizations: null,
-<<<<<<< HEAD
             security_alert_reason: BlockaidReason.notApplicable,
             security_alert_response: BlockaidResultType.NotApplicable,
-=======
             status: 'unapproved',
->>>>>>> 252c7c1d
           },
           sensitiveProperties: {
             default_gas: '0.000031501',
@@ -2457,12 +2448,9 @@
             device_model: 'N/A',
             transaction_speed_up: false,
             ui_customizations: null,
-<<<<<<< HEAD
             security_alert_reason: BlockaidReason.notApplicable,
             security_alert_response: BlockaidResultType.NotApplicable,
-=======
             status: 'unapproved',
->>>>>>> 252c7c1d
           },
           sensitiveProperties: {
             default_gas: '0.000031501',
@@ -2557,12 +2545,9 @@
           device_model: 'N/A',
           transaction_speed_up: false,
           ui_customizations: null,
-<<<<<<< HEAD
           security_alert_reason: BlockaidReason.notApplicable,
           security_alert_response: BlockaidResultType.NotApplicable,
-=======
           status: 'unapproved',
->>>>>>> 252c7c1d
         },
         sensitiveProperties: {
           gas_price: '2',
@@ -2634,12 +2619,9 @@
           device_model: 'N/A',
           transaction_speed_up: false,
           ui_customizations: null,
-<<<<<<< HEAD
           security_alert_reason: BlockaidReason.notApplicable,
           security_alert_response: BlockaidResultType.NotApplicable,
-=======
           status: 'unapproved',
->>>>>>> 252c7c1d
         },
         sensitiveProperties: {
           baz: 3.0,
@@ -2713,12 +2695,9 @@
           device_model: 'N/A',
           transaction_speed_up: false,
           ui_customizations: ['flagged_as_malicious'],
-<<<<<<< HEAD
           security_alert_reason: BlockaidReason.notApplicable,
           security_alert_response: BlockaidResultType.NotApplicable,
-=======
           status: 'unapproved',
->>>>>>> 252c7c1d
         },
         sensitiveProperties: {
           baz: 3.0,
@@ -2792,12 +2771,9 @@
           device_model: 'N/A',
           transaction_speed_up: false,
           ui_customizations: ['flagged_as_safety_unknown'],
-<<<<<<< HEAD
           security_alert_reason: BlockaidReason.notApplicable,
           security_alert_response: BlockaidResultType.NotApplicable,
-=======
           status: 'unapproved',
->>>>>>> 252c7c1d
         },
         sensitiveProperties: {
           baz: 3.0,
@@ -2879,12 +2855,9 @@
           device_model: 'N/A',
           transaction_speed_up: false,
           ui_customizations: null,
-<<<<<<< HEAD
           security_alert_reason: BlockaidReason.notApplicable,
           security_alert_response: BlockaidResultType.NotApplicable,
-=======
           status: 'unapproved',
->>>>>>> 252c7c1d
         },
         sensitiveProperties: {
           baz: 3.0,
