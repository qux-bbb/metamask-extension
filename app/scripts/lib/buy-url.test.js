--- conflicted
+++ resolved
@@ -1,12 +1,5 @@
 import nock from 'nock';
 import {
-<<<<<<< HEAD
-  MAINNET_CHAIN_ID,
-  BSC_CHAIN_ID,
-  POLYGON_CHAIN_ID,
-  ETH_SYMBOL,
-=======
->>>>>>> 300cb6e7
   BUYABLE_CHAINS_MAP,
   CHAIN_IDS,
   CURRENCY_SYMBOLS,
