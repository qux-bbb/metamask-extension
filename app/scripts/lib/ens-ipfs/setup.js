--- conflicted
+++ resolved
@@ -34,16 +34,12 @@
     const { tabId, url } = details;
     // ignore requests that are not associated with tabs
     // only attempt ENS resolution on mainnet
-<<<<<<< HEAD
-    if (tabId === -1 || getCurrentCaipChainId() !== 'eip155:1') {
-=======
     if (
-      (tabId === -1 || getCurrentChainId() !== '0x1') &&
+      (tabId === -1 || getCurrentCaipChainId() !== 'eip155:1') &&
       // E2E tests use a chain other than 0x1, so for testing,
       // allow the reuqest to pass through
       !process.env.IN_TEST
     ) {
->>>>>>> 5df6a71c
       return;
     }
     // parse ens name
