const Streams = require('mississippi')
const StreamProvider = require('web3-stream-provider')
const ObjectMultiplex = require('./obj-multiplex')
const RemoteStore = require('./remote-store.js').RemoteStore
const createRandomId = require('./random-id')

module.exports = MetamaskInpageProvider

function MetamaskInpageProvider (connectionStream) {
  const self = this

  // setup connectionStream multiplexing
  var multiStream = ObjectMultiplex()
  Streams.pipe(connectionStream, multiStream, connectionStream, function (err) {
    let warningMsg = 'MetamaskInpageProvider - lost connection to MetaMask'
    if (err) warningMsg += '\n' + err.stack
    console.warn(warningMsg)
  })
  self.multiStream = multiStream

  // subscribe to metamask public config
  var publicConfigStore = remoteStoreWithLocalStorageCache('MetaMask-Config')
  var storeStream = publicConfigStore.createStream()
  Streams.pipe(storeStream, multiStream.createStream('publicConfig'), storeStream, function (err) {
    let warningMsg = 'MetamaskInpageProvider - lost connection to MetaMask publicConfig'
    if (err) warningMsg += '\n' + err.stack
    console.warn(warningMsg)
  })
  self.publicConfigStore = publicConfigStore

  // connect to async provider
  var asyncProvider = new StreamProvider()
  Streams.pipe(asyncProvider, multiStream.createStream('provider'), asyncProvider, function (err) {
    let warningMsg = 'MetamaskInpageProvider - lost connection to MetaMask provider'
    if (err) warningMsg += '\n' + err.stack
    console.warn(warningMsg)
  })
  asyncProvider.on('error', console.error.bind(console))
  self.asyncProvider = asyncProvider

  self.idMap = {}
  // handle sendAsync requests via asyncProvider
  self.sendAsync = function (payload, cb) {
    // rewrite request ids
    var request = eachJsonMessage(payload, (message) => {
      var newId = createRandomId()
      self.idMap[newId] = message.id
      message.id = newId
      return message
    })
    // forward to asyncProvider
    asyncProvider.sendAsync(request, function (err, res) {
      if (err) return cb(err)
      // transform messages to original ids
      eachJsonMessage(res, (message) => {
        var oldId = self.idMap[message.id]
        delete self.idMap[message.id]
        message.id = oldId
        return message
      })
      cb(null, res)
    })
  }
}

MetamaskInpageProvider.prototype.send = function (payload) {
  const self = this

  let selectedAddress
  let result = null
  switch (payload.method) {

    case 'eth_accounts':
      // read from localStorage
      selectedAddress = self.publicConfigStore.get('selectedAddress')
      result = selectedAddress ? [selectedAddress] : []
      break

    case 'eth_coinbase':
      // read from localStorage
      selectedAddress = self.publicConfigStore.get('selectedAddress')
      result = selectedAddress || '0x0000000000000000000000000000000000000000'
      break

    // throw not-supported Error
    default:
      var link = 'https://github.com/MetaMask/faq/blob/master/DEVELOPERS.md#dizzy-all-async---think-of-metamask-as-a-light-client'
      var message = `The MetaMask Web3 object does not support synchronous methods like ${payload.method} without a callback parameter. See ${link} for details.`
      throw new Error(message)

  }

  // return the result
  return {
    id: payload.id,
    jsonrpc: payload.jsonrpc,
    result: result,
  }
}

MetamaskInpageProvider.prototype.sendAsync = function () {
  throw new Error('MetamaskInpageProvider - sendAsync not overwritten')
}

MetamaskInpageProvider.prototype.isConnected = function () {
  return true
}

// util

function remoteStoreWithLocalStorageCache (storageKey) {
  // read local cache
  var initState = JSON.parse(localStorage[storageKey] || '{}')
  var store = new RemoteStore(initState)
  // cache the latest state locally
  store.subscribe(function (state) {
    localStorage[storageKey] = JSON.stringify(state)
  })

  return store
}

<<<<<<< HEAD
function eachJsonMessage(payload, transformFn){
=======
function createRandomId () {
  const extraDigits = 3
  // 13 time digits
  const datePart = new Date().getTime() * Math.pow(10, extraDigits)
  // 3 random digits
  const extraPart = Math.floor(Math.random() * Math.pow(10, extraDigits))
  // 16 digits
  return datePart + extraPart
}

function eachJsonMessage (payload, transformFn) {
>>>>>>> 592b64a1
  if (Array.isArray(payload)) {
    return payload.map(transformFn)
  } else {
    return transformFn(payload)
  }
}<|MERGE_RESOLUTION|>--- conflicted
+++ resolved
@@ -120,21 +120,7 @@
   return store
 }
 
-<<<<<<< HEAD
 function eachJsonMessage(payload, transformFn){
-=======
-function createRandomId () {
-  const extraDigits = 3
-  // 13 time digits
-  const datePart = new Date().getTime() * Math.pow(10, extraDigits)
-  // 3 random digits
-  const extraPart = Math.floor(Math.random() * Math.pow(10, extraDigits))
-  // 16 digits
-  return datePart + extraPart
-}
-
-function eachJsonMessage (payload, transformFn) {
->>>>>>> 592b64a1
   if (Array.isArray(payload)) {
     return payload.map(transformFn)
   } else {
