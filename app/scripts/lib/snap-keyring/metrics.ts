import { RestrictedControllerMessenger } from '@metamask/base-controller';
import { KeyringControllerGetKeyringForAccountAction } from '@metamask/keyring-controller';
import { AccountsControllerGetSelectedAccountAction } from '@metamask/accounts-controller';
import { GetSnap } from '@metamask/snaps-controllers';
import { Snap } from '@metamask/snaps-utils';

type AllowedActions =
  | GetSnap
  | KeyringControllerGetKeyringForAccountAction
  | AccountsControllerGetSelectedAccountAction;

export type SnapAndHardwareMessenger = RestrictedControllerMessenger<
  'SnapAndHardwareMessenger',
  AllowedActions,
  never,
  AllowedActions['type'],
  never
>;

<<<<<<< HEAD
export default async function getSnapAndHardwareInfoForMetrics(
=======
export async function getSnapAndHardwareInfoForMetrics(
  getSelectedAddress: () => string,
>>>>>>> 224123eb
  getAccountType: (address: string) => Promise<string>,
  getDeviceModel: (address: string) => Promise<string>,
  messenger: SnapAndHardwareMessenger,
) {
  // If it's coming from a unit test, there's no messenger
  // Will fix this in a future PR and add proper unit tests
  if (!messenger) {
    return {};
  }

  const account = messenger.call('AccountsController:getSelectedAccount');
  const selectedAddress = account.address;
  const keyring = account.metadata.keyring;

  const snap: Snap = (await messenger.call(
    'SnapController:get',
    account.metadata?.snap?.id,
  )) as Snap;

  async function getHardwareWalletType() {
    if (keyring?.type?.includes('Hardware')) {
      return keyring.type;
    }

    return undefined;
  }

  return {
    account_type: await getAccountType(selectedAddress),
    device_model: await getDeviceModel(selectedAddress),
    account_hardware_type: await getHardwareWalletType(),
    account_snap_type: snap?.id,
    account_snap_version: snap?.version,
  };
}<|MERGE_RESOLUTION|>--- conflicted
+++ resolved
@@ -17,12 +17,7 @@
   never
 >;
 
-<<<<<<< HEAD
-export default async function getSnapAndHardwareInfoForMetrics(
-=======
 export async function getSnapAndHardwareInfoForMetrics(
-  getSelectedAddress: () => string,
->>>>>>> 224123eb
   getAccountType: (address: string) => Promise<string>,
   getDeviceModel: (address: string) => Promise<string>,
   messenger: SnapAndHardwareMessenger,
@@ -35,12 +30,15 @@
 
   const account = messenger.call('AccountsController:getSelectedAccount');
   const selectedAddress = account.address;
-  const keyring = account.metadata.keyring;
+  const { keyring } = account.metadata;
 
-  const snap: Snap = (await messenger.call(
-    'SnapController:get',
-    account.metadata?.snap?.id,
-  )) as Snap;
+  let snap;
+  if (account.metadata?.snap?.id) {
+    snap = messenger.call(
+      'SnapController:get',
+      account.metadata?.snap?.id,
+    ) as Snap;
+  }
 
   async function getHardwareWalletType() {
     if (keyring?.type?.includes('Hardware')) {
