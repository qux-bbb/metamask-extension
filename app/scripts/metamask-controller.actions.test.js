--- conflicted
+++ resolved
@@ -177,11 +177,7 @@
         ]),
         Promise.resolve(1).then(() => {
           keyringControllerState1 = JSON.stringify(
-<<<<<<< HEAD
-            metamaskController.coreKeyringController.state,
-=======
             metamaskController.keyringController.state,
->>>>>>> ef8403f6
           );
           metamaskController.importAccountWithStrategy('privateKey', [
             importPrivkey,
@@ -189,11 +185,7 @@
         }),
         Promise.resolve(2).then(() => {
           keyringControllerState2 = JSON.stringify(
-<<<<<<< HEAD
-            metamaskController.coreKeyringController.state,
-=======
             metamaskController.keyringController.state,
->>>>>>> ef8403f6
           );
         }),
       ]);
