import EventEmitter from 'events';
import pump from 'pump';
import { ObservableStore } from '@metamask/obs-store';
import { storeAsStream } from '@metamask/obs-store/dist/asStream';
import { JsonRpcEngine } from 'json-rpc-engine';
import { createEngineStream } from 'json-rpc-middleware-stream';
import { providerAsMiddleware } from '@metamask/eth-json-rpc-middleware';
import { debounce } from 'lodash';
import {
  KeyringController,
  keyringBuilderFactory,
} from '@metamask/eth-keyring-controller';
import createFilterMiddleware from 'eth-json-rpc-filters';
import createSubscriptionManager from 'eth-json-rpc-filters/subscriptionManager';
import { errorCodes as rpcErrorCodes, EthereumRpcError } from 'eth-rpc-errors';
import { Mutex } from 'await-semaphore';
import log from 'loglevel';
import TrezorKeyring from '@metamask/eth-trezor-keyring';
import LedgerBridgeKeyring from '@metamask/eth-ledger-bridge-keyring';
import LatticeKeyring from 'eth-lattice-keyring';
import { MetaMaskKeyring as QRHardwareKeyring } from '@keystonehq/metamask-airgapped-keyring';
import EthQuery from 'eth-query';
import nanoid from 'nanoid';
import { captureException } from '@sentry/browser';
import { AddressBookController } from '@metamask/address-book-controller';
import {
  ApprovalController,
  ApprovalRequestNotFoundError,
} from '@metamask/approval-controller';
import { ControllerMessenger } from '@metamask/base-controller';
import {
  AssetsContractController,
  CurrencyRateController,
  NftController,
  NftDetectionController,
  TokenListController,
  TokenRatesController,
  TokensController,
} from '@metamask/assets-controllers';
import { PhishingController } from '@metamask/phishing-controller';
import { AnnouncementController } from '@metamask/announcement-controller';
import { NetworkController } from '@metamask/network-controller';
import { GasFeeController } from '@metamask/gas-fee-controller';
import {
  PermissionController,
  PermissionsRequestNotFoundError,
} from '@metamask/permission-controller';
import {
  SubjectMetadataController,
  SubjectType,
} from '@metamask/subject-metadata-controller';
import SmartTransactionsController from '@metamask/smart-transactions-controller';
///: BEGIN:ONLY_INCLUDE_IN(snaps)
import { encrypt, decrypt } from '@metamask/browser-passworder';
import { RateLimitController } from '@metamask/rate-limit-controller';
import { NotificationController } from '@metamask/notification-controller';

import {
  CronjobController,
  JsonSnapsRegistry,
  SnapController,
  IframeExecutionService,
} from '@metamask/snaps-controllers';
///: END:ONLY_INCLUDE_IN
///: BEGIN:ONLY_INCLUDE_IN(keyring-snaps)
import { SnapKeyring } from '@metamask/eth-snap-keyring';
///: END:ONLY_INCLUDE_IN

///: BEGIN:ONLY_INCLUDE_IN(build-mmi)
import {
  CUSTODIAN_TYPES,
  MmiConfigurationController,
} from '@metamask-institutional/custody-keyring';
import { InstitutionalFeaturesController } from '@metamask-institutional/institutional-features';
import { CustodyController } from '@metamask-institutional/custody-controller';
import { TransactionUpdateController } from '@metamask-institutional/transaction-update';
///: END:ONLY_INCLUDE_IN
import { SignatureController } from '@metamask/signature-controller';
///: BEGIN:ONLY_INCLUDE_IN(blockaid)
import { PPOMController, createPPOMMiddleware } from '@metamask/ppom-validator';
///: END:ONLY_INCLUDE_IN

///: BEGIN:ONLY_INCLUDE_IN(desktop)
// eslint-disable-next-line import/order
import { DesktopController } from '@metamask/desktop/dist/controllers/desktop';
///: END:ONLY_INCLUDE_IN

import {
  ApprovalType,
  ERC1155,
  ERC20,
  ERC721,
} from '@metamask/controller-utils';

///: BEGIN:ONLY_INCLUDE_IN(build-mmi)
import { toChecksumHexAddress } from '../../shared/modules/hexstring-utils';
///: END:ONLY_INCLUDE_IN

import {
  AssetType,
  TransactionStatus,
  TransactionType,
  TokenStandard,
} from '../../shared/constants/transaction';
import {
  GAS_API_BASE_URL,
  GAS_DEV_API_BASE_URL,
  SWAPS_CLIENT_ID,
} from '../../shared/constants/swaps';
import {
  CHAIN_IDS,
  NETWORK_TYPES,
  TEST_NETWORK_TICKER_MAP,
  NetworkStatus,
} from '../../shared/constants/network';
import { HardwareDeviceNames } from '../../shared/constants/hardware-wallets';
import { KeyringType } from '../../shared/constants/keyring';
import {
  CaveatTypes,
  RestrictedMethods,
  ///: BEGIN:ONLY_INCLUDE_IN(snaps)
  EndowmentPermissions,
  ExcludedSnapPermissions,
  ExcludedSnapEndowments,
  ///: END:ONLY_INCLUDE_IN
} from '../../shared/constants/permissions';
import { UI_NOTIFICATIONS } from '../../shared/notifications';
///: BEGIN:ONLY_INCLUDE_IN(build-mmi)
import { UI_INSTITUTIONAL_NOTIFICATIONS } from '../../shared/notifications/institutional';
///: END:ONLY_INCLUDE_IN
import { MILLISECOND, SECOND } from '../../shared/constants/time';
import {
  ORIGIN_METAMASK,
  ///: BEGIN:ONLY_INCLUDE_IN(snaps)
  SNAP_DIALOG_TYPES,
  ///: END:ONLY_INCLUDE_IN
  POLLING_TOKEN_ENVIRONMENT_TYPES,
} from '../../shared/constants/app';
import {
  MetaMetricsEventCategory,
  MetaMetricsEventName,
} from '../../shared/constants/metametrics';

import {
  getTokenIdParam,
  fetchTokenBalance,
} from '../../shared/lib/token-util.ts';
import { isEqualCaseInsensitive } from '../../shared/modules/string-utils';
import { parseStandardTokenTransactionData } from '../../shared/modules/transaction.utils';
import { STATIC_MAINNET_TOKEN_LIST } from '../../shared/constants/tokens';
import { getTokenValueParam } from '../../shared/lib/metamask-controller-utils';
import { isManifestV3 } from '../../shared/modules/mv3.utils';
import { hexToDecimal } from '../../shared/modules/conversion.utils';
import { ACTION_QUEUE_METRICS_E2E_TEST } from '../../shared/constants/test-flags';

import {
  onMessageReceived,
  checkForMultipleVersionsRunning,
} from './detect-multiple-instances';
///: BEGIN:ONLY_INCLUDE_IN(build-mmi)
import MMIController from './controllers/mmi-controller';
import { mmiKeyringBuilderFactory } from './mmi-keyring-builder-factory';
///: END:ONLY_INCLUDE_IN
import ComposableObservableStore from './lib/ComposableObservableStore';
import AccountTracker from './lib/account-tracker';
import createDupeReqFilterMiddleware from './lib/createDupeReqFilterMiddleware';
import createLoggerMiddleware from './lib/createLoggerMiddleware';
import {
  createMethodMiddleware,
  ///: BEGIN:ONLY_INCLUDE_IN(snaps)
  createSnapMethodMiddleware,
  ///: END:ONLY_INCLUDE_IN
} from './lib/rpc-method-middleware';
import createOriginMiddleware from './lib/createOriginMiddleware';
import createTabIdMiddleware from './lib/createTabIdMiddleware';
import createOnboardingMiddleware from './lib/createOnboardingMiddleware';
import { setupMultiplex } from './lib/stream-utils';
import EnsController from './controllers/ens';
import PreferencesController from './controllers/preferences';
import AppStateController from './controllers/app-state';
import CachedBalancesController from './controllers/cached-balances';
import AlertController from './controllers/alert';
import OnboardingController from './controllers/onboarding';
import BackupController from './controllers/backup';
import IncomingTransactionsController from './controllers/incoming-transactions';
import DecryptMessageController from './controllers/decrypt-message';
import TransactionController from './controllers/transactions';
import DetectTokensController from './controllers/detect-tokens';
import SwapsController from './controllers/swaps';
import accountImporter from './account-import-strategies';
import seedPhraseVerifier from './lib/seed-phrase-verifier';
import MetaMetricsController from './controllers/metametrics';
import { segment } from './lib/segment';
import createMetaRPCHandler from './lib/createMetaRPCHandler';
import { previousValueComparator } from './lib/util';
import createMetamaskMiddleware from './lib/createMetamaskMiddleware';
import EncryptionPublicKeyController from './controllers/encryption-public-key';

import {
  CaveatMutatorFactories,
  getCaveatSpecifications,
  getChangedAccounts,
  getPermissionBackgroundApiMethods,
  getPermissionSpecifications,
  getPermittedAccountsByOrigin,
  NOTIFICATION_NAMES,
  PermissionLogController,
  unrestrictedMethods,
  ///: BEGIN:ONLY_INCLUDE_IN(snaps)
  buildSnapEndowmentSpecifications,
  buildSnapRestrictedMethodSpecifications,
  ///: END:ONLY_INCLUDE_IN
} from './controllers/permissions';
import createRPCMethodTrackingMiddleware from './lib/createRPCMethodTrackingMiddleware';
import { securityProviderCheck } from './lib/security-provider-helpers';
<<<<<<< HEAD
=======
///: BEGIN:ONLY_INCLUDE_IN(blockaid)
import { IndexedDBPPOMStorage } from './lib/indexed-db-backend';
///: END:ONLY_INCLUDE_IN
>>>>>>> 1277c622
import { updateCurrentLocale } from './translate';

export const METAMASK_CONTROLLER_EVENTS = {
  // Fired after state changes that impact the extension badge (unapproved msg count)
  // The process of updating the badge happens in app/scripts/background.js.
  UPDATE_BADGE: 'updateBadge',
  // TODO: Add this and similar enums to the `controllers` repo and export them
  APPROVAL_STATE_CHANGE: 'ApprovalController:stateChange',
};

// stream channels
const PHISHING_SAFELIST = 'metamask-phishing-safelist';

export default class MetamaskController extends EventEmitter {
  /**
   * @param {object} opts
   */
  constructor(opts) {
    super();

    const { isFirstMetaMaskControllerSetup } = opts;

    this.defaultMaxListeners = 20;

    this.sendUpdate = debounce(
      this.privateSendUpdate.bind(this),
      MILLISECOND * 200,
    );
    this.opts = opts;
    this.extension = opts.browser;
    this.platform = opts.platform;
    this.notificationManager = opts.notificationManager;
    const initState = opts.initState || {};
    const version = this.platform.getVersion();
    this.recordFirstTimeInfo(initState);

    // this keeps track of how many "controllerStream" connections are open
    // the only thing that uses controller connections are open metamask UI instances
    this.activeControllerConnections = 0;

    this.getRequestAccountTabIds = opts.getRequestAccountTabIds;
    this.getOpenMetamaskTabsIds = opts.getOpenMetamaskTabsIds;

    this.controllerMessenger = new ControllerMessenger();

    // instance of a class that wraps the extension's storage local API.
    this.localStoreApiWrapper = opts.localStore;

    // observable state store
    this.store = new ComposableObservableStore({
      state: initState,
      controllerMessenger: this.controllerMessenger,
      persist: true,
    });

    // external connections by origin
    // Do not modify directly. Use the associated methods.
    this.connections = {};

    // lock to ensure only one vault created at once
    this.createVaultMutex = new Mutex();

    this.extension.runtime.onInstalled.addListener((details) => {
      if (details.reason === 'update' && version === '8.1.0') {
        this.platform.openExtensionInBrowser();
      }
    });

    // next, we will initialize the controllers
    // controller initialization order matters

    this.approvalController = new ApprovalController({
      messenger: this.controllerMessenger.getRestricted({
        name: 'ApprovalController',
      }),
      showApprovalRequest: opts.showUserConfirmation,
      typesExcludedFromRateLimiting: [
        ApprovalType.EthSign,
        ApprovalType.PersonalSign,
        ApprovalType.EthSignTypedData,
        ApprovalType.Transaction,
        ApprovalType.WatchAsset,
        ApprovalType.EthGetEncryptionPublicKey,
        ApprovalType.EthDecrypt,
      ],
    });

    ///: BEGIN:ONLY_INCLUDE_IN(build-mmi)
    this.mmiConfigurationController = new MmiConfigurationController({
      initState: initState.MmiConfigurationController,
      mmiConfigurationServiceUrl: process.env.MMI_CONFIGURATION_SERVICE_URL,
    });
    ///: END:ONLY_INCLUDE_IN

    const networkControllerMessenger = this.controllerMessenger.getRestricted({
      name: 'NetworkController',
      allowedEvents: [
        'NetworkController:stateChange',
        'NetworkController:networkWillChange',
        'NetworkController:networkDidChange',
        'NetworkController:infuraIsBlocked',
        'NetworkController:infuraIsUnblocked',
      ],
    });

<<<<<<< HEAD
    let initialProviderConfig;
    if (process.env.IN_TEST) {
      initialProviderConfig = {
        type: NETWORK_TYPES.RPC,
        rpcUrl: 'http://localhost:8545',
        chainId: '0x539',
        nickname: 'Localhost 8545',
        ticker: 'ETH',
=======
    let initialNetworkControllerState = {};
    if (initState.NetworkController) {
      initialNetworkControllerState = initState.NetworkController;
    } else if (process.env.IN_TEST) {
      initialNetworkControllerState = {
        providerConfig: {
          chainId: CHAIN_IDS.LOCALHOST,
          nickname: 'Localhost 8545',
          rpcPrefs: {},
          rpcUrl: 'http://localhost:8545',
          ticker: 'ETH',
          type: 'rpc',
        },
        networkConfigurations: {
          networkConfigurationId: {
            chainId: CHAIN_IDS.LOCALHOST,
            nickname: 'Localhost 8545',
            rpcPrefs: {},
            rpcUrl: 'http://localhost:8545',
            ticker: 'ETH',
            networkConfigurationId: 'networkConfigurationId',
          },
        },
>>>>>>> 1277c622
      };
    } else if (
      process.env.METAMASK_DEBUG ||
      process.env.METAMASK_ENVIRONMENT === 'test'
    ) {
<<<<<<< HEAD
      initialProviderConfig = {
        type: NETWORK_TYPES.GOERLI,
        chainId: CHAIN_IDS.GOERLI,
        ticker: TEST_NETWORK_TICKER_MAP[NETWORK_TYPES.GOERLI],
      };
    }
    const initialNetworkControllerState = initialProviderConfig
      ? {
          providerConfig: initialProviderConfig,
          ...initState.NetworkController,
        }
      : initState.NetworkController;
=======
      initialNetworkControllerState = {
        providerConfig: {
          type: NETWORK_TYPES.GOERLI,
          chainId: CHAIN_IDS.GOERLI,
          ticker: TEST_NETWORK_TICKER_MAP[NETWORK_TYPES.GOERLI],
        },
      };
    }
>>>>>>> 1277c622
    this.networkController = new NetworkController({
      messenger: networkControllerMessenger,
      state: initialNetworkControllerState,
      infuraProjectId: opts.infuraProjectId,
      trackMetaMetricsEvent: (...args) =>
        this.metaMetricsController.trackEvent(...args),
    });
    this.networkController.initializeProvider();
    this.provider =
      this.networkController.getProviderAndBlockTracker().provider;
    this.blockTracker =
      this.networkController.getProviderAndBlockTracker().blockTracker;

    const tokenListMessenger = this.controllerMessenger.getRestricted({
      name: 'TokenListController',
      allowedEvents: [
        'TokenListController:stateChange',
        'NetworkController:stateChange',
      ],
    });

    this.tokenListController = new TokenListController({
      chainId: this.networkController.state.providerConfig.chainId,
      preventPollingOnNetworkRestart: initState.TokenListController
        ? initState.TokenListController.preventPollingOnNetworkRestart
        : true,
      messenger: tokenListMessenger,
      state: initState.TokenListController,
    });

    this.preferencesController = new PreferencesController({
      initState: initState.PreferencesController,
      initLangCode: opts.initLangCode,
      onInfuraIsBlocked: networkControllerMessenger.subscribe.bind(
        networkControllerMessenger,
        'NetworkController:infuraIsBlocked',
      ),
      onInfuraIsUnblocked: networkControllerMessenger.subscribe.bind(
        networkControllerMessenger,
        'NetworkController:infuraIsUnblocked',
      ),
      tokenListController: this.tokenListController,
      provider: this.provider,
    });

    this.preferencesController.store.subscribe(async ({ currentLocale }) => {
      await updateCurrentLocale(currentLocale);
    });

    const tokensControllerMessenger = this.controllerMessenger.getRestricted({
      name: 'TokensController',
      allowedActions: ['ApprovalController:addRequest'],
      allowedEvents: ['NetworkController:stateChange'],
    });
    this.tokensController = new TokensController({
      messenger: tokensControllerMessenger,
      chainId: this.networkController.state.providerConfig.chainId,
      onPreferencesStateChange: this.preferencesController.store.subscribe.bind(
        this.preferencesController.store,
      ),
      onNetworkStateChange: networkControllerMessenger.subscribe.bind(
        networkControllerMessenger,
        'NetworkController:stateChange',
      ),
      config: { provider: this.provider },
      state: initState.TokensController,
    });

    this.assetsContractController = new AssetsContractController(
      {
        chainId: this.networkController.state.providerConfig.chainId,
        onPreferencesStateChange: (listener) =>
          this.preferencesController.store.subscribe(listener),
        // This handler is misnamed, and is a known issue that will be resolved
        // by planned refactors. It should be onNetworkDidChange which happens
        // AFTER the provider in the network controller is updated to reflect
        // the new state of the network controller. In #18041 we changed this
        // handler to be triggered by the change in the network state because
        // that is what the handler name implies, but this triggers too soon
        // causing the provider of the AssetsContractController to trail the
        // network provider by one update.
        onNetworkStateChange: (cb) =>
          networkControllerMessenger.subscribe(
            'NetworkController:networkDidChange',
            () => {
              const networkState = this.networkController.state;
              return cb(networkState);
            },
          ),
      },
      {
        provider: this.provider,
      },
      initState.AssetsContractController,
    );

    const nftControllerMessenger = this.controllerMessenger.getRestricted({
      name: 'NftController',
      allowedActions: [`${this.approvalController.name}:addRequest`],
    });
    this.nftController = new NftController(
      {
        messenger: nftControllerMessenger,
        chainId: this.networkController.state.providerConfig.chainId,
        onPreferencesStateChange:
          this.preferencesController.store.subscribe.bind(
            this.preferencesController.store,
          ),
        onNetworkStateChange: networkControllerMessenger.subscribe.bind(
          networkControllerMessenger,
          'NetworkController:stateChange',
        ),
        getERC721AssetName:
          this.assetsContractController.getERC721AssetName.bind(
            this.assetsContractController,
          ),
        getERC721AssetSymbol:
          this.assetsContractController.getERC721AssetSymbol.bind(
            this.assetsContractController,
          ),
        getERC721TokenURI: this.assetsContractController.getERC721TokenURI.bind(
          this.assetsContractController,
        ),
        getERC721OwnerOf: this.assetsContractController.getERC721OwnerOf.bind(
          this.assetsContractController,
        ),
        getERC1155BalanceOf:
          this.assetsContractController.getERC1155BalanceOf.bind(
            this.assetsContractController,
          ),
        getERC1155TokenURI:
          this.assetsContractController.getERC1155TokenURI.bind(
            this.assetsContractController,
          ),
        onNftAdded: ({ address, symbol, tokenId, standard, source }) =>
          this.metaMetricsController.trackEvent({
            event: MetaMetricsEventName.NftAdded,
            category: MetaMetricsEventCategory.Wallet,
            properties: {
              token_contract_address: address,
              token_symbol: symbol,
              asset_type: AssetType.NFT,
              token_standard: standard,
              source,
            },
            sensitiveProperties: {
              tokenId,
            },
          }),
      },
      {},
      initState.NftController,
    );

    this.nftController.setApiKey(process.env.OPENSEA_KEY);

    this.nftDetectionController = new NftDetectionController({
      chainId: this.networkController.state.providerConfig.chainId,
      onNftsStateChange: (listener) => this.nftController.subscribe(listener),
      onPreferencesStateChange: this.preferencesController.store.subscribe.bind(
        this.preferencesController.store,
      ),
      onNetworkStateChange: networkControllerMessenger.subscribe.bind(
        networkControllerMessenger,
        'NetworkController:stateChange',
      ),
      getOpenSeaApiKey: () => this.nftController.openSeaApiKey,
      getBalancesInSingleCall:
        this.assetsContractController.getBalancesInSingleCall.bind(
          this.assetsContractController,
        ),
      addNft: this.nftController.addNft.bind(this.nftController),
      getNftState: () => this.nftController.state,
    });

    this.metaMetricsController = new MetaMetricsController({
      segment,
      preferencesStore: this.preferencesController.store,
      onNetworkDidChange: networkControllerMessenger.subscribe.bind(
        networkControllerMessenger,
        'NetworkController:networkDidChange',
      ),
      getNetworkIdentifier: () => {
        const { type, rpcUrl } = this.networkController.state.providerConfig;
        return type === NETWORK_TYPES.RPC ? rpcUrl : type;
      },
      getCurrentChainId: () =>
        this.networkController.state.providerConfig.chainId,
      version: this.platform.getVersion(),
      environment: process.env.METAMASK_ENVIRONMENT,
      extension: this.extension,
      initState: initState.MetaMetricsController,
      captureException,
    });

    this.on('update', (update) => {
      this.metaMetricsController.handleMetaMaskStateUpdate(update);
    });

    const gasFeeMessenger = this.controllerMessenger.getRestricted({
      name: 'GasFeeController',
    });

    const gasApiBaseUrl = process.env.SWAPS_USE_DEV_APIS
      ? GAS_DEV_API_BASE_URL
      : GAS_API_BASE_URL;

    this.gasFeeController = new GasFeeController({
      state: initState.GasFeeController,
      interval: 10000,
      messenger: gasFeeMessenger,
      clientId: SWAPS_CLIENT_ID,
      getProvider: () =>
        this.networkController.getProviderAndBlockTracker().provider,
      // NOTE: This option is inaccurately named; it should be called
      // onNetworkDidChange
      onNetworkStateChange: (eventHandler) => {
        networkControllerMessenger.subscribe(
          'NetworkController:networkDidChange',
          () => eventHandler(this.networkController.state),
        );
      },
      getCurrentNetworkEIP1559Compatibility:
        this.networkController.getEIP1559Compatibility.bind(
          this.networkController,
        ),
      getCurrentAccountEIP1559Compatibility:
        this.getCurrentAccountEIP1559Compatibility.bind(this),
      legacyAPIEndpoint: `${gasApiBaseUrl}/networks/<chain_id>/gasPrices`,
      EIP1559APIEndpoint: `${gasApiBaseUrl}/networks/<chain_id>/suggestedGasFees`,
<<<<<<< HEAD
      getCurrentNetworkLegacyGasAPICompatibility: () => false,
=======
      getCurrentNetworkLegacyGasAPICompatibility: () => {
        const { chainId } = this.networkController.state.providerConfig;
        return chainId === CHAIN_IDS.BSC;
      },
>>>>>>> 1277c622
      getChainId: () => this.networkController.state.providerConfig.chainId,
    });

    this.qrHardwareKeyring = new QRHardwareKeyring();

    this.appStateController = new AppStateController({
      addUnlockListener: this.on.bind(this, 'unlock'),
      isUnlocked: this.isUnlocked.bind(this),
      initState: initState.AppStateController,
      onInactiveTimeout: () => this.setLocked(),
      preferencesStore: this.preferencesController.store,
      qrHardwareStore: this.qrHardwareKeyring.getMemStore(),
      messenger: this.controllerMessenger.getRestricted({
        name: 'AppStateController',
        allowedActions: [
          `${this.approvalController.name}:addRequest`,
          `${this.approvalController.name}:acceptRequest`,
        ],
      }),
    });

    const currencyRateMessenger = this.controllerMessenger.getRestricted({
      name: 'CurrencyRateController',
    });
    this.currencyRateController = new CurrencyRateController({
      includeUsdRate: true,
      messenger: currencyRateMessenger,
      state: {
        ...initState.CurrencyController,
        nativeCurrency: this.networkController.state.providerConfig.ticker,
      },
    });

    this.phishingController = new PhishingController(
      {},
      initState.PhishingController,
    );

    this.phishingController.maybeUpdateState();

    if (process.env.IN_TEST) {
      this.phishingController.setHotlistRefreshInterval(5 * SECOND);
      this.phishingController.setStalelistRefreshInterval(30 * SECOND);
    }

    ///: BEGIN:ONLY_INCLUDE_IN(blockaid)
    this.ppomController = new PPOMController({
      messenger: this.controllerMessenger.getRestricted({
        name: 'PPOMController',
      }),
      storageBackend: new IndexedDBPPOMStorage('PPOMDB', 1),
      provider: this.provider,
      state: initState.PPOMController,
      chainId: this.networkController.state.providerConfig.chainId,
      onNetworkChange: networkControllerMessenger.subscribe.bind(
        networkControllerMessenger,
        'NetworkController:stateChange',
      ),
    });
    ///: END:ONLY_INCLUDE_IN

    const announcementMessenger = this.controllerMessenger.getRestricted({
      name: 'AnnouncementController',
    });

    let allAnnouncements = UI_NOTIFICATIONS;

    ///: BEGIN:ONLY_INCLUDE_IN(build-mmi)
    allAnnouncements = UI_INSTITUTIONAL_NOTIFICATIONS;
    ///: END:ONLY_INCLUDE_IN

    this.announcementController = new AnnouncementController({
      messenger: announcementMessenger,
      allAnnouncements,
      state: initState.AnnouncementController,
    });

    // token exchange rate tracker
    this.tokenRatesController = new TokenRatesController(
      {
        chainId: this.networkController.state.providerConfig.chainId,
        onTokensStateChange: (listener) =>
          this.tokensController.subscribe(listener),
        onCurrencyRateStateChange: (listener) =>
          this.controllerMessenger.subscribe(
            `${this.currencyRateController.name}:stateChange`,
            listener,
          ),
        onNetworkStateChange: networkControllerMessenger.subscribe.bind(
          networkControllerMessenger,
          'NetworkController:stateChange',
        ),
      },
      {
        disabled:
          !this.preferencesController.store.getState().useCurrencyRateCheck,
      },
      initState.TokenRatesController,
    );
    this.preferencesController.store.subscribe(
      previousValueComparator((prevState, currState) => {
        const { useCurrencyRateCheck: prevUseCurrencyRateCheck } = prevState;
        const { useCurrencyRateCheck: currUseCurrencyRateCheck } = currState;
        if (currUseCurrencyRateCheck && !prevUseCurrencyRateCheck) {
          this.currencyRateController.start();
          this.tokenRatesController.configure(
            { disabled: false },
            false,
            false,
          );
        } else if (!currUseCurrencyRateCheck && prevUseCurrencyRateCheck) {
          this.currencyRateController.stop();
          this.tokenRatesController.configure({ disabled: true }, false, false);
        }
      }, this.preferencesController.store.getState()),
    );

    this.ensController = new EnsController({
      provider: this.provider,
      getCurrentChainId: () =>
        this.networkController.state.providerConfig.chainId,
      onNetworkDidChange: networkControllerMessenger.subscribe.bind(
        networkControllerMessenger,
        'NetworkController:networkDidChange',
      ),
    });

    this.onboardingController = new OnboardingController({
      initState: initState.OnboardingController,
    });

    this.incomingTransactionsController = new IncomingTransactionsController({
      blockTracker: this.blockTracker,
      onNetworkDidChange: networkControllerMessenger.subscribe.bind(
        networkControllerMessenger,
        'NetworkController:networkDidChange',
      ),
      getCurrentChainId: () =>
        this.networkController.state.providerConfig.chainId,
      preferencesController: this.preferencesController,
      onboardingController: this.onboardingController,
      initState: initState.IncomingTransactionsController,
    });

    // account tracker watches balances, nonces, and any code at their address
    this.accountTracker = new AccountTracker({
      provider: this.provider,
      blockTracker: this.blockTracker,
      getCurrentChainId: () =>
        this.networkController.state.providerConfig.chainId,
      getNetworkIdentifier: () => {
        const { type, rpcUrl } = this.networkController.state.providerConfig;
        return type === NETWORK_TYPES.RPC ? rpcUrl : type;
      },
      preferencesController: this.preferencesController,
      onboardingController: this.onboardingController,
      initState:
        isManifestV3 &&
        isFirstMetaMaskControllerSetup === false &&
        initState.AccountTracker?.accounts
          ? { accounts: initState.AccountTracker.accounts }
          : { accounts: {} },
    });

    // start and stop polling for balances based on activeControllerConnections
    this.on('controllerConnectionChanged', (activeControllerConnections) => {
      const { completedOnboarding } =
        this.onboardingController.store.getState();
      if (activeControllerConnections > 0 && completedOnboarding) {
        this.triggerNetworkrequests();
      } else {
        this.stopNetworkRequests();
      }
    });

    this.onboardingController.store.subscribe(
      previousValueComparator(async (prevState, currState) => {
        const { completedOnboarding: prevCompletedOnboarding } = prevState;
        const { completedOnboarding: currCompletedOnboarding } = currState;
        if (!prevCompletedOnboarding && currCompletedOnboarding) {
          this.triggerNetworkrequests();
        }
      }, this.onboardingController.store.getState()),
    );

    this.cachedBalancesController = new CachedBalancesController({
      accountTracker: this.accountTracker,
      getCurrentChainId: () =>
        this.networkController.state.providerConfig.chainId,
      initState: initState.CachedBalancesController,
    });

    let additionalKeyrings = [keyringBuilderFactory(QRHardwareKeyring)];

    if (this.canUseHardwareWallets()) {
      const keyringOverrides = this.opts.overrides?.keyrings;

      const additionalKeyringTypes = [
        keyringOverrides?.trezor || TrezorKeyring,
        keyringOverrides?.ledger || LedgerBridgeKeyring,
        keyringOverrides?.lattice || LatticeKeyring,
        QRHardwareKeyring,
      ];

      additionalKeyrings = additionalKeyringTypes.map((keyringType) =>
        keyringBuilderFactory(keyringType),
      );

      ///: BEGIN:ONLY_INCLUDE_IN(build-mmi)
      for (const custodianType of Object.keys(CUSTODIAN_TYPES)) {
        additionalKeyrings.push(
          mmiKeyringBuilderFactory(
            CUSTODIAN_TYPES[custodianType].keyringClass,
            { mmiConfigurationController: this.mmiConfigurationController },
          ),
        );
      }
      ///: END:ONLY_INCLUDE_IN
    }

    ///: BEGIN:ONLY_INCLUDE_IN(keyring-snaps)
    additionalKeyrings.push(
      (() => {
        const builder = () => new SnapKeyring(this.snapController);
        builder.type = SnapKeyring.type;
        return builder;
      })(),
    );
    ///: END:ONLY_INCLUDE_IN

    this.keyringController = new KeyringController({
      keyringBuilders: additionalKeyrings,
      initState: initState.KeyringController,
      encryptor: opts.encryptor || undefined,
      cacheEncryptionKey: isManifestV3,
    });

    this.keyringController.memStore.subscribe((state) =>
      this._onKeyringControllerUpdate(state),
    );

    this.keyringController.on('unlock', () => this._onUnlock());
    this.keyringController.on('lock', () => this._onLock());

    const getIdentities = () =>
      this.preferencesController.store.getState().identities;

    this.permissionController = new PermissionController({
      messenger: this.controllerMessenger.getRestricted({
        name: 'PermissionController',
        allowedActions: [
          `${this.approvalController.name}:addRequest`,
          `${this.approvalController.name}:hasRequest`,
          `${this.approvalController.name}:acceptRequest`,
          `${this.approvalController.name}:rejectRequest`,
          `SnapController:getPermitted`,
          `SnapController:install`,
          `SubjectMetadataController:getSubjectMetadata`,
        ],
      }),
      state: initState.PermissionController,
      caveatSpecifications: getCaveatSpecifications({ getIdentities }),
      permissionSpecifications: {
        ...getPermissionSpecifications({
          getIdentities,
          getAllAccounts: this.keyringController.getAccounts.bind(
            this.keyringController,
          ),
          captureKeyringTypesWithMissingIdentities: (
            identities = {},
            accounts = [],
          ) => {
            const accountsMissingIdentities = accounts.filter(
              (address) => !identities[address],
            );
            const keyringTypesWithMissingIdentities =
              accountsMissingIdentities.map(
                (address) =>
                  this.keyringController.getKeyringForAccount(address)?.type,
              );

            const identitiesCount = Object.keys(identities || {}).length;

            const accountTrackerCount = Object.keys(
              this.accountTracker.store.getState().accounts || {},
            ).length;

            captureException(
              new Error(
                `Attempt to get permission specifications failed because their were ${accounts.length} accounts, but ${identitiesCount} identities, and the ${keyringTypesWithMissingIdentities} keyrings included accounts with missing identities. Meanwhile, there are ${accountTrackerCount} accounts in the account tracker.`,
              ),
            );
          },
        }),
        ///: BEGIN:ONLY_INCLUDE_IN(snaps)
        ...this.getSnapPermissionSpecifications(),
        ///: END:ONLY_INCLUDE_IN
      },
      unrestrictedMethods,
    });

    this.permissionLogController = new PermissionLogController({
      restrictedMethods: new Set(Object.keys(RestrictedMethods)),
      initState: initState.PermissionLogController,
    });

    this.subjectMetadataController = new SubjectMetadataController({
      messenger: this.controllerMessenger.getRestricted({
        name: 'SubjectMetadataController',
        allowedActions: [`${this.permissionController.name}:hasPermissions`],
      }),
      state: initState.SubjectMetadataController,
      subjectCacheLimit: 100,
    });

    ///: BEGIN:ONLY_INCLUDE_IN(snaps)
    const snapExecutionServiceArgs = {
      iframeUrl: new URL(process.env.IFRAME_EXECUTION_ENVIRONMENT_URL),
      messenger: this.controllerMessenger.getRestricted({
        name: 'ExecutionService',
      }),
      setupSnapProvider: this.setupSnapProvider.bind(this),
    };
    this.snapExecutionService =
      this.opts.overrides?.createSnapExecutionService?.(
        snapExecutionServiceArgs,
      ) || new IframeExecutionService(snapExecutionServiceArgs);

    const snapControllerMessenger = this.controllerMessenger.getRestricted({
      name: 'SnapController',
      allowedEvents: [
        'ExecutionService:unhandledError',
        'ExecutionService:outboundRequest',
        'ExecutionService:outboundResponse',
      ],
      allowedActions: [
        `${this.permissionController.name}:getEndowments`,
        `${this.permissionController.name}:getPermissions`,
        `${this.permissionController.name}:hasPermission`,
        `${this.permissionController.name}:hasPermissions`,
        `${this.permissionController.name}:requestPermissions`,
        `${this.permissionController.name}:revokeAllPermissions`,
        `${this.permissionController.name}:revokePermissions`,
        `${this.permissionController.name}:revokePermissionForAllSubjects`,
        `${this.permissionController.name}:getSubjectNames`,
        `${this.permissionController.name}:updateCaveat`,
        `${this.approvalController.name}:addRequest`,
        `${this.approvalController.name}:updateRequestState`,
        `${this.permissionController.name}:grantPermissions`,
        `${this.subjectMetadataController.name}:getSubjectMetadata`,
        'ExecutionService:executeSnap',
        'ExecutionService:getRpcRequestHandler',
        'ExecutionService:terminateSnap',
        'ExecutionService:terminateAllSnaps',
        'ExecutionService:handleRpcRequest',
        'SnapsRegistry:get',
        'SnapsRegistry:getMetadata',
      ],
    });

    const allowLocalSnaps = process.env.ALLOW_LOCAL_SNAPS;
    const requireAllowlist = process.env.REQUIRE_SNAPS_ALLOWLIST;

    this.snapController = new SnapController({
      environmentEndowmentPermissions: Object.values(EndowmentPermissions),
      excludedPermissions: {
        ...ExcludedSnapPermissions,
        ...ExcludedSnapEndowments,
      },
      closeAllConnections: this.removeAllConnections.bind(this),
      state: initState.SnapController,
      messenger: snapControllerMessenger,
      featureFlags: {
        dappsCanUpdateSnaps: true,
        allowLocalSnaps,
        requireAllowlist,
      },
    });

    this.notificationController = new NotificationController({
      messenger: this.controllerMessenger.getRestricted({
        name: 'NotificationController',
      }),
      state: initState.NotificationController,
    });

    this.rateLimitController = new RateLimitController({
      state: initState.RateLimitController,
      messenger: this.controllerMessenger.getRestricted({
        name: 'RateLimitController',
      }),
      implementations: {
        showNativeNotification: {
          method: (origin, message) => {
            const subjectMetadataState = this.controllerMessenger.call(
              'SubjectMetadataController:getState',
            );

            const originMetadata = subjectMetadataState.subjectMetadata[origin];

            this.platform
              ._showNotification(originMetadata?.name ?? origin, message)
              .catch((error) => {
                log.error('Failed to create notification', error);
              });

            return null;
          },
          // 2 calls per 5 minutes
          rateLimitCount: 2,
          rateLimitTimeout: 300000,
        },
        showInAppNotification: {
          method: (origin, message) => {
            this.controllerMessenger.call(
              'NotificationController:show',
              origin,
              message,
            );

            return null;
          },
          // 5 calls per minute
          rateLimitCount: 5,
          rateLimitTimeout: 60000,
        },
      },
    });
    const cronjobControllerMessenger = this.controllerMessenger.getRestricted({
      name: 'CronjobController',
      allowedEvents: [
        'SnapController:snapInstalled',
        'SnapController:snapUpdated',
        'SnapController:snapRemoved',
      ],
      allowedActions: [
        `${this.permissionController.name}:getPermissions`,
        'SnapController:handleRequest',
        'SnapController:getAll',
      ],
    });
    this.cronjobController = new CronjobController({
      state: initState.CronjobController,
      messenger: cronjobControllerMessenger,
    });

    const snapsRegistryMessenger = this.controllerMessenger.getRestricted({
      name: 'SnapsRegistry',
      allowedEvents: [],
      allowedActions: [],
    });
    this.snapsRegistry = new JsonSnapsRegistry({
      state: initState.SnapsRegistry,
      messenger: snapsRegistryMessenger,
      refetchOnAllowlistMiss: requireAllowlist,
      failOnUnavailableRegistry: requireAllowlist,
      url: {
        registry: 'https://acl.execution.metamask.io/latest/registry.json',
        signature: 'https://acl.execution.metamask.io/latest/signature.json',
      },
      publicKey:
        '0x025b65308f0f0fb8bc7f7ff87bfc296e0330eee5d3c1d1ee4a048b2fd6a86fa0a6',
    });

    ///: END:ONLY_INCLUDE_IN

    ///: BEGIN:ONLY_INCLUDE_IN(desktop)
    this.desktopController = new DesktopController({
      initState: initState.DesktopController,
    });
    ///: END:ONLY_INCLUDE_IN

    const detectTokensControllerMessenger =
      this.controllerMessenger.getRestricted({
        name: 'DetectTokensController',
        allowedEvents: ['NetworkController:stateChange'],
      });
    this.detectTokensController = new DetectTokensController({
      messenger: detectTokensControllerMessenger,
      preferences: this.preferencesController,
      tokensController: this.tokensController,
      assetsContractController: this.assetsContractController,
      network: this.networkController,
      keyringMemStore: this.keyringController.memStore,
      tokenList: this.tokenListController,
      trackMetaMetricsEvent: this.metaMetricsController.trackEvent.bind(
        this.metaMetricsController,
      ),
    });

    this.addressBookController = new AddressBookController(
      undefined,
      initState.AddressBookController,
    );

    this.alertController = new AlertController({
      initState: initState.AlertController,
      preferencesStore: this.preferencesController.store,
    });

    ///: BEGIN:ONLY_INCLUDE_IN(build-mmi)
    this.custodyController = new CustodyController({
      initState: initState.CustodyController,
    });
    this.institutionalFeaturesController = new InstitutionalFeaturesController({
      initState: initState.InstitutionalFeaturesController,
      showConfirmRequest: opts.showUserConfirmation,
    });
    this.transactionUpdateController = new TransactionUpdateController({
      initState: initState.TransactionUpdateController,
      getCustodyKeyring: this.getCustodyKeyringIfExists.bind(this),
      mmiConfigurationController: this.mmiConfigurationController,
      captureException,
    });
    ///: END:ONLY_INCLUDE_IN

    this.backupController = new BackupController({
      preferencesController: this.preferencesController,
      addressBookController: this.addressBookController,
      networkController: this.networkController,
      trackMetaMetricsEvent: this.metaMetricsController.trackEvent.bind(
        this.metaMetricsController,
      ),
    });

    this.txController = new TransactionController({
      initState:
        initState.TransactionController || initState.TransactionManager,
      getPermittedAccounts: this.getPermittedAccounts.bind(this),
      getProviderConfig: () => this.networkController.state.providerConfig,
      getCurrentNetworkEIP1559Compatibility:
        this.networkController.getEIP1559Compatibility.bind(
          this.networkController,
        ),
      getCurrentAccountEIP1559Compatibility:
        this.getCurrentAccountEIP1559Compatibility.bind(this),
      getNetworkId: () => this.networkController.state.networkId,
      getNetworkStatus: () => this.networkController.state.networkStatus,
      onNetworkStateChange: (listener) => {
        networkControllerMessenger.subscribe(
          'NetworkController:stateChange',
          () => listener(),
          ({ networkId }) => networkId,
        );
      },
      getCurrentChainId: () =>
        this.networkController.state.providerConfig.chainId,
      preferencesStore: this.preferencesController.store,
      txHistoryLimit: 60,
      signTransaction: this.keyringController.signTransaction.bind(
        this.keyringController,
      ),
      provider: this.provider,
      blockTracker: this.blockTracker,
      createEventFragment: this.metaMetricsController.createEventFragment.bind(
        this.metaMetricsController,
      ),
      updateEventFragment: this.metaMetricsController.updateEventFragment.bind(
        this.metaMetricsController,
      ),
      finalizeEventFragment:
        this.metaMetricsController.finalizeEventFragment.bind(
          this.metaMetricsController,
        ),
      getEventFragmentById:
        this.metaMetricsController.getEventFragmentById.bind(
          this.metaMetricsController,
        ),
      trackMetaMetricsEvent: this.metaMetricsController.trackEvent.bind(
        this.metaMetricsController,
      ),
      getParticipateInMetrics: () =>
        this.metaMetricsController.state.participateInMetaMetrics,
      getEIP1559GasFeeEstimates:
        this.gasFeeController.fetchGasFeeEstimates.bind(this.gasFeeController),
      getExternalPendingTransactions:
        this.getExternalPendingTransactions.bind(this),
      getAccountType: this.getAccountType.bind(this),
      getDeviceModel: this.getDeviceModel.bind(this),
      getTokenStandardAndDetails: this.getTokenStandardAndDetails.bind(this),
      securityProviderRequest: this.securityProviderRequest.bind(this),
      ///: BEGIN:ONLY_INCLUDE_IN(build-mmi)
      transactionUpdateController: this.transactionUpdateController,
      ///: END:ONLY_INCLUDE_IN
      messenger: this.controllerMessenger.getRestricted({
        name: 'TransactionController',
        allowedActions: [
          `${this.approvalController.name}:addRequest`,
          `${this.approvalController.name}:acceptRequest`,
          `${this.approvalController.name}:rejectRequest`,
        ],
      }),
    });

    ///: BEGIN:ONLY_INCLUDE_IN(build-mmi)
    this.mmiController = new MMIController({
      mmiConfigurationController: this.mmiConfigurationController,
      keyringController: this.keyringController,
      txController: this.txController,
      securityProviderRequest: this.securityProviderRequest.bind(this),
      preferencesController: this.preferencesController,
      appStateController: this.appStateController,
      transactionUpdateController: this.transactionUpdateController,
      custodyController: this.custodyController,
      institutionalFeaturesController: this.institutionalFeaturesController,
      getState: this.getState.bind(this),
      getPendingNonce: this.getPendingNonce.bind(this),
      accountTracker: this.accountTracker,
      metaMetricsController: this.metaMetricsController,
      networkController: this.networkController,
      permissionController: this.permissionController,
      platform: this.platform,
      extension: this.extension,
    });
    ///: END:ONLY_INCLUDE_IN

    this.txController.on(`tx:status-update`, async (txId, status) => {
      if (
        status === TransactionStatus.confirmed ||
        status === TransactionStatus.failed
      ) {
        const txMeta = this.txController.txStateManager.getTransaction(txId);
        let rpcPrefs = {};
        if (txMeta.chainId) {
          const { networkConfigurations } = this.networkController.state;
          const matchingNetworkConfig = Object.values(
            networkConfigurations,
          ).find(
            (networkConfiguration) =>
              networkConfiguration.chainId === txMeta.chainId,
          );
          rpcPrefs = matchingNetworkConfig?.rpcPrefs ?? {};
        }

        try {
          await this.platform.showTransactionNotification(txMeta, rpcPrefs);
        } catch (error) {
          log.error('Failed to create transaction notification', error);
        }

        const { txReceipt } = txMeta;

        // if this is a transferFrom method generated from within the app it may be an NFT transfer transaction
        // in which case we will want to check and update ownership status of the transferred NFT.
        if (
          txMeta.type === TransactionType.tokenMethodTransferFrom &&
          txMeta.txParams !== undefined
        ) {
          const {
            data,
            to: contractAddress,
            from: userAddress,
          } = txMeta.txParams;
          const { chainId } = txMeta;
          const transactionData = parseStandardTokenTransactionData(data);
          // Sometimes the tokenId value is parsed as "_value" param. Not seeing this often any more, but still occasionally:
          // i.e. call approve() on BAYC contract - https://etherscan.io/token/0xbc4ca0eda7647a8ab7c2061c2e118a18a936f13d#writeContract, and tokenId shows up as _value,
          // not sure why since it doesn't match the ERC721 ABI spec we use to parse these transactions - https://github.com/MetaMask/metamask-eth-abis/blob/d0474308a288f9252597b7c93a3a8deaad19e1b2/src/abis/abiERC721.ts#L62.
          const transactionDataTokenId =
            getTokenIdParam(transactionData) ??
            getTokenValueParam(transactionData);
          const { allNfts } = this.nftController.state;

          // check if its a known NFT
          const knownNft = allNfts?.[userAddress]?.[chainId]?.find(
            ({ address, tokenId }) =>
              isEqualCaseInsensitive(address, contractAddress) &&
              tokenId === transactionDataTokenId,
          );

          // if it is we check and update ownership status.
          if (knownNft) {
            this.nftController.checkAndUpdateSingleNftOwnershipStatus(
              knownNft,
              false,
              { userAddress, chainId },
            );
          }
        }

        const metamaskState = this.getState();

        if (txReceipt && txReceipt.status === '0x0') {
          this.metaMetricsController.trackEvent(
            {
              event: 'Tx Status Update: On-Chain Failure',
              category: MetaMetricsEventCategory.Background,
              properties: {
                action: 'Transactions',
                errorMessage: txMeta.simulationFails?.reason,
                numberOfTokens: metamaskState.tokens.length,
                numberOfAccounts: Object.keys(metamaskState.accounts).length,
              },
            },
            {
              matomoEvent: true,
            },
          );
        }
      }
    });

    networkControllerMessenger.subscribe(
      'NetworkController:networkDidChange',
      async () => {
        const { ticker } = this.networkController.state.providerConfig;
        try {
          await this.currencyRateController.setNativeCurrency(ticker);
        } catch (error) {
          // TODO: Handle failure to get conversion rate more gracefully
          console.error(error);
        }
      },
    );

    this.networkController.lookupNetwork();
    this.decryptMessageController = new DecryptMessageController({
      getState: this.getState.bind(this),
      keyringController: this.keyringController,
      messenger: this.controllerMessenger.getRestricted({
        name: 'DecryptMessageController',
        allowedActions: [
          `${this.approvalController.name}:addRequest`,
          `${this.approvalController.name}:acceptRequest`,
          `${this.approvalController.name}:rejectRequest`,
        ],
      }),
      metricsEvent: this.metaMetricsController.trackEvent.bind(
        this.metaMetricsController,
      ),
    });

    this.encryptionPublicKeyController = new EncryptionPublicKeyController({
      messenger: this.controllerMessenger.getRestricted({
        name: 'EncryptionPublicKeyController',
        allowedActions: [
          `${this.approvalController.name}:addRequest`,
          `${this.approvalController.name}:acceptRequest`,
          `${this.approvalController.name}:rejectRequest`,
        ],
      }),
      keyringController: this.keyringController,
      getState: this.getState.bind(this),
      metricsEvent: this.metaMetricsController.trackEvent.bind(
        this.metaMetricsController,
      ),
    });

    this.signatureController = new SignatureController({
      messenger: this.controllerMessenger.getRestricted({
        name: 'SignatureController',
        allowedActions: [`${this.approvalController.name}:addRequest`],
      }),
      keyringController: this.keyringController,
      isEthSignEnabled: () =>
        this.preferencesController.store.getState()
          ?.disabledRpcMethodPreferences?.eth_sign,
      getAllState: this.getState.bind(this),
      securityProviderRequest: this.securityProviderRequest.bind(this),
      getCurrentChainId: () =>
        this.networkController.state.providerConfig.chainId,
    });

    this.signatureController.hub.on(
      'cancelWithReason',
      ({ message, reason }) => {
        this.metaMetricsController.trackEvent({
          event: reason,
          category: MetaMetricsEventCategory.Transactions,
          properties: {
            action: 'Sign Request',
            type: message.type,
          },
        });
      },
    );

    this.swapsController = new SwapsController(
      {
        getBufferedGasLimit:
          this.txController.txGasUtil.getBufferedGasLimit.bind(
            this.txController.txGasUtil,
          ),
        networkController: this.networkController,
        onNetworkStateChange: networkControllerMessenger.subscribe.bind(
          networkControllerMessenger,
          'NetworkController:stateChange',
        ),
        provider: this.provider,
        getProviderConfig: () => this.networkController.state.providerConfig,
        getTokenRatesState: () => this.tokenRatesController.state,
        getCurrentChainId: () =>
          this.networkController.state.providerConfig.chainId,
        getEIP1559GasFeeEstimates:
          this.gasFeeController.fetchGasFeeEstimates.bind(
            this.gasFeeController,
          ),
      },
      initState.SwapsController,
    );
    this.smartTransactionsController = new SmartTransactionsController(
      {
        onNetworkStateChange: networkControllerMessenger.subscribe.bind(
          networkControllerMessenger,
          'NetworkController:stateChange',
        ),
        getNetwork: () => this.networkController.state.networkId ?? 'loading',
        getNonceLock: this.txController.nonceTracker.getNonceLock.bind(
          this.txController.nonceTracker,
        ),
        confirmExternalTransaction:
          this.txController.confirmExternalTransaction.bind(this.txController),
        provider: this.provider,
        trackMetaMetricsEvent: this.metaMetricsController.trackEvent.bind(
          this.metaMetricsController,
        ),
      },
      {
        supportedChainIds: [CHAIN_IDS.MAINNET, CHAIN_IDS.GOERLI],
      },
      initState.SmartTransactionsController,
    );

    this.txController.on('newSwapApproval', (txMeta) => {
      this.swapsController.setApproveTxId(txMeta.id);
    });

    this.txController.on('newSwap', (txMeta) => {
      this.swapsController.setTradeTxId(txMeta.id);
    });

    // ensure accountTracker updates balances after network change
    networkControllerMessenger.subscribe(
      'NetworkController:networkDidChange',
      () => {
        this.accountTracker._updateAccounts();
      },
    );

    // clear unapproved transactions and messages when the network will change
    networkControllerMessenger.subscribe(
      'NetworkController:networkWillChange',
      () => {
        this.txController.txStateManager.clearUnapprovedTxs();
        this.encryptionPublicKeyController.clearUnapproved();
        this.decryptMessageController.clearUnapproved();
        this.signatureController.clearUnapproved();
      },
    );

    if (isManifestV3 && globalThis.isFirstTimeProfileLoaded === undefined) {
      const { serviceWorkerLastActiveTime } =
        this.appStateController.store.getState();
      const metametricsPayload = {
        category: MetaMetricsEventCategory.ServiceWorkers,
        event: MetaMetricsEventName.ServiceWorkerRestarted,
        properties: {
          service_worker_restarted_time:
            Date.now() - serviceWorkerLastActiveTime,
        },
      };

      try {
        this.metaMetricsController.trackEvent(metametricsPayload);
      } catch (e) {
        log.warn('Failed to track service worker restart metric:', e);
      }
    }

    this.metamaskMiddleware = createMetamaskMiddleware({
      static: {
        eth_syncing: false,
        web3_clientVersion: `MetaMask/v${version}`,
      },
      version,
      // account mgmt
      getAccounts: async (
        { origin: innerOrigin },
        { suppressUnauthorizedError = true } = {},
      ) => {
        if (innerOrigin === ORIGIN_METAMASK) {
          const selectedAddress =
            this.preferencesController.getSelectedAddress();
          return selectedAddress ? [selectedAddress] : [];
        } else if (this.isUnlocked()) {
          return await this.getPermittedAccounts(innerOrigin, {
            suppressUnauthorizedError,
          });
        }
        return []; // changing this is a breaking change
      },
      // tx signing
      processTransaction: this.newUnapprovedTransaction.bind(this),
      // msg signing
      processEthSignMessage: this.signatureController.newUnsignedMessage.bind(
        this.signatureController,
      ),
      processTypedMessage:
        this.signatureController.newUnsignedTypedMessage.bind(
          this.signatureController,
        ),
      processTypedMessageV3:
        this.signatureController.newUnsignedTypedMessage.bind(
          this.signatureController,
        ),
      processTypedMessageV4:
        this.signatureController.newUnsignedTypedMessage.bind(
          this.signatureController,
        ),
      processPersonalMessage:
        this.signatureController.newUnsignedPersonalMessage.bind(
          this.signatureController,
        ),

      ///: BEGIN:ONLY_INCLUDE_IN(build-mmi)
      setTypedMessageInProgress:
        this.signatureController.setTypedMessageInProgress.bind(
          this.signatureController,
        ),
      setPersonalMessageInProgress:
        this.signatureController.setPersonalMessageInProgress.bind(
          this.signatureController,
        ),
      ///: END:ONLY_INCLUDE_IN

      processEncryptionPublicKey:
        this.encryptionPublicKeyController.newRequestEncryptionPublicKey.bind(
          this.encryptionPublicKeyController,
        ),
      processDecryptMessage:
        this.decryptMessageController.newRequestDecryptMessage.bind(
          this.decryptMessageController,
        ),
      getPendingNonce: this.getPendingNonce.bind(this),
      getPendingTransactionByHash: (hash) =>
        this.txController.getTransactions({
          searchCriteria: {
            hash,
            status: TransactionStatus.submitted,
          },
        })[0],
    });

    // ensure isClientOpenAndUnlocked is updated when memState updates
    this.on('update', (memState) => this._onStateUpdate(memState));

    /**
     * All controllers in Memstore but not in store. They are not persisted.
     * On chrome profile re-start, they will be re-initialized.
     */
    const resetOnRestartStore = {
      AccountTracker: this.accountTracker.store,
      TxController: this.txController.memStore,
      TokenRatesController: this.tokenRatesController,
      DecryptMessageController: this.decryptMessageController,
      EncryptionPublicKeyController: this.encryptionPublicKeyController,
      SignatureController: this.signatureController,
      SwapsController: this.swapsController.store,
      EnsController: this.ensController.store,
      ApprovalController: this.approvalController,
      ///: BEGIN:ONLY_INCLUDE_IN(blockaid)
      PPOMController: this.ppomController,
      ///: END:ONLY_INCLUDE_IN
    };

    this.store.updateStructure({
      AppStateController: this.appStateController.store,
      TransactionController: this.txController.store,
      KeyringController: this.keyringController.store,
      PreferencesController: this.preferencesController.store,
      MetaMetricsController: this.metaMetricsController.store,
      AddressBookController: this.addressBookController,
      CurrencyController: this.currencyRateController,
      NetworkController: this.networkController,
      CachedBalancesController: this.cachedBalancesController.store,
      AlertController: this.alertController.store,
      OnboardingController: this.onboardingController.store,
      IncomingTransactionsController: this.incomingTransactionsController.store,
      PermissionController: this.permissionController,
      PermissionLogController: this.permissionLogController.store,
      SubjectMetadataController: this.subjectMetadataController,
      BackupController: this.backupController,
      AnnouncementController: this.announcementController,
      GasFeeController: this.gasFeeController,
      TokenListController: this.tokenListController,
      TokensController: this.tokensController,
      SmartTransactionsController: this.smartTransactionsController,
      NftController: this.nftController,
      PhishingController: this.phishingController,
      ///: BEGIN:ONLY_INCLUDE_IN(snaps)
      SnapController: this.snapController,
      CronjobController: this.cronjobController,
      SnapsRegistry: this.snapsRegistry,
      NotificationController: this.notificationController,
      ///: END:ONLY_INCLUDE_IN
      ///: BEGIN:ONLY_INCLUDE_IN(desktop)
      DesktopController: this.desktopController.store,
      ///: END:ONLY_INCLUDE_IN

      ///: BEGIN:ONLY_INCLUDE_IN(build-mmi)
      CustodyController: this.custodyController.store,
      InstitutionalFeaturesController:
        this.institutionalFeaturesController.store,
      MmiConfigurationController: this.mmiConfigurationController.store,
      ///: END:ONLY_INCLUDE_IN
      ...resetOnRestartStore,
    });

    this.memStore = new ComposableObservableStore({
      config: {
        AppStateController: this.appStateController.store,
        NetworkController: this.networkController,
        CachedBalancesController: this.cachedBalancesController.store,
        KeyringController: this.keyringController.memStore,
        PreferencesController: this.preferencesController.store,
        MetaMetricsController: this.metaMetricsController.store,
        AddressBookController: this.addressBookController,
        CurrencyController: this.currencyRateController,
        AlertController: this.alertController.store,
        OnboardingController: this.onboardingController.store,
        IncomingTransactionsController:
          this.incomingTransactionsController.store,
        PermissionController: this.permissionController,
        PermissionLogController: this.permissionLogController.store,
        SubjectMetadataController: this.subjectMetadataController,
        BackupController: this.backupController,
        AnnouncementController: this.announcementController,
        GasFeeController: this.gasFeeController,
        TokenListController: this.tokenListController,
        TokensController: this.tokensController,
        SmartTransactionsController: this.smartTransactionsController,
        NftController: this.nftController,
        ///: BEGIN:ONLY_INCLUDE_IN(snaps)
        SnapController: this.snapController,
        CronjobController: this.cronjobController,
        SnapsRegistry: this.snapsRegistry,
        NotificationController: this.notificationController,
        ///: END:ONLY_INCLUDE_IN
        ///: BEGIN:ONLY_INCLUDE_IN(desktop)
        DesktopController: this.desktopController.store,
        ///: END:ONLY_INCLUDE_IN

        ///: BEGIN:ONLY_INCLUDE_IN(build-mmi)
        CustodyController: this.custodyController.store,
        InstitutionalFeaturesController:
          this.institutionalFeaturesController.store,
        MmiConfigurationController: this.mmiConfigurationController.store,
        ///: END:ONLY_INCLUDE_IN
        ...resetOnRestartStore,
      },
      controllerMessenger: this.controllerMessenger,
    });

    // if this is the first time, clear the state of by calling these methods
    const resetMethods = [
      this.accountTracker.resetState,
      this.txController.resetState,
      this.decryptMessageController.resetState.bind(
        this.decryptMessageController,
      ),
      this.encryptionPublicKeyController.resetState.bind(
        this.encryptionPublicKeyController,
      ),
      this.signatureController.resetState.bind(this.signatureController),
      this.swapsController.resetState,
      this.ensController.resetState,
      this.approvalController.clear.bind(this.approvalController),
      ///: BEGIN:ONLY_INCLUDE_IN(blockaid)
      this.ppomController.clear.bind(this.ppomController),
      ///: END:ONLY_INCLUDE_IN
      // WE SHOULD ADD TokenListController.resetState here too. But it's not implemented yet.
    ];

    if (isManifestV3) {
      if (isFirstMetaMaskControllerSetup === true) {
        this.resetStates(resetMethods);
        this.extension.storage.session.set({
          isFirstMetaMaskControllerSetup: false,
        });
      }
    } else {
      // it's always the first time in MV2
      this.resetStates(resetMethods);
    }

    // Automatic login via config password or loginToken
    if (
      !this.isUnlocked() &&
      this.onboardingController.store.getState().completedOnboarding
    ) {
      this._loginUser();
    } else {
      this._startUISync();
    }

    // Lazily update the store with the current extension environment
    this.extension.runtime.getPlatformInfo().then(({ os }) => {
      this.appStateController.setBrowserEnvironment(
        os,
        // This method is presently only supported by Firefox
        this.extension.runtime.getBrowserInfo === undefined
          ? 'chrome'
          : 'firefox',
      );
    });

    this.setupControllerEventSubscriptions();

    // For more information about these legacy streams, see here:
    // https://github.com/MetaMask/metamask-extension/issues/15491
    // TODO:LegacyProvider: Delete
    this.publicConfigStore = this.createPublicConfigStore();

    // Multiple MetaMask instances launched warning
    this.extension.runtime.onMessageExternal.addListener(onMessageReceived);
    // Fire a ping message to check if other extensions are running
    checkForMultipleVersionsRunning();
  }

  triggerNetworkrequests() {
    this.accountTracker.start();
    this.incomingTransactionsController.start();
    if (this.preferencesController.store.getState().useCurrencyRateCheck) {
      this.currencyRateController.start();
    }
    if (this.preferencesController.store.getState().useTokenDetection) {
      this.tokenListController.start();
    }
  }

  stopNetworkRequests() {
    this.accountTracker.stop();
    this.incomingTransactionsController.stop();
    if (this.preferencesController.store.getState().useCurrencyRateCheck) {
      this.currencyRateController.stop();
    }
    if (this.preferencesController.store.getState().useTokenDetection) {
      this.tokenListController.stop();
    }
  }

  canUseHardwareWallets() {
    return !isManifestV3 || process.env.HARDWARE_WALLETS_MV3;
  }

  resetStates(resetMethods) {
    resetMethods.forEach((resetMethod) => {
      try {
        resetMethod();
      } catch (err) {
        console.error(err);
      }
    });
  }

  ///: BEGIN:ONLY_INCLUDE_IN(keyring-snaps)
  /**
   * Initialize the snap keyring if it is not present.
   */
  async getSnapKeyring() {
    if (!this.snapKeyring) {
      let [snapKeyring] = this.keyringController.getKeyringsByType(
        KeyringType.snap,
      );
      if (!snapKeyring) {
        snapKeyring = await this.keyringController.addNewKeyring(
          KeyringType.snap,
        );
      }
      this.snapKeyring = snapKeyring;
    }
    return this.snapKeyring;
  }
  ///: END:ONLY_INCLUDE_IN

  ///: BEGIN:ONLY_INCLUDE_IN(snaps)

  /**
   * Constructor helper for getting Snap permission specifications.
   */
  getSnapPermissionSpecifications() {
    return {
      ...buildSnapEndowmentSpecifications(),
      ...buildSnapRestrictedMethodSpecifications({
        encrypt,
        decrypt,
        clearSnapState: this.controllerMessenger.call.bind(
          this.controllerMessenger,
          'SnapController:clearSnapState',
        ),
        getMnemonic: this.getPrimaryKeyringMnemonic.bind(this),
        getUnlockPromise: this.appStateController.getUnlockPromise.bind(
          this.appStateController,
        ),
        getSnap: this.controllerMessenger.call.bind(
          this.controllerMessenger,
          'SnapController:get',
        ),
        handleSnapRpcRequest: this.controllerMessenger.call.bind(
          this.controllerMessenger,
          'SnapController:handleRequest',
        ),
        getSnapState: this.controllerMessenger.call.bind(
          this.controllerMessenger,
          'SnapController:getSnapState',
        ),
        showDialog: (origin, type, content, placeholder) =>
          this.approvalController.addAndShowApprovalRequest({
            origin,
            type: SNAP_DIALOG_TYPES[type],
            requestData: { content, placeholder },
          }),
        showNativeNotification: (origin, args) =>
          this.controllerMessenger.call(
            'RateLimitController:call',
            origin,
            'showNativeNotification',
            origin,
            args.message,
          ),
        showInAppNotification: (origin, args) =>
          this.controllerMessenger.call(
            'RateLimitController:call',
            origin,
            'showInAppNotification',
            origin,
            args.message,
          ),
        updateSnapState: this.controllerMessenger.call.bind(
          this.controllerMessenger,
          'SnapController:updateSnapState',
        ),
        ///: END:ONLY_INCLUDE_IN
        ///: BEGIN:ONLY_INCLUDE_IN(keyring-snaps)
        getSnapKeyring: this.getSnapKeyring.bind(this),
        saveSnapKeyring: async () => {
          await this.keyringController.persistAllKeyrings();
          await this.keyringController._updateMemStoreKeyrings();
          await this.keyringController.fullUpdate();
        },
        ///: END:ONLY_INCLUDE_IN
        ///: BEGIN:ONLY_INCLUDE_IN(snaps)
      }),
    };
  }

  /**
   * Deletes the specified notifications from state.
   *
   * @param {string[]} ids - The notifications ids to delete.
   */
  dismissNotifications(ids) {
    this.notificationController.dismiss(ids);
  }

  /**
   * Updates the readDate attribute of the specified notifications.
   *
   * @param {string[]} ids - The notifications ids to mark as read.
   */
  markNotificationsAsRead(ids) {
    this.notificationController.markRead(ids);
  }

  ///: END:ONLY_INCLUDE_IN

  /**
   * Sets up BaseController V2 event subscriptions. Currently, this includes
   * the subscriptions necessary to notify permission subjects of account
   * changes.
   *
   * Some of the subscriptions in this method are ControllerMessenger selector
   * event subscriptions. See the relevant documentation for
   * `@metamask/base-controller` for more information.
   *
   * Note that account-related notifications emitted when the extension
   * becomes unlocked are handled in MetaMaskController._onUnlock.
   */
  setupControllerEventSubscriptions() {
    const handleAccountsChange = async (origin, newAccounts) => {
      if (this.isUnlocked()) {
        this.notifyConnections(origin, {
          method: NOTIFICATION_NAMES.accountsChanged,
          // This should be the same as the return value of `eth_accounts`,
          // namely an array of the current / most recently selected Ethereum
          // account.
          params:
            newAccounts.length < 2
              ? // If the length is 1 or 0, the accounts are sorted by definition.
                newAccounts
              : // If the length is 2 or greater, we have to execute
                // `eth_accounts` vi this method.
                await this.getPermittedAccounts(origin),
        });
      }

      this.permissionLogController.updateAccountsHistory(origin, newAccounts);
    };

    // This handles account changes whenever the selected address changes.
    let lastSelectedAddress;
    this.preferencesController.store.subscribe(async ({ selectedAddress }) => {
      if (selectedAddress && selectedAddress !== lastSelectedAddress) {
        lastSelectedAddress = selectedAddress;
        const permittedAccountsMap = getPermittedAccountsByOrigin(
          this.permissionController.state,
        );

        for (const [origin, accounts] of permittedAccountsMap.entries()) {
          if (accounts.includes(selectedAddress)) {
            handleAccountsChange(origin, accounts);
          }
        }
      }
    });

    // This handles account changes every time relevant permission state
    // changes, for any reason.
    this.controllerMessenger.subscribe(
      `${this.permissionController.name}:stateChange`,
      async (currentValue, previousValue) => {
        const changedAccounts = getChangedAccounts(currentValue, previousValue);

        for (const [origin, accounts] of changedAccounts.entries()) {
          handleAccountsChange(origin, accounts);
        }
      },
      getPermittedAccountsByOrigin,
    );

    ///: BEGIN:ONLY_INCLUDE_IN(snaps)
    // Record Snap metadata whenever a Snap is added to state.
    this.controllerMessenger.subscribe(
      `${this.snapController.name}:snapAdded`,
      (snap, svgIcon = null) => {
        const {
          manifest: { proposedName },
          version,
        } = snap;
        this.subjectMetadataController.addSubjectMetadata({
          subjectType: SubjectType.Snap,
          name: proposedName,
          origin: snap.id,
          version,
          svgIcon,
        });
      },
    );

    this.controllerMessenger.subscribe(
      `${this.snapController.name}:snapInstalled`,
      (truncatedSnap) => {
        this.metaMetricsController.trackEvent({
          event: 'Snap Installed',
          category: MetaMetricsEventCategory.Snaps,
          properties: {
            snap_id: truncatedSnap.id,
            version: truncatedSnap.version,
          },
        });
      },
    );

    this.controllerMessenger.subscribe(
      `${this.snapController.name}:snapUpdated`,
      (newSnap, oldVersion) => {
        this.metaMetricsController.trackEvent({
          event: 'Snap Updated',
          category: MetaMetricsEventCategory.Snaps,
          properties: {
            snap_id: newSnap.id,
            old_version: oldVersion,
            new_version: newSnap.version,
          },
        });
      },
    );

    this.controllerMessenger.subscribe(
      `${this.snapController.name}:snapTerminated`,
      (truncatedSnap) => {
        const approvals = Object.values(
          this.approvalController.state.pendingApprovals,
        ).filter(
          (approval) =>
            approval.origin === truncatedSnap.id &&
            approval.type.startsWith(RestrictedMethods.snap_dialog),
        );
        for (const approval of approvals) {
          this.approvalController.reject(
            approval.id,
            new Error('Snap was terminated.'),
          );
        }
      },
    );

    this.controllerMessenger.subscribe(
      `${this.snapController.name}:snapRemoved`,
      (truncatedSnap) => {
        const notificationIds = Object.values(
          this.notificationController.state.notifications,
        ).reduce((idList, notification) => {
          if (notification.origin === truncatedSnap.id) {
            idList.push(notification.id);
          }
          return idList;
        }, []);

        this.dismissNotifications(notificationIds);
      },
    );

    ///: END:ONLY_INCLUDE_IN
  }

  /**
   * TODO:LegacyProvider: Delete
   * Constructor helper: initialize a public config store.
   * This store is used to make some config info available to Dapps synchronously.
   */
  createPublicConfigStore() {
    // subset of state for metamask inpage provider
    const publicConfigStore = new ObservableStore();
    const { networkController } = this;

    // setup memStore subscription hooks
    this.on('update', updatePublicConfigStore);
    updatePublicConfigStore(this.getState());

    function updatePublicConfigStore(memState) {
      const { chainId } = networkController.state.providerConfig;
      if (memState.networkStatus === NetworkStatus.Available) {
        publicConfigStore.putState(selectPublicState(chainId, memState));
      }
    }

    function selectPublicState(chainId, { isUnlocked, networkId }) {
      return {
        isUnlocked,
        chainId,
        networkVersion: networkId ?? 'loading',
      };
    }

    return publicConfigStore;
  }

  /**
   * Gets relevant state for the provider of an external origin.
   *
   * @param {string} origin - The origin to get the provider state for.
   * @returns {Promise<{ isUnlocked: boolean, networkVersion: string, chainId: string, accounts: string[] }>} An object with relevant state properties.
   */
  async getProviderState(origin) {
    return {
      isUnlocked: this.isUnlocked(),
      ...this.getProviderNetworkState(),
      accounts: await this.getPermittedAccounts(origin),
    };
  }

  /**
   * Gets network state relevant for external providers.
   *
   * @param {object} [memState] - The MetaMask memState. If not provided,
   * this function will retrieve the most recent state.
   * @returns {object} An object with relevant network state properties.
   */
  getProviderNetworkState(memState) {
    const { networkId } = memState || this.getState();
    return {
      chainId: this.networkController.state.providerConfig.chainId,
      networkVersion: networkId ?? 'loading',
    };
  }

  //=============================================================================
  // EXPOSED TO THE UI SUBSYSTEM
  //=============================================================================

  /**
   * The metamask-state of the various controllers, made available to the UI
   *
   * @returns {object} status
   */
  getState() {
    const { vault } = this.keyringController.store.getState();
    const isInitialized = Boolean(vault);

    return {
      isInitialized,
      ...this.memStore.getFlatState(),
    };
  }

  /**
   * Returns an Object containing API Callback Functions.
   * These functions are the interface for the UI.
   * The API object can be transmitted over a stream via JSON-RPC.
   *
   * @returns {object} Object containing API functions.
   */
  getApi() {
    const {
      addressBookController,
      alertController,
      appStateController,
      nftController,
      nftDetectionController,
      currencyRateController,
      detectTokensController,
      ensController,
      gasFeeController,
      metaMetricsController,
      networkController,
      announcementController,
      onboardingController,
      permissionController,
      preferencesController,
      qrHardwareKeyring,
      swapsController,
      tokensController,
      smartTransactionsController,
      txController,
      assetsContractController,
      backupController,
      approvalController,
    } = this;

    return {
      // etc
      getState: this.getState.bind(this),
      setCurrentCurrency: currencyRateController.setCurrentCurrency.bind(
        currencyRateController,
      ),
      setUseBlockie: preferencesController.setUseBlockie.bind(
        preferencesController,
      ),
      setUseNonceField: preferencesController.setUseNonceField.bind(
        preferencesController,
      ),
      setUsePhishDetect: preferencesController.setUsePhishDetect.bind(
        preferencesController,
      ),
      setUseMultiAccountBalanceChecker:
        preferencesController.setUseMultiAccountBalanceChecker.bind(
          preferencesController,
        ),
      setUseTokenDetection: preferencesController.setUseTokenDetection.bind(
        preferencesController,
      ),
      setUseNftDetection: preferencesController.setUseNftDetection.bind(
        preferencesController,
      ),
      setUseCurrencyRateCheck:
        preferencesController.setUseCurrencyRateCheck.bind(
          preferencesController,
        ),
      setOpenSeaEnabled: preferencesController.setOpenSeaEnabled.bind(
        preferencesController,
      ),
      setIpfsGateway: preferencesController.setIpfsGateway.bind(
        preferencesController,
      ),
      setParticipateInMetaMetrics:
        metaMetricsController.setParticipateInMetaMetrics.bind(
          metaMetricsController,
        ),
      setCurrentLocale: preferencesController.setCurrentLocale.bind(
        preferencesController,
      ),
      markPasswordForgotten: this.markPasswordForgotten.bind(this),
      unMarkPasswordForgotten: this.unMarkPasswordForgotten.bind(this),
      getRequestAccountTabIds: this.getRequestAccountTabIds,
      getOpenMetamaskTabsIds: this.getOpenMetamaskTabsIds,
      markNotificationPopupAsAutomaticallyClosed: () =>
        this.notificationManager.markAsAutomaticallyClosed(),

      // approval
      requestUserApproval:
        approvalController.addAndShowApprovalRequest.bind(approvalController),

      // primary HD keyring management
      addNewAccount: this.addNewAccount.bind(this),
      verifySeedPhrase: this.verifySeedPhrase.bind(this),
      resetAccount: this.resetAccount.bind(this),
      removeAccount: this.removeAccount.bind(this),
      importAccountWithStrategy: this.importAccountWithStrategy.bind(this),

      // hardware wallets
      connectHardware: this.connectHardware.bind(this),
      forgetDevice: this.forgetDevice.bind(this),
      checkHardwareStatus: this.checkHardwareStatus.bind(this),
      unlockHardwareWalletAccount: this.unlockHardwareWalletAccount.bind(this),
      setLedgerTransportPreference:
        this.setLedgerTransportPreference.bind(this),
      attemptLedgerTransportCreation:
        this.attemptLedgerTransportCreation.bind(this),
      establishLedgerTransportPreference:
        this.establishLedgerTransportPreference.bind(this),

      // qr hardware devices
      submitQRHardwareCryptoHDKey:
        qrHardwareKeyring.submitCryptoHDKey.bind(qrHardwareKeyring),
      submitQRHardwareCryptoAccount:
        qrHardwareKeyring.submitCryptoAccount.bind(qrHardwareKeyring),
      cancelSyncQRHardware:
        qrHardwareKeyring.cancelSync.bind(qrHardwareKeyring),
      submitQRHardwareSignature:
        qrHardwareKeyring.submitSignature.bind(qrHardwareKeyring),
      cancelQRHardwareSignRequest:
        qrHardwareKeyring.cancelSignRequest.bind(qrHardwareKeyring),

      // vault management
      submitPassword: this.submitPassword.bind(this),
      verifyPassword: this.verifyPassword.bind(this),

      // network management
      setProviderType:
        networkController.setProviderType.bind(networkController),
      rollbackToPreviousProvider:
        networkController.rollbackToPreviousProvider.bind(networkController),
      removeNetworkConfiguration:
        networkController.removeNetworkConfiguration.bind(networkController),
      setActiveNetwork:
        networkController.setActiveNetwork.bind(networkController),
      upsertNetworkConfiguration:
        this.networkController.upsertNetworkConfiguration.bind(
          this.networkController,
        ),
      getCurrentNetworkEIP1559Compatibility:
        this.networkController.getEIP1559Compatibility.bind(
          this.networkController,
        ),
      // PreferencesController
      setSelectedAddress: preferencesController.setSelectedAddress.bind(
        preferencesController,
      ),
      addToken: tokensController.addToken.bind(tokensController),
      updateTokenType: tokensController.updateTokenType.bind(tokensController),
      setAccountLabel: preferencesController.setAccountLabel.bind(
        preferencesController,
      ),
      setFeatureFlag: preferencesController.setFeatureFlag.bind(
        preferencesController,
      ),
      setPreference: preferencesController.setPreference.bind(
        preferencesController,
      ),

      addKnownMethodData: preferencesController.addKnownMethodData.bind(
        preferencesController,
      ),
      setDismissSeedBackUpReminder:
        preferencesController.setDismissSeedBackUpReminder.bind(
          preferencesController,
        ),
      setDisabledRpcMethodPreference:
        preferencesController.setDisabledRpcMethodPreference.bind(
          preferencesController,
        ),
      getRpcMethodPreferences:
        preferencesController.getRpcMethodPreferences.bind(
          preferencesController,
        ),
      setAdvancedGasFee: preferencesController.setAdvancedGasFee.bind(
        preferencesController,
      ),
      setTheme: preferencesController.setTheme.bind(preferencesController),
      setTransactionSecurityCheckEnabled:
        preferencesController.setTransactionSecurityCheckEnabled.bind(
          preferencesController,
        ),
      ///: BEGIN:ONLY_INCLUDE_IN(keyring-snaps)
      setSnapsAddSnapAccountModalDismissed:
        preferencesController.setSnapsAddSnapAccountModalDismissed.bind(
          preferencesController,
        ),
      ///: END:ONLY_INCLUDE_IN

      // AssetsContractController
      getTokenStandardAndDetails: this.getTokenStandardAndDetails.bind(this),

      // NftController
      addNft: nftController.addNft.bind(nftController),

      addNftVerifyOwnership:
        nftController.addNftVerifyOwnership.bind(nftController),

      removeAndIgnoreNft: nftController.removeAndIgnoreNft.bind(nftController),

      removeNft: nftController.removeNft.bind(nftController),

      checkAndUpdateAllNftsOwnershipStatus:
        nftController.checkAndUpdateAllNftsOwnershipStatus.bind(nftController),

      checkAndUpdateSingleNftOwnershipStatus:
        nftController.checkAndUpdateSingleNftOwnershipStatus.bind(
          nftController,
        ),

      isNftOwner: nftController.isNftOwner.bind(nftController),

      // AddressController
      setAddressBook: addressBookController.set.bind(addressBookController),
      removeFromAddressBook: addressBookController.delete.bind(
        addressBookController,
      ),

      // AppStateController
      setLastActiveTime:
        appStateController.setLastActiveTime.bind(appStateController),
      setDefaultHomeActiveTabName:
        appStateController.setDefaultHomeActiveTabName.bind(appStateController),
      setConnectedStatusPopoverHasBeenShown:
        appStateController.setConnectedStatusPopoverHasBeenShown.bind(
          appStateController,
        ),
      setRecoveryPhraseReminderHasBeenShown:
        appStateController.setRecoveryPhraseReminderHasBeenShown.bind(
          appStateController,
        ),
      setRecoveryPhraseReminderLastShown:
        appStateController.setRecoveryPhraseReminderLastShown.bind(
          appStateController,
        ),
      setTermsOfUseLastAgreed:
        appStateController.setTermsOfUseLastAgreed.bind(appStateController),
      ///: BEGIN:ONLY_INCLUDE_IN(snaps)
      setSnapsInstallPrivacyWarningShownStatus:
        appStateController.setSnapsInstallPrivacyWarningShownStatus.bind(
          appStateController,
        ),
      ///: END:ONLY_INCLUDE_IN
      setOutdatedBrowserWarningLastShown:
        appStateController.setOutdatedBrowserWarningLastShown.bind(
          appStateController,
        ),
      setShowTestnetMessageInDropdown:
        appStateController.setShowTestnetMessageInDropdown.bind(
          appStateController,
        ),
      setShowBetaHeader:
        appStateController.setShowBetaHeader.bind(appStateController),
      setShowProductTour:
        appStateController.setShowProductTour.bind(appStateController),
      updateNftDropDownState:
        appStateController.updateNftDropDownState.bind(appStateController),
      setFirstTimeUsedNetwork:
        appStateController.setFirstTimeUsedNetwork.bind(appStateController),

      // EnsController
      tryReverseResolveAddress:
        ensController.reverseResolveAddress.bind(ensController),

      // KeyringController
      setLocked: this.setLocked.bind(this),
      createNewVaultAndKeychain: this.createNewVaultAndKeychain.bind(this),
      createNewVaultAndRestore: this.createNewVaultAndRestore.bind(this),
      exportAccount: this.exportAccount.bind(this),

      // txController
      updateTransaction: txController.updateTransaction.bind(txController),
      approveTransactionsWithSameNonce:
        txController.approveTransactionsWithSameNonce.bind(txController),
      createCancelTransaction: this.createCancelTransaction.bind(this),
      createSpeedUpTransaction: this.createSpeedUpTransaction.bind(this),
      estimateGas: this.estimateGas.bind(this),
      getNextNonce: this.getNextNonce.bind(this),
      addUnapprovedTransaction:
        txController.addUnapprovedTransaction.bind(txController),
      createTransactionEventFragment:
        txController.createTransactionEventFragment.bind(txController),
      getTransactions: txController.getTransactions.bind(txController),

      updateEditableParams:
        txController.updateEditableParams.bind(txController),
      updateTransactionGasFees:
        txController.updateTransactionGasFees.bind(txController),
      updateTransactionSendFlowHistory:
        txController.updateTransactionSendFlowHistory.bind(txController),

      updatePreviousGasParams:
        txController.updatePreviousGasParams.bind(txController),

      // decryptMessageController
      decryptMessage: this.decryptMessageController.decryptMessage.bind(
        this.decryptMessageController,
      ),
      decryptMessageInline:
        this.decryptMessageController.decryptMessageInline.bind(
          this.decryptMessageController,
        ),
      cancelDecryptMessage:
        this.decryptMessageController.cancelDecryptMessage.bind(
          this.decryptMessageController,
        ),

      // EncryptionPublicKeyController
      encryptionPublicKey:
        this.encryptionPublicKeyController.encryptionPublicKey.bind(
          this.encryptionPublicKeyController,
        ),
      cancelEncryptionPublicKey:
        this.encryptionPublicKeyController.cancelEncryptionPublicKey.bind(
          this.encryptionPublicKeyController,
        ),

      // onboarding controller
      setSeedPhraseBackedUp:
        onboardingController.setSeedPhraseBackedUp.bind(onboardingController),
      completeOnboarding:
        onboardingController.completeOnboarding.bind(onboardingController),
      setFirstTimeFlowType:
        onboardingController.setFirstTimeFlowType.bind(onboardingController),

      // alert controller
      setAlertEnabledness:
        alertController.setAlertEnabledness.bind(alertController),
      setUnconnectedAccountAlertShown:
        alertController.setUnconnectedAccountAlertShown.bind(alertController),
      setWeb3ShimUsageAlertDismissed:
        alertController.setWeb3ShimUsageAlertDismissed.bind(alertController),

      // permissions
      removePermissionsFor: this.removePermissionsFor,
      approvePermissionsRequest: this.acceptPermissionsRequest,
      rejectPermissionsRequest: this.rejectPermissionsRequest,
      ...getPermissionBackgroundApiMethods(permissionController),

      ///: BEGIN:ONLY_INCLUDE_IN(build-mmi)
      connectCustodyAddresses: this.mmiController.connectCustodyAddresses.bind(
        this.mmiController,
      ),
      getCustodianAccounts: this.mmiController.getCustodianAccounts.bind(
        this.mmiController,
      ),
      getCustodianAccountsByAddress:
        this.mmiController.getCustodianAccountsByAddress.bind(
          this.mmiController,
        ),
      getCustodianTransactionDeepLink:
        this.mmiController.getCustodianTransactionDeepLink.bind(
          this.mmiController,
        ),
      getCustodianConfirmDeepLink:
        this.mmiController.getCustodianConfirmDeepLink.bind(this.mmiController),
      getCustodianSignMessageDeepLink:
        this.mmiController.getCustodianSignMessageDeepLink.bind(
          this.mmiController,
        ),
      getCustodianToken: this.mmiController.getCustodianToken.bind(
        this.mmiController,
      ),
      getCustodianJWTList: this.mmiController.getCustodianJWTList.bind(
        this.mmiController,
      ),
      getAllCustodianAccountsWithToken:
        this.mmiController.getAllCustodianAccountsWithToken.bind(
          this.mmiController,
        ),
      setCustodianNewRefreshToken:
        this.mmiController.setCustodianNewRefreshToken.bind(this.mmiController),
      setWaitForConfirmDeepLinkDialog:
        this.custodyController.setWaitForConfirmDeepLinkDialog.bind(
          this.custodyController,
        ),
      setCustodianConnectRequest:
        this.custodyController.setCustodianConnectRequest.bind(
          this.custodyController,
        ),
      getCustodianConnectRequest:
        this.custodyController.getCustodianConnectRequest.bind(
          this.custodyController,
        ),
      getMmiConfiguration:
        this.mmiConfigurationController.getConfiguration.bind(
          this.mmiConfigurationController,
        ),
      setComplianceAuthData:
        this.institutionalFeaturesController.setComplianceAuthData.bind(
          this.institutionalFeaturesController,
        ),
      deleteComplianceAuthData:
        this.institutionalFeaturesController.deleteComplianceAuthData.bind(
          this.institutionalFeaturesController,
        ),
      generateComplianceReport:
        this.institutionalFeaturesController.generateComplianceReport.bind(
          this.institutionalFeaturesController,
        ),
      syncReportsInProgress:
        this.institutionalFeaturesController.syncReportsInProgress.bind(
          this.institutionalFeaturesController,
        ),
      removeConnectInstitutionalFeature:
        this.institutionalFeaturesController.removeConnectInstitutionalFeature.bind(
          this.institutionalFeaturesController,
        ),
      getComplianceHistoricalReportsByAddress:
        this.institutionalFeaturesController.getComplianceHistoricalReportsByAddress.bind(
          this.institutionalFeaturesController,
        ),
      removeAddTokenConnectRequest:
        this.institutionalFeaturesController.removeAddTokenConnectRequest.bind(
          this.institutionalFeaturesController,
        ),
<<<<<<< HEAD
=======
      showInteractiveReplacementTokenBanner:
        appStateController.showInteractiveReplacementTokenBanner.bind(
          appStateController,
        ),
>>>>>>> 1277c622
      ///: END:ONLY_INCLUDE_IN

      ///: BEGIN:ONLY_INCLUDE_IN(snaps)
      // snaps
      removeSnapError: this.controllerMessenger.call.bind(
        this.controllerMessenger,
        'SnapController:removeSnapError',
      ),
      disableSnap: this.controllerMessenger.call.bind(
        this.controllerMessenger,
        'SnapController:disable',
      ),
      enableSnap: this.controllerMessenger.call.bind(
        this.controllerMessenger,
        'SnapController:enable',
      ),
      removeSnap: this.controllerMessenger.call.bind(
        this.controllerMessenger,
        'SnapController:remove',
      ),
      handleSnapRequest: this.controllerMessenger.call.bind(
        this.controllerMessenger,
        'SnapController:handleRequest',
      ),
      revokeDynamicSnapPermissions: this.controllerMessenger.call.bind(
        this.controllerMessenger,
        'SnapController:revokeDynamicPermissions',
      ),
      dismissNotifications: this.dismissNotifications.bind(this),
      markNotificationsAsRead: this.markNotificationsAsRead.bind(this),
      ///: END:ONLY_INCLUDE_IN
      ///: BEGIN:ONLY_INCLUDE_IN(keyring-snaps)
      updateSnapRegistry: this.preferencesController.updateSnapRegistry.bind(
        preferencesController,
      ),
      ///: END:ONLY_INCLUDE_IN
      ///: BEGIN:ONLY_INCLUDE_IN(desktop)
      // Desktop
      getDesktopEnabled: this.desktopController.getDesktopEnabled.bind(
        this.desktopController,
      ),
      setDesktopEnabled: this.desktopController.setDesktopEnabled.bind(
        this.desktopController,
      ),
      generateDesktopOtp: this.desktopController.generateOtp.bind(
        this.desktopController,
      ),
      testDesktopConnection: this.desktopController.testDesktopConnection.bind(
        this.desktopController,
      ),
      disableDesktop: this.desktopController.disableDesktop.bind(
        this.desktopController,
      ),
      ///: END:ONLY_INCLUDE_IN

      // swaps
      fetchAndSetQuotes:
        swapsController.fetchAndSetQuotes.bind(swapsController),
      setSelectedQuoteAggId:
        swapsController.setSelectedQuoteAggId.bind(swapsController),
      resetSwapsState: swapsController.resetSwapsState.bind(swapsController),
      setSwapsTokens: swapsController.setSwapsTokens.bind(swapsController),
      clearSwapsQuotes: swapsController.clearSwapsQuotes.bind(swapsController),
      setApproveTxId: swapsController.setApproveTxId.bind(swapsController),
      setTradeTxId: swapsController.setTradeTxId.bind(swapsController),
      setSwapsTxGasPrice:
        swapsController.setSwapsTxGasPrice.bind(swapsController),
      setSwapsTxGasLimit:
        swapsController.setSwapsTxGasLimit.bind(swapsController),
      setSwapsTxMaxFeePerGas:
        swapsController.setSwapsTxMaxFeePerGas.bind(swapsController),
      setSwapsTxMaxFeePriorityPerGas:
        swapsController.setSwapsTxMaxFeePriorityPerGas.bind(swapsController),
      safeRefetchQuotes:
        swapsController.safeRefetchQuotes.bind(swapsController),
      stopPollingForQuotes:
        swapsController.stopPollingForQuotes.bind(swapsController),
      setBackgroundSwapRouteState:
        swapsController.setBackgroundSwapRouteState.bind(swapsController),
      resetPostFetchState:
        swapsController.resetPostFetchState.bind(swapsController),
      setSwapsErrorKey: swapsController.setSwapsErrorKey.bind(swapsController),
      setInitialGasEstimate:
        swapsController.setInitialGasEstimate.bind(swapsController),
      setCustomApproveTxData:
        swapsController.setCustomApproveTxData.bind(swapsController),
      setSwapsLiveness: swapsController.setSwapsLiveness.bind(swapsController),
      setSwapsFeatureFlags:
        swapsController.setSwapsFeatureFlags.bind(swapsController),
      setSwapsUserFeeLevel:
        swapsController.setSwapsUserFeeLevel.bind(swapsController),
      setSwapsQuotesPollingLimitEnabled:
        swapsController.setSwapsQuotesPollingLimitEnabled.bind(swapsController),

      // Smart Transactions
      setSmartTransactionsOptInStatus:
        smartTransactionsController.setOptInState.bind(
          smartTransactionsController,
        ),
      fetchSmartTransactionFees: smartTransactionsController.getFees.bind(
        smartTransactionsController,
      ),
      clearSmartTransactionFees: smartTransactionsController.clearFees.bind(
        smartTransactionsController,
      ),
      submitSignedTransactions:
        smartTransactionsController.submitSignedTransactions.bind(
          smartTransactionsController,
        ),
      cancelSmartTransaction:
        smartTransactionsController.cancelSmartTransaction.bind(
          smartTransactionsController,
        ),
      fetchSmartTransactionsLiveness:
        smartTransactionsController.fetchLiveness.bind(
          smartTransactionsController,
        ),
      updateSmartTransaction:
        smartTransactionsController.updateSmartTransaction.bind(
          smartTransactionsController,
        ),
      setStatusRefreshInterval:
        smartTransactionsController.setStatusRefreshInterval.bind(
          smartTransactionsController,
        ),

      // MetaMetrics
      trackMetaMetricsEvent: metaMetricsController.trackEvent.bind(
        metaMetricsController,
      ),
      trackMetaMetricsPage: metaMetricsController.trackPage.bind(
        metaMetricsController,
      ),
      createEventFragment: metaMetricsController.createEventFragment.bind(
        metaMetricsController,
      ),
      updateEventFragment: metaMetricsController.updateEventFragment.bind(
        metaMetricsController,
      ),
      finalizeEventFragment: metaMetricsController.finalizeEventFragment.bind(
        metaMetricsController,
      ),

      // approval controller
      resolvePendingApproval: this.resolvePendingApproval,
      rejectPendingApproval: this.rejectPendingApproval,

      // Notifications
      updateViewedNotifications: announcementController.updateViewed.bind(
        announcementController,
      ),

      // GasFeeController
      getGasFeeEstimatesAndStartPolling:
        gasFeeController.getGasFeeEstimatesAndStartPolling.bind(
          gasFeeController,
        ),

      disconnectGasFeeEstimatePoller:
        gasFeeController.disconnectPoller.bind(gasFeeController),

      getGasFeeTimeEstimate:
        gasFeeController.getTimeEstimate.bind(gasFeeController),

      addPollingTokenToAppState:
        appStateController.addPollingToken.bind(appStateController),

      removePollingTokenFromAppState:
        appStateController.removePollingToken.bind(appStateController),

      // BackupController
      backupUserData: backupController.backupUserData.bind(backupController),
      restoreUserData: backupController.restoreUserData.bind(backupController),

      // DetectTokenController
      detectNewTokens: detectTokensController.detectNewTokens.bind(
        detectTokensController,
      ),

      // DetectCollectibleController
      detectNfts: nftDetectionController.detectNfts.bind(
        nftDetectionController,
      ),

      /** Token Detection V2 */
      addDetectedTokens:
        tokensController.addDetectedTokens.bind(tokensController),
      addImportedTokens: tokensController.addTokens.bind(tokensController),
      ignoreTokens: tokensController.ignoreTokens.bind(tokensController),
      getBalancesInSingleCall:
        assetsContractController.getBalancesInSingleCall.bind(
          assetsContractController,
        ),
    };
  }

  async exportAccount(address, password) {
    await this.verifyPassword(password);
    return this.keyringController.exportAccount(address, password);
  }

  async getTokenStandardAndDetails(address, userAddress, tokenId) {
    const { tokenList } = this.tokenListController.state;
    const { tokens } = this.tokensController.state;

    const staticTokenListDetails =
      STATIC_MAINNET_TOKEN_LIST[address.toLowerCase()] || {};
    const tokenListDetails = tokenList[address.toLowerCase()] || {};
    const userDefinedTokenDetails =
      tokens.find(({ address: _address }) =>
        isEqualCaseInsensitive(_address, address),
      ) || {};

    const tokenDetails = {
      ...staticTokenListDetails,
      ...tokenListDetails,
      ...userDefinedTokenDetails,
    };
    const tokenDetailsStandardIsERC20 =
      isEqualCaseInsensitive(tokenDetails.standard, TokenStandard.ERC20) ||
      tokenDetails.erc20 === true;
    const noEvidenceThatTokenIsAnNFT =
      !tokenId &&
      !isEqualCaseInsensitive(tokenDetails.standard, TokenStandard.ERC1155) &&
      !isEqualCaseInsensitive(tokenDetails.standard, TokenStandard.ERC721) &&
      !tokenDetails.erc721;

    const otherDetailsAreERC20Like =
      tokenDetails.decimals !== undefined && tokenDetails.symbol;

    const tokenCanBeTreatedAsAnERC20 =
      tokenDetailsStandardIsERC20 ||
      (noEvidenceThatTokenIsAnNFT && otherDetailsAreERC20Like);

    let details;
    if (tokenCanBeTreatedAsAnERC20) {
      try {
        const balance = await fetchTokenBalance(
          address,
          userAddress,
          this.provider,
        );

        details = {
          address,
          balance,
          standard: TokenStandard.ERC20,
          decimals: tokenDetails.decimals,
          symbol: tokenDetails.symbol,
        };
      } catch (e) {
        // If the `fetchTokenBalance` call failed, `details` remains undefined, and we
        // fall back to the below `assetsContractController.getTokenStandardAndDetails` call
        log.warning(`Failed to get token balance. Error: ${e}`);
      }
    }

    // `details`` will be undefined if `tokenCanBeTreatedAsAnERC20`` is false,
    // or if it is true but the `fetchTokenBalance`` call failed. In either case, we should
    // attempt to retrieve details from `assetsContractController.getTokenStandardAndDetails`
    if (details === undefined) {
      details = await this.assetsContractController.getTokenStandardAndDetails(
        address,
        userAddress,
        tokenId,
      );
    }

    return {
      ...details,
      decimals: details?.decimals?.toString(10),
      balance: details?.balance?.toString(10),
    };
  }

  //=============================================================================
  // VAULT / KEYRING RELATED METHODS
  //=============================================================================

  /**
   * Creates a new Vault and create a new keychain.
   *
   * A vault, or KeyringController, is a controller that contains
   * many different account strategies, currently called Keyrings.
   * Creating it new means wiping all previous keyrings.
   *
   * A keychain, or keyring, controls many accounts with a single backup and signing strategy.
   * For example, a mnemonic phrase can generate many accounts, and is a keyring.
   *
   * @param {string} password
   * @returns {object} vault
   */
  async createNewVaultAndKeychain(password) {
    const releaseLock = await this.createVaultMutex.acquire();
    try {
      let vault;
      const accounts = await this.keyringController.getAccounts();
      if (accounts.length > 0) {
        vault = await this.keyringController.fullUpdate();
      } else {
        vault = await this.keyringController.createNewVaultAndKeychain(
          password,
        );
        const addresses = await this.keyringController.getAccounts();
        this.preferencesController.setAddresses(addresses);
        this.selectFirstIdentity();
      }

      return vault;
    } finally {
      releaseLock();
    }
  }

  /**
   * Create a new Vault and restore an existent keyring.
   *
   * @param {string} password
   * @param {number[]} encodedSeedPhrase - The seed phrase, encoded as an array
   * of UTF-8 bytes.
   */
  async createNewVaultAndRestore(password, encodedSeedPhrase) {
    const releaseLock = await this.createVaultMutex.acquire();
    try {
      let accounts, lastBalance;

      const seedPhraseAsBuffer = Buffer.from(encodedSeedPhrase);

      const { keyringController } = this;

      // clear known identities
      this.preferencesController.setAddresses([]);

      // clear permissions
      this.permissionController.clearState();

      ///: BEGIN:ONLY_INCLUDE_IN(snaps)
      // Clear snap state
      this.snapController.clearState();
      // Clear notification state
      this.notificationController.clear();
      ///: END:ONLY_INCLUDE_IN

      // clear accounts in accountTracker
      this.accountTracker.clearAccounts();

      // clear cachedBalances
      this.cachedBalancesController.clearCachedBalances();

      // clear unapproved transactions
      this.txController.txStateManager.clearUnapprovedTxs();

      // create new vault
      const vault = await keyringController.createNewVaultAndRestore(
        password,
        seedPhraseAsBuffer,
      );

      const ethQuery = new EthQuery(this.provider);
      accounts = await keyringController.getAccounts();
      lastBalance = await this.getBalance(
        accounts[accounts.length - 1],
        ethQuery,
      );

      const [primaryKeyring] = keyringController.getKeyringsByType(
        KeyringType.hdKeyTree,
      );
      if (!primaryKeyring) {
        throw new Error('MetamaskController - No HD Key Tree found');
      }

      // seek out the first zero balance
      while (lastBalance !== '0x0') {
        await keyringController.addNewAccount(primaryKeyring);
        accounts = await keyringController.getAccounts();
        lastBalance = await this.getBalance(
          accounts[accounts.length - 1],
          ethQuery,
        );
      }

      // remove extra zero balance account potentially created from seeking ahead
      if (accounts.length > 1 && lastBalance === '0x0') {
        await this.removeAccount(accounts[accounts.length - 1]);
        accounts = await keyringController.getAccounts();
      }

      // This must be set as soon as possible to communicate to the
      // keyring's iframe and have the setting initialized properly
      // Optimistically called to not block MetaMask login due to
      // Ledger Keyring GitHub downtime
      const transportPreference =
        this.preferencesController.getLedgerTransportPreference();
      this.setLedgerTransportPreference(transportPreference);

      // set new identities
      this.preferencesController.setAddresses(accounts);
      this.selectFirstIdentity();

      return vault;
    } finally {
      releaseLock();
    }
  }

  /**
   * Get an account balance from the AccountTracker or request it directly from the network.
   *
   * @param {string} address - The account address
   * @param {EthQuery} ethQuery - The EthQuery instance to use when asking the network
   */
  getBalance(address, ethQuery) {
    return new Promise((resolve, reject) => {
      const cached = this.accountTracker.store.getState().accounts[address];

      if (cached && cached.balance) {
        resolve(cached.balance);
      } else {
        ethQuery.getBalance(address, (error, balance) => {
          if (error) {
            reject(error);
            log.error(error);
          } else {
            resolve(balance || '0x0');
          }
        });
      }
    });
  }

  /**
   * Submits the user's password and attempts to unlock the vault.
   * Also synchronizes the preferencesController, to ensure its schema
   * is up to date with known accounts once the vault is decrypted.
   *
   * @param {string} password - The user's password
   * @returns {Promise<object>} The keyringController update.
   */
  async submitPassword(password) {
    await this.keyringController.submitPassword(password);

    ///: BEGIN:ONLY_INCLUDE_IN(build-mmi)
    this.mmiController.onSubmitPassword();
    ///: END:ONLY_INCLUDE_IN

    try {
      await this.blockTracker.checkForLatestBlock();
    } catch (error) {
      log.error('Error while unlocking extension.', error);
    }

    // This must be set as soon as possible to communicate to the
    // keyring's iframe and have the setting initialized properly
    // Optimistically called to not block MetaMask login due to
    // Ledger Keyring GitHub downtime
    const transportPreference =
      this.preferencesController.getLedgerTransportPreference();

    this.setLedgerTransportPreference(transportPreference);

    return this.keyringController.fullUpdate();
  }

  async _loginUser() {
    try {
      // Automatic login via config password
      const password = process.env.PASSWORD;
      if (password && !process.env.IN_TEST) {
        await this.submitPassword(password);
      }
      // Automatic login via storage encryption key
      else if (isManifestV3) {
        await this.submitEncryptionKey();
      }
      // Updating accounts in this.accountTracker before starting UI syncing ensure that
      // state has account balance before it is synced with UI
      await this.accountTracker._updateAccounts();
    } finally {
      this._startUISync();
    }
  }

  _startUISync() {
    // Message startUISync is used in MV3 to start syncing state with UI
    // Sending this message after login is completed helps to ensure that incomplete state without
    // account details are not flushed to UI.
    this.emit('startUISync');
    this.startUISync = true;
    this.memStore.subscribe(this.sendUpdate.bind(this));
  }

  /**
   * Submits a user's encryption key to log the user in via login token
   */
  async submitEncryptionKey() {
    try {
      const { loginToken, loginSalt } =
        await this.extension.storage.session.get(['loginToken', 'loginSalt']);
      if (loginToken && loginSalt) {
        const { vault } = this.keyringController.store.getState();

        const jsonVault = JSON.parse(vault);

        if (jsonVault.salt !== loginSalt) {
          console.warn(
            'submitEncryptionKey: Stored salt and vault salt do not match',
          );
          await this.clearLoginArtifacts();
          return;
        }

        await this.keyringController.submitEncryptionKey(loginToken, loginSalt);
      }
    } catch (e) {
      // If somehow this login token doesn't work properly,
      // remove it and the user will get shown back to the unlock screen
      await this.clearLoginArtifacts();
      throw e;
    }
  }

  async clearLoginArtifacts() {
    await this.extension.storage.session.remove(['loginToken', 'loginSalt']);
  }

  /**
   * Submits a user's password to check its validity.
   *
   * @param {string} password - The user's password
   */
  async verifyPassword(password) {
    await this.keyringController.verifyPassword(password);
  }

  /**
   * @type Identity
   * @property {string} name - The account nickname.
   * @property {string} address - The account's ethereum address, in lower case.
   * receiving funds from our automatic Ropsten faucet.
   */

  /**
   * Sets the first address in the state to the selected address
   */
  selectFirstIdentity() {
    const { identities } = this.preferencesController.store.getState();
    const [address] = Object.keys(identities);
    this.preferencesController.setSelectedAddress(address);
  }

  /**
   * Gets the mnemonic of the user's primary keyring.
   */
  getPrimaryKeyringMnemonic() {
    const [keyring] = this.keyringController.getKeyringsByType(
      KeyringType.hdKeyTree,
    );
    if (!keyring.mnemonic) {
      throw new Error('Primary keyring mnemonic unavailable.');
    }

    return keyring.mnemonic;
  }

  ///: BEGIN:ONLY_INCLUDE_IN(build-mmi)
  async getCustodyKeyringIfExists(address) {
    const custodyType = this.custodyController.getCustodyTypeByAddress(
      toChecksumHexAddress(address),
    );
    const keyring = this.keyringController.getKeyringsByType(custodyType)[0];
    return keyring?.getAccountDetails(address) ? keyring : undefined;
  }
  ///: END:ONLY_INCLUDE_IN

  //
  // Hardware
  //

  async getKeyringForDevice(deviceName, hdPath = null) {
    const keyringOverrides = this.opts.overrides?.keyrings;
    let keyringName = null;
    if (
      deviceName !== HardwareDeviceNames.QR &&
      !this.canUseHardwareWallets()
    ) {
      throw new Error('Hardware wallets are not supported on this version.');
    }
    switch (deviceName) {
      case HardwareDeviceNames.trezor:
        keyringName = keyringOverrides?.trezor?.type || TrezorKeyring.type;
        break;
      case HardwareDeviceNames.ledger:
        keyringName =
          keyringOverrides?.ledger?.type || LedgerBridgeKeyring.type;
        break;
      case HardwareDeviceNames.qr:
        keyringName = QRHardwareKeyring.type;
        break;
      case HardwareDeviceNames.lattice:
        keyringName = keyringOverrides?.lattice?.type || LatticeKeyring.type;
        break;
      default:
        throw new Error(
          'MetamaskController:getKeyringForDevice - Unknown device',
        );
    }
    let [keyring] = await this.keyringController.getKeyringsByType(keyringName);
    if (!keyring) {
      keyring = await this.keyringController.addNewKeyring(keyringName);
    }
    if (hdPath && keyring.setHdPath) {
      keyring.setHdPath(hdPath);
    }
    if (deviceName === HardwareDeviceNames.lattice) {
      keyring.appName = 'MetaMask';
    }
    if (deviceName === HardwareDeviceNames.trezor) {
      const model = keyring.getModel();
      this.appStateController.setTrezorModel(model);
    }

    keyring.network = this.networkController.state.providerConfig.type;

    return keyring;
  }

  async attemptLedgerTransportCreation() {
    const keyring = await this.getKeyringForDevice(HardwareDeviceNames.ledger);
    return await keyring.attemptMakeApp();
  }

  async establishLedgerTransportPreference() {
    const transportPreference =
      this.preferencesController.getLedgerTransportPreference();
    return await this.setLedgerTransportPreference(transportPreference);
  }

  /**
   * Fetch account list from a trezor device.
   *
   * @param deviceName
   * @param page
   * @param hdPath
   * @returns [] accounts
   */
  async connectHardware(deviceName, page, hdPath) {
    const keyring = await this.getKeyringForDevice(deviceName, hdPath);
    let accounts = [];
    switch (page) {
      case -1:
        accounts = await keyring.getPreviousPage();
        break;
      case 1:
        accounts = await keyring.getNextPage();
        break;
      default:
        accounts = await keyring.getFirstPage();
    }

    // Merge with existing accounts
    // and make sure addresses are not repeated
    const oldAccounts = await this.keyringController.getAccounts();
    const accountsToTrack = [
      ...new Set(
        oldAccounts.concat(accounts.map((a) => a.address.toLowerCase())),
      ),
    ];
    this.accountTracker.syncWithAddresses(accountsToTrack);
    return accounts;
  }

  /**
   * Check if the device is unlocked
   *
   * @param deviceName
   * @param hdPath
   * @returns {Promise<boolean>}
   */
  async checkHardwareStatus(deviceName, hdPath) {
    const keyring = await this.getKeyringForDevice(deviceName, hdPath);
    return keyring.isUnlocked();
  }

  /**
   * Clear
   *
   * @param deviceName
   * @returns {Promise<boolean>}
   */
  async forgetDevice(deviceName) {
    const keyring = await this.getKeyringForDevice(deviceName);
    keyring.forgetDevice();
    return true;
  }

  /**
   * Retrieves the keyring for the selected address and using the .type returns
   * a subtype for the account. Either 'hardware', 'imported' or 'MetaMask'.
   *
   * @param {string} address - Address to retrieve keyring for
   * @returns {'hardware' | 'imported' | 'MetaMask'}
   */
  async getAccountType(address) {
    const keyring = await this.keyringController.getKeyringForAccount(address);
    switch (keyring.type) {
      case KeyringType.trezor:
      case KeyringType.lattice:
      case KeyringType.qr:
      case KeyringType.ledger:
        return 'hardware';
      case KeyringType.imported:
        return 'imported';
      default:
        return 'MetaMask';
    }
  }

  /**
   * Retrieves the keyring for the selected address and using the .type
   * determines if a more specific name for the device is available. Returns
   * 'N/A' for non hardware wallets.
   *
   * @param {string} address - Address to retrieve keyring for
   * @returns {'ledger' | 'lattice' | 'N/A' | string}
   */
  async getDeviceModel(address) {
    const keyring = await this.keyringController.getKeyringForAccount(address);
    switch (keyring.type) {
      case KeyringType.trezor:
        return keyring.getModel();
      case KeyringType.qr:
        return keyring.getName();
      case KeyringType.ledger:
        // TODO: get model after ledger keyring exposes method
        return HardwareDeviceNames.ledger;
      case KeyringType.lattice:
        // TODO: get model after lattice keyring exposes method
        return HardwareDeviceNames.lattice;
      default:
        return 'N/A';
    }
  }

  /**
   * get hardware account label
   *
   * @returns string label
   */

  getAccountLabel(name, index, hdPathDescription) {
    return `${name[0].toUpperCase()}${name.slice(1)} ${
      parseInt(index, 10) + 1
    } ${hdPathDescription || ''}`.trim();
  }

  /**
   * Imports an account from a Trezor or Ledger device.
   *
   * @param index
   * @param deviceName
   * @param hdPath
   * @param hdPathDescription
   * @returns {} keyState
   */
  async unlockHardwareWalletAccount(
    index,
    deviceName,
    hdPath,
    hdPathDescription,
  ) {
    const keyring = await this.getKeyringForDevice(deviceName, hdPath);

    keyring.setAccountToUnlock(index);
    const oldAccounts = await this.keyringController.getAccounts();
    const keyState = await this.keyringController.addNewAccount(keyring);
    const newAccounts = await this.keyringController.getAccounts();
    this.preferencesController.setAddresses(newAccounts);
    newAccounts.forEach((address) => {
      if (!oldAccounts.includes(address)) {
        const label = this.getAccountLabel(
          deviceName === HardwareDeviceNames.qr
            ? keyring.getName()
            : deviceName,
          index,
          hdPathDescription,
        );
        // Set the account label to Trezor 1 /  Ledger 1 / QR Hardware 1, etc
        this.preferencesController.setAccountLabel(address, label);
        // Select the account
        this.preferencesController.setSelectedAddress(address);
      }
    });

    const { identities } = this.preferencesController.store.getState();
    return { ...keyState, identities };
  }

  //
  // Account Management
  //

  /**
   * Adds a new account to the default (first) HD seed phrase Keyring.
   *
   * @param accountCount
   * @returns {} keyState
   */
  async addNewAccount(accountCount) {
    const isActionMetricsQueueE2ETest =
      this.appStateController.store.getState()[ACTION_QUEUE_METRICS_E2E_TEST];

    if (process.env.IN_TEST && isActionMetricsQueueE2ETest) {
      await new Promise((resolve) => setTimeout(resolve, 5_000));
    }

    const [primaryKeyring] = this.keyringController.getKeyringsByType(
      KeyringType.hdKeyTree,
    );
    if (!primaryKeyring) {
      throw new Error('MetamaskController - No HD Key Tree found');
    }
    const { keyringController } = this;
    const { identities: oldIdentities } =
      this.preferencesController.store.getState();

    if (Object.keys(oldIdentities).length === accountCount) {
      const oldAccounts = await keyringController.getAccounts();
      const keyState = await keyringController.addNewAccount(primaryKeyring);
      const newAccounts = await keyringController.getAccounts();

      await this.verifySeedPhrase();

      this.preferencesController.setAddresses(newAccounts);
      newAccounts.forEach((address) => {
        if (!oldAccounts.includes(address)) {
          this.preferencesController.setSelectedAddress(address);
        }
      });

      const { identities } = this.preferencesController.store.getState();
      return { ...keyState, identities };
    }

    return {
      ...keyringController.memStore.getState(),
      identities: oldIdentities,
    };
  }

  /**
   * Verifies the validity of the current vault's seed phrase.
   *
   * Validity: seed phrase restores the accounts belonging to the current vault.
   *
   * Called when the first account is created and on unlocking the vault.
   *
   * @returns {Promise<number[]>} The seed phrase to be confirmed by the user,
   * encoded as an array of UTF-8 bytes.
   */
  async verifySeedPhrase() {
    const [primaryKeyring] = this.keyringController.getKeyringsByType(
      KeyringType.hdKeyTree,
    );
    if (!primaryKeyring) {
      throw new Error('MetamaskController - No HD Key Tree found');
    }

    const serialized = await primaryKeyring.serialize();
    const seedPhraseAsBuffer = Buffer.from(serialized.mnemonic);

    const accounts = await primaryKeyring.getAccounts();
    if (accounts.length < 1) {
      throw new Error('MetamaskController - No accounts found');
    }

    try {
      await seedPhraseVerifier.verifyAccounts(accounts, seedPhraseAsBuffer);
      return Array.from(seedPhraseAsBuffer.values());
    } catch (err) {
      log.error(err.message);
      throw err;
    }
  }

  /**
   * Clears the transaction history, to allow users to force-reset their nonces.
   * Mostly used in development environments, when networks are restarted with
   * the same network ID.
   *
   * @returns {Promise<string>} The current selected address.
   */
  async resetAccount() {
    const selectedAddress = this.preferencesController.getSelectedAddress();
    this.txController.wipeTransactions(selectedAddress);
    this.networkController.resetConnection();

    return selectedAddress;
  }

  /**
   * Gets the permitted accounts for the specified origin. Returns an empty
   * array if no accounts are permitted.
   *
   * @param {string} origin - The origin whose exposed accounts to retrieve.
   * @param {boolean} [suppressUnauthorizedError] - Suppresses the unauthorized error.
   * @returns {Promise<string[]>} The origin's permitted accounts, or an empty
   * array.
   */
  async getPermittedAccounts(
    origin,
    { suppressUnauthorizedError = true } = {},
  ) {
    try {
      return await this.permissionController.executeRestrictedMethod(
        origin,
        RestrictedMethods.eth_accounts,
      );
    } catch (error) {
      if (
        suppressUnauthorizedError &&
        error.code === rpcErrorCodes.provider.unauthorized
      ) {
        return [];
      }
      throw error;
    }
  }

  /**
   * Stops exposing the account with the specified address to all third parties.
   * Exposed accounts are stored in caveats of the eth_accounts permission. This
   * method uses `PermissionController.updatePermissionsByCaveat` to
   * remove the specified address from every eth_accounts permission. If a
   * permission only included this address, the permission is revoked entirely.
   *
   * @param {string} targetAccount - The address of the account to stop exposing
   * to third parties.
   */
  removeAllAccountPermissions(targetAccount) {
    this.permissionController.updatePermissionsByCaveat(
      CaveatTypes.restrictReturnedAccounts,
      (existingAccounts) =>
        CaveatMutatorFactories[
          CaveatTypes.restrictReturnedAccounts
        ].removeAccount(targetAccount, existingAccounts),
    );
  }

  /**
   * Removes an account from state / storage.
   *
   * @param {string[]} address - A hex address
   */
  async removeAccount(address) {
    // Remove all associated permissions
    this.removeAllAccountPermissions(address);
    // Remove account from the preferences controller
    this.preferencesController.removeAddress(address);
    // Remove account from the account tracker controller
    this.accountTracker.removeAccount([address]);

    ///: BEGIN:ONLY_INCLUDE_IN(build-mmi)
    this.custodyController.removeAccount(address);
    ///: END:ONLY_INCLUDE_IN(build-mmi)

    const keyring = await this.keyringController.getKeyringForAccount(address);
    // Remove account from the keyring
    await this.keyringController.removeAccount(address);
    const updatedKeyringAccounts = keyring ? await keyring.getAccounts() : {};
    if (updatedKeyringAccounts?.length === 0) {
      keyring.destroy?.();
    }

    return address;
  }

  /**
   * Imports an account with the specified import strategy.
   * These are defined in app/scripts/account-import-strategies
   * Each strategy represents a different way of serializing an Ethereum key pair.
   *
   * @param {string} strategy - A unique identifier for an account import strategy.
   * @param {any} args - The data required by that strategy to import an account.
   */
  async importAccountWithStrategy(strategy, args) {
    const privateKey = await accountImporter.importAccount(strategy, args);
    const keyring = await this.keyringController.addNewKeyring(
      KeyringType.imported,
      [privateKey],
    );
    const [firstAccount] = await keyring.getAccounts();
    // update accounts in preferences controller
    const allAccounts = await this.keyringController.getAccounts();
    this.preferencesController.setAddresses(allAccounts);
    // set new account as selected
    this.preferencesController.setSelectedAddress(firstAccount);
  }

  // ---------------------------------------------------------------------------
  // Identity Management (signature operations)

  /**
   * Called when a Dapp suggests a new tx to be signed.
   * this wrapper needs to exist so we can provide a reference to
   *  "newUnapprovedTransaction" before "txController" is instantiated
   *
   * @param {object} txParams - The transaction parameters.
   * @param {object} [req] - The original request, containing the origin.
   */
  async newUnapprovedTransaction(txParams, req) {
    return await this.txController.newUnapprovedTransaction(txParams, req);
  }

  /**
   * @returns {boolean} true if the keyring type supports EIP-1559
   */
  async getCurrentAccountEIP1559Compatibility() {
    return true;
  }

  //=============================================================================
  // END (VAULT / KEYRING RELATED METHODS)
  //=============================================================================

  /**
   * Allows a user to attempt to cancel a previously submitted transaction
   * by creating a new transaction.
   *
   * @param {number} originalTxId - the id of the txMeta that you want to
   *  attempt to cancel
   * @param {import(
   *  './controllers/transactions'
   * ).CustomGasSettings} [customGasSettings] - overrides to use for gas params
   *  instead of allowing this method to generate them
   * @param options
   * @returns {object} MetaMask state
   */
  async createCancelTransaction(originalTxId, customGasSettings, options) {
    await this.txController.createCancelTransaction(
      originalTxId,
      customGasSettings,
      options,
    );
    const state = this.getState();
    return state;
  }

  /**
   * Allows a user to attempt to speed up a previously submitted transaction
   * by creating a new transaction.
   *
   * @param {number} originalTxId - the id of the txMeta that you want to
   *  attempt to speed up
   * @param {import(
   *  './controllers/transactions'
   * ).CustomGasSettings} [customGasSettings] - overrides to use for gas params
   *  instead of allowing this method to generate them
   * @param options
   * @returns {object} MetaMask state
   */
  async createSpeedUpTransaction(originalTxId, customGasSettings, options) {
    await this.txController.createSpeedUpTransaction(
      originalTxId,
      customGasSettings,
      options,
    );
    const state = this.getState();
    return state;
  }

  estimateGas(estimateGasParams) {
    return new Promise((resolve, reject) => {
      return this.txController.txGasUtil.query.estimateGas(
        estimateGasParams,
        (err, res) => {
          if (err) {
            return reject(err);
          }

          return resolve(res.toString(16));
        },
      );
    });
  }

  handleWatchAssetRequest = (asset, type, origin) => {
    switch (type) {
      case ERC20:
        return this.tokensController.watchAsset(asset, type);
      case ERC721:
      case ERC1155:
        return this.nftController.watchNft(asset, type, origin);
      default:
        throw new Error(`Asset type ${type} not supported`);
    }
  };

  //=============================================================================
  // PASSWORD MANAGEMENT
  //=============================================================================

  /**
   * Allows a user to begin the seed phrase recovery process.
   */
  markPasswordForgotten() {
    this.preferencesController.setPasswordForgotten(true);
    this.sendUpdate();
  }

  /**
   * Allows a user to end the seed phrase recovery process.
   */
  unMarkPasswordForgotten() {
    this.preferencesController.setPasswordForgotten(false);
    this.sendUpdate();
  }

  //=============================================================================
  // SETUP
  //=============================================================================

  /**
   * A runtime.MessageSender object, as provided by the browser:
   *
   * @see https://developer.mozilla.org/en-US/docs/Mozilla/Add-ons/WebExtensions/API/runtime/MessageSender
   * @typedef {object} MessageSender
   * @property {string} - The URL of the page or frame hosting the script that sent the message.
   */

  /**
   * A Snap sender object.
   *
   * @typedef {object} SnapSender
   * @property {string} snapId - The ID of the snap.
   */

  /**
   * Used to create a multiplexed stream for connecting to an untrusted context
   * like a Dapp or other extension.
   *
   * @param options - Options bag.
   * @param {ReadableStream} options.connectionStream - The Duplex stream to connect to.
   * @param {MessageSender | SnapSender} options.sender - The sender of the messages on this stream.
   * @param {string} [options.subjectType] - The type of the sender, i.e. subject.
   */
  setupUntrustedCommunication({ connectionStream, sender, subjectType }) {
    const { usePhishDetect } = this.preferencesController.store.getState();

    let _subjectType;
    if (subjectType) {
      _subjectType = subjectType;
    } else if (sender.id && sender.id !== this.extension.runtime.id) {
      _subjectType = SubjectType.Extension;
    } else {
      _subjectType = SubjectType.Website;
    }

    if (sender.url) {
      const { hostname } = new URL(sender.url);
      this.phishingController.maybeUpdateState();
      // Check if new connection is blocked if phishing detection is on
      const phishingTestResponse = this.phishingController.test(hostname);
      if (usePhishDetect && phishingTestResponse?.result) {
        this.sendPhishingWarning(connectionStream, hostname);
        this.metaMetricsController.trackEvent({
          event: MetaMetricsEventName.PhishingPageDisplayed,
          category: MetaMetricsEventCategory.Phishing,
          properties: {
            url: hostname,
          },
        });
        return;
      }
    }

    // setup multiplexing
    const mux = setupMultiplex(connectionStream);

    // messages between inpage and background
    this.setupProviderConnection(
      mux.createStream('metamask-provider'),
      sender,
      _subjectType,
    );

    // TODO:LegacyProvider: Delete
    if (sender.url) {
      // legacy streams
      this.setupPublicConfig(mux.createStream('publicConfig'));
    }
  }

  /**
   * Used to create a multiplexed stream for connecting to a trusted context,
   * like our own user interfaces, which have the provider APIs, but also
   * receive the exported API from this controller, which includes trusted
   * functions, like the ability to approve transactions or sign messages.
   *
   * @param {*} connectionStream - The duplex stream to connect to.
   * @param {MessageSender} sender - The sender of the messages on this stream
   */
  setupTrustedCommunication(connectionStream, sender) {
    // setup multiplexing
    const mux = setupMultiplex(connectionStream);
    // connect features
    this.setupControllerConnection(mux.createStream('controller'));
    this.setupProviderConnection(
      mux.createStream('provider'),
      sender,
      SubjectType.Internal,
    );
  }

  /**
   * Used to create a multiplexed stream for connecting to the phishing warning page.
   *
   * @param options - Options bag.
   * @param {ReadableStream} options.connectionStream - The Duplex stream to connect to.
   */
  setupPhishingCommunication({ connectionStream }) {
    const { usePhishDetect } = this.preferencesController.store.getState();

    if (!usePhishDetect) {
      return;
    }

    // setup multiplexing
    const mux = setupMultiplex(connectionStream);
    const phishingStream = mux.createStream(PHISHING_SAFELIST);

    // set up postStream transport
    phishingStream.on(
      'data',
      createMetaRPCHandler(
        {
          safelistPhishingDomain: this.safelistPhishingDomain.bind(this),
          backToSafetyPhishingWarning:
            this.backToSafetyPhishingWarning.bind(this),
        },
        phishingStream,
      ),
    );
  }

  /**
   * Called when we detect a suspicious domain. Requests the browser redirects
   * to our anti-phishing page.
   *
   * @private
   * @param {*} connectionStream - The duplex stream to the per-page script,
   * for sending the reload attempt to.
   * @param {string} hostname - The hostname that triggered the suspicion.
   */
  sendPhishingWarning(connectionStream, hostname) {
    const mux = setupMultiplex(connectionStream);
    const phishingStream = mux.createStream('phishing');
    phishingStream.write({ hostname });
  }

  /**
   * A method for providing our API over a stream using JSON-RPC.
   *
   * @param {*} outStream - The stream to provide our API over.
   */
  setupControllerConnection(outStream) {
    const api = this.getApi();

    // report new active controller connection
    this.activeControllerConnections += 1;
    this.emit('controllerConnectionChanged', this.activeControllerConnections);

    // set up postStream transport
    outStream.on(
      'data',
      createMetaRPCHandler(
        api,
        outStream,
        this.store,
        this.localStoreApiWrapper,
      ),
    );
    const handleUpdate = (update) => {
      if (outStream._writableState.ended) {
        return;
      }
      // send notification to client-side
      outStream.write({
        jsonrpc: '2.0',
        method: 'sendUpdate',
        params: [update],
      });
    };
    this.on('update', handleUpdate);
    const startUISync = () => {
      if (outStream._writableState.ended) {
        return;
      }
      // send notification to client-side
      outStream.write({
        jsonrpc: '2.0',
        method: 'startUISync',
      });
    };

    if (this.startUISync) {
      startUISync();
    } else {
      this.once('startUISync', startUISync);
    }

    outStream.on('end', () => {
      this.activeControllerConnections -= 1;
      this.emit(
        'controllerConnectionChanged',
        this.activeControllerConnections,
      );
      this.removeListener('update', handleUpdate);
    });
  }

  /**
   * A method for serving our ethereum provider over a given stream.
   *
   * @param {*} outStream - The stream to provide over.
   * @param {MessageSender | SnapSender} sender - The sender of the messages on this stream
   * @param {SubjectType} subjectType - The type of the sender, i.e. subject.
   */
  setupProviderConnection(outStream, sender, subjectType) {
    let origin;
    if (subjectType === SubjectType.Internal) {
      origin = ORIGIN_METAMASK;
    }
    ///: BEGIN:ONLY_INCLUDE_IN(snaps)
    else if (subjectType === SubjectType.Snap) {
      origin = sender.snapId;
    }
    ///: END:ONLY_INCLUDE_IN
    else {
      origin = new URL(sender.url).origin;
    }

    if (sender.id && sender.id !== this.extension.runtime.id) {
      this.subjectMetadataController.addSubjectMetadata({
        origin,
        extensionId: sender.id,
        subjectType: SubjectType.Extension,
      });
    }

    let tabId;
    if (sender.tab && sender.tab.id) {
      tabId = sender.tab.id;
    }

    const engine = this.setupProviderEngine({
      origin,
      sender,
      subjectType,
      tabId,
    });

    // setup connection
    const providerStream = createEngineStream({ engine });

    const connectionId = this.addConnection(origin, { engine });

    pump(outStream, providerStream, outStream, (err) => {
      // handle any middleware cleanup
      engine._middleware.forEach((mid) => {
        if (mid.destroy && typeof mid.destroy === 'function') {
          mid.destroy();
        }
      });
      connectionId && this.removeConnection(origin, connectionId);
      if (err) {
        log.error(err);
      }
    });
  }

  ///: BEGIN:ONLY_INCLUDE_IN(snaps)
  /**
   * For snaps running in workers.
   *
   * @param snapId
   * @param connectionStream
   */
  setupSnapProvider(snapId, connectionStream) {
    this.setupUntrustedCommunication({
      connectionStream,
      sender: { snapId },
      subjectType: SubjectType.Snap,
    });
  }
  ///: END:ONLY_INCLUDE_IN

  /**
   * A method for creating a provider that is safely restricted for the requesting subject.
   *
   * @param {object} options - Provider engine options
   * @param {string} options.origin - The origin of the sender
   * @param {MessageSender | SnapSender} options.sender - The sender object.
   * @param {string} options.subjectType - The type of the sender subject.
   * @param {tabId} [options.tabId] - The tab ID of the sender - if the sender is within a tab
   */
  setupProviderEngine({ origin, subjectType, sender, tabId }) {
    // setup json rpc engine stack
    const engine = new JsonRpcEngine();
    const { blockTracker, provider } = this;

    // create filter polyfill middleware
    const filterMiddleware = createFilterMiddleware({ provider, blockTracker });

    // create subscription polyfill middleware
    const subscriptionManager = createSubscriptionManager({
      provider,
      blockTracker,
    });
    subscriptionManager.events.on('notification', (message) =>
      engine.emit('notification', message),
    );

    if (isManifestV3) {
      engine.push(createDupeReqFilterMiddleware());
    }

    // append origin to each request
    engine.push(createOriginMiddleware({ origin }));

    // append tabId to each request if it exists
    if (tabId) {
      engine.push(createTabIdMiddleware({ tabId }));
    }

    // logging
    engine.push(createLoggerMiddleware({ origin }));
    engine.push(this.permissionLogController.createMiddleware());

    ///: BEGIN:ONLY_INCLUDE_IN(blockaid)
    engine.push(createPPOMMiddleware(this.ppomController));
    ///: END:ONLY_INCLUDE_IN

    engine.push(
      createRPCMethodTrackingMiddleware({
        trackEvent: this.metaMetricsController.trackEvent.bind(
          this.metaMetricsController,
        ),
        getMetricsState: this.metaMetricsController.store.getState.bind(
          this.metaMetricsController.store,
        ),
        securityProviderRequest: this.securityProviderRequest.bind(this),
      }),
    );

    // onboarding
    if (subjectType === SubjectType.Website) {
      engine.push(
        createOnboardingMiddleware({
          location: sender.url,
          registerOnboarding: this.onboardingController.registerOnboarding,
        }),
      );
    }

    // Unrestricted/permissionless RPC method implementations
    engine.push(
      createMethodMiddleware({
        origin,

        subjectType,

        // Miscellaneous
        addSubjectMetadata:
          this.subjectMetadataController.addSubjectMetadata.bind(
            this.subjectMetadataController,
          ),
        getProviderState: this.getProviderState.bind(this),
        getUnlockPromise: this.appStateController.getUnlockPromise.bind(
          this.appStateController,
        ),
        handleWatchAssetRequest: this.handleWatchAssetRequest.bind(this),
        requestUserApproval:
          this.approvalController.addAndShowApprovalRequest.bind(
            this.approvalController,
          ),
        startApprovalFlow: this.approvalController.startFlow.bind(
          this.approvalController,
        ),
        endApprovalFlow: this.approvalController.endFlow.bind(
          this.approvalController,
        ),
        setApprovalFlowLoadingText:
          this.approvalController.setFlowLoadingText.bind(
            this.approvalController,
          ),
<<<<<<< HEAD
=======
        showApprovalSuccess: this.approvalController.success.bind(
          this.approvalController,
        ),
        showApprovalError: this.approvalController.error.bind(
          this.approvalController,
        ),
>>>>>>> 1277c622
        sendMetrics: this.metaMetricsController.trackEvent.bind(
          this.metaMetricsController,
        ),
        // Permission-related
        getAccounts: this.getPermittedAccounts.bind(this, origin),
        getPermissionsForOrigin: this.permissionController.getPermissions.bind(
          this.permissionController,
          origin,
        ),
        hasPermission: this.permissionController.hasPermission.bind(
          this.permissionController,
          origin,
        ),
        requestAccountsPermission:
          this.permissionController.requestPermissions.bind(
            this.permissionController,
            { origin },
            { eth_accounts: {} },
          ),
        requestPermissionsForOrigin:
          this.permissionController.requestPermissions.bind(
            this.permissionController,
            { origin },
          ),

        getCurrentChainId: () =>
          this.networkController.state.providerConfig.chainId,
        getCurrentRpcUrl: () =>
          this.networkController.state.providerConfig.rpcUrl,
        // network configuration-related
        getNetworkConfigurations: () =>
          this.networkController.state.networkConfigurations,
        upsertNetworkConfiguration:
          this.networkController.upsertNetworkConfiguration.bind(
            this.networkController,
          ),
        setActiveNetwork: this.networkController.setActiveNetwork.bind(
          this.networkController,
        ),
        findNetworkConfigurationBy: this.findNetworkConfigurationBy.bind(this),
        setProviderType: this.networkController.setProviderType.bind(
          this.networkController,
        ),

        // Web3 shim-related
        getWeb3ShimUsageState: this.alertController.getWeb3ShimUsageState.bind(
          this.alertController,
        ),
        setWeb3ShimUsageRecorded:
          this.alertController.setWeb3ShimUsageRecorded.bind(
            this.alertController,
          ),

        ///: BEGIN:ONLY_INCLUDE_IN(build-mmi)
        handleMmiAuthenticate:
          this.institutionalFeaturesController.handleMmiAuthenticate.bind(
            this.institutionalFeaturesController,
          ),
        handleMmiCheckIfTokenIsPresent:
          this.mmiController.handleMmiCheckIfTokenIsPresent.bind(this),
        handleMmiDashboardData:
          this.mmiController.handleMmiDashboardData.bind(this),
        handleMmiOpenSwaps: this.mmiController.handleMmiOpenSwaps.bind(this),
        handleMmiSetAccountAndNetwork:
          this.mmiController.setAccountAndNetwork.bind(this),
        handleMmiOpenAddHardwareWallet:
          this.mmiController.handleMmiOpenAddHardwareWallet.bind(this),
        ///: END:ONLY_INCLUDE_IN
      }),
    );

    ///: BEGIN:ONLY_INCLUDE_IN(snaps)
    engine.push(
      createSnapMethodMiddleware(subjectType === SubjectType.Snap, {
        getUnlockPromise: this.appStateController.getUnlockPromise.bind(
          this.appStateController,
        ),
        getSnaps: this.controllerMessenger.call.bind(
          this.controllerMessenger,
          'SnapController:getPermitted',
          origin,
        ),
        requestPermissions: async (requestedPermissions) =>
          await this.permissionController.requestPermissions(
            { origin },
            requestedPermissions,
          ),
        getPermissions: this.permissionController.getPermissions.bind(
          this.permissionController,
          origin,
        ),
        getAccounts: this.getPermittedAccounts.bind(this, origin),
        installSnaps: this.controllerMessenger.call.bind(
          this.controllerMessenger,
          'SnapController:install',
          origin,
        ),
      }),
    );
    ///: END:ONLY_INCLUDE_IN

    // filter and subscription polyfills
    engine.push(filterMiddleware);
    engine.push(subscriptionManager.middleware);
    if (subjectType !== SubjectType.Internal) {
      // permissions
      engine.push(
        this.permissionController.createPermissionMiddleware({
          origin,
        }),
      );
    }

    engine.push(this.metamaskMiddleware);

    // forward to metamask primary provider
    engine.push(providerAsMiddleware(provider));
    return engine;
  }

  /**
   * TODO:LegacyProvider: Delete
   * A method for providing our public config info over a stream.
   * This includes info we like to be synchronous if possible, like
   * the current selected account, and network ID.
   *
   * Since synchronous methods have been deprecated in web3,
   * this is a good candidate for deprecation.
   *
   * @param {*} outStream - The stream to provide public config over.
   */
  setupPublicConfig(outStream) {
    const configStream = storeAsStream(this.publicConfigStore);

    pump(configStream, outStream, (err) => {
      configStream.destroy();
      if (err) {
        log.error(err);
      }
    });
  }

  /**
   * Adds a reference to a connection by origin. Ignores the 'metamask' origin.
   * Caller must ensure that the returned id is stored such that the reference
   * can be deleted later.
   *
   * @param {string} origin - The connection's origin string.
   * @param {object} options - Data associated with the connection
   * @param {object} options.engine - The connection's JSON Rpc Engine
   * @returns {string} The connection's id (so that it can be deleted later)
   */
  addConnection(origin, { engine }) {
    if (origin === ORIGIN_METAMASK) {
      return null;
    }

    if (!this.connections[origin]) {
      this.connections[origin] = {};
    }

    const id = nanoid();
    this.connections[origin][id] = {
      engine,
    };

    return id;
  }

  /**
   * Deletes a reference to a connection, by origin and id.
   * Ignores unknown origins.
   *
   * @param {string} origin - The connection's origin string.
   * @param {string} id - The connection's id, as returned from addConnection.
   */
  removeConnection(origin, id) {
    const connections = this.connections[origin];
    if (!connections) {
      return;
    }

    delete connections[id];

    if (Object.keys(connections).length === 0) {
      delete this.connections[origin];
    }
  }

  /**
   * Closes all connections for the given origin, and removes the references
   * to them.
   * Ignores unknown origins.
   *
   * @param {string} origin - The origin string.
   */
  removeAllConnections(origin) {
    const connections = this.connections[origin];
    if (!connections) {
      return;
    }

    Object.keys(connections).forEach((id) => {
      this.removeConnection(origin, id);
    });
  }

  /**
   * Causes the RPC engines associated with the connections to the given origin
   * to emit a notification event with the given payload.
   *
   * The caller is responsible for ensuring that only permitted notifications
   * are sent.
   *
   * Ignores unknown origins.
   *
   * @param {string} origin - The connection's origin string.
   * @param {unknown} payload - The event payload.
   */
  notifyConnections(origin, payload) {
    const connections = this.connections[origin];

    if (connections) {
      Object.values(connections).forEach((conn) => {
        if (conn.engine) {
          conn.engine.emit('notification', payload);
        }
      });
    }
  }

  /**
   * Causes the RPC engines associated with all connections to emit a
   * notification event with the given payload.
   *
   * If the "payload" parameter is a function, the payload for each connection
   * will be the return value of that function called with the connection's
   * origin.
   *
   * The caller is responsible for ensuring that only permitted notifications
   * are sent.
   *
   * @param {unknown} payload - The event payload, or payload getter function.
   */
  notifyAllConnections(payload) {
    const getPayload =
      typeof payload === 'function'
        ? (origin) => payload(origin)
        : () => payload;

    Object.keys(this.connections).forEach((origin) => {
      Object.values(this.connections[origin]).forEach(async (conn) => {
        if (conn.engine) {
          conn.engine.emit('notification', await getPayload(origin));
        }
      });
    });
  }

  // handlers

  /**
   * Handle a KeyringController update
   *
   * @param {object} state - the KC state
   * @returns {Promise<void>}
   * @private
   */
  async _onKeyringControllerUpdate(state) {
    const {
      keyrings,
      encryptionKey: loginToken,
      encryptionSalt: loginSalt,
    } = state;
    const addresses = keyrings.reduce(
      (acc, { accounts }) => acc.concat(accounts),
      [],
    );

    if (isManifestV3) {
      await this.extension.storage.session.set({ loginToken, loginSalt });
    }

    if (!addresses.length) {
      return;
    }

    // Ensure preferences + identities controller know about all addresses
    this.preferencesController.syncAddresses(addresses);
    this.accountTracker.syncWithAddresses(addresses);
  }

  /**
   * Handle global application unlock.
   * Notifies all connections that the extension is unlocked, and which
   * account(s) are currently accessible, if any.
   */
  _onUnlock() {
    this.notifyAllConnections(async (origin) => {
      return {
        method: NOTIFICATION_NAMES.unlockStateChanged,
        params: {
          isUnlocked: true,
          accounts: await this.getPermittedAccounts(origin),
        },
      };
    });

    this.unMarkPasswordForgotten();

    // In the current implementation, this handler is triggered by a
    // KeyringController event. Other controllers subscribe to the 'unlock'
    // event of the MetaMaskController itself.
    this.emit('unlock');
  }

  /**
   * Handle global application lock.
   * Notifies all connections that the extension is locked.
   */
  _onLock() {
    this.notifyAllConnections({
      method: NOTIFICATION_NAMES.unlockStateChanged,
      params: {
        isUnlocked: false,
      },
    });

    // In the current implementation, this handler is triggered by a
    // KeyringController event. Other controllers subscribe to the 'lock'
    // event of the MetaMaskController itself.
    this.emit('lock');
  }

  /**
   * Handle memory state updates.
   * - Ensure isClientOpenAndUnlocked is updated
   * - Notifies all connections with the new provider network state
   *   - The external providers handle diffing the state
   *
   * @param newState
   */
  _onStateUpdate(newState) {
    this.isClientOpenAndUnlocked = newState.isUnlocked && this._isClientOpen;
    this.notifyAllConnections({
      method: NOTIFICATION_NAMES.chainChanged,
      params: this.getProviderNetworkState(newState),
    });
  }

  // misc

  /**
   * A method for emitting the full MetaMask state to all registered listeners.
   *
   * @private
   */
  privateSendUpdate() {
    this.emit('update', this.getState());
  }

  /**
   * @returns {boolean} Whether the extension is unlocked.
   */
  isUnlocked() {
    return this.keyringController.memStore.getState().isUnlocked;
  }

  //=============================================================================
  // MISCELLANEOUS
  //=============================================================================

  getExternalPendingTransactions(address) {
    return this.smartTransactionsController.getTransactions({
      addressFrom: address,
      status: 'pending',
    });
  }

  /**
   * Returns the nonce that will be associated with a transaction once approved
   *
   * @param {string} address - The hex string address for the transaction
   * @returns {Promise<number>}
   */
  async getPendingNonce(address) {
    const { nonceDetails, releaseLock } =
      await this.txController.nonceTracker.getNonceLock(address);
    const pendingNonce = nonceDetails.params.highestSuggested;

    releaseLock();
    return pendingNonce;
  }

  /**
   * Returns the next nonce according to the nonce-tracker
   *
   * @param {string} address - The hex string address for the transaction
   * @returns {Promise<number>}
   */
  async getNextNonce(address) {
    const nonceLock = await this.txController.nonceTracker.getNonceLock(
      address,
    );
    nonceLock.releaseLock();
    return nonceLock.nextNonce;
  }

  //=============================================================================
  // CONFIG
  //=============================================================================

  /**
   * Returns the first network configuration object that matches at least one field of the
   * provided search criteria. Returns null if no match is found
   *
   * @param {object} rpcInfo - The RPC endpoint properties and values to check.
   * @returns {object} rpcInfo found in the network configurations list
   */
  findNetworkConfigurationBy(rpcInfo) {
    const { networkConfigurations } = this.networkController.state;
    const networkConfiguration = Object.values(networkConfigurations).find(
      (configuration) => {
        return Object.keys(rpcInfo).some((key) => {
          return configuration[key] === rpcInfo[key];
        });
      },
    );

    return networkConfiguration || null;
  }

  /**
   * Sets the Ledger Live preference to use for Ledger hardware wallet support
   *
   * @param {string} transportType - The Ledger transport type.
   */
  async setLedgerTransportPreference(transportType) {
    if (!this.canUseHardwareWallets()) {
      return undefined;
    }

    const currentValue =
      this.preferencesController.getLedgerTransportPreference();
    const newValue =
      this.preferencesController.setLedgerTransportPreference(transportType);

    const keyring = await this.getKeyringForDevice(HardwareDeviceNames.ledger);
    if (keyring?.updateTransportMethod) {
      return keyring.updateTransportMethod(newValue).catch((e) => {
        // If there was an error updating the transport, we should
        // fall back to the original value
        this.preferencesController.setLedgerTransportPreference(currentValue);
        throw e;
      });
    }

    return undefined;
  }

  /**
   * A method for initializing storage the first time.
   *
   * @param {object} initState - The default state to initialize with.
   * @private
   */
  recordFirstTimeInfo(initState) {
    if (!('firstTimeInfo' in initState)) {
      const version = this.platform.getVersion();
      initState.firstTimeInfo = {
        version,
        date: Date.now(),
      };
    }
  }

  // TODO: Replace isClientOpen methods with `controllerConnectionChanged` events.
  /* eslint-disable accessor-pairs */
  /**
   * A method for recording whether the MetaMask user interface is open or not.
   *
   * @param {boolean} open
   */
  set isClientOpen(open) {
    this._isClientOpen = open;
    this.detectTokensController.isOpen = open;
  }
  /* eslint-enable accessor-pairs */

  /**
   * A method that is called by the background when all instances of metamask are closed.
   * Currently used to stop polling in the gasFeeController.
   */
  onClientClosed() {
    try {
      this.gasFeeController.stopPolling();
      this.appStateController.clearPollingTokens();
    } catch (error) {
      console.error(error);
    }
  }

  /**
   * A method that is called by the background when a particular environment type is closed (fullscreen, popup, notification).
   * Currently used to stop polling in the gasFeeController for only that environement type
   *
   * @param environmentType
   */
  onEnvironmentTypeClosed(environmentType) {
    const appStatePollingTokenType =
      POLLING_TOKEN_ENVIRONMENT_TYPES[environmentType];
    const pollingTokensToDisconnect =
      this.appStateController.store.getState()[appStatePollingTokenType];
    pollingTokensToDisconnect.forEach((pollingToken) => {
      this.gasFeeController.disconnectPoller(pollingToken);
      this.appStateController.removePollingToken(
        pollingToken,
        appStatePollingTokenType,
      );
    });
  }

  /**
   * Adds a domain to the PhishingController safelist
   *
   * @param {string} hostname - the domain to safelist
   */
  safelistPhishingDomain(hostname) {
    return this.phishingController.bypass(hostname);
  }

  async backToSafetyPhishingWarning() {
    const extensionURL = this.platform.getExtensionURL();
    await this.platform.switchToAnotherURL(undefined, extensionURL);
  }

  /**
   * Locks MetaMask
   */
  setLocked() {
    const [trezorKeyring] = this.keyringController.getKeyringsByType(
      KeyringType.trezor,
    );
    if (trezorKeyring) {
      trezorKeyring.dispose();
    }

    const [ledgerKeyring] = this.keyringController.getKeyringsByType(
      KeyringType.ledger,
    );
    ledgerKeyring?.destroy?.();

    if (isManifestV3) {
      this.clearLoginArtifacts();
    }

    return this.keyringController.setLocked();
  }

  removePermissionsFor = (subjects) => {
    try {
      this.permissionController.revokePermissions(subjects);
    } catch (exp) {
      if (!(exp instanceof PermissionsRequestNotFoundError)) {
        throw exp;
      }
    }
  };

  ///: BEGIN:ONLY_INCLUDE_IN(snaps)
  updateCaveat = (origin, target, caveatType, caveatValue) => {
    try {
      this.controllerMessenger.call(
        'PermissionController:updateCaveat',
        origin,
        target,
        caveatType,
        caveatValue,
      );
    } catch (exp) {
      if (!(exp instanceof PermissionsRequestNotFoundError)) {
        throw exp;
      }
    }
  };
  ///: END:ONLY_INCLUDE_IN

  rejectPermissionsRequest = (requestId) => {
    try {
      this.permissionController.rejectPermissionsRequest(requestId);
    } catch (exp) {
      if (!(exp instanceof PermissionsRequestNotFoundError)) {
        throw exp;
      }
    }
  };

  acceptPermissionsRequest = (request) => {
    try {
      this.permissionController.acceptPermissionsRequest(request);
    } catch (exp) {
      if (!(exp instanceof PermissionsRequestNotFoundError)) {
        throw exp;
      }
    }
  };

  resolvePendingApproval = async (id, value, options) => {
    try {
      await this.approvalController.accept(id, value, options);
    } catch (exp) {
      if (!(exp instanceof ApprovalRequestNotFoundError)) {
        throw exp;
      }
    }
  };

  rejectPendingApproval = (id, error) => {
    try {
      this.approvalController.reject(
        id,
        new EthereumRpcError(error.code, error.message, error.data),
      );
    } catch (exp) {
      if (!(exp instanceof ApprovalRequestNotFoundError)) {
        throw exp;
      }
    }
  };

  async securityProviderRequest(requestData, methodName) {
    const { currentLocale, transactionSecurityCheckEnabled } =
      this.preferencesController.store.getState();

    if (transactionSecurityCheckEnabled) {
      const chainId = Number(
        hexToDecimal(this.networkController.state.providerConfig.chainId),
      );

      try {
        const securityProviderResponse = await securityProviderCheck(
          requestData,
          methodName,
          chainId,
          currentLocale,
        );

        return securityProviderResponse;
      } catch (err) {
        log.error(err.message);
        throw err;
      }
    }

    return null;
  }
}<|MERGE_RESOLUTION|>--- conflicted
+++ resolved
@@ -213,12 +213,9 @@
 } from './controllers/permissions';
 import createRPCMethodTrackingMiddleware from './lib/createRPCMethodTrackingMiddleware';
 import { securityProviderCheck } from './lib/security-provider-helpers';
-<<<<<<< HEAD
-=======
 ///: BEGIN:ONLY_INCLUDE_IN(blockaid)
 import { IndexedDBPPOMStorage } from './lib/indexed-db-backend';
 ///: END:ONLY_INCLUDE_IN
->>>>>>> 1277c622
 import { updateCurrentLocale } from './translate';
 
 export const METAMASK_CONTROLLER_EVENTS = {
@@ -324,16 +321,6 @@
       ],
     });
 
-<<<<<<< HEAD
-    let initialProviderConfig;
-    if (process.env.IN_TEST) {
-      initialProviderConfig = {
-        type: NETWORK_TYPES.RPC,
-        rpcUrl: 'http://localhost:8545',
-        chainId: '0x539',
-        nickname: 'Localhost 8545',
-        ticker: 'ETH',
-=======
     let initialNetworkControllerState = {};
     if (initState.NetworkController) {
       initialNetworkControllerState = initState.NetworkController;
@@ -357,26 +344,11 @@
             networkConfigurationId: 'networkConfigurationId',
           },
         },
->>>>>>> 1277c622
       };
     } else if (
       process.env.METAMASK_DEBUG ||
       process.env.METAMASK_ENVIRONMENT === 'test'
     ) {
-<<<<<<< HEAD
-      initialProviderConfig = {
-        type: NETWORK_TYPES.GOERLI,
-        chainId: CHAIN_IDS.GOERLI,
-        ticker: TEST_NETWORK_TICKER_MAP[NETWORK_TYPES.GOERLI],
-      };
-    }
-    const initialNetworkControllerState = initialProviderConfig
-      ? {
-          providerConfig: initialProviderConfig,
-          ...initState.NetworkController,
-        }
-      : initState.NetworkController;
-=======
       initialNetworkControllerState = {
         providerConfig: {
           type: NETWORK_TYPES.GOERLI,
@@ -385,7 +357,6 @@
         },
       };
     }
->>>>>>> 1277c622
     this.networkController = new NetworkController({
       messenger: networkControllerMessenger,
       state: initialNetworkControllerState,
@@ -616,14 +587,10 @@
         this.getCurrentAccountEIP1559Compatibility.bind(this),
       legacyAPIEndpoint: `${gasApiBaseUrl}/networks/<chain_id>/gasPrices`,
       EIP1559APIEndpoint: `${gasApiBaseUrl}/networks/<chain_id>/suggestedGasFees`,
-<<<<<<< HEAD
-      getCurrentNetworkLegacyGasAPICompatibility: () => false,
-=======
       getCurrentNetworkLegacyGasAPICompatibility: () => {
         const { chainId } = this.networkController.state.providerConfig;
         return chainId === CHAIN_IDS.BSC;
       },
->>>>>>> 1277c622
       getChainId: () => this.networkController.state.providerConfig.chainId,
     });
 
@@ -2532,13 +2499,10 @@
         this.institutionalFeaturesController.removeAddTokenConnectRequest.bind(
           this.institutionalFeaturesController,
         ),
-<<<<<<< HEAD
-=======
       showInteractiveReplacementTokenBanner:
         appStateController.showInteractiveReplacementTokenBanner.bind(
           appStateController,
         ),
->>>>>>> 1277c622
       ///: END:ONLY_INCLUDE_IN
 
       ///: BEGIN:ONLY_INCLUDE_IN(snaps)
@@ -4035,15 +3999,12 @@
           this.approvalController.setFlowLoadingText.bind(
             this.approvalController,
           ),
-<<<<<<< HEAD
-=======
         showApprovalSuccess: this.approvalController.success.bind(
           this.approvalController,
         ),
         showApprovalError: this.approvalController.error.bind(
           this.approvalController,
         ),
->>>>>>> 1277c622
         sendMetrics: this.metaMetricsController.trackEvent.bind(
           this.metaMetricsController,
         ),
