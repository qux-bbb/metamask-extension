--- conflicted
+++ resolved
@@ -89,15 +89,9 @@
     }, this.keyringController)
 
     // tx mgmt
-<<<<<<< HEAD
-    this.txManager = new TxManager({
-      initState: initState.TransactionManager,
-      networkStore: this.networkController.networkStore,
-=======
     this.txController = new TransactionController({
       initState: initState.TransactionController || initState.TransactionManager,
-      networkStore: this.networkStore,
->>>>>>> c7fd9f42
+      networkStore: this.networkController.networkStore,
       preferencesStore: this.preferencesController.store,
       txHistoryLimit: 40,
       getNetwork: this.networkController.getNetworkState.bind(this),
