--- conflicted
+++ resolved
@@ -1460,41 +1460,10 @@
       getSelectedAccount: this.accountsController.getSelectedAccount.bind(
         this.accountsController,
       ),
-<<<<<<< HEAD
-      provider: this.provider,
-      blockTracker: this.blockTracker,
-      getParticipateInMetrics: () =>
-        this.metaMetricsController.state.participateInMetaMetrics,
-      getEIP1559GasFeeEstimates:
-        this.gasFeeController.fetchGasFeeEstimates.bind(this.gasFeeController),
-      getExternalPendingTransactions:
-        this.getExternalPendingTransactions.bind(this),
-      securityProviderRequest: this.securityProviderRequest.bind(this),
-      hooks: {
-        ///: BEGIN:ONLY_INCLUDE_IN(build-mmi)
-        afterSign: (txMeta, signedEthTx) =>
-          afterTransactionSignMMI(
-            txMeta,
-            signedEthTx,
-            this.transactionUpdateController.addTransactionToWatchList.bind(
-              this.transactionUpdateController,
-            ),
-          ),
-        beforeCheckPendingTransaction:
-          beforeCheckPendingTransactionMMI.bind(this),
-        beforeApproveOnInit: beforeApproveOnInitMMI.bind(this),
-        beforePublish: beforeTransactionPublishMMI.bind(this),
-        getAdditionalSignArguments: getAdditionalSignArgumentsMMI.bind(this),
-        ///: END:ONLY_INCLUDE_IN
-      },
-      messenger: this.controllerMessenger.getRestricted({
-        name: 'TransactionController',
-=======
       getAccountType: this.getAccountType.bind(this),
       getDeviceModel: this.getDeviceModel.bind(this),
       snapAndHardwareMessenger: this.controllerMessenger.getRestricted({
         name: 'SnapAndHardwareMessenger',
->>>>>>> 9487e82e
         allowedActions: [
           'KeyringController:getKeyringForAccount',
           'SnapController:get',
