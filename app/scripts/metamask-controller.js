import EventEmitter from 'events';
import pump from 'pump';
import { ObservableStore } from '@metamask/obs-store';
import { storeAsStream } from '@metamask/obs-store/dist/asStream';
import { JsonRpcEngine } from 'json-rpc-engine';
import { debounce } from 'lodash';
import createEngineStream from 'json-rpc-middleware-stream/engineStream';
import createFilterMiddleware from 'eth-json-rpc-filters';
import createSubscriptionManager from 'eth-json-rpc-filters/subscriptionManager';
import providerAsMiddleware from 'eth-json-rpc-middleware/providerAsMiddleware';
import KeyringController from 'eth-keyring-controller';
import { Mutex } from 'await-semaphore';
import { stripHexPrefix } from 'ethereumjs-util';
import log from 'loglevel';
import TrezorKeyring from 'eth-trezor-keyring';
import LedgerBridgeKeyring from '@metamask/eth-ledger-bridge-keyring';
import EthQuery from 'eth-query';
import nanoid from 'nanoid';
import {
  AddressBookController,
  ApprovalController,
  ControllerMessenger,
  CurrencyRateController,
  PhishingController,
  NotificationController,
  GasFeeController,
  TokenListController,
  TokensController,
  TokenRatesController,
} from '@metamask/controllers';
import { TRANSACTION_STATUSES } from '../../shared/constants/transaction';
import {
  GAS_API_BASE_URL,
  GAS_DEV_API_BASE_URL,
} from '../../shared/constants/swaps';
import { MAINNET_CHAIN_ID } from '../../shared/constants/network';
import { KEYRING_TYPES } from '../../shared/constants/hardware-wallets';
import { UI_NOTIFICATIONS } from '../../shared/notifications';
import { toChecksumHexAddress } from '../../shared/modules/hexstring-utils';
import { MILLISECOND } from '../../shared/constants/time';
import { POLLING_TOKEN_ENVIRONMENT_TYPES } from '../../shared/constants/app';

import { hexToDecimal } from '../../ui/helpers/utils/conversions.util';
import ComposableObservableStore from './lib/ComposableObservableStore';
import AccountTracker from './lib/account-tracker';
import createLoggerMiddleware from './lib/createLoggerMiddleware';
import createMethodMiddleware from './lib/rpc-method-middleware';
import createOriginMiddleware from './lib/createOriginMiddleware';
import createTabIdMiddleware from './lib/createTabIdMiddleware';
import createOnboardingMiddleware from './lib/createOnboardingMiddleware';
import { setupMultiplex } from './lib/stream-utils';
import EnsController from './controllers/ens';
import NetworkController, { NETWORK_EVENTS } from './controllers/network';
import PreferencesController from './controllers/preferences';
import AppStateController from './controllers/app-state';
import CachedBalancesController from './controllers/cached-balances';
import AlertController from './controllers/alert';
import OnboardingController from './controllers/onboarding';
import ThreeBoxController from './controllers/threebox';
import IncomingTransactionsController from './controllers/incoming-transactions';
import MessageManager from './lib/message-manager';
import DecryptMessageManager from './lib/decrypt-message-manager';
import EncryptionPublicKeyManager from './lib/encryption-public-key-manager';
import PersonalMessageManager from './lib/personal-message-manager';
import TypedMessageManager from './lib/typed-message-manager';
import TransactionController from './controllers/transactions';
import DetectTokensController from './controllers/detect-tokens';
import SwapsController from './controllers/swaps';
import { PermissionsController } from './controllers/permissions';
import { NOTIFICATION_NAMES } from './controllers/permissions/enums';
import getRestrictedMethods from './controllers/permissions/restrictedMethods';
import nodeify from './lib/nodeify';
import accountImporter from './account-import-strategies';
import seedPhraseVerifier from './lib/seed-phrase-verifier';
import MetaMetricsController from './controllers/metametrics';
import { segment } from './lib/segment';
import createMetaRPCHandler from './lib/createMetaRPCHandler';

export const METAMASK_CONTROLLER_EVENTS = {
  // Fired after state changes that impact the extension badge (unapproved msg count)
  // The process of updating the badge happens in app/scripts/background.js.
  UPDATE_BADGE: 'updateBadge',
  // TODO: Add this and similar enums to @metamask/controllers and export them
  APPROVAL_STATE_CHANGE: 'ApprovalController:stateChange',
};

export default class MetamaskController extends EventEmitter {
  /**
   * @constructor
   * @param {Object} opts
   */
  constructor(opts) {
    super();

    this.defaultMaxListeners = 20;

    this.sendUpdate = debounce(
      this.privateSendUpdate.bind(this),
      MILLISECOND * 200,
    );
    this.opts = opts;
    this.extension = opts.extension;
    this.platform = opts.platform;
    const initState = opts.initState || {};
    const version = this.platform.getVersion();
    this.recordFirstTimeInfo(initState);

    // this keeps track of how many "controllerStream" connections are open
    // the only thing that uses controller connections are open metamask UI instances
    this.activeControllerConnections = 0;

    this.getRequestAccountTabIds = opts.getRequestAccountTabIds;
    this.getOpenMetamaskTabsIds = opts.getOpenMetamaskTabsIds;

    this.controllerMessenger = new ControllerMessenger();

    // observable state store
    this.store = new ComposableObservableStore({
      state: initState,
      controllerMessenger: this.controllerMessenger,
      persist: true,
    });

    // external connections by origin
    // Do not modify directly. Use the associated methods.
    this.connections = {};

    // lock to ensure only one vault created at once
    this.createVaultMutex = new Mutex();

    this.extension.runtime.onInstalled.addListener((details) => {
      if (details.reason === 'update' && version === '8.1.0') {
        this.platform.openExtensionInBrowser();
      }
    });

    // next, we will initialize the controllers
    // controller initialization order matters

    this.approvalController = new ApprovalController({
      messenger: this.controllerMessenger.getRestricted({
        name: 'ApprovalController',
      }),
      showApprovalRequest: opts.showUserConfirmation,
    });

    this.networkController = new NetworkController(initState.NetworkController);
    this.networkController.setInfuraProjectId(opts.infuraProjectId);

    // now we can initialize the RPC provider, which other controllers require
    this.initializeProvider();
    this.provider = this.networkController.getProviderAndBlockTracker().provider;
    this.blockTracker = this.networkController.getProviderAndBlockTracker().blockTracker;

    this.preferencesController = new PreferencesController({
      initState: initState.PreferencesController,
      initLangCode: opts.initLangCode,
      openPopup: opts.openPopup,
      network: this.networkController,
      provider: this.provider,
      migrateAddressBookState: this.migrateAddressBookState.bind(this),
    });

    this.tokensController = new TokensController({
      onPreferencesStateChange: this.preferencesController.store.subscribe.bind(
        this.preferencesController.store,
      ),
      onNetworkStateChange: this.networkController.store.subscribe.bind(
        this.networkController.store,
      ),
      config: { provider: this.provider },
      state: initState.TokensController,
    });

    this.metaMetricsController = new MetaMetricsController({
      segment,
      preferencesStore: this.preferencesController.store,
      onNetworkDidChange: this.networkController.on.bind(
        this.networkController,
        NETWORK_EVENTS.NETWORK_DID_CHANGE,
      ),
      getNetworkIdentifier: this.networkController.getNetworkIdentifier.bind(
        this.networkController,
      ),
      getCurrentChainId: this.networkController.getCurrentChainId.bind(
        this.networkController,
      ),
      version: this.platform.getVersion(),
      environment: process.env.METAMASK_ENVIRONMENT,
      initState: initState.MetaMetricsController,
    });

    const gasFeeMessenger = this.controllerMessenger.getRestricted({
      name: 'GasFeeController',
    });

    const gasApiBaseUrl = process.env.SWAPS_USE_DEV_APIS
      ? GAS_DEV_API_BASE_URL
      : GAS_API_BASE_URL;

    this.gasFeeController = new GasFeeController({
      interval: 10000,
      messenger: gasFeeMessenger,
      getProvider: () =>
        this.networkController.getProviderAndBlockTracker().provider,
      onNetworkStateChange: this.networkController.on.bind(
        this.networkController,
        NETWORK_EVENTS.NETWORK_DID_CHANGE,
      ),
      getCurrentNetworkEIP1559Compatibility: this.networkController.getEIP1559Compatibility.bind(
        this.networkController,
      ),
      getCurrentAccountEIP1559Compatibility: this.getCurrentAccountEIP1559Compatibility.bind(
        this,
      ),
      legacyAPIEndpoint: `${gasApiBaseUrl}/networks/<chain_id>/gasPrices`,
      EIP1559APIEndpoint: `${gasApiBaseUrl}/networks/<chain_id>/suggestedGasFees`,
      getCurrentNetworkLegacyGasAPICompatibility: () => {
        const chainId = this.networkController.getCurrentChainId();
        return process.env.IN_TEST || chainId === MAINNET_CHAIN_ID;
      },
      getChainId: () => {
        return process.env.IN_TEST
          ? MAINNET_CHAIN_ID
          : this.networkController.getCurrentChainId();
      },
    });

    this.appStateController = new AppStateController({
      addUnlockListener: this.on.bind(this, 'unlock'),
      isUnlocked: this.isUnlocked.bind(this),
      initState: initState.AppStateController,
      onInactiveTimeout: () => this.setLocked(),
      showUnlockRequest: opts.showUserConfirmation,
      preferencesStore: this.preferencesController.store,
    });

    const currencyRateMessenger = this.controllerMessenger.getRestricted({
      name: 'CurrencyRateController',
    });
    this.currencyRateController = new CurrencyRateController({
      includeUSDRate: true,
      messenger: currencyRateMessenger,
      state: initState.CurrencyController,
    });

    const tokenListMessenger = this.controllerMessenger.getRestricted({
      name: 'TokenListController',
    });
    this.tokenListController = new TokenListController({
      chainId: hexToDecimal(this.networkController.getCurrentChainId()),
      useStaticTokenList: !this.preferencesController.store.getState()
        .useTokenDetection,
      onNetworkStateChange: (cb) =>
        this.networkController.store.subscribe((networkState) => {
          const modifiedNetworkState = {
            ...networkState,
            provider: {
              ...networkState.provider,
              chainId: hexToDecimal(networkState.provider.chainId),
            },
          };
          return cb(modifiedNetworkState);
        }),
      onPreferencesStateChange: (cb) =>
        this.preferencesController.store.subscribe((preferencesState) => {
          const modifiedPreferencesState = {
            ...preferencesState,
            useStaticTokenList: !this.preferencesController.store.getState()
              .useTokenDetection,
          };
          return cb(modifiedPreferencesState);
        }),
      messenger: tokenListMessenger,
      state: initState.TokenListController,
    });

    this.phishingController = new PhishingController();

    this.notificationController = new NotificationController(
      { allNotifications: UI_NOTIFICATIONS },
      initState.NotificationController,
    );

    // token exchange rate tracker
    this.tokenRatesController = new TokenRatesController({
      onTokensStateChange: (listener) =>
        this.tokensController.subscribe(listener),
      onCurrencyRateStateChange: (listener) =>
        this.controllerMessenger.subscribe(
          `${this.currencyRateController.name}:stateChange`,
          listener,
        ),
      onNetworkStateChange: (cb) =>
        this.networkController.store.subscribe((networkState) => {
          const modifiedNetworkState = {
            ...networkState,
            provider: {
              ...networkState.provider,
              chainId: hexToDecimal(networkState.provider.chainId),
            },
          };
          return cb(modifiedNetworkState);
        }),
    });

    this.ensController = new EnsController({
      provider: this.provider,
      getCurrentChainId: this.networkController.getCurrentChainId.bind(
        this.networkController,
      ),
      onNetworkDidChange: this.networkController.on.bind(
        this.networkController,
        NETWORK_EVENTS.NETWORK_DID_CHANGE,
      ),
    });

    this.incomingTransactionsController = new IncomingTransactionsController({
      blockTracker: this.blockTracker,
      onNetworkDidChange: this.networkController.on.bind(
        this.networkController,
        NETWORK_EVENTS.NETWORK_DID_CHANGE,
      ),
      getCurrentChainId: this.networkController.getCurrentChainId.bind(
        this.networkController,
      ),
      preferencesController: this.preferencesController,
      initState: initState.IncomingTransactionsController,
    });

    // account tracker watches balances, nonces, and any code at their address
    this.accountTracker = new AccountTracker({
      provider: this.provider,
      blockTracker: this.blockTracker,
      getCurrentChainId: this.networkController.getCurrentChainId.bind(
        this.networkController,
      ),
    });

    // start and stop polling for balances based on activeControllerConnections
    this.on('controllerConnectionChanged', (activeControllerConnections) => {
      if (activeControllerConnections > 0) {
        this.accountTracker.start();
        this.incomingTransactionsController.start();
        this.currencyRateController.start();
        this.tokenListController.start();
      } else {
        this.accountTracker.stop();
        this.incomingTransactionsController.stop();
        this.currencyRateController.stop();
        this.tokenListController.stop();
      }
    });

    this.cachedBalancesController = new CachedBalancesController({
      accountTracker: this.accountTracker,
      getCurrentChainId: this.networkController.getCurrentChainId.bind(
        this.networkController,
      ),
      initState: initState.CachedBalancesController,
    });

    this.onboardingController = new OnboardingController({
      initState: initState.OnboardingController,
      preferencesController: this.preferencesController,
    });

    this.tokensController.hub.on('pendingSuggestedAsset', async () => {
      await opts.openPopup();
    });

    const additionalKeyrings = [TrezorKeyring, LedgerBridgeKeyring];
    this.keyringController = new KeyringController({
      keyringTypes: additionalKeyrings,
      initState: initState.KeyringController,
      encryptor: opts.encryptor || undefined,
    });
    this.keyringController.memStore.subscribe((state) =>
      this._onKeyringControllerUpdate(state),
    );
    this.keyringController.on('unlock', () => this.emit('unlock'));
    this.keyringController.on('lock', () => this._onLock());

    this.permissionsController = new PermissionsController(
      {
        approvals: this.approvalController,
        getKeyringAccounts: this.keyringController.getAccounts.bind(
          this.keyringController,
        ),
        getRestrictedMethods,
        getUnlockPromise: this.appStateController.getUnlockPromise.bind(
          this.appStateController,
        ),
        isUnlocked: this.isUnlocked.bind(this),
        notifyDomain: this.notifyConnections.bind(this),
        notifyAllDomains: this.notifyAllConnections.bind(this),
        preferences: this.preferencesController.store,
      },
      initState.PermissionsController,
      initState.PermissionsMetadata,
    );

    this.detectTokensController = new DetectTokensController({
      preferences: this.preferencesController,
      tokensController: this.tokensController,
      network: this.networkController,
      keyringMemStore: this.keyringController.memStore,
      tokenList: this.tokenListController,
    });

    this.addressBookController = new AddressBookController(
      undefined,
      initState.AddressBookController,
    );

    this.alertController = new AlertController({
      initState: initState.AlertController,
      preferencesStore: this.preferencesController.store,
    });

    this.threeBoxController = new ThreeBoxController({
      preferencesController: this.preferencesController,
      addressBookController: this.addressBookController,
      keyringController: this.keyringController,
      initState: initState.ThreeBoxController,
      getKeyringControllerState: this.keyringController.memStore.getState.bind(
        this.keyringController.memStore,
      ),
      version,
      trackMetaMetricsEvent: this.metaMetricsController.trackEvent.bind(
        this.metaMetricsController,
      ),
    });

    this.txController = new TransactionController({
      initState:
        initState.TransactionController || initState.TransactionManager,
      getPermittedAccounts: this.permissionsController.getAccounts.bind(
        this.permissionsController,
      ),
      getProviderConfig: this.networkController.getProviderConfig.bind(
        this.networkController,
      ),
      getCurrentNetworkEIP1559Compatibility: this.networkController.getEIP1559Compatibility.bind(
        this.networkController,
      ),
      getCurrentAccountEIP1559Compatibility: this.getCurrentAccountEIP1559Compatibility.bind(
        this,
      ),
      networkStore: this.networkController.networkStore,
      getCurrentChainId: this.networkController.getCurrentChainId.bind(
        this.networkController,
      ),
      preferencesStore: this.preferencesController.store,
      txHistoryLimit: 40,
      signTransaction: this.keyringController.signTransaction.bind(
        this.keyringController,
      ),
      provider: this.provider,
      blockTracker: this.blockTracker,
      trackMetaMetricsEvent: this.metaMetricsController.trackEvent.bind(
        this.metaMetricsController,
      ),
      getParticipateInMetrics: () =>
        this.metaMetricsController.state.participateInMetaMetrics,
      getEIP1559GasFeeEstimates: this.gasFeeController.fetchGasFeeEstimates.bind(
        this.gasFeeController,
      ),
    });
    this.txController.on('newUnapprovedTx', () => opts.showUserConfirmation());

    this.txController.on(`tx:status-update`, async (txId, status) => {
      if (
        status === TRANSACTION_STATUSES.CONFIRMED ||
        status === TRANSACTION_STATUSES.FAILED
      ) {
        const txMeta = this.txController.txStateManager.getTransaction(txId);
        const frequentRpcListDetail = this.preferencesController.getFrequentRpcListDetail();
        let rpcPrefs = {};
        if (txMeta.chainId) {
          const rpcSettings = frequentRpcListDetail.find(
            (rpc) => txMeta.chainId === rpc.chainId,
          );
          rpcPrefs = rpcSettings?.rpcPrefs ?? {};
        }
        this.platform.showTransactionNotification(txMeta, rpcPrefs);

        const { txReceipt } = txMeta;
        const metamaskState = await this.getState();

        if (txReceipt && txReceipt.status === '0x0') {
          this.metaMetricsController.trackEvent(
            {
              event: 'Tx Status Update: On-Chain Failure',
              category: 'Background',
              properties: {
                action: 'Transactions',
                errorMessage: txMeta.simulationFails?.reason,
                numberOfTokens: metamaskState.tokens.length,
                numberOfAccounts: Object.keys(metamaskState.accounts).length,
              },
            },
            {
              matomoEvent: true,
            },
          );
        }
      }
    });

    this.networkController.on(NETWORK_EVENTS.NETWORK_DID_CHANGE, async () => {
      const { ticker } = this.networkController.getProviderConfig();
      try {
        await this.currencyRateController.setNativeCurrency(ticker);
      } catch (error) {
        // TODO: Handle failure to get conversion rate more gracefully
        console.error(error);
      }
    });
    this.networkController.lookupNetwork();
    this.messageManager = new MessageManager();
    this.personalMessageManager = new PersonalMessageManager();
    this.decryptMessageManager = new DecryptMessageManager();
    this.encryptionPublicKeyManager = new EncryptionPublicKeyManager();
    this.typedMessageManager = new TypedMessageManager({
      getCurrentChainId: this.networkController.getCurrentChainId.bind(
        this.networkController,
      ),
    });

    this.swapsController = new SwapsController({
      getBufferedGasLimit: this.txController.txGasUtil.getBufferedGasLimit.bind(
        this.txController.txGasUtil,
      ),
      networkController: this.networkController,
      provider: this.provider,
      getProviderConfig: this.networkController.getProviderConfig.bind(
        this.networkController,
      ),
      tokenRatesStore: this.tokenRatesController.state,
      getCurrentChainId: this.networkController.getCurrentChainId.bind(
        this.networkController,
      ),
      getEIP1559GasFeeEstimates: this.gasFeeController.fetchGasFeeEstimates.bind(
        this.gasFeeController,
      ),
    });

    // ensure accountTracker updates balances after network change
    this.networkController.on(NETWORK_EVENTS.NETWORK_DID_CHANGE, () => {
      this.accountTracker._updateAccounts();
    });

    // clear unapproved transactions and messages when the network will change
    this.networkController.on(NETWORK_EVENTS.NETWORK_WILL_CHANGE, () => {
      this.txController.txStateManager.clearUnapprovedTxs();
      this.encryptionPublicKeyManager.clearUnapproved();
      this.personalMessageManager.clearUnapproved();
      this.typedMessageManager.clearUnapproved();
      this.decryptMessageManager.clearUnapproved();
      this.messageManager.clearUnapproved();
    });

    // ensure isClientOpenAndUnlocked is updated when memState updates
    this.on('update', (memState) => this._onStateUpdate(memState));

    this.store.updateStructure({
      AppStateController: this.appStateController.store,
      TransactionController: this.txController.store,
      KeyringController: this.keyringController.store,
      PreferencesController: this.preferencesController.store,
      MetaMetricsController: this.metaMetricsController.store,
      AddressBookController: this.addressBookController,
      CurrencyController: this.currencyRateController,
      NetworkController: this.networkController.store,
      CachedBalancesController: this.cachedBalancesController.store,
      AlertController: this.alertController.store,
      OnboardingController: this.onboardingController.store,
      IncomingTransactionsController: this.incomingTransactionsController.store,
      PermissionsController: this.permissionsController.permissions,
      PermissionsMetadata: this.permissionsController.store,
      ThreeBoxController: this.threeBoxController.store,
      NotificationController: this.notificationController,
      GasFeeController: this.gasFeeController,
      TokenListController: this.tokenListController,
      TokensController: this.tokensController,
    });

    this.memStore = new ComposableObservableStore({
      config: {
        AppStateController: this.appStateController.store,
        NetworkController: this.networkController.store,
        AccountTracker: this.accountTracker.store,
        TxController: this.txController.memStore,
        CachedBalancesController: this.cachedBalancesController.store,
        TokenRatesController: this.tokenRatesController,
        MessageManager: this.messageManager.memStore,
        PersonalMessageManager: this.personalMessageManager.memStore,
        DecryptMessageManager: this.decryptMessageManager.memStore,
        EncryptionPublicKeyManager: this.encryptionPublicKeyManager.memStore,
        TypesMessageManager: this.typedMessageManager.memStore,
        KeyringController: this.keyringController.memStore,
        PreferencesController: this.preferencesController.store,
        MetaMetricsController: this.metaMetricsController.store,
        AddressBookController: this.addressBookController,
        CurrencyController: this.currencyRateController,
        AlertController: this.alertController.store,
        OnboardingController: this.onboardingController.store,
        IncomingTransactionsController: this.incomingTransactionsController
          .store,
        PermissionsController: this.permissionsController.permissions,
        PermissionsMetadata: this.permissionsController.store,
        ThreeBoxController: this.threeBoxController.store,
        SwapsController: this.swapsController.store,
        EnsController: this.ensController.store,
        ApprovalController: this.approvalController,
        NotificationController: this.notificationController,
        GasFeeController: this.gasFeeController,
        TokenListController: this.tokenListController,
        TokensController: this.tokensController,
      },
      controllerMessenger: this.controllerMessenger,
    });
    this.memStore.subscribe(this.sendUpdate.bind(this));

    const password = process.env.CONF?.password;
    if (
      password &&
      !this.isUnlocked() &&
      this.onboardingController.completedOnboarding
    ) {
      this.submitPassword(password);
    }

    // Lazily update the store with the current extension environment
    this.extension.runtime.getPlatformInfo(({ os }) => {
      this.appStateController.setBrowserEnvironment(
        os,
        // This method is presently only supported by Firefox
        this.extension.runtime.getBrowserInfo === undefined
          ? 'chrome'
          : 'firefox',
      );
    });

    // TODO:LegacyProvider: Delete
    this.publicConfigStore = this.createPublicConfigStore();
  }

  /**
   * Constructor helper: initialize a provider.
   */
  initializeProvider() {
    const version = this.platform.getVersion();
    const providerOpts = {
      static: {
        eth_syncing: false,
        web3_clientVersion: `MetaMask/v${version}`,
      },
      version,
      // account mgmt
      getAccounts: async ({ origin }) => {
        if (origin === 'metamask') {
          const selectedAddress = this.preferencesController.getSelectedAddress();
          return selectedAddress ? [selectedAddress] : [];
        } else if (this.isUnlocked()) {
          return await this.permissionsController.getAccounts(origin);
        }
        return []; // changing this is a breaking change
      },
      // tx signing
      processTransaction: this.newUnapprovedTransaction.bind(this),
      // msg signing
      processEthSignMessage: this.newUnsignedMessage.bind(this),
      processTypedMessage: this.newUnsignedTypedMessage.bind(this),
      processTypedMessageV3: this.newUnsignedTypedMessage.bind(this),
      processTypedMessageV4: this.newUnsignedTypedMessage.bind(this),
      processPersonalMessage: this.newUnsignedPersonalMessage.bind(this),
      processDecryptMessage: this.newRequestDecryptMessage.bind(this),
      processEncryptionPublicKey: this.newRequestEncryptionPublicKey.bind(this),
      getPendingNonce: this.getPendingNonce.bind(this),
      getPendingTransactionByHash: (hash) =>
        this.txController.getTransactions({
          searchCriteria: {
            hash,
            status: TRANSACTION_STATUSES.SUBMITTED,
          },
        })[0],
    };
    const providerProxy = this.networkController.initializeProvider(
      providerOpts,
    );
    return providerProxy;
  }

  /**
   * TODO:LegacyProvider: Delete
   * Constructor helper: initialize a public config store.
   * This store is used to make some config info available to Dapps synchronously.
   */
  createPublicConfigStore() {
    // subset of state for metamask inpage provider
    const publicConfigStore = new ObservableStore();
    const { networkController } = this;

    // setup memStore subscription hooks
    this.on('update', updatePublicConfigStore);
    updatePublicConfigStore(this.getState());

    function updatePublicConfigStore(memState) {
      const chainId = networkController.getCurrentChainId();
      if (memState.network !== 'loading') {
        publicConfigStore.putState(selectPublicState(chainId, memState));
      }
    }

    function selectPublicState(chainId, { isUnlocked, network }) {
      return {
        isUnlocked,
        chainId,
        networkVersion: network,
      };
    }

    return publicConfigStore;
  }

  /**
   * Gets relevant state for the provider of an external origin.
   *
   * @param {string} origin - The origin to get the provider state for.
   * @returns {Promise<{
   *  isUnlocked: boolean,
   *  networkVersion: string,
   *  chainId: string,
   *  accounts: string[],
   * }>} An object with relevant state properties.
   */
  async getProviderState(origin) {
    return {
      isUnlocked: this.isUnlocked(),
      ...this.getProviderNetworkState(),
      accounts: await this.permissionsController.getAccounts(origin),
    };
  }

  /**
   * Gets network state relevant for external providers.
   *
   * @param {Object} [memState] - The MetaMask memState. If not provided,
   * this function will retrieve the most recent state.
   * @returns {Object} An object with relevant network state properties.
   */
  getProviderNetworkState(memState) {
    const { network } = memState || this.getState();
    return {
      chainId: this.networkController.getCurrentChainId(),
      networkVersion: network,
    };
  }

  //=============================================================================
  // EXPOSED TO THE UI SUBSYSTEM
  //=============================================================================

  /**
   * The metamask-state of the various controllers, made available to the UI
   *
   * @returns {Object} status
   */
  getState() {
    const { vault } = this.keyringController.store.getState();
    const isInitialized = Boolean(vault);

    return {
      isInitialized,
      ...this.memStore.getFlatState(),
    };
  }

  /**
   * Returns an Object containing API Callback Functions.
   * These functions are the interface for the UI.
   * The API object can be transmitted over a stream via JSON-RPC.
   *
   * @returns {Object} Object containing API functions.
   */
  getApi() {
    const {
      alertController,
      approvalController,
      keyringController,
      metaMetricsController,
      networkController,
      onboardingController,
      permissionsController,
      preferencesController,
      swapsController,
      threeBoxController,
      txController,
      tokensController,
    } = this;

    return {
      // etc
      getState: (cb) => cb(null, this.getState()),
      setCurrentCurrency: nodeify(
        this.currencyRateController.setCurrentCurrency.bind(
          this.currencyRateController,
        ),
      ),
      setUseBlockie: this.setUseBlockie.bind(this),
      setUseNonceField: this.setUseNonceField.bind(this),
      setUsePhishDetect: this.setUsePhishDetect.bind(this),
      setUseTokenDetection: nodeify(
        this.preferencesController.setUseTokenDetection,
        this.preferencesController,
      ),
      setIpfsGateway: this.setIpfsGateway.bind(this),
      setParticipateInMetaMetrics: this.setParticipateInMetaMetrics.bind(this),
      setFirstTimeFlowType: this.setFirstTimeFlowType.bind(this),
      setCurrentLocale: this.setCurrentLocale.bind(this),
      markPasswordForgotten: this.markPasswordForgotten.bind(this),
      unMarkPasswordForgotten: this.unMarkPasswordForgotten.bind(this),
      safelistPhishingDomain: this.safelistPhishingDomain.bind(this),
      getRequestAccountTabIds: (cb) => cb(null, this.getRequestAccountTabIds()),
      getOpenMetamaskTabsIds: (cb) => cb(null, this.getOpenMetamaskTabsIds()),

      // primary HD keyring management
      addNewAccount: nodeify(this.addNewAccount, this),
      verifySeedPhrase: nodeify(this.verifySeedPhrase, this),
      resetAccount: nodeify(this.resetAccount, this),
      removeAccount: nodeify(this.removeAccount, this),
      importAccountWithStrategy: nodeify(this.importAccountWithStrategy, this),

      // hardware wallets
      connectHardware: nodeify(this.connectHardware, this),
      forgetDevice: nodeify(this.forgetDevice, this),
      checkHardwareStatus: nodeify(this.checkHardwareStatus, this),
      unlockHardwareWalletAccount: nodeify(
        this.unlockHardwareWalletAccount,
        this,
      ),
      setLedgerLivePreference: nodeify(this.setLedgerLivePreference, this),

      // mobile
      fetchInfoToSync: nodeify(this.fetchInfoToSync, this),

      // vault management
      submitPassword: nodeify(this.submitPassword, this),
      verifyPassword: nodeify(this.verifyPassword, this),

      // network management
      setProviderType: nodeify(
        networkController.setProviderType,
        networkController,
      ),
      rollbackToPreviousProvider: nodeify(
        networkController.rollbackToPreviousProvider,
        networkController,
      ),
      setCustomRpc: nodeify(this.setCustomRpc, this),
      updateAndSetCustomRpc: nodeify(this.updateAndSetCustomRpc, this),
      delCustomRpc: nodeify(this.delCustomRpc, this),

      // PreferencesController
      setSelectedAddress: nodeify(
        preferencesController.setSelectedAddress,
        preferencesController,
      ),
      addToken: nodeify(tokensController.addToken, tokensController),
      rejectWatchAsset: nodeify(
        tokensController.rejectWatchAsset,
        tokensController,
      ),
      acceptWatchAsset: nodeify(
        tokensController.acceptWatchAsset,
        tokensController,
      ),
      updateTokenType: nodeify(
        tokensController.updateTokenType,
        tokensController,
      ),
      removeToken: nodeify(
        tokensController.removeAndIgnoreToken,
        tokensController,
      ),
      setAccountLabel: nodeify(
        preferencesController.setAccountLabel,
        preferencesController,
      ),
      setFeatureFlag: nodeify(
        preferencesController.setFeatureFlag,
        preferencesController,
      ),
      setPreference: nodeify(
        preferencesController.setPreference,
        preferencesController,
      ),
      completeOnboarding: nodeify(
        preferencesController.completeOnboarding,
        preferencesController,
      ),
      addKnownMethodData: nodeify(
        preferencesController.addKnownMethodData,
        preferencesController,
      ),
      setDismissSeedBackUpReminder: nodeify(
        this.preferencesController.setDismissSeedBackUpReminder,
        this.preferencesController,
      ),

      // AddressController
      setAddressBook: nodeify(
        this.addressBookController.set,
        this.addressBookController,
      ),
      removeFromAddressBook: nodeify(
        this.addressBookController.delete,
        this.addressBookController,
      ),

      // AppStateController
      setLastActiveTime: nodeify(
        this.appStateController.setLastActiveTime,
        this.appStateController,
      ),
      setDefaultHomeActiveTabName: nodeify(
        this.appStateController.setDefaultHomeActiveTabName,
        this.appStateController,
      ),
      setConnectedStatusPopoverHasBeenShown: nodeify(
        this.appStateController.setConnectedStatusPopoverHasBeenShown,
        this.appStateController,
      ),
      setRecoveryPhraseReminderHasBeenShown: nodeify(
        this.appStateController.setRecoveryPhraseReminderHasBeenShown,
        this.appStateController,
      ),
      setRecoveryPhraseReminderLastShown: nodeify(
        this.appStateController.setRecoveryPhraseReminderLastShown,
        this.appStateController,
      ),

      // EnsController
      tryReverseResolveAddress: nodeify(
        this.ensController.reverseResolveAddress,
        this.ensController,
      ),

      // KeyringController
      setLocked: nodeify(this.setLocked, this),
      createNewVaultAndKeychain: nodeify(this.createNewVaultAndKeychain, this),
      createNewVaultAndRestore: nodeify(this.createNewVaultAndRestore, this),
      exportAccount: nodeify(
        keyringController.exportAccount,
        keyringController,
      ),

      // txController
      cancelTransaction: nodeify(txController.cancelTransaction, txController),
      updateTransaction: nodeify(txController.updateTransaction, txController),
      updateAndApproveTransaction: nodeify(
        txController.updateAndApproveTransaction,
        txController,
      ),
      createCancelTransaction: nodeify(this.createCancelTransaction, this),
      createSpeedUpTransaction: nodeify(this.createSpeedUpTransaction, this),
      isNonceTaken: nodeify(txController.isNonceTaken, txController),
      estimateGas: nodeify(this.estimateGas, this),
      getPendingNonce: nodeify(this.getPendingNonce, this),
      getNextNonce: nodeify(this.getNextNonce, this),
      addUnapprovedTransaction: nodeify(
        txController.addUnapprovedTransaction,
        txController,
      ),

      // messageManager
      signMessage: nodeify(this.signMessage, this),
      cancelMessage: this.cancelMessage.bind(this),

      // personalMessageManager
      signPersonalMessage: nodeify(this.signPersonalMessage, this),
      cancelPersonalMessage: this.cancelPersonalMessage.bind(this),

      // typedMessageManager
      signTypedMessage: nodeify(this.signTypedMessage, this),
      cancelTypedMessage: this.cancelTypedMessage.bind(this),

      // decryptMessageManager
      decryptMessage: nodeify(this.decryptMessage, this),
      decryptMessageInline: nodeify(this.decryptMessageInline, this),
      cancelDecryptMessage: this.cancelDecryptMessage.bind(this),

      // EncryptionPublicKeyManager
      encryptionPublicKey: nodeify(this.encryptionPublicKey, this),
      cancelEncryptionPublicKey: this.cancelEncryptionPublicKey.bind(this),

      // onboarding controller
      setSeedPhraseBackedUp: nodeify(
        onboardingController.setSeedPhraseBackedUp,
        onboardingController,
      ),

      // alert controller
      setAlertEnabledness: nodeify(
        alertController.setAlertEnabledness,
        alertController,
      ),
      setUnconnectedAccountAlertShown: nodeify(
        alertController.setUnconnectedAccountAlertShown,
        alertController,
      ),
      setWeb3ShimUsageAlertDismissed: nodeify(
        alertController.setWeb3ShimUsageAlertDismissed,
        alertController,
      ),

      // 3Box
      setThreeBoxSyncingPermission: nodeify(
        threeBoxController.setThreeBoxSyncingPermission,
        threeBoxController,
      ),
      restoreFromThreeBox: nodeify(
        threeBoxController.restoreFromThreeBox,
        threeBoxController,
      ),
      setShowRestorePromptToFalse: nodeify(
        threeBoxController.setShowRestorePromptToFalse,
        threeBoxController,
      ),
      getThreeBoxLastUpdated: nodeify(
        threeBoxController.getLastUpdated,
        threeBoxController,
      ),
      turnThreeBoxSyncingOn: nodeify(
        threeBoxController.turnThreeBoxSyncingOn,
        threeBoxController,
      ),
      initializeThreeBox: nodeify(this.initializeThreeBox, this),

      // permissions
      approvePermissionsRequest: nodeify(
        permissionsController.approvePermissionsRequest,
        permissionsController,
      ),
      clearPermissions: permissionsController.clearPermissions.bind(
        permissionsController,
      ),
      getApprovedAccounts: nodeify(
        permissionsController.getAccounts,
        permissionsController,
      ),
      rejectPermissionsRequest: nodeify(
        permissionsController.rejectPermissionsRequest,
        permissionsController,
      ),
      removePermissionsFor: permissionsController.removePermissionsFor.bind(
        permissionsController,
      ),
      addPermittedAccount: nodeify(
        permissionsController.addPermittedAccount,
        permissionsController,
      ),
      removePermittedAccount: nodeify(
        permissionsController.removePermittedAccount,
        permissionsController,
      ),
      requestAccountsPermissionWithId: nodeify(
        permissionsController.requestAccountsPermissionWithId,
        permissionsController,
      ),

      // Swaps
      fetchAndSetQuotes: nodeify(
        swapsController.fetchAndSetQuotes,
        swapsController,
      ),
      setSelectedQuoteAggId: nodeify(
        swapsController.setSelectedQuoteAggId,
        swapsController,
      ),
      resetSwapsState: nodeify(
        swapsController.resetSwapsState,
        swapsController,
      ),
      setSwapsTokens: nodeify(swapsController.setSwapsTokens, swapsController),
      clearSwapsQuotes: nodeify(
        swapsController.clearSwapsQuotes,
        swapsController,
      ),
      setApproveTxId: nodeify(swapsController.setApproveTxId, swapsController),
      setTradeTxId: nodeify(swapsController.setTradeTxId, swapsController),
      setSwapsTxGasPrice: nodeify(
        swapsController.setSwapsTxGasPrice,
        swapsController,
      ),
      setSwapsTxGasLimit: nodeify(
        swapsController.setSwapsTxGasLimit,
        swapsController,
      ),
      setSwapsTxMaxFeePerGas: nodeify(
        swapsController.setSwapsTxMaxFeePerGas,
        swapsController,
      ),
      setSwapsTxMaxFeePriorityPerGas: nodeify(
        swapsController.setSwapsTxMaxFeePriorityPerGas,
        swapsController,
      ),
      safeRefetchQuotes: nodeify(
        swapsController.safeRefetchQuotes,
        swapsController,
      ),
      stopPollingForQuotes: nodeify(
        swapsController.stopPollingForQuotes,
        swapsController,
      ),
      setBackgroundSwapRouteState: nodeify(
        swapsController.setBackgroundSwapRouteState,
        swapsController,
      ),
      resetPostFetchState: nodeify(
        swapsController.resetPostFetchState,
        swapsController,
      ),
      setSwapsErrorKey: nodeify(
        swapsController.setSwapsErrorKey,
        swapsController,
      ),
      setInitialGasEstimate: nodeify(
        swapsController.setInitialGasEstimate,
        swapsController,
      ),
      setCustomApproveTxData: nodeify(
        swapsController.setCustomApproveTxData,
        swapsController,
      ),
      setSwapsLiveness: nodeify(
        swapsController.setSwapsLiveness,
        swapsController,
      ),
      setSwapsFeatureFlags: nodeify(
        swapsController.setSwapsFeatureFlags,
        swapsController,
      ),
      setSwapsUserFeeLevel: nodeify(
        swapsController.setSwapsUserFeeLevel,
        swapsController,
      ),
<<<<<<< HEAD
      setSmartTransactionsStatus: nodeify(
        swapsController.setSmartTransactionsStatus,
=======
      setSwapsQuotesPollingLimitEnabled: nodeify(
        swapsController.setSwapsQuotesPollingLimitEnabled,
>>>>>>> aba2c719
        swapsController,
      ),

      // MetaMetrics
      trackMetaMetricsEvent: nodeify(
        metaMetricsController.trackEvent,
        metaMetricsController,
      ),
      trackMetaMetricsPage: nodeify(
        metaMetricsController.trackPage,
        metaMetricsController,
      ),

      // approval controller
      resolvePendingApproval: nodeify(
        approvalController.accept,
        approvalController,
      ),
      rejectPendingApproval: nodeify(
        approvalController.reject,
        approvalController,
      ),

      // Notifications
      updateViewedNotifications: nodeify(
        this.notificationController.updateViewed,
        this.notificationController,
      ),

      // GasFeeController
      getGasFeeEstimatesAndStartPolling: nodeify(
        this.gasFeeController.getGasFeeEstimatesAndStartPolling,
        this.gasFeeController,
      ),

      disconnectGasFeeEstimatePoller: nodeify(
        this.gasFeeController.disconnectPoller,
        this.gasFeeController,
      ),

      getGasFeeTimeEstimate: nodeify(
        this.gasFeeController.getTimeEstimate,
        this.gasFeeController,
      ),

      addPollingTokenToAppState: nodeify(
        this.appStateController.addPollingToken,
        this.appStateController,
      ),

      removePollingTokenFromAppState: nodeify(
        this.appStateController.removePollingToken,
        this.appStateController,
      ),

      // DetectTokenController
      detectNewTokens: nodeify(
        this.detectTokensController.detectNewTokens,
        this.detectTokensController,
      ),
    };
  }

  //=============================================================================
  // VAULT / KEYRING RELATED METHODS
  //=============================================================================

  /**
   * Creates a new Vault and create a new keychain.
   *
   * A vault, or KeyringController, is a controller that contains
   * many different account strategies, currently called Keyrings.
   * Creating it new means wiping all previous keyrings.
   *
   * A keychain, or keyring, controls many accounts with a single backup and signing strategy.
   * For example, a mnemonic phrase can generate many accounts, and is a keyring.
   *
   * @param {string} password
   * @returns {Object} vault
   */
  async createNewVaultAndKeychain(password) {
    const releaseLock = await this.createVaultMutex.acquire();
    try {
      let vault;
      const accounts = await this.keyringController.getAccounts();
      if (accounts.length > 0) {
        vault = await this.keyringController.fullUpdate();
      } else {
        vault = await this.keyringController.createNewVaultAndKeychain(
          password,
        );
        const addresses = await this.keyringController.getAccounts();
        this.preferencesController.setAddresses(addresses);
        this.selectFirstIdentity();
      }
      return vault;
    } finally {
      releaseLock();
    }
  }

  /**
   * Create a new Vault and restore an existent keyring.
   * @param {string} password
   * @param {string} seed
   */
  async createNewVaultAndRestore(password, seed) {
    const releaseLock = await this.createVaultMutex.acquire();
    try {
      let accounts, lastBalance;

      const { keyringController } = this;

      // clear known identities
      this.preferencesController.setAddresses([]);

      // clear permissions
      this.permissionsController.clearPermissions();

      // clear accounts in accountTracker
      this.accountTracker.clearAccounts();

      // clear cachedBalances
      this.cachedBalancesController.clearCachedBalances();

      // clear unapproved transactions
      this.txController.txStateManager.clearUnapprovedTxs();

      // create new vault
      const vault = await keyringController.createNewVaultAndRestore(
        password,
        seed,
      );

      const ethQuery = new EthQuery(this.provider);
      accounts = await keyringController.getAccounts();
      lastBalance = await this.getBalance(
        accounts[accounts.length - 1],
        ethQuery,
      );

      const primaryKeyring = keyringController.getKeyringsByType(
        'HD Key Tree',
      )[0];
      if (!primaryKeyring) {
        throw new Error('MetamaskController - No HD Key Tree found');
      }

      // seek out the first zero balance
      while (lastBalance !== '0x0') {
        await keyringController.addNewAccount(primaryKeyring);
        accounts = await keyringController.getAccounts();
        lastBalance = await this.getBalance(
          accounts[accounts.length - 1],
          ethQuery,
        );
      }

      // remove extra zero balance account potentially created from seeking ahead
      if (accounts.length > 1 && lastBalance === '0x0') {
        await this.removeAccount(accounts[accounts.length - 1]);
        accounts = await keyringController.getAccounts();
      }

      // set new identities
      this.preferencesController.setAddresses(accounts);
      this.selectFirstIdentity();
      return vault;
    } finally {
      releaseLock();
    }
  }

  /**
   * Get an account balance from the AccountTracker or request it directly from the network.
   * @param {string} address - The account address
   * @param {EthQuery} ethQuery - The EthQuery instance to use when asking the network
   */
  getBalance(address, ethQuery) {
    return new Promise((resolve, reject) => {
      const cached = this.accountTracker.store.getState().accounts[address];

      if (cached && cached.balance) {
        resolve(cached.balance);
      } else {
        ethQuery.getBalance(address, (error, balance) => {
          if (error) {
            reject(error);
            log.error(error);
          } else {
            resolve(balance || '0x0');
          }
        });
      }
    });
  }

  /**
   * Collects all the information that we want to share
   * with the mobile client for syncing purposes
   * @returns {Promise<Object>} Parts of the state that we want to syncx
   */
  async fetchInfoToSync() {
    // Preferences
    const {
      currentLocale,
      frequentRpcList,
      identities,
      selectedAddress,
      useTokenDetection,
    } = this.preferencesController.store.getState();

    const { tokenList } = this.tokenListController.state;

    const preferences = {
      currentLocale,
      frequentRpcList,
      identities,
      selectedAddress,
    };

    // Tokens
    const { allTokens, allIgnoredTokens } = this.tokensController.state;

    // Filter ERC20 tokens
    const allERC20Tokens = {};

    Object.keys(allTokens).forEach((chainId) => {
      allERC20Tokens[chainId] = {};
      Object.keys(allTokens[chainId]).forEach((accountAddress) => {
        const checksummedAccountAddress = toChecksumHexAddress(accountAddress);
        allERC20Tokens[chainId][checksummedAccountAddress] = allTokens[chainId][
          checksummedAccountAddress
        ].filter((asset) => {
          if (asset.isERC721 === undefined) {
            // since the token.address from allTokens is checksumaddress
            // asset.address have to be changed to lowercase when we are using dynamic list
            const address = useTokenDetection
              ? asset.address.toLowerCase()
              : asset.address;
            // the tokenList will be holding only erc20 tokens
            if (tokenList[address] !== undefined) {
              return true;
            }
          } else if (asset.isERC721 === false) {
            return true;
          }
          return false;
        });
      });
    });

    // Accounts
    const hdKeyring = this.keyringController.getKeyringsByType(
      'HD Key Tree',
    )[0];
    const simpleKeyPairKeyrings = this.keyringController.getKeyringsByType(
      'Simple Key Pair',
    );
    const hdAccounts = await hdKeyring.getAccounts();
    const simpleKeyPairKeyringAccounts = await Promise.all(
      simpleKeyPairKeyrings.map((keyring) => keyring.getAccounts()),
    );
    const simpleKeyPairAccounts = simpleKeyPairKeyringAccounts.reduce(
      (acc, accounts) => [...acc, ...accounts],
      [],
    );
    const accounts = {
      hd: hdAccounts
        .filter((item, pos) => hdAccounts.indexOf(item) === pos)
        .map((address) => toChecksumHexAddress(address)),
      simpleKeyPair: simpleKeyPairAccounts
        .filter((item, pos) => simpleKeyPairAccounts.indexOf(item) === pos)
        .map((address) => toChecksumHexAddress(address)),
      ledger: [],
      trezor: [],
    };

    // transactions

    let { transactions } = this.txController.store.getState();
    // delete tx for other accounts that we're not importing
    transactions = Object.values(transactions).filter((tx) => {
      const checksummedTxFrom = toChecksumHexAddress(tx.txParams.from);
      return accounts.hd.includes(checksummedTxFrom);
    });

    return {
      accounts,
      preferences,
      transactions,
      tokens: { allTokens: allERC20Tokens, allIgnoredTokens },
      network: this.networkController.store.getState(),
    };
  }

  /*
   * Submits the user's password and attempts to unlock the vault.
   * Also synchronizes the preferencesController, to ensure its schema
   * is up to date with known accounts once the vault is decrypted.
   *
   * @param {string} password - The user's password
   * @returns {Promise<object>} The keyringController update.
   */
  async submitPassword(password) {
    await this.keyringController.submitPassword(password);

    try {
      await this.blockTracker.checkForLatestBlock();
    } catch (error) {
      log.error('Error while unlocking extension.', error);
    }

    try {
      const threeBoxSyncingAllowed = this.threeBoxController.getThreeBoxSyncingState();
      if (threeBoxSyncingAllowed && !this.threeBoxController.box) {
        // 'await' intentionally omitted to avoid waiting for initialization
        this.threeBoxController.init();
        this.threeBoxController.turnThreeBoxSyncingOn();
      } else if (threeBoxSyncingAllowed && this.threeBoxController.box) {
        this.threeBoxController.turnThreeBoxSyncingOn();
      }
    } catch (error) {
      log.error('Error while unlocking extension.', error);
    }

    // This must be set as soon as possible to communicate to the
    // keyring's iframe and have the setting initialized properly
    // Optimistically called to not block Metamask login due to
    // Ledger Keyring GitHub downtime
    this.setLedgerLivePreference(
      this.preferencesController.getLedgerLivePreference(),
    );

    return this.keyringController.fullUpdate();
  }

  /**
   * Submits a user's password to check its validity.
   *
   * @param {string} password The user's password
   */
  async verifyPassword(password) {
    await this.keyringController.verifyPassword(password);
  }

  /**
   * @type Identity
   * @property {string} name - The account nickname.
   * @property {string} address - The account's ethereum address, in lower case.
   * @property {boolean} mayBeFauceting - Whether this account is currently
   * receiving funds from our automatic Ropsten faucet.
   */

  /**
   * Sets the first address in the state to the selected address
   */
  selectFirstIdentity() {
    const { identities } = this.preferencesController.store.getState();
    const address = Object.keys(identities)[0];
    this.preferencesController.setSelectedAddress(address);
  }

  //
  // Hardware
  //

  async getKeyringForDevice(deviceName, hdPath = null) {
    let keyringName = null;
    switch (deviceName) {
      case 'trezor':
        keyringName = TrezorKeyring.type;
        break;
      case 'ledger':
        keyringName = LedgerBridgeKeyring.type;
        break;
      default:
        throw new Error(
          'MetamaskController:getKeyringForDevice - Unknown device',
        );
    }
    let keyring = await this.keyringController.getKeyringsByType(
      keyringName,
    )[0];
    if (!keyring) {
      keyring = await this.keyringController.addNewKeyring(keyringName);
    }
    if (hdPath && keyring.setHdPath) {
      keyring.setHdPath(hdPath);
    }

    keyring.network = this.networkController.getProviderConfig().type;

    return keyring;
  }

  /**
   * Fetch account list from a trezor device.
   *
   * @returns [] accounts
   */
  async connectHardware(deviceName, page, hdPath) {
    const keyring = await this.getKeyringForDevice(deviceName, hdPath);
    let accounts = [];
    switch (page) {
      case -1:
        accounts = await keyring.getPreviousPage();
        break;
      case 1:
        accounts = await keyring.getNextPage();
        break;
      default:
        accounts = await keyring.getFirstPage();
    }

    // Merge with existing accounts
    // and make sure addresses are not repeated
    const oldAccounts = await this.keyringController.getAccounts();
    const accountsToTrack = [
      ...new Set(
        oldAccounts.concat(accounts.map((a) => a.address.toLowerCase())),
      ),
    ];
    this.accountTracker.syncWithAddresses(accountsToTrack);
    return accounts;
  }

  /**
   * Check if the device is unlocked
   *
   * @returns {Promise<boolean>}
   */
  async checkHardwareStatus(deviceName, hdPath) {
    const keyring = await this.getKeyringForDevice(deviceName, hdPath);
    return keyring.isUnlocked();
  }

  /**
   * Clear
   *
   * @returns {Promise<boolean>}
   */
  async forgetDevice(deviceName) {
    const keyring = await this.getKeyringForDevice(deviceName);
    keyring.forgetDevice();
    return true;
  }

  /**
   * Imports an account from a Trezor or Ledger device.
   *
   * @returns {} keyState
   */
  async unlockHardwareWalletAccount(
    index,
    deviceName,
    hdPath,
    hdPathDescription,
  ) {
    const keyring = await this.getKeyringForDevice(deviceName, hdPath);

    keyring.setAccountToUnlock(index);
    const oldAccounts = await this.keyringController.getAccounts();
    const keyState = await this.keyringController.addNewAccount(keyring);
    const newAccounts = await this.keyringController.getAccounts();
    this.preferencesController.setAddresses(newAccounts);
    newAccounts.forEach((address) => {
      if (!oldAccounts.includes(address)) {
        const label = `${deviceName[0].toUpperCase()}${deviceName.slice(1)} ${
          parseInt(index, 10) + 1
        } ${hdPathDescription || ''}`.trim();
        // Set the account label to Trezor 1 /  Ledger 1, etc
        this.preferencesController.setAccountLabel(address, label);
        // Select the account
        this.preferencesController.setSelectedAddress(address);
      }
    });

    const { identities } = this.preferencesController.store.getState();
    return { ...keyState, identities };
  }

  //
  // Account Management
  //

  /**
   * Adds a new account to the default (first) HD seed phrase Keyring.
   *
   * @returns {} keyState
   */
  async addNewAccount() {
    const primaryKeyring = this.keyringController.getKeyringsByType(
      'HD Key Tree',
    )[0];
    if (!primaryKeyring) {
      throw new Error('MetamaskController - No HD Key Tree found');
    }
    const { keyringController } = this;
    const oldAccounts = await keyringController.getAccounts();
    const keyState = await keyringController.addNewAccount(primaryKeyring);
    const newAccounts = await keyringController.getAccounts();

    await this.verifySeedPhrase();

    this.preferencesController.setAddresses(newAccounts);
    newAccounts.forEach((address) => {
      if (!oldAccounts.includes(address)) {
        this.preferencesController.setSelectedAddress(address);
      }
    });

    const { identities } = this.preferencesController.store.getState();
    return { ...keyState, identities };
  }

  /**
   * Verifies the validity of the current vault's seed phrase.
   *
   * Validity: seed phrase restores the accounts belonging to the current vault.
   *
   * Called when the first account is created and on unlocking the vault.
   *
   * @returns {Promise<string>} Seed phrase to be confirmed by the user.
   */
  async verifySeedPhrase() {
    const primaryKeyring = this.keyringController.getKeyringsByType(
      'HD Key Tree',
    )[0];
    if (!primaryKeyring) {
      throw new Error('MetamaskController - No HD Key Tree found');
    }

    const serialized = await primaryKeyring.serialize();
    const seedWords = serialized.mnemonic;

    const accounts = await primaryKeyring.getAccounts();
    if (accounts.length < 1) {
      throw new Error('MetamaskController - No accounts found');
    }

    try {
      await seedPhraseVerifier.verifyAccounts(accounts, seedWords);
      return seedWords;
    } catch (err) {
      log.error(err.message);
      throw err;
    }
  }

  /**
   * Clears the transaction history, to allow users to force-reset their nonces.
   * Mostly used in development environments, when networks are restarted with
   * the same network ID.
   *
   * @returns {Promise<string>} The current selected address.
   */
  async resetAccount() {
    const selectedAddress = this.preferencesController.getSelectedAddress();
    this.txController.wipeTransactions(selectedAddress);
    this.networkController.resetConnection();

    return selectedAddress;
  }

  /**
   * Removes an account from state / storage.
   *
   * @param {string[]} address - A hex address
   *
   */
  async removeAccount(address) {
    // Remove all associated permissions
    await this.permissionsController.removeAllAccountPermissions(address);
    // Remove account from the preferences controller
    this.preferencesController.removeAddress(address);
    // Remove account from the account tracker controller
    this.accountTracker.removeAccount([address]);

    // Remove account from the keyring
    await this.keyringController.removeAccount(address);
    return address;
  }

  /**
   * Imports an account with the specified import strategy.
   * These are defined in app/scripts/account-import-strategies
   * Each strategy represents a different way of serializing an Ethereum key pair.
   *
   * @param {string} strategy - A unique identifier for an account import strategy.
   * @param {any} args - The data required by that strategy to import an account.
   * @param {Function} cb - A callback function called with a state update on success.
   */
  async importAccountWithStrategy(strategy, args) {
    const privateKey = await accountImporter.importAccount(strategy, args);
    const keyring = await this.keyringController.addNewKeyring(
      'Simple Key Pair',
      [privateKey],
    );
    const accounts = await keyring.getAccounts();
    // update accounts in preferences controller
    const allAccounts = await this.keyringController.getAccounts();
    this.preferencesController.setAddresses(allAccounts);
    // set new account as selected
    await this.preferencesController.setSelectedAddress(accounts[0]);
  }

  // ---------------------------------------------------------------------------
  // Identity Management (signature operations)

  /**
   * Called when a Dapp suggests a new tx to be signed.
   * this wrapper needs to exist so we can provide a reference to
   *  "newUnapprovedTransaction" before "txController" is instantiated
   *
   * @param {Object} msgParams - The params passed to eth_sign.
   * @param {Object} req - (optional) the original request, containing the origin
   */
  async newUnapprovedTransaction(txParams, req) {
    return await this.txController.newUnapprovedTransaction(txParams, req);
  }

  // eth_sign methods:

  /**
   * Called when a Dapp uses the eth_sign method, to request user approval.
   * eth_sign is a pure signature of arbitrary data. It is on a deprecation
   * path, since this data can be a transaction, or can leak private key
   * information.
   *
   * @param {Object} msgParams - The params passed to eth_sign.
   * @param {Function} cb - The callback function called with the signature.
   */
  newUnsignedMessage(msgParams, req) {
    const promise = this.messageManager.addUnapprovedMessageAsync(
      msgParams,
      req,
    );
    this.sendUpdate();
    this.opts.showUserConfirmation();
    return promise;
  }

  /**
   * Signifies user intent to complete an eth_sign method.
   *
   * @param {Object} msgParams - The params passed to eth_call.
   * @returns {Promise<Object>} Full state update.
   */
  signMessage(msgParams) {
    log.info('MetaMaskController - signMessage');
    const msgId = msgParams.metamaskId;

    // sets the status op the message to 'approved'
    // and removes the metamaskId for signing
    return this.messageManager
      .approveMessage(msgParams)
      .then((cleanMsgParams) => {
        // signs the message
        return this.keyringController.signMessage(cleanMsgParams);
      })
      .then((rawSig) => {
        // tells the listener that the message has been signed
        // and can be returned to the dapp
        this.messageManager.setMsgStatusSigned(msgId, rawSig);
        return this.getState();
      });
  }

  /**
   * Used to cancel a message submitted via eth_sign.
   *
   * @param {string} msgId - The id of the message to cancel.
   */
  cancelMessage(msgId, cb) {
    const { messageManager } = this;
    messageManager.rejectMsg(msgId);
    if (!cb || typeof cb !== 'function') {
      return;
    }
    cb(null, this.getState());
  }

  // personal_sign methods:

  /**
   * Called when a dapp uses the personal_sign method.
   * This is identical to the Geth eth_sign method, and may eventually replace
   * eth_sign.
   *
   * We currently define our eth_sign and personal_sign mostly for legacy Dapps.
   *
   * @param {Object} msgParams - The params of the message to sign & return to the Dapp.
   * @param {Function} cb - The callback function called with the signature.
   * Passed back to the requesting Dapp.
   */
  async newUnsignedPersonalMessage(msgParams, req) {
    const promise = this.personalMessageManager.addUnapprovedMessageAsync(
      msgParams,
      req,
    );
    this.sendUpdate();
    this.opts.showUserConfirmation();
    return promise;
  }

  /**
   * Signifies a user's approval to sign a personal_sign message in queue.
   * Triggers signing, and the callback function from newUnsignedPersonalMessage.
   *
   * @param {Object} msgParams - The params of the message to sign & return to the Dapp.
   * @returns {Promise<Object>} A full state update.
   */
  signPersonalMessage(msgParams) {
    log.info('MetaMaskController - signPersonalMessage');
    const msgId = msgParams.metamaskId;
    // sets the status op the message to 'approved'
    // and removes the metamaskId for signing
    return this.personalMessageManager
      .approveMessage(msgParams)
      .then((cleanMsgParams) => {
        // signs the message
        return this.keyringController.signPersonalMessage(cleanMsgParams);
      })
      .then((rawSig) => {
        // tells the listener that the message has been signed
        // and can be returned to the dapp
        this.personalMessageManager.setMsgStatusSigned(msgId, rawSig);
        return this.getState();
      });
  }

  /**
   * Used to cancel a personal_sign type message.
   * @param {string} msgId - The ID of the message to cancel.
   * @param {Function} cb - The callback function called with a full state update.
   */
  cancelPersonalMessage(msgId, cb) {
    const messageManager = this.personalMessageManager;
    messageManager.rejectMsg(msgId);
    if (!cb || typeof cb !== 'function') {
      return;
    }
    cb(null, this.getState());
  }

  // eth_decrypt methods

  /**
   * Called when a dapp uses the eth_decrypt method.
   *
   * @param {Object} msgParams - The params of the message to sign & return to the Dapp.
   * @param {Object} req - (optional) the original request, containing the origin
   * Passed back to the requesting Dapp.
   */
  async newRequestDecryptMessage(msgParams, req) {
    const promise = this.decryptMessageManager.addUnapprovedMessageAsync(
      msgParams,
      req,
    );
    this.sendUpdate();
    this.opts.showUserConfirmation();
    return promise;
  }

  /**
   * Only decrypt message and don't touch transaction state
   *
   * @param {Object} msgParams - The params of the message to decrypt.
   * @returns {Promise<Object>} A full state update.
   */
  async decryptMessageInline(msgParams) {
    log.info('MetaMaskController - decryptMessageInline');
    // decrypt the message inline
    const msgId = msgParams.metamaskId;
    const msg = this.decryptMessageManager.getMsg(msgId);
    try {
      const stripped = stripHexPrefix(msgParams.data);
      const buff = Buffer.from(stripped, 'hex');
      msgParams.data = JSON.parse(buff.toString('utf8'));

      msg.rawData = await this.keyringController.decryptMessage(msgParams);
    } catch (e) {
      msg.error = e.message;
    }
    this.decryptMessageManager._updateMsg(msg);

    return this.getState();
  }

  /**
   * Signifies a user's approval to decrypt a message in queue.
   * Triggers decrypt, and the callback function from newUnsignedDecryptMessage.
   *
   * @param {Object} msgParams - The params of the message to decrypt & return to the Dapp.
   * @returns {Promise<Object>} A full state update.
   */
  async decryptMessage(msgParams) {
    log.info('MetaMaskController - decryptMessage');
    const msgId = msgParams.metamaskId;
    // sets the status op the message to 'approved'
    // and removes the metamaskId for decryption
    try {
      const cleanMsgParams = await this.decryptMessageManager.approveMessage(
        msgParams,
      );

      const stripped = stripHexPrefix(cleanMsgParams.data);
      const buff = Buffer.from(stripped, 'hex');
      cleanMsgParams.data = JSON.parse(buff.toString('utf8'));

      // decrypt the message
      const rawMess = await this.keyringController.decryptMessage(
        cleanMsgParams,
      );
      // tells the listener that the message has been decrypted and can be returned to the dapp
      this.decryptMessageManager.setMsgStatusDecrypted(msgId, rawMess);
    } catch (error) {
      log.info('MetaMaskController - eth_decrypt failed.', error);
      this.decryptMessageManager.errorMessage(msgId, error);
    }
    return this.getState();
  }

  /**
   * Used to cancel a eth_decrypt type message.
   * @param {string} msgId - The ID of the message to cancel.
   * @param {Function} cb - The callback function called with a full state update.
   */
  cancelDecryptMessage(msgId, cb) {
    const messageManager = this.decryptMessageManager;
    messageManager.rejectMsg(msgId);
    if (!cb || typeof cb !== 'function') {
      return;
    }
    cb(null, this.getState());
  }

  // eth_getEncryptionPublicKey methods

  /**
   * Called when a dapp uses the eth_getEncryptionPublicKey method.
   *
   * @param {Object} msgParams - The params of the message to sign & return to the Dapp.
   * @param {Object} req - (optional) the original request, containing the origin
   * Passed back to the requesting Dapp.
   */
  async newRequestEncryptionPublicKey(msgParams, req) {
    const address = msgParams;
    const keyring = await this.keyringController.getKeyringForAccount(address);

    switch (keyring.type) {
      case KEYRING_TYPES.LEDGER: {
        return new Promise((_, reject) => {
          reject(
            new Error('Ledger does not support eth_getEncryptionPublicKey.'),
          );
        });
      }

      case KEYRING_TYPES.TREZOR: {
        return new Promise((_, reject) => {
          reject(
            new Error('Trezor does not support eth_getEncryptionPublicKey.'),
          );
        });
      }

      default: {
        const promise = this.encryptionPublicKeyManager.addUnapprovedMessageAsync(
          msgParams,
          req,
        );
        this.sendUpdate();
        this.opts.showUserConfirmation();
        return promise;
      }
    }
  }

  /**
   * Signifies a user's approval to receiving encryption public key in queue.
   * Triggers receiving, and the callback function from newUnsignedEncryptionPublicKey.
   *
   * @param {Object} msgParams - The params of the message to receive & return to the Dapp.
   * @returns {Promise<Object>} A full state update.
   */
  async encryptionPublicKey(msgParams) {
    log.info('MetaMaskController - encryptionPublicKey');
    const msgId = msgParams.metamaskId;
    // sets the status op the message to 'approved'
    // and removes the metamaskId for decryption
    try {
      const params = await this.encryptionPublicKeyManager.approveMessage(
        msgParams,
      );

      // EncryptionPublicKey message
      const publicKey = await this.keyringController.getEncryptionPublicKey(
        params.data,
      );

      // tells the listener that the message has been processed
      // and can be returned to the dapp
      this.encryptionPublicKeyManager.setMsgStatusReceived(msgId, publicKey);
    } catch (error) {
      log.info(
        'MetaMaskController - eth_getEncryptionPublicKey failed.',
        error,
      );
      this.encryptionPublicKeyManager.errorMessage(msgId, error);
    }
    return this.getState();
  }

  /**
   * Used to cancel a eth_getEncryptionPublicKey type message.
   * @param {string} msgId - The ID of the message to cancel.
   * @param {Function} cb - The callback function called with a full state update.
   */
  cancelEncryptionPublicKey(msgId, cb) {
    const messageManager = this.encryptionPublicKeyManager;
    messageManager.rejectMsg(msgId);
    if (!cb || typeof cb !== 'function') {
      return;
    }
    cb(null, this.getState());
  }

  // eth_signTypedData methods

  /**
   * Called when a dapp uses the eth_signTypedData method, per EIP 712.
   *
   * @param {Object} msgParams - The params passed to eth_signTypedData.
   * @param {Function} cb - The callback function, called with the signature.
   */
  newUnsignedTypedMessage(msgParams, req, version) {
    const promise = this.typedMessageManager.addUnapprovedMessageAsync(
      msgParams,
      req,
      version,
    );
    this.sendUpdate();
    this.opts.showUserConfirmation();
    return promise;
  }

  /**
   * The method for a user approving a call to eth_signTypedData, per EIP 712.
   * Triggers the callback in newUnsignedTypedMessage.
   *
   * @param {Object} msgParams - The params passed to eth_signTypedData.
   * @returns {Object} Full state update.
   */
  async signTypedMessage(msgParams) {
    log.info('MetaMaskController - eth_signTypedData');
    const msgId = msgParams.metamaskId;
    const { version } = msgParams;
    try {
      const cleanMsgParams = await this.typedMessageManager.approveMessage(
        msgParams,
      );

      // For some reason every version after V1 used stringified params.
      if (version !== 'V1') {
        // But we don't have to require that. We can stop suggesting it now:
        if (typeof cleanMsgParams.data === 'string') {
          cleanMsgParams.data = JSON.parse(cleanMsgParams.data);
        }
      }

      const signature = await this.keyringController.signTypedMessage(
        cleanMsgParams,
        { version },
      );
      this.typedMessageManager.setMsgStatusSigned(msgId, signature);
      return this.getState();
    } catch (error) {
      log.info('MetaMaskController - eth_signTypedData failed.', error);
      this.typedMessageManager.errorMessage(msgId, error);
      throw error;
    }
  }

  /**
   * Used to cancel a eth_signTypedData type message.
   * @param {string} msgId - The ID of the message to cancel.
   * @param {Function} cb - The callback function called with a full state update.
   */
  cancelTypedMessage(msgId, cb) {
    const messageManager = this.typedMessageManager;
    messageManager.rejectMsg(msgId);
    if (!cb || typeof cb !== 'function') {
      return;
    }
    cb(null, this.getState());
  }

  /**
   * Method to return a boolean if the keyring for the currently selected
   * account is a ledger or trezor keyring.
   * TODO: remove this method when Ledger and Trezor release their supported
   * client utilities for EIP-1559
   * @returns {boolean} true if the keyring type supports EIP-1559
   */
  async getCurrentAccountEIP1559Compatibility(fromAddress) {
    const address =
      fromAddress || this.preferencesController.getSelectedAddress();
    const keyring = await this.keyringController.getKeyringForAccount(address);
    return keyring.type !== KEYRING_TYPES.TREZOR;
  }

  //=============================================================================
  // END (VAULT / KEYRING RELATED METHODS)
  //=============================================================================

  /**
   * Allows a user to attempt to cancel a previously submitted transaction
   * by creating a new transaction.
   * @param {number} originalTxId - the id of the txMeta that you want to
   *  attempt to cancel
   * @param {import(
   *  './controllers/transactions'
   * ).CustomGasSettings} [customGasSettings] - overrides to use for gas params
   *  instead of allowing this method to generate them
   * @returns {Object} MetaMask state
   */
  async createCancelTransaction(
    originalTxId,
    customGasSettings,
    newTxMetaProps,
  ) {
    await this.txController.createCancelTransaction(
      originalTxId,
      customGasSettings,
      newTxMetaProps,
    );
    const state = await this.getState();
    return state;
  }

  /**
   * Allows a user to attempt to speed up a previously submitted transaction
   * by creating a new transaction.
   * @param {number} originalTxId - the id of the txMeta that you want to
   *  attempt to speed up
   * @param {import(
   *  './controllers/transactions'
   * ).CustomGasSettings} [customGasSettings] - overrides to use for gas params
   *  instead of allowing this method to generate them
   * @returns {Object} MetaMask state
   */
  async createSpeedUpTransaction(
    originalTxId,
    customGasSettings,
    newTxMetaProps,
  ) {
    await this.txController.createSpeedUpTransaction(
      originalTxId,
      customGasSettings,
      newTxMetaProps,
    );
    const state = await this.getState();
    return state;
  }

  estimateGas(estimateGasParams) {
    return new Promise((resolve, reject) => {
      return this.txController.txGasUtil.query.estimateGas(
        estimateGasParams,
        (err, res) => {
          if (err) {
            return reject(err);
          }

          return resolve(res.toString(16));
        },
      );
    });
  }

  //=============================================================================
  // PASSWORD MANAGEMENT
  //=============================================================================

  /**
   * Allows a user to begin the seed phrase recovery process.
   * @param {Function} cb - A callback function called when complete.
   */
  markPasswordForgotten(cb) {
    this.preferencesController.setPasswordForgotten(true);
    this.sendUpdate();
    cb();
  }

  /**
   * Allows a user to end the seed phrase recovery process.
   * @param {Function} cb - A callback function called when complete.
   */
  unMarkPasswordForgotten(cb) {
    this.preferencesController.setPasswordForgotten(false);
    this.sendUpdate();
    cb();
  }

  //=============================================================================
  // SETUP
  //=============================================================================

  /**
   * A runtime.MessageSender object, as provided by the browser:
   * @see https://developer.mozilla.org/en-US/docs/Mozilla/Add-ons/WebExtensions/API/runtime/MessageSender
   * @typedef {Object} MessageSender
   */

  /**
   * Used to create a multiplexed stream for connecting to an untrusted context
   * like a Dapp or other extension.
   * @param {*} connectionStream - The Duplex stream to connect to.
   * @param {MessageSender} sender - The sender of the messages on this stream
   */
  setupUntrustedCommunication(connectionStream, sender) {
    const { usePhishDetect } = this.preferencesController.store.getState();
    const { hostname } = new URL(sender.url);
    // Check if new connection is blocked if phishing detection is on
    if (usePhishDetect && this.phishingController.test(hostname)) {
      log.debug('MetaMask - sending phishing warning for', hostname);
      this.sendPhishingWarning(connectionStream, hostname);
      return;
    }

    // setup multiplexing
    const mux = setupMultiplex(connectionStream);

    // messages between inpage and background
    this.setupProviderConnection(mux.createStream('metamask-provider'), sender);

    // TODO:LegacyProvider: Delete
    // legacy streams
    this.setupPublicConfig(mux.createStream('publicConfig'));
  }

  /**
   * Used to create a multiplexed stream for connecting to a trusted context,
   * like our own user interfaces, which have the provider APIs, but also
   * receive the exported API from this controller, which includes trusted
   * functions, like the ability to approve transactions or sign messages.
   *
   * @param {*} connectionStream - The duplex stream to connect to.
   * @param {MessageSender} sender - The sender of the messages on this stream
   */
  setupTrustedCommunication(connectionStream, sender) {
    // setup multiplexing
    const mux = setupMultiplex(connectionStream);
    // connect features
    this.setupControllerConnection(mux.createStream('controller'));
    this.setupProviderConnection(mux.createStream('provider'), sender, true);
  }

  /**
   * Called when we detect a suspicious domain. Requests the browser redirects
   * to our anti-phishing page.
   *
   * @private
   * @param {*} connectionStream - The duplex stream to the per-page script,
   * for sending the reload attempt to.
   * @param {string} hostname - The hostname that triggered the suspicion.
   */
  sendPhishingWarning(connectionStream, hostname) {
    const mux = setupMultiplex(connectionStream);
    const phishingStream = mux.createStream('phishing');
    phishingStream.write({ hostname });
  }

  /**
   * A method for providing our API over a stream using JSON-RPC.
   * @param {*} outStream - The stream to provide our API over.
   */
  setupControllerConnection(outStream) {
    const api = this.getApi();

    // report new active controller connection
    this.activeControllerConnections += 1;
    this.emit('controllerConnectionChanged', this.activeControllerConnections);

    // set up postStream transport
    outStream.on('data', createMetaRPCHandler(api, outStream));
    const handleUpdate = (update) => {
      if (outStream._writableState.ended) {
        return;
      }
      // send notification to client-side
      outStream.write({
        jsonrpc: '2.0',
        method: 'sendUpdate',
        params: [update],
      });
    };
    this.on('update', handleUpdate);
    outStream.on('end', () => {
      this.activeControllerConnections -= 1;
      this.emit(
        'controllerConnectionChanged',
        this.activeControllerConnections,
      );
      this.removeListener('update', handleUpdate);
    });
  }

  /**
   * A method for serving our ethereum provider over a given stream.
   * @param {*} outStream - The stream to provide over.
   * @param {MessageSender} sender - The sender of the messages on this stream
   * @param {boolean} isInternal - True if this is a connection with an internal process
   */
  setupProviderConnection(outStream, sender, isInternal) {
    const origin = isInternal ? 'metamask' : new URL(sender.url).origin;
    let extensionId;
    if (sender.id !== this.extension.runtime.id) {
      extensionId = sender.id;
    }
    let tabId;
    if (sender.tab && sender.tab.id) {
      tabId = sender.tab.id;
    }

    const engine = this.setupProviderEngine({
      origin,
      location: sender.url,
      extensionId,
      tabId,
      isInternal,
    });

    // setup connection
    const providerStream = createEngineStream({ engine });

    const connectionId = this.addConnection(origin, { engine });

    pump(outStream, providerStream, outStream, (err) => {
      // handle any middleware cleanup
      engine._middleware.forEach((mid) => {
        if (mid.destroy && typeof mid.destroy === 'function') {
          mid.destroy();
        }
      });
      connectionId && this.removeConnection(origin, connectionId);
      if (err) {
        log.error(err);
      }
    });
  }

  /**
   * A method for creating a provider that is safely restricted for the requesting domain.
   * @param {Object} options - Provider engine options
   * @param {string} options.origin - The origin of the sender
   * @param {string} options.location - The full URL of the sender
   * @param {extensionId} [options.extensionId] - The extension ID of the sender, if the sender is an external extension
   * @param {tabId} [options.tabId] - The tab ID of the sender - if the sender is within a tab
   * @param {boolean} [options.isInternal] - True if called for a connection to an internal process
   **/
  setupProviderEngine({
    origin,
    location,
    extensionId,
    tabId,
    isInternal = false,
  }) {
    // setup json rpc engine stack
    const engine = new JsonRpcEngine();
    const { provider, blockTracker } = this;

    // create filter polyfill middleware
    const filterMiddleware = createFilterMiddleware({ provider, blockTracker });

    // create subscription polyfill middleware
    const subscriptionManager = createSubscriptionManager({
      provider,
      blockTracker,
    });
    subscriptionManager.events.on('notification', (message) =>
      engine.emit('notification', message),
    );

    // append origin to each request
    engine.push(createOriginMiddleware({ origin }));
    // append tabId to each request if it exists
    if (tabId) {
      engine.push(createTabIdMiddleware({ tabId }));
    }
    // logging
    engine.push(createLoggerMiddleware({ origin }));
    engine.push(
      createOnboardingMiddleware({
        location,
        registerOnboarding: this.onboardingController.registerOnboarding,
      }),
    );
    engine.push(
      createMethodMiddleware({
        origin,
        getProviderState: this.getProviderState.bind(this),
        sendMetrics: this.metaMetricsController.trackEvent.bind(
          this.metaMetricsController,
        ),
        handleWatchAssetRequest: this.tokensController.watchAsset.bind(
          this.tokensController,
        ),
        getWeb3ShimUsageState: this.alertController.getWeb3ShimUsageState.bind(
          this.alertController,
        ),
        setWeb3ShimUsageRecorded: this.alertController.setWeb3ShimUsageRecorded.bind(
          this.alertController,
        ),
        findCustomRpcBy: this.findCustomRpcBy.bind(this),
        getCurrentChainId: this.networkController.getCurrentChainId.bind(
          this.networkController,
        ),
        requestUserApproval: this.approvalController.addAndShowApprovalRequest.bind(
          this.approvalController,
        ),
        updateRpcTarget: ({ rpcUrl, chainId, ticker, nickname }) => {
          this.networkController.setRpcTarget(
            rpcUrl,
            chainId,
            ticker,
            nickname,
          );
        },
        setProviderType: this.networkController.setProviderType.bind(
          this.networkController,
        ),
        addCustomRpc: async ({
          chainId,
          blockExplorerUrl,
          ticker,
          chainName,
          rpcUrl,
        } = {}) => {
          await this.preferencesController.addToFrequentRpcList(
            rpcUrl,
            chainId,
            ticker,
            chainName,
            {
              blockExplorerUrl,
            },
          );
        },
      }),
    );
    // filter and subscription polyfills
    engine.push(filterMiddleware);
    engine.push(subscriptionManager.middleware);
    if (!isInternal) {
      // permissions
      engine.push(
        this.permissionsController.createMiddleware({ origin, extensionId }),
      );
    }
    // forward to metamask primary provider
    engine.push(providerAsMiddleware(provider));
    return engine;
  }

  /**
   * TODO:LegacyProvider: Delete
   * A method for providing our public config info over a stream.
   * This includes info we like to be synchronous if possible, like
   * the current selected account, and network ID.
   *
   * Since synchronous methods have been deprecated in web3,
   * this is a good candidate for deprecation.
   *
   * @param {*} outStream - The stream to provide public config over.
   */
  setupPublicConfig(outStream) {
    const configStream = storeAsStream(this.publicConfigStore);

    pump(configStream, outStream, (err) => {
      configStream.destroy();
      if (err) {
        log.error(err);
      }
    });
  }

  /**
   * Adds a reference to a connection by origin. Ignores the 'metamask' origin.
   * Caller must ensure that the returned id is stored such that the reference
   * can be deleted later.
   *
   * @param {string} origin - The connection's origin string.
   * @param {Object} options - Data associated with the connection
   * @param {Object} options.engine - The connection's JSON Rpc Engine
   * @returns {string} The connection's id (so that it can be deleted later)
   */
  addConnection(origin, { engine }) {
    if (origin === 'metamask') {
      return null;
    }

    if (!this.connections[origin]) {
      this.connections[origin] = {};
    }

    const id = nanoid();
    this.connections[origin][id] = {
      engine,
    };

    return id;
  }

  /**
   * Deletes a reference to a connection, by origin and id.
   * Ignores unknown origins.
   *
   * @param {string} origin - The connection's origin string.
   * @param {string} id - The connection's id, as returned from addConnection.
   */
  removeConnection(origin, id) {
    const connections = this.connections[origin];
    if (!connections) {
      return;
    }

    delete connections[id];

    if (Object.keys(connections).length === 0) {
      delete this.connections[origin];
    }
  }

  /**
   * Causes the RPC engines associated with the connections to the given origin
   * to emit a notification event with the given payload.
   *
   * The caller is responsible for ensuring that only permitted notifications
   * are sent.
   *
   * Ignores unknown origins.
   *
   * @param {string} origin - The connection's origin string.
   * @param {any} payload - The event payload.
   */
  notifyConnections(origin, payload) {
    const connections = this.connections[origin];

    if (connections) {
      Object.values(connections).forEach((conn) => {
        if (conn.engine) {
          conn.engine.emit('notification', payload);
        }
      });
    }
  }

  /**
   * Causes the RPC engines associated with all connections to emit a
   * notification event with the given payload.
   *
   * If the "payload" parameter is a function, the payload for each connection
   * will be the return value of that function called with the connection's
   * origin.
   *
   * The caller is responsible for ensuring that only permitted notifications
   * are sent.
   *
   * @param {any} payload - The event payload, or payload getter function.
   */
  notifyAllConnections(payload) {
    const getPayload =
      typeof payload === 'function'
        ? (origin) => payload(origin)
        : () => payload;

    Object.values(this.connections).forEach((origin) => {
      Object.values(origin).forEach((conn) => {
        if (conn.engine) {
          conn.engine.emit('notification', getPayload(origin));
        }
      });
    });
  }

  // handlers

  /**
   * Handle a KeyringController update
   * @param {Object} state - the KC state
   * @returns {Promise<void>}
   * @private
   */
  async _onKeyringControllerUpdate(state) {
    const { keyrings } = state;
    const addresses = keyrings.reduce(
      (acc, { accounts }) => acc.concat(accounts),
      [],
    );

    if (!addresses.length) {
      return;
    }

    // Ensure preferences + identities controller know about all addresses
    this.preferencesController.syncAddresses(addresses);
    this.accountTracker.syncWithAddresses(addresses);
  }

  /**
   * Handle global unlock, triggered by KeyringController unlock.
   * Notifies all connections that the extension is unlocked.
   */
  _onUnlock() {
    this.notifyAllConnections((origin) => {
      return {
        method: NOTIFICATION_NAMES.unlockStateChanged,
        params: {
          isUnlocked: true,
          accounts: this.permissionsController.getAccounts(origin),
        },
      };
    });
    this.emit('unlock');
  }

  /**
   * Handle global lock, triggered by KeyringController lock.
   * Notifies all connections that the extension is locked.
   */
  _onLock() {
    this.notifyAllConnections({
      method: NOTIFICATION_NAMES.unlockStateChanged,
      params: {
        isUnlocked: false,
      },
    });
    this.emit('lock');
  }

  /**
   * Handle memory state updates.
   * - Ensure isClientOpenAndUnlocked is updated
   * - Notifies all connections with the new provider network state
   *   - The external providers handle diffing the state
   */
  _onStateUpdate(newState) {
    this.isClientOpenAndUnlocked = newState.isUnlocked && this._isClientOpen;
    this.notifyAllConnections({
      method: NOTIFICATION_NAMES.chainChanged,
      params: this.getProviderNetworkState(newState),
    });
  }

  // misc

  /**
   * A method for emitting the full MetaMask state to all registered listeners.
   * @private
   */
  privateSendUpdate() {
    this.emit('update', this.getState());
  }

  /**
   * @returns {boolean} Whether the extension is unlocked.
   */
  isUnlocked() {
    return this.keyringController.memStore.getState().isUnlocked;
  }

  //=============================================================================
  // MISCELLANEOUS
  //=============================================================================

  /**
   * Returns the nonce that will be associated with a transaction once approved
   * @param {string} address - The hex string address for the transaction
   * @returns {Promise<number>}
   */
  async getPendingNonce(address) {
    const {
      nonceDetails,
      releaseLock,
    } = await this.txController.nonceTracker.getNonceLock(address);
    const pendingNonce = nonceDetails.params.highestSuggested;

    releaseLock();
    return pendingNonce;
  }

  /**
   * Returns the next nonce according to the nonce-tracker
   * @param {string} address - The hex string address for the transaction
   * @returns {Promise<number>}
   */
  async getNextNonce(address) {
    const nonceLock = await this.txController.nonceTracker.getNonceLock(
      address,
    );
    nonceLock.releaseLock();
    return nonceLock.nextNonce;
  }

  /**
   * Migrate address book state from old to new chainId.
   *
   * Address book state is keyed by the `networkStore` state from the network controller. This value is set to the
   * `networkId` for our built-in Infura networks, but it's set to the `chainId` for custom networks.
   * When this `chainId` value is changed for custom RPC endpoints, we need to migrate any contacts stored under the
   * old key to the new key.
   *
   * The `duplicate` parameter is used to specify that the contacts under the old key should not be removed. This is
   * useful in the case where two RPC endpoints shared the same set of contacts, and we're not sure which one each
   * contact belongs under. Duplicating the contacts under both keys is the only way to ensure they are not lost.
   *
   * @param {string} oldChainId - The old chainId
   * @param {string} newChainId - The new chainId
   * @param {boolean} [duplicate] - Whether to duplicate the addresses on both chainIds (default: false)
   */
  async migrateAddressBookState(oldChainId, newChainId, duplicate = false) {
    const { addressBook } = this.addressBookController.state;

    if (!addressBook[oldChainId]) {
      return;
    }

    for (const address of Object.keys(addressBook[oldChainId])) {
      const entry = addressBook[oldChainId][address];
      this.addressBookController.set(
        address,
        entry.name,
        newChainId,
        entry.memo,
      );
      if (!duplicate) {
        this.addressBookController.delete(oldChainId, address);
      }
    }
  }

  //=============================================================================
  // CONFIG
  //=============================================================================

  // Log blocks

  /**
   * A method for selecting a custom URL for an ethereum RPC provider and updating it
   * @param {string} rpcUrl - A URL for a valid Ethereum RPC API.
   * @param {string} chainId - The chainId of the selected network.
   * @param {string} ticker - The ticker symbol of the selected network.
   * @param {string} [nickname] - Nickname of the selected network.
   * @param {Object} [rpcPrefs] - RPC preferences.
   * @param {string} [rpcPrefs.blockExplorerUrl] - URL of block explorer for the chain.
   * @returns {Promise<String>} - The RPC Target URL confirmed.
   */
  async updateAndSetCustomRpc(
    rpcUrl,
    chainId,
    ticker = 'ETH',
    nickname,
    rpcPrefs,
  ) {
    this.networkController.setRpcTarget(
      rpcUrl,
      chainId,
      ticker,
      nickname,
      rpcPrefs,
    );
    await this.preferencesController.updateRpc({
      rpcUrl,
      chainId,
      ticker,
      nickname,
      rpcPrefs,
    });
    return rpcUrl;
  }

  /**
   * A method for selecting a custom URL for an ethereum RPC provider.
   * @param {string} rpcUrl - A URL for a valid Ethereum RPC API.
   * @param {string} chainId - The chainId of the selected network.
   * @param {string} ticker - The ticker symbol of the selected network.
   * @param {string} nickname - Optional nickname of the selected network.
   * @returns {Promise<String>} The RPC Target URL confirmed.
   */
  async setCustomRpc(
    rpcUrl,
    chainId,
    ticker = 'ETH',
    nickname = '',
    rpcPrefs = {},
  ) {
    const frequentRpcListDetail = this.preferencesController.getFrequentRpcListDetail();
    const rpcSettings = frequentRpcListDetail.find(
      (rpc) => rpcUrl === rpc.rpcUrl,
    );

    if (rpcSettings) {
      this.networkController.setRpcTarget(
        rpcSettings.rpcUrl,
        rpcSettings.chainId,
        rpcSettings.ticker,
        rpcSettings.nickname,
        rpcPrefs,
      );
    } else {
      this.networkController.setRpcTarget(
        rpcUrl,
        chainId,
        ticker,
        nickname,
        rpcPrefs,
      );
      await this.preferencesController.addToFrequentRpcList(
        rpcUrl,
        chainId,
        ticker,
        nickname,
        rpcPrefs,
      );
    }
    return rpcUrl;
  }

  /**
   * A method for deleting a selected custom URL.
   * @param {string} rpcUrl - A RPC URL to delete.
   */
  async delCustomRpc(rpcUrl) {
    await this.preferencesController.removeFromFrequentRpcList(rpcUrl);
  }

  /**
   * Returns the first RPC info object that matches at least one field of the
   * provided search criteria. Returns null if no match is found
   *
   * @param {Object} rpcInfo - The RPC endpoint properties and values to check.
   * @returns {Object} rpcInfo found in the frequentRpcList
   */
  findCustomRpcBy(rpcInfo) {
    const frequentRpcListDetail = this.preferencesController.getFrequentRpcListDetail();
    for (const existingRpcInfo of frequentRpcListDetail) {
      for (const key of Object.keys(rpcInfo)) {
        if (existingRpcInfo[key] === rpcInfo[key]) {
          return existingRpcInfo;
        }
      }
    }
    return null;
  }

  async initializeThreeBox() {
    await this.threeBoxController.init();
  }

  /**
   * Sets whether or not to use the blockie identicon format.
   * @param {boolean} val - True for bockie, false for jazzicon.
   * @param {Function} cb - A callback function called when complete.
   */
  setUseBlockie(val, cb) {
    try {
      this.preferencesController.setUseBlockie(val);
      cb(null);
      return;
    } catch (err) {
      cb(err);
      // eslint-disable-next-line no-useless-return
      return;
    }
  }

  /**
   * Sets whether or not to use the nonce field.
   * @param {boolean} val - True for nonce field, false for not nonce field.
   * @param {Function} cb - A callback function called when complete.
   */
  setUseNonceField(val, cb) {
    try {
      this.preferencesController.setUseNonceField(val);
      cb(null);
      return;
    } catch (err) {
      cb(err);
      // eslint-disable-next-line no-useless-return
      return;
    }
  }

  /**
   * Sets whether or not to use phishing detection.
   * @param {boolean} val
   * @param {Function} cb
   */
  setUsePhishDetect(val, cb) {
    try {
      this.preferencesController.setUsePhishDetect(val);
      cb(null);
      return;
    } catch (err) {
      cb(err);
      // eslint-disable-next-line no-useless-return
      return;
    }
  }

  /**
   * Sets the IPFS gateway to use for ENS content resolution.
   * @param {string} val - the host of the gateway to set
   * @param {Function} cb - A callback function called when complete.
   */
  setIpfsGateway(val, cb) {
    try {
      this.preferencesController.setIpfsGateway(val);
      cb(null);
      return;
    } catch (err) {
      cb(err);
      // eslint-disable-next-line no-useless-return
      return;
    }
  }

  /**
   * Sets the Ledger Live preference to use for Ledger hardware wallet support
   * @param {bool} bool - the value representing if the users wants to use Ledger Live
   */
  async setLedgerLivePreference(bool) {
    const currentValue = this.preferencesController.getLedgerLivePreference();
    this.preferencesController.setLedgerLivePreference(bool);

    const keyring = await this.getKeyringForDevice('ledger');
    if (keyring?.updateTransportMethod) {
      return keyring.updateTransportMethod(bool).catch((e) => {
        // If there was an error updating the transport, we should
        // fall back to the original value
        this.preferencesController.setLedgerLivePreference(currentValue);
        throw e;
      });
    }

    return undefined;
  }

  /**
   * Sets whether or not the user will have usage data tracked with MetaMetrics
   * @param {boolean} bool - True for users that wish to opt-in, false for users that wish to remain out.
   * @param {Function} cb - A callback function called when complete.
   */
  setParticipateInMetaMetrics(bool, cb) {
    try {
      const metaMetricsId = this.metaMetricsController.setParticipateInMetaMetrics(
        bool,
      );
      cb(null, metaMetricsId);
      return;
    } catch (err) {
      cb(err);
      // eslint-disable-next-line no-useless-return
      return;
    }
  }

  /**
   * Sets the type of first time flow the user wishes to follow: create or import
   * @param {string} type - Indicates the type of first time flow the user wishes to follow
   * @param {Function} cb - A callback function called when complete.
   */
  setFirstTimeFlowType(type, cb) {
    try {
      this.preferencesController.setFirstTimeFlowType(type);
      cb(null);
      return;
    } catch (err) {
      cb(err);
      // eslint-disable-next-line no-useless-return
      return;
    }
  }

  /**
   * A method for setting a user's current locale, affecting the language rendered.
   * @param {string} key - Locale identifier.
   * @param {Function} cb - A callback function called when complete.
   */
  setCurrentLocale(key, cb) {
    try {
      const direction = this.preferencesController.setCurrentLocale(key);
      cb(null, direction);
      return;
    } catch (err) {
      cb(err);
      // eslint-disable-next-line no-useless-return
      return;
    }
  }

  /**
   * A method for initializing storage the first time.
   * @param {Object} initState - The default state to initialize with.
   * @private
   */
  recordFirstTimeInfo(initState) {
    if (!('firstTimeInfo' in initState)) {
      const version = this.platform.getVersion();
      initState.firstTimeInfo = {
        version,
        date: Date.now(),
      };
    }
  }

  // TODO: Replace isClientOpen methods with `controllerConnectionChanged` events.
  /* eslint-disable accessor-pairs */
  /**
   * A method for recording whether the MetaMask user interface is open or not.
   * @param {boolean} open
   */
  set isClientOpen(open) {
    this._isClientOpen = open;
    this.detectTokensController.isOpen = open;
  }
  /* eslint-enable accessor-pairs */

  /**
   * A method that is called by the background when all instances of metamask are closed.
   * Currently used to stop polling in the gasFeeController.
   */
  onClientClosed() {
    try {
      this.gasFeeController.stopPolling();
      this.appStateController.clearPollingTokens();
    } catch (error) {
      console.error(error);
    }
  }

  /**
   * A method that is called by the background when a particular environment type is closed (fullscreen, popup, notification).
   * Currently used to stop polling in the gasFeeController for only that environement type
   */
  onEnvironmentTypeClosed(environmentType) {
    const appStatePollingTokenType =
      POLLING_TOKEN_ENVIRONMENT_TYPES[environmentType];
    const pollingTokensToDisconnect = this.appStateController.store.getState()[
      appStatePollingTokenType
    ];
    pollingTokensToDisconnect.forEach((pollingToken) => {
      this.gasFeeController.disconnectPoller(pollingToken);
      this.appStateController.removePollingToken(
        pollingToken,
        appStatePollingTokenType,
      );
    });
  }

  /**
   * Adds a domain to the PhishingController safelist
   * @param {string} hostname - the domain to safelist
   */
  safelistPhishingDomain(hostname) {
    return this.phishingController.bypass(hostname);
  }

  /**
   * Locks MetaMask
   */
  setLocked() {
    return this.keyringController.setLocked();
  }
}<|MERGE_RESOLUTION|>--- conflicted
+++ resolved
@@ -1147,13 +1147,11 @@
         swapsController.setSwapsUserFeeLevel,
         swapsController,
       ),
-<<<<<<< HEAD
       setSmartTransactionsStatus: nodeify(
         swapsController.setSmartTransactionsStatus,
-=======
+      ),
       setSwapsQuotesPollingLimitEnabled: nodeify(
         swapsController.setSwapsQuotesPollingLimitEnabled,
->>>>>>> aba2c719
         swapsController,
       ),
 
