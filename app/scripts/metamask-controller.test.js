--- conflicted
+++ resolved
@@ -324,11 +324,7 @@
         'createNewVaultAndKeychain',
       );
       jest.spyOn(
-<<<<<<< HEAD
-        metamaskController.coreKeyringController,
-=======
         metamaskController.keyringController,
->>>>>>> b9ec72e2
         'createNewVaultAndRestore',
       );
       jest
@@ -340,8 +336,6 @@
       it('in mv2, it should reset state without attempting to call browser storage', () => {
         expect(metamaskController.resetStates).toHaveBeenCalledTimes(1);
         expect(browserPolyfillMock.storage.session.set).not.toHaveBeenCalled();
-<<<<<<< HEAD
-=======
       });
     });
 
@@ -400,7 +394,6 @@
         });
 
         expect(openExtensionInBrowserMock).toHaveBeenCalledTimes(1);
->>>>>>> b9ec72e2
       });
     });
 
@@ -416,11 +409,7 @@
         ]);
       });
 
-<<<<<<< HEAD
-      it('adds private key to keyrings in core KeyringController', async () => {
-=======
       it('adds private key to keyrings in KeyringController', async () => {
->>>>>>> b9ec72e2
         const simpleKeyrings =
           metamaskController.keyringController.getKeyringsByType(
             KeyringType.imported,
@@ -471,26 +460,15 @@
 
     describe('setLocked', () => {
       it('should lock KeyringController', async () => {
-<<<<<<< HEAD
-        jest.spyOn(metamaskController.coreKeyringController, 'setLocked');
-=======
         jest.spyOn(metamaskController.keyringController, 'setLocked');
->>>>>>> b9ec72e2
 
         await metamaskController.setLocked();
 
         expect(
-<<<<<<< HEAD
-          metamaskController.coreKeyringController.setLocked,
-        ).toHaveBeenCalled();
-        expect(
-          metamaskController.coreKeyringController.state.isUnlocked,
-=======
           metamaskController.keyringController.setLocked,
         ).toHaveBeenCalled();
         expect(
           metamaskController.keyringController.state.isUnlocked,
->>>>>>> b9ec72e2
         ).toStrictEqual(false);
       });
     });
@@ -498,17 +476,6 @@
     describe('#createNewVaultAndKeychain', () => {
       it('can only create new vault on keyringController once', async () => {
         jest.spyOn(metamaskController, 'selectFirstIdentity').mockReturnValue();
-<<<<<<< HEAD
-
-        const password = 'a-fake-password';
-
-        await metamaskController.createNewVaultAndKeychain(password);
-        await metamaskController.createNewVaultAndKeychain(password);
-
-        expect(
-          metamaskController.keyringController.createNewVaultAndKeychain,
-        ).toHaveBeenCalledTimes(1);
-=======
         const password = 'a-fake-password';
 
         const vault1 = await metamaskController.createNewVaultAndKeychain(
@@ -519,7 +486,6 @@
         );
 
         expect(vault1).toStrictEqual(vault2);
->>>>>>> b9ec72e2
       });
     });
 
@@ -534,11 +500,7 @@
         await metamaskController.createNewVaultAndRestore(password, TEST_SEED);
 
         expect(
-<<<<<<< HEAD
-          metamaskController.coreKeyringController.createNewVaultAndRestore,
-=======
           metamaskController.keyringController.createNewVaultAndRestore,
->>>>>>> b9ec72e2
         ).toHaveBeenCalledTimes(2);
       });
 
@@ -770,11 +732,7 @@
           mnemonic: uint8ArrayMnemonic,
         };
         jest
-<<<<<<< HEAD
-          .spyOn(metamaskController.coreKeyringController, 'getKeyringsByType')
-=======
           .spyOn(metamaskController.keyringController, 'getKeyringsByType')
->>>>>>> b9ec72e2
           .mockReturnValue([mockHDKeyring]);
 
         const recoveredMnemonic =
@@ -835,11 +793,6 @@
     describe('unlockHardwareWalletAccount', () => {
       const accountToUnlock = 10;
       beforeEach(async () => {
-<<<<<<< HEAD
-        jest.spyOn(window, 'open').mockReturnValue();
-        jest
-          .spyOn(metamaskController.keyringController, 'addNewAccount')
-=======
         await metamaskController.keyringController.createNewVaultAndRestore(
           'password',
           TEST_SEED,
@@ -850,7 +803,6 @@
             metamaskController.keyringController,
             'addNewAccountForKeyring',
           )
->>>>>>> b9ec72e2
           .mockReturnValue('0x123');
 
         jest
@@ -868,12 +820,6 @@
           .spyOn(metamaskController.preferencesController, 'setAccountLabel')
           .mockReturnValue();
 
-<<<<<<< HEAD
-        await metamaskController
-          .connectHardware(HardwareDeviceNames.trezor, 0, `m/44'/1'/0'/0`)
-          .catch(() => null);
-=======
->>>>>>> b9ec72e2
         await metamaskController.unlockHardwareWalletAccount(
           accountToUnlock,
           HardwareDeviceNames.trezor,
@@ -891,22 +837,14 @@
 
       it('should call keyringController.addNewAccount', async () => {
         expect(
-<<<<<<< HEAD
-          metamaskController.keyringController.addNewAccount,
-=======
           metamaskController.keyringController.addNewAccountForKeyring,
->>>>>>> b9ec72e2
         ).toHaveBeenCalledTimes(1);
       });
 
       it('should call keyringController.getAccounts', async () => {
         expect(
           metamaskController.keyringController.getAccounts,
-<<<<<<< HEAD
-        ).toHaveBeenCalledTimes(3);
-=======
         ).toHaveBeenCalledTimes(2);
->>>>>>> b9ec72e2
       });
 
       it('should call preferencesController.setAddresses', async () => {
@@ -1011,19 +949,6 @@
         jest
           .spyOn(metamaskController, 'removeAllAccountPermissions')
           .mockReturnValue();
-<<<<<<< HEAD
-
-        jest
-          .spyOn(
-            metamaskController.coreKeyringController,
-            'getKeyringForAccount',
-          )
-          .mockResolvedValue(mockKeyring);
-
-        ret = await metamaskController.removeAccount(addressToRemove);
-      });
-
-=======
 
         jest
           .spyOn(metamaskController.keyringController, 'getKeyringForAccount')
@@ -1032,7 +957,6 @@
         ret = await metamaskController.removeAccount(addressToRemove);
       });
 
->>>>>>> b9ec72e2
       it('should call keyringController.removeAccount', async () => {
         expect(
           metamaskController.keyringController.removeAccount,
@@ -1046,15 +970,9 @@
       it('should return address', async () => {
         expect(ret).toStrictEqual('0x1');
       });
-<<<<<<< HEAD
-      it('should call coreKeyringController.getKeyringForAccount', async () => {
-        expect(
-          metamaskController.coreKeyringController.getKeyringForAccount,
-=======
       it('should call keyringController.getKeyringForAccount', async () => {
         expect(
           metamaskController.keyringController.getKeyringForAccount,
->>>>>>> b9ec72e2
         ).toHaveBeenCalledWith(addressToRemove);
       });
       it('should call keyring.destroy', async () => {
