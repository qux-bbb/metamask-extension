--- conflicted
+++ resolved
@@ -19,11 +19,6 @@
 
 const UNKNOWN_CHAIN_ID_KEY = 'UNKNOWN';
 
-<<<<<<< HEAD
-const BUILT_IN_NETWORKS = {};
-
-=======
->>>>>>> 300cb6e7
 BUILT_IN_NETWORKS.rinkeby = {
   networkId: '4',
   chainId: '0x4',
