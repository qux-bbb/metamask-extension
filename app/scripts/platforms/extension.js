--- conflicted
+++ resolved
@@ -194,14 +194,11 @@
     let message = `Transaction ${nonce} failed! ${
       errorMessage || txMeta.err.message
     }`;
-<<<<<<< HEAD
-=======
     ///: BEGIN:ONLY_INCLUDE_IN(mmi)
     if (isNaN(nonce)) {
       message = `Transaction failed! ${errorMessage || txMeta.err.message}`;
     }
     ///: END:ONLY_INCLUDE_IN
->>>>>>> 4b271868
     await this._showNotification(title, message);
   }
 
