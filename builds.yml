--- conflicted
+++ resolved
@@ -28,11 +28,7 @@
       - ALLOW_LOCAL_SNAPS: false
       - REQUIRE_SNAPS_ALLOWLIST: true
       - IFRAME_EXECUTION_ENVIRONMENT_URL: https://execution.metamask.io/3.5.0/index.html
-<<<<<<< HEAD
-      - KEYRING_SNAPS_REGISTRY_URL: https://metamask.github.io/keyring-snaps-registry/prod/registry.json
-=======
       - ACCOUNT_SNAPS_DIRECTORY_URL: https://snaps.metamask.io/account-management
->>>>>>> 93a950fa
     # Main build uses the default browser manifest
     manifestOverrides: false
     # Build name used in multiple user-readable places
@@ -264,7 +260,6 @@
   - BLOCKAID_PUBLIC_KEY
   # Determines if feature flagged Multichain UI should be used
   - MULTICHAIN: ''
-  - NETWORK_ACCOUNT_DND: ''
 
   ###
   # Meta variables
