const path = require('path');
const { readFile } = require('fs/promises');
const ini = require('ini');
const { BuildType } = require('../lib/build-type');

const commonConfigurationPropertyNames = ['PUBNUB_PUB_KEY', 'PUBNUB_SUB_KEY'];

const configurationPropertyNames = [
  ...commonConfigurationPropertyNames,
<<<<<<< HEAD
=======
  'MULTICHAIN',
>>>>>>> 4b271868
  'INFURA_PROJECT_ID',
  'PHISHING_WARNING_PAGE_URL',
  'PORTFOLIO_URL',
  'SEGMENT_HOST',
  'SEGMENT_WRITE_KEY',
  'SENTRY_DSN_DEV',
  'SWAPS_USE_DEV_APIS',
  // Desktop
  'COMPATIBILITY_VERSION_EXTENSION',
  'DISABLE_WEB_SOCKET_ENCRYPTION',
  'METAMASK_DEBUG',
  'SKIP_OTP_PAIRING_FLOW',
];

const productionConfigurationPropertyNames = [
  ...commonConfigurationPropertyNames,
  'INFURA_BETA_PROJECT_ID',
  'INFURA_FLASK_PROJECT_ID',
  'INFURA_PROD_PROJECT_ID',
  'SEGMENT_BETA_WRITE_KEY',
  'SEGMENT_FLASK_WRITE_KEY',
  'SEGMENT_PROD_WRITE_KEY',
  'SENTRY_DSN',
];

/**
 * Get configuration for non-production builds.
 *
 * @returns {object} The production configuration.
 */
async function getConfig() {
  const configPath = path.resolve(__dirname, '..', '..', '.metamaskrc');
  let configContents = '';
  try {
    configContents = await readFile(configPath, {
      encoding: 'utf8',
    });
  } catch (error) {
    if (error.code !== 'ENOENT') {
      throw error;
    }
  }

  const environmentVariables = {};
  for (const propertyName of configurationPropertyNames) {
    if (process.env[propertyName]) {
      environmentVariables[propertyName] = process.env[propertyName];
    }
  }

  return {
    ...ini.parse(configContents),
    ...environmentVariables,
  };
}

/**
 * Get configuration for production builds and perform validation.
 *
 * This function validates that all required variables are present, and that
 * the production configuration file doesn't include any extraneous entries.
 *
 * @param {BuildType} buildType - The current build type (e.g. "main", "flask",
 * etc.).
 * @returns {object} The production configuration.
 */
async function getProductionConfig(buildType) {
  const prodConfigPath = path.resolve(__dirname, '..', '..', '.metamaskprodrc');
  let prodConfigContents = '';
  try {
    prodConfigContents = await readFile(prodConfigPath, {
      encoding: 'utf8',
    });
  } catch (error) {
    if (error.code !== 'ENOENT') {
      throw error;
    }
  }

  const environmentVariables = {};
  for (const propertyName of productionConfigurationPropertyNames) {
    if (process.env[propertyName]) {
      environmentVariables[propertyName] = process.env[propertyName];
    }
  }

  const prodConfig = {
    ...ini.parse(prodConfigContents),
    ...environmentVariables,
  };

  const requiredEnvironmentVariables = {
    all: ['PUBNUB_PUB_KEY', 'PUBNUB_SUB_KEY', 'SENTRY_DSN'],
    [BuildType.beta]: ['INFURA_BETA_PROJECT_ID', 'SEGMENT_BETA_WRITE_KEY'],
    [BuildType.flask]: ['INFURA_FLASK_PROJECT_ID', 'SEGMENT_FLASK_WRITE_KEY'],
    [BuildType.main]: ['INFURA_PROD_PROJECT_ID', 'SEGMENT_PROD_WRITE_KEY'],
    [BuildType.mmi]: ['INFURA_MMI_PROJECT_ID', 'SEGMENT_MMI_WRITE_KEY'],
  };

  for (const required of [
    ...requiredEnvironmentVariables.all,
    ...requiredEnvironmentVariables[buildType],
  ]) {
    if (!prodConfig[required]) {
      throw new Error(`Missing '${required}' environment variable`);
    }
  }

  const allValid = Object.values(requiredEnvironmentVariables).flat();
  for (const environmentVariable of Object.keys(prodConfig)) {
    if (!allValid.includes(environmentVariable)) {
      throw new Error(`Invalid environment variable: '${environmentVariable}'`);
    }
  }
  return prodConfig;
}

module.exports = { getConfig, getProductionConfig };<|MERGE_RESOLUTION|>--- conflicted
+++ resolved
@@ -7,10 +7,7 @@
 
 const configurationPropertyNames = [
   ...commonConfigurationPropertyNames,
-<<<<<<< HEAD
-=======
   'MULTICHAIN',
->>>>>>> 4b271868
   'INFURA_PROJECT_ID',
   'PHISHING_WARNING_PAGE_URL',
   'PORTFOLIO_URL',
