#!/usr/bin/env node
const { promises: fs } = require('fs')
const path = require('path')
const fetch = require('node-fetch')
const VERSION = require('../dist/chrome/manifest.json').version // eslint-disable-line import/no-unresolved

start().catch(console.error)

function capitalizeFirstLetter(string) {
  return string.charAt(0).toUpperCase() + string.slice(1)
}

async function start() {
  const { GITHUB_COMMENT_TOKEN, CIRCLE_PULL_REQUEST } = process.env
  console.log('CIRCLE_PULL_REQUEST', CIRCLE_PULL_REQUEST)
  const { CIRCLE_SHA1 } = process.env
  console.log('CIRCLE_SHA1', CIRCLE_SHA1)
  const { CIRCLE_BUILD_NUM } = process.env
  console.log('CIRCLE_BUILD_NUM', CIRCLE_BUILD_NUM)

  if (!CIRCLE_PULL_REQUEST) {
    console.warn(`No pull request detected for commit "${CIRCLE_SHA1}"`)
    return
  }

  const CIRCLE_PR_NUMBER = CIRCLE_PULL_REQUEST.split('/').pop()
  const SHORT_SHA1 = CIRCLE_SHA1.slice(0, 7)
  const BUILD_LINK_BASE = `https://${CIRCLE_BUILD_NUM}-42009758-gh.circle-artifacts.com/0`

  // build the github comment content

  // links to extension builds
  const platforms = ['chrome', 'firefox', 'opera']
  const buildLinks = platforms
    .map((platform) => {
      const url = `${BUILD_LINK_BASE}/builds/metamask-${platform}-${VERSION}.zip`
      return `<a href="${url}">${platform}</a>`
    })
    .join(', ')

  // links to bundle browser builds
  const bundles = [
    'background',
    'ui',
    'inpage',
    'contentscript',
    'ui-libs',
    'bg-libs',
    'phishing-detect',
  ]
  const bundleLinks = bundles
    .map((bundle) => {
      const url = `${BUILD_LINK_BASE}/build-artifacts/source-map-explorer/${bundle}.html`
      return `<a href="${url}">${bundle}</a>`
    })
    .join(', ')

  const coverageUrl = `${BUILD_LINK_BASE}/coverage/index.html`
  const coverageLink = `<a href="${coverageUrl}">Report</a>`

  // links to bundle browser builds
  const depVizUrl = `${BUILD_LINK_BASE}/build-artifacts/build-viz/index.html`
  const depVizLink = `<a href="${depVizUrl}">Build System</a>`

  // link to artifacts
  const allArtifactsUrl = `https://circleci.com/gh/MetaMask/metamask-extension/${CIRCLE_BUILD_NUM}#artifacts/containers/0`

  const contentRows = [
    `builds: ${buildLinks}`,
    `bundle viz: ${bundleLinks}`,
<<<<<<< HEAD
    `build viz: ${depVizLink}`,
=======
    `code coverage: ${coverageLink}`,
    `dep viz: ${depVizLink}`,
>>>>>>> e05be40d
    `<a href="${allArtifactsUrl}">all artifacts</a>`,
  ]
  const hiddenContent = `<ul>${contentRows
    .map((row) => `<li>${row}</li>`)
    .join('\n')}</ul>`
  const exposedContent = `Builds ready [${SHORT_SHA1}]`
  const artifactsBody = `<details><summary>${exposedContent}</summary>${hiddenContent}</details>`

  const benchmarkResults = {}
  for (const platform of platforms) {
    const benchmarkPath = path.resolve(
      __dirname,
      '..',
      path.join('test-artifacts', platform, 'benchmark', 'pageload.json'),
    )
    try {
      const data = await fs.readFile(benchmarkPath, 'utf8')
      const benchmark = JSON.parse(data)
      benchmarkResults[platform] = benchmark
    } catch (error) {
      if (error.code === 'ENOENT') {
        console.log(`No benchmark data found for ${platform}; skipping`)
      } else {
        console.error(
          `Error encountered processing benchmark data for '${platform}': '${error}'`,
        )
      }
    }
  }

  const summaryPlatform = 'chrome'
  const summaryPage = 'home'
  let commentBody
  if (benchmarkResults[summaryPlatform]) {
    try {
      const summaryPageLoad = Math.round(
        parseFloat(benchmarkResults[summaryPlatform][summaryPage].average.load),
      )
      const summaryPageLoadMarginOfError = Math.round(
        parseFloat(
          benchmarkResults[summaryPlatform][summaryPage].marginOfError.load,
        ),
      )
      const benchmarkSummary = `Page Load Metrics (${summaryPageLoad} ± ${summaryPageLoadMarginOfError} ms)`

      const allPlatforms = new Set()
      const allPages = new Set()
      const allMetrics = new Set()
      const allMeasures = new Set()
      for (const platform of Object.keys(benchmarkResults)) {
        allPlatforms.add(platform)
        const platformBenchmark = benchmarkResults[platform]
        const pages = Object.keys(platformBenchmark)
        for (const page of pages) {
          allPages.add(page)
          const pageBenchmark = platformBenchmark[page]
          const measures = Object.keys(pageBenchmark)
          for (const measure of measures) {
            allMeasures.add(measure)
            const measureBenchmark = pageBenchmark[measure]
            const metrics = Object.keys(measureBenchmark)
            for (const metric of metrics) {
              allMetrics.add(metric)
            }
          }
        }
      }

      const tableRows = []
      for (const platform of allPlatforms) {
        const pageRows = []
        for (const page of allPages) {
          const metricRows = []
          for (const metric of allMetrics) {
            let metricData = `<td>${metric}</td>`
            for (const measure of allMeasures) {
              metricData += `<td align="right">${Math.round(
                parseFloat(benchmarkResults[platform][page][measure][metric]),
              )}</td>`
            }
            metricRows.push(metricData)
          }
          metricRows[0] = `<td rowspan="${
            allMetrics.size
          }">${capitalizeFirstLetter(page)}</td>${metricRows[0]}`
          pageRows.push(...metricRows)
        }
        pageRows[0] = `<td rowspan="${
          allPages.size * allMetrics.size
        }">${capitalizeFirstLetter(platform)}</td>${pageRows[0]}`
        for (const row of pageRows) {
          tableRows.push(`<tr>${row}</tr>`)
        }
      }

      const benchmarkTableHeaders = ['Platform', 'Page', 'Metric']
      for (const measure of allMeasures) {
        benchmarkTableHeaders.push(`${capitalizeFirstLetter(measure)} (ms)`)
      }
      const benchmarkTableHeader = `<thead><tr>${benchmarkTableHeaders
        .map((header) => `<th>${header}</th>`)
        .join('')}</tr></thead>`
      const benchmarkTableBody = `<tbody>${tableRows.join('')}</tbody>`
      const benchmarkTable = `<table>${benchmarkTableHeader}${benchmarkTableBody}</table>`
      const benchmarkBody = `<details><summary>${benchmarkSummary}</summary>${benchmarkTable}</details>`
      commentBody = `${artifactsBody}${benchmarkBody}`
    } catch (error) {
      console.error(`Error constructing benchmark results: '${error}'`)
      commentBody = artifactsBody
    }
  } else {
    console.log(`No results for ${summaryPlatform} found; skipping benchmark`)
    commentBody = artifactsBody
  }

  const JSON_PAYLOAD = JSON.stringify({ body: commentBody })
  const POST_COMMENT_URI = `https://api.github.com/repos/metamask/metamask-extension/issues/${CIRCLE_PR_NUMBER}/comments`
  console.log(`Announcement:\n${commentBody}`)
  console.log(`Posting to: ${POST_COMMENT_URI}`)

  const response = await fetch(POST_COMMENT_URI, {
    method: 'POST',
    body: JSON_PAYLOAD,
    headers: {
      'User-Agent': 'metamaskbot',
      Authorization: `token ${GITHUB_COMMENT_TOKEN}`,
    },
  })
  if (!response.ok) {
    throw new Error(`Post comment failed with status '${response.statusText}'`)
  }
}<|MERGE_RESOLUTION|>--- conflicted
+++ resolved
@@ -68,12 +68,8 @@
   const contentRows = [
     `builds: ${buildLinks}`,
     `bundle viz: ${bundleLinks}`,
-<<<<<<< HEAD
     `build viz: ${depVizLink}`,
-=======
     `code coverage: ${coverageLink}`,
-    `dep viz: ${depVizLink}`,
->>>>>>> e05be40d
     `<a href="${allArtifactsUrl}">all artifacts</a>`,
   ]
   const hiddenContent = `<ul>${contentRows
