{
  "resources": {
    "@babel/runtime": {
      "globals": {
        "regeneratorRuntime": "write"
      }
    },
    "@download/blockies": {
      "globals": {
        "document.createElement": true
      }
    },
    "@ensdomains/content-hash": {
      "globals": {
        "console.warn": true
      },
      "packages": {
        "@ensdomains/content-hash>cids": true,
        "@ensdomains/content-hash>js-base64": true,
        "@ensdomains/content-hash>multicodec": true,
        "@ensdomains/content-hash>multihashes": true,
        "browserify>buffer": true
      }
    },
    "@ensdomains/content-hash>cids": {
      "packages": {
        "@ensdomains/content-hash>cids>multibase": true,
        "@ensdomains/content-hash>cids>multicodec": true,
        "@ensdomains/content-hash>cids>multihashes": true,
        "@ensdomains/content-hash>cids>uint8arrays": true
      }
    },
    "@ensdomains/content-hash>cids>multibase": {
      "globals": {
        "TextDecoder": true,
        "TextEncoder": true
      },
      "packages": {
        "@ensdomains/content-hash>cids>multibase>@multiformats/base-x": true
      }
    },
    "@ensdomains/content-hash>cids>multicodec": {
      "packages": {
        "@ensdomains/content-hash>cids>multicodec>varint": true,
        "@ensdomains/content-hash>cids>uint8arrays": true
      }
    },
    "@ensdomains/content-hash>cids>multihashes": {
      "packages": {
        "@ensdomains/content-hash>cids>multibase": true,
        "@ensdomains/content-hash>cids>uint8arrays": true,
        "@ensdomains/content-hash>multihashes>varint": true
      }
    },
    "@ensdomains/content-hash>cids>uint8arrays": {
      "globals": {
        "TextDecoder": true,
        "TextEncoder": true
      },
      "packages": {
        "@ensdomains/content-hash>cids>multibase": true
      }
    },
    "@ensdomains/content-hash>js-base64": {
      "globals": {
        "Base64": "write",
        "TextDecoder": true,
        "TextEncoder": true,
        "atob": true,
        "btoa": true,
        "define": true
      },
      "packages": {
        "browserify>buffer": true
      }
    },
    "@ensdomains/content-hash>multicodec": {
      "packages": {
        "@ensdomains/content-hash>multicodec>uint8arrays": true,
        "@ensdomains/content-hash>multicodec>varint": true
      }
    },
    "@ensdomains/content-hash>multicodec>uint8arrays": {
      "packages": {
        "@ensdomains/content-hash>multicodec>uint8arrays>multibase": true,
        "@ensdomains/content-hash>multihashes>web-encoding": true
      }
    },
    "@ensdomains/content-hash>multicodec>uint8arrays>multibase": {
      "packages": {
        "@ensdomains/content-hash>cids>multibase>@multiformats/base-x": true,
        "@ensdomains/content-hash>multihashes>web-encoding": true
      }
    },
    "@ensdomains/content-hash>multihashes": {
      "packages": {
        "@ensdomains/content-hash>multihashes>multibase": true,
        "@ensdomains/content-hash>multihashes>varint": true,
        "@ensdomains/content-hash>multihashes>web-encoding": true,
        "browserify>buffer": true
      }
    },
    "@ensdomains/content-hash>multihashes>multibase": {
      "packages": {
        "@ensdomains/content-hash>multihashes>multibase>base-x": true,
        "@ensdomains/content-hash>multihashes>web-encoding": true,
        "browserify>buffer": true
      }
    },
    "@ensdomains/content-hash>multihashes>multibase>base-x": {
      "packages": {
        "koa>content-disposition>safe-buffer": true
      }
    },
    "@ensdomains/content-hash>multihashes>web-encoding": {
      "globals": {
        "TextDecoder": true,
        "TextEncoder": true
      },
      "packages": {
        "browserify>util": true
      }
    },
    "@ethereumjs/common": {
      "packages": {
        "@ethereumjs/common>crc-32": true,
        "@ethereumjs/tx>@ethereumjs/util": true,
        "browserify>buffer": true,
        "webpack>events": true
      }
    },
    "@ethereumjs/common>crc-32": {
      "globals": {
        "DO_NOT_EXPORT_CRC": true,
        "define": true
      }
    },
    "@ethereumjs/tx": {
      "packages": {
        "@ethereumjs/common": true,
        "@ethereumjs/tx>@ethereumjs/rlp": true,
        "@ethereumjs/tx>@ethereumjs/util": true,
        "@ethereumjs/tx>ethereum-cryptography": true,
        "browserify>buffer": true,
        "browserify>insert-module-globals>is-buffer": true
      }
    },
    "@ethereumjs/tx>@ethereumjs/rlp": {
      "globals": {
        "TextEncoder": true
      }
    },
    "@ethereumjs/tx>@ethereumjs/util": {
      "globals": {
        "console.warn": true
      },
      "packages": {
        "@ethereumjs/tx>@ethereumjs/rlp": true,
        "@ethereumjs/tx>@ethereumjs/util>micro-ftch": true,
        "@ethereumjs/tx>ethereum-cryptography": true,
        "browserify>buffer": true,
        "browserify>insert-module-globals>is-buffer": true,
        "webpack>events": true
      }
    },
    "@ethereumjs/tx>@ethereumjs/util>micro-ftch": {
      "globals": {
        "Headers": true,
        "TextDecoder": true,
        "URL": true,
        "btoa": true,
        "fetch": true
      },
      "packages": {
        "browserify>browserify-zlib": true,
        "browserify>buffer": true,
        "browserify>https-browserify": true,
        "browserify>process": true,
        "browserify>stream-http": true,
        "browserify>url": true,
        "browserify>util": true
      }
    },
    "@ethereumjs/tx>ethereum-cryptography": {
      "globals": {
        "TextDecoder": true,
        "crypto": true
      },
      "packages": {
        "@ethereumjs/tx>ethereum-cryptography>@noble/curves": true,
        "@ethereumjs/tx>ethereum-cryptography>@noble/hashes": true
      }
    },
    "@ethereumjs/tx>ethereum-cryptography>@noble/curves": {
      "globals": {
        "TextEncoder": true
      },
      "packages": {
        "@ethereumjs/tx>ethereum-cryptography>@noble/curves>@noble/hashes": true
      }
    },
    "@ethereumjs/tx>ethereum-cryptography>@noble/curves>@noble/hashes": {
      "globals": {
        "TextEncoder": true,
        "crypto": true
      }
    },
    "@ethereumjs/tx>ethereum-cryptography>@noble/hashes": {
      "globals": {
        "TextEncoder": true,
        "crypto": true
      }
    },
    "@ethersproject/abi": {
      "globals": {
        "console.log": true
      },
      "packages": {
        "@ethersproject/abi>@ethersproject/address": true,
        "@ethersproject/abi>@ethersproject/bytes": true,
        "@ethersproject/abi>@ethersproject/constants": true,
        "@ethersproject/abi>@ethersproject/hash": true,
        "@ethersproject/abi>@ethersproject/keccak256": true,
        "@ethersproject/abi>@ethersproject/logger": true,
        "@ethersproject/abi>@ethersproject/properties": true,
        "@ethersproject/abi>@ethersproject/strings": true,
        "@ethersproject/bignumber": true
      }
    },
    "@ethersproject/abi>@ethersproject/address": {
      "packages": {
        "@ethersproject/abi>@ethersproject/bytes": true,
        "@ethersproject/abi>@ethersproject/keccak256": true,
        "@ethersproject/abi>@ethersproject/logger": true,
        "@ethersproject/bignumber": true,
        "@ethersproject/providers>@ethersproject/rlp": true
      }
    },
    "@ethersproject/abi>@ethersproject/bytes": {
      "packages": {
        "@ethersproject/abi>@ethersproject/logger": true
      }
    },
    "@ethersproject/abi>@ethersproject/constants": {
      "packages": {
        "@ethersproject/bignumber": true
      }
    },
    "@ethersproject/abi>@ethersproject/hash": {
      "packages": {
        "@ethersproject/abi>@ethersproject/address": true,
        "@ethersproject/abi>@ethersproject/bytes": true,
        "@ethersproject/abi>@ethersproject/keccak256": true,
        "@ethersproject/abi>@ethersproject/logger": true,
        "@ethersproject/abi>@ethersproject/properties": true,
        "@ethersproject/abi>@ethersproject/strings": true,
        "@ethersproject/bignumber": true,
        "@ethersproject/providers>@ethersproject/base64": true
      }
    },
    "@ethersproject/abi>@ethersproject/keccak256": {
      "packages": {
        "@ethersproject/abi>@ethersproject/bytes": true,
        "@ethersproject/abi>@ethersproject/keccak256>js-sha3": true
      }
    },
    "@ethersproject/abi>@ethersproject/keccak256>js-sha3": {
      "globals": {
        "define": true
      },
      "packages": {
        "browserify>process": true
      }
    },
    "@ethersproject/abi>@ethersproject/logger": {
      "globals": {
        "console": true
      }
    },
    "@ethersproject/abi>@ethersproject/properties": {
      "packages": {
        "@ethersproject/abi>@ethersproject/logger": true
      }
    },
    "@ethersproject/abi>@ethersproject/strings": {
      "packages": {
        "@ethersproject/abi>@ethersproject/bytes": true,
        "@ethersproject/abi>@ethersproject/constants": true,
        "@ethersproject/abi>@ethersproject/logger": true
      }
    },
    "@ethersproject/bignumber": {
      "packages": {
        "@ethersproject/abi>@ethersproject/bytes": true,
        "@ethersproject/abi>@ethersproject/logger": true,
        "bn.js": true
      }
    },
    "@ethersproject/contracts": {
      "globals": {
        "setTimeout": true
      },
      "packages": {
        "@ethersproject/abi": true,
        "@ethersproject/abi>@ethersproject/address": true,
        "@ethersproject/abi>@ethersproject/bytes": true,
        "@ethersproject/abi>@ethersproject/logger": true,
        "@ethersproject/abi>@ethersproject/properties": true,
        "@ethersproject/bignumber": true,
        "@ethersproject/contracts>@ethersproject/abstract-provider": true,
        "@ethersproject/hdnode>@ethersproject/abstract-signer": true,
        "@ethersproject/hdnode>@ethersproject/transactions": true
      }
    },
    "@ethersproject/contracts>@ethersproject/abstract-provider": {
      "packages": {
        "@ethersproject/abi>@ethersproject/bytes": true,
        "@ethersproject/abi>@ethersproject/logger": true,
        "@ethersproject/abi>@ethersproject/properties": true,
        "@ethersproject/bignumber": true
      }
    },
    "@ethersproject/hdnode": {
      "packages": {
        "@ethersproject/abi>@ethersproject/bytes": true,
        "@ethersproject/abi>@ethersproject/logger": true,
        "@ethersproject/abi>@ethersproject/properties": true,
        "@ethersproject/abi>@ethersproject/strings": true,
        "@ethersproject/bignumber": true,
        "@ethersproject/hdnode>@ethersproject/basex": true,
        "@ethersproject/hdnode>@ethersproject/pbkdf2": true,
        "@ethersproject/hdnode>@ethersproject/sha2": true,
        "@ethersproject/hdnode>@ethersproject/signing-key": true,
        "@ethersproject/hdnode>@ethersproject/transactions": true,
        "@ethersproject/hdnode>@ethersproject/wordlists": true
      }
    },
    "@ethersproject/hdnode>@ethersproject/abstract-signer": {
      "packages": {
        "@ethersproject/abi>@ethersproject/logger": true,
        "@ethersproject/abi>@ethersproject/properties": true
      }
    },
    "@ethersproject/hdnode>@ethersproject/basex": {
      "packages": {
        "@ethersproject/abi>@ethersproject/bytes": true,
        "@ethersproject/abi>@ethersproject/properties": true
      }
    },
    "@ethersproject/hdnode>@ethersproject/pbkdf2": {
      "packages": {
        "@ethersproject/abi>@ethersproject/bytes": true,
        "@ethersproject/hdnode>@ethersproject/sha2": true
      }
    },
    "@ethersproject/hdnode>@ethersproject/sha2": {
      "packages": {
        "@ethersproject/abi>@ethersproject/bytes": true,
        "@ethersproject/abi>@ethersproject/logger": true,
        "ethereumjs-util>ethereum-cryptography>hash.js": true
      }
    },
    "@ethersproject/hdnode>@ethersproject/signing-key": {
      "packages": {
        "@ethersproject/abi>@ethersproject/bytes": true,
        "@ethersproject/abi>@ethersproject/logger": true,
        "@ethersproject/abi>@ethersproject/properties": true,
        "@metamask/ppom-validator>elliptic": true
      }
    },
    "@ethersproject/hdnode>@ethersproject/transactions": {
      "packages": {
        "@ethersproject/abi>@ethersproject/address": true,
        "@ethersproject/abi>@ethersproject/bytes": true,
        "@ethersproject/abi>@ethersproject/constants": true,
        "@ethersproject/abi>@ethersproject/keccak256": true,
        "@ethersproject/abi>@ethersproject/logger": true,
        "@ethersproject/abi>@ethersproject/properties": true,
        "@ethersproject/bignumber": true,
        "@ethersproject/hdnode>@ethersproject/signing-key": true,
        "@ethersproject/providers>@ethersproject/rlp": true
      }
    },
    "@ethersproject/hdnode>@ethersproject/wordlists": {
      "packages": {
        "@ethersproject/abi>@ethersproject/bytes": true,
        "@ethersproject/abi>@ethersproject/hash": true,
        "@ethersproject/abi>@ethersproject/logger": true,
        "@ethersproject/abi>@ethersproject/properties": true,
        "@ethersproject/abi>@ethersproject/strings": true
      }
    },
    "@ethersproject/providers": {
      "globals": {
        "WebSocket": true,
        "clearInterval": true,
        "clearTimeout": true,
        "console.log": true,
        "console.warn": true,
        "setInterval": true,
        "setTimeout": true
      },
      "packages": {
        "@ethersproject/abi>@ethersproject/address": true,
        "@ethersproject/abi>@ethersproject/bytes": true,
        "@ethersproject/abi>@ethersproject/constants": true,
        "@ethersproject/abi>@ethersproject/hash": true,
        "@ethersproject/abi>@ethersproject/logger": true,
        "@ethersproject/abi>@ethersproject/properties": true,
        "@ethersproject/abi>@ethersproject/strings": true,
        "@ethersproject/bignumber": true,
        "@ethersproject/contracts>@ethersproject/abstract-provider": true,
        "@ethersproject/hdnode>@ethersproject/abstract-signer": true,
        "@ethersproject/hdnode>@ethersproject/basex": true,
        "@ethersproject/hdnode>@ethersproject/sha2": true,
        "@ethersproject/hdnode>@ethersproject/transactions": true,
        "@ethersproject/providers>@ethersproject/base64": true,
        "@ethersproject/providers>@ethersproject/networks": true,
        "@ethersproject/providers>@ethersproject/random": true,
        "@ethersproject/providers>@ethersproject/web": true,
        "@ethersproject/providers>bech32": true
      }
    },
    "@ethersproject/providers>@ethersproject/base64": {
      "globals": {
        "atob": true,
        "btoa": true
      },
      "packages": {
        "@ethersproject/abi>@ethersproject/bytes": true
      }
    },
    "@ethersproject/providers>@ethersproject/networks": {
      "packages": {
        "@ethersproject/abi>@ethersproject/logger": true
      }
    },
    "@ethersproject/providers>@ethersproject/random": {
      "packages": {
        "@ethersproject/abi>@ethersproject/bytes": true,
        "@ethersproject/abi>@ethersproject/logger": true
      }
    },
    "@ethersproject/providers>@ethersproject/rlp": {
      "packages": {
        "@ethersproject/abi>@ethersproject/bytes": true,
        "@ethersproject/abi>@ethersproject/logger": true
      }
    },
    "@ethersproject/providers>@ethersproject/web": {
      "globals": {
        "clearTimeout": true,
        "fetch": true,
        "setTimeout": true
      },
      "packages": {
        "@ethersproject/abi>@ethersproject/bytes": true,
        "@ethersproject/abi>@ethersproject/logger": true,
        "@ethersproject/abi>@ethersproject/properties": true,
        "@ethersproject/abi>@ethersproject/strings": true,
        "@ethersproject/providers>@ethersproject/base64": true
      }
    },
    "@keystonehq/bc-ur-registry-eth": {
      "packages": {
        "@ethereumjs/tx>@ethereumjs/util": true,
        "@keystonehq/bc-ur-registry-eth>@keystonehq/bc-ur-registry": true,
        "@keystonehq/bc-ur-registry-eth>hdkey": true,
        "browserify>buffer": true,
        "uuid": true
      }
    },
    "@keystonehq/bc-ur-registry-eth>@keystonehq/bc-ur-registry": {
      "globals": {
        "define": true
      },
      "packages": {
        "@ngraveio/bc-ur": true,
        "browserify>buffer": true,
        "ethereumjs-util>ethereum-cryptography>bs58check": true,
        "mockttp>graphql-tag>tslib": true
      }
    },
    "@keystonehq/bc-ur-registry-eth>hdkey": {
      "packages": {
        "browserify>assert": true,
        "browserify>crypto-browserify": true,
        "ethereumjs-util>ethereum-cryptography>bs58check": true,
        "ethereumjs-util>ethereum-cryptography>secp256k1": true,
        "koa>content-disposition>safe-buffer": true
      }
    },
    "@keystonehq/metamask-airgapped-keyring": {
      "packages": {
        "@ethereumjs/tx": true,
        "@keystonehq/bc-ur-registry-eth": true,
        "@keystonehq/metamask-airgapped-keyring>@keystonehq/base-eth-keyring": true,
        "@keystonehq/metamask-airgapped-keyring>@metamask/obs-store": true,
        "browserify>buffer": true,
        "ethereumjs-util>rlp": true,
        "uuid": true,
        "webpack>events": true
      }
    },
    "@keystonehq/metamask-airgapped-keyring>@keystonehq/base-eth-keyring": {
      "packages": {
        "@ethereumjs/tx": true,
        "@ethereumjs/tx>@ethereumjs/util": true,
        "@keystonehq/bc-ur-registry-eth": true,
        "@keystonehq/bc-ur-registry-eth>hdkey": true,
        "@keystonehq/metamask-airgapped-keyring>@keystonehq/base-eth-keyring>rlp": true,
        "browserify>buffer": true,
        "uuid": true
      }
    },
    "@keystonehq/metamask-airgapped-keyring>@keystonehq/base-eth-keyring>rlp": {
      "globals": {
        "TextEncoder": true
      }
    },
    "@keystonehq/metamask-airgapped-keyring>@metamask/obs-store": {
      "packages": {
        "@keystonehq/metamask-airgapped-keyring>@metamask/obs-store>through2": true,
        "@metamask/safe-event-emitter": true,
        "stream-browserify": true
      }
    },
    "@keystonehq/metamask-airgapped-keyring>@metamask/obs-store>through2": {
      "packages": {
        "browserify>process": true,
        "browserify>util": true,
        "readable-stream": true,
        "watchify>xtend": true
      }
    },
    "@material-ui/core": {
      "globals": {
        "Image": true,
        "_formatMuiErrorMessage": true,
        "addEventListener": true,
        "clearInterval": true,
        "clearTimeout": true,
        "console.error": true,
        "console.warn": true,
        "document": true,
        "getComputedStyle": true,
        "getSelection": true,
        "innerHeight": true,
        "innerWidth": true,
        "matchMedia": true,
        "navigator": true,
        "performance.now": true,
        "removeEventListener": true,
        "requestAnimationFrame": true,
        "setInterval": true,
        "setTimeout": true
      },
      "packages": {
        "@babel/runtime": true,
        "@material-ui/core>@material-ui/styles": true,
        "@material-ui/core>@material-ui/system": true,
        "@material-ui/core>@material-ui/utils": true,
        "@material-ui/core>clsx": true,
        "@material-ui/core>popper.js": true,
        "@material-ui/core>react-transition-group": true,
        "prop-types": true,
        "prop-types>react-is": true,
        "react": true,
        "react-dom": true,
        "react-redux>hoist-non-react-statics": true
      }
    },
    "@material-ui/core>@material-ui/styles": {
      "globals": {
        "console.error": true,
        "console.warn": true,
        "document.createComment": true,
        "document.head": true
      },
      "packages": {
        "@babel/runtime": true,
        "@material-ui/core>@material-ui/styles>jss": true,
        "@material-ui/core>@material-ui/styles>jss-plugin-camel-case": true,
        "@material-ui/core>@material-ui/styles>jss-plugin-default-unit": true,
        "@material-ui/core>@material-ui/styles>jss-plugin-global": true,
        "@material-ui/core>@material-ui/styles>jss-plugin-nested": true,
        "@material-ui/core>@material-ui/styles>jss-plugin-props-sort": true,
        "@material-ui/core>@material-ui/styles>jss-plugin-rule-value-function": true,
        "@material-ui/core>@material-ui/styles>jss-plugin-vendor-prefixer": true,
        "@material-ui/core>@material-ui/utils": true,
        "@material-ui/core>clsx": true,
        "prop-types": true,
        "react": true,
        "react-redux>hoist-non-react-statics": true
      }
    },
    "@material-ui/core>@material-ui/styles>jss": {
      "globals": {
        "CSS": true,
        "document.createElement": true,
        "document.querySelector": true
      },
      "packages": {
        "@babel/runtime": true,
        "@material-ui/core>@material-ui/styles>jss>is-in-browser": true,
        "react-router-dom>tiny-warning": true
      }
    },
    "@material-ui/core>@material-ui/styles>jss-plugin-camel-case": {
      "packages": {
        "@material-ui/core>@material-ui/styles>jss-plugin-camel-case>hyphenate-style-name": true
      }
    },
    "@material-ui/core>@material-ui/styles>jss-plugin-default-unit": {
      "globals": {
        "CSS": true
      },
      "packages": {
        "@material-ui/core>@material-ui/styles>jss": true
      }
    },
    "@material-ui/core>@material-ui/styles>jss-plugin-global": {
      "packages": {
        "@babel/runtime": true,
        "@material-ui/core>@material-ui/styles>jss": true
      }
    },
    "@material-ui/core>@material-ui/styles>jss-plugin-nested": {
      "packages": {
        "@babel/runtime": true,
        "react-router-dom>tiny-warning": true
      }
    },
    "@material-ui/core>@material-ui/styles>jss-plugin-rule-value-function": {
      "packages": {
        "@material-ui/core>@material-ui/styles>jss": true,
        "react-router-dom>tiny-warning": true
      }
    },
    "@material-ui/core>@material-ui/styles>jss-plugin-vendor-prefixer": {
      "packages": {
        "@material-ui/core>@material-ui/styles>jss": true,
        "@material-ui/core>@material-ui/styles>jss-plugin-vendor-prefixer>css-vendor": true
      }
    },
    "@material-ui/core>@material-ui/styles>jss-plugin-vendor-prefixer>css-vendor": {
      "globals": {
        "document.createElement": true,
        "document.documentElement": true,
        "getComputedStyle": true
      },
      "packages": {
        "@babel/runtime": true,
        "@material-ui/core>@material-ui/styles>jss>is-in-browser": true
      }
    },
    "@material-ui/core>@material-ui/styles>jss>is-in-browser": {
      "globals": {
        "document": true
      }
    },
    "@material-ui/core>@material-ui/system": {
      "globals": {
        "console.error": true
      },
      "packages": {
        "@babel/runtime": true,
        "@material-ui/core>@material-ui/utils": true,
        "prop-types": true
      }
    },
    "@material-ui/core>@material-ui/utils": {
      "packages": {
        "@babel/runtime": true,
        "prop-types": true,
        "prop-types>react-is": true
      }
    },
    "@material-ui/core>popper.js": {
      "globals": {
        "MSInputMethodContext": true,
        "Node.DOCUMENT_POSITION_FOLLOWING": true,
        "cancelAnimationFrame": true,
        "console.warn": true,
        "define": true,
        "devicePixelRatio": true,
        "document": true,
        "getComputedStyle": true,
        "innerHeight": true,
        "innerWidth": true,
        "navigator": true,
        "requestAnimationFrame": true,
        "setTimeout": true
      }
    },
    "@material-ui/core>react-transition-group": {
      "globals": {
        "Element": true,
        "setTimeout": true
      },
      "packages": {
        "@material-ui/core>react-transition-group>dom-helpers": true,
        "prop-types": true,
        "react": true,
        "react-dom": true
      }
    },
    "@material-ui/core>react-transition-group>dom-helpers": {
      "packages": {
        "@babel/runtime": true
      }
    },
    "@metamask/address-book-controller": {
      "packages": {
        "@metamask/base-controller": true,
        "@metamask/controller-utils": true
      }
    },
    "@metamask/announcement-controller": {
      "packages": {
        "@metamask/base-controller": true
      }
    },
    "@metamask/approval-controller": {
      "globals": {
        "console.info": true
      },
      "packages": {
        "@metamask/approval-controller>nanoid": true,
        "@metamask/base-controller": true,
        "eth-rpc-errors": true
      }
    },
    "@metamask/approval-controller>nanoid": {
      "globals": {
        "crypto.getRandomValues": true
      }
    },
    "@metamask/assets-controllers": {
      "globals": {
        "Headers": true,
        "URL": true,
        "clearInterval": true,
        "clearTimeout": true,
        "console.info": true,
        "console.log": true,
        "setInterval": true,
        "setTimeout": true
      },
      "packages": {
        "@ethersproject/abi>@ethersproject/address": true,
        "@ethersproject/contracts": true,
        "@ethersproject/providers": true,
        "@metamask/assets-controllers>@metamask/abi-utils": true,
        "@metamask/assets-controllers>@metamask/controller-utils": true,
        "@metamask/assets-controllers>@metamask/rpc-errors": true,
        "@metamask/assets-controllers>@metamask/utils": true,
        "@metamask/assets-controllers>abort-controller": true,
        "@metamask/assets-controllers>multiformats": true,
        "@metamask/base-controller": true,
        "@metamask/contract-metadata": true,
        "@metamask/controller-utils>@metamask/eth-query": true,
        "@metamask/metamask-eth-abis": true,
<<<<<<< HEAD
=======
        "@metamask/utils": true,
>>>>>>> 3a77c6b1
        "eth-json-rpc-filters>async-mutex": true,
        "ethereumjs-util": true,
        "single-call-balance-checker-abi": true,
        "uuid": true,
        "webpack>events": true
      }
    },
    "@metamask/assets-controllers>@metamask/abi-utils": {
      "packages": {
        "@metamask/assets-controllers>@metamask/abi-utils>@metamask/utils": true,
        "superstruct": true
      }
    },
    "@metamask/assets-controllers>@metamask/abi-utils>@metamask/utils": {
      "globals": {
        "TextDecoder": true,
        "TextEncoder": true
      },
      "packages": {
        "@metamask/key-tree>@noble/hashes": true,
        "browserify>buffer": true,
        "nock>debug": true,
        "semver": true,
        "superstruct": true
      }
    },
    "@metamask/assets-controllers>@metamask/controller-utils": {
      "globals": {
        "URL": true,
        "console.error": true,
        "fetch": true,
        "setTimeout": true
      },
      "packages": {
        "@metamask/assets-controllers>@metamask/controller-utils>@metamask/utils": true,
        "@metamask/controller-utils>@spruceid/siwe-parser": true,
        "browserify>buffer": true,
        "eslint>fast-deep-equal": true,
        "eth-ens-namehash": true,
        "ethereumjs-util": true,
        "ethjs>ethjs-unit": true
      }
    },
    "@metamask/assets-controllers>@metamask/controller-utils>@metamask/utils": {
      "globals": {
        "TextDecoder": true,
        "TextEncoder": true
      },
      "packages": {
        "@metamask/key-tree>@noble/hashes": true,
        "browserify>buffer": true,
        "nock>debug": true,
        "semver": true,
        "superstruct": true
      }
    },
    "@metamask/assets-controllers>@metamask/rpc-errors": {
      "packages": {
        "@metamask/assets-controllers>@metamask/rpc-errors>@metamask/utils": true,
        "eth-rpc-errors>fast-safe-stringify": true
      }
    },
    "@metamask/assets-controllers>@metamask/rpc-errors>@metamask/utils": {
      "globals": {
        "TextDecoder": true,
        "TextEncoder": true
      },
      "packages": {
        "browserify>buffer": true,
        "nock>debug": true,
        "semver": true,
        "superstruct": true
      }
    },
    "@metamask/assets-controllers>@metamask/utils": {
      "globals": {
        "TextDecoder": true,
        "TextEncoder": true
      },
      "packages": {
        "@metamask/key-tree>@noble/hashes": true,
        "browserify>buffer": true,
        "nock>debug": true,
        "semver": true,
        "superstruct": true
      }
    },
    "@metamask/assets-controllers>abort-controller": {
      "globals": {
        "AbortController": true
      }
    },
    "@metamask/assets-controllers>multiformats": {
      "globals": {
        "TextDecoder": true,
        "TextEncoder": true,
        "console.warn": true
      }
    },
    "@metamask/base-controller": {
      "globals": {
        "setTimeout": true
      },
      "packages": {
        "immer": true
      }
    },
    "@metamask/browser-passworder": {
      "globals": {
        "btoa": true,
        "crypto.getRandomValues": true,
        "crypto.subtle.decrypt": true,
        "crypto.subtle.deriveKey": true,
        "crypto.subtle.encrypt": true,
        "crypto.subtle.exportKey": true,
        "crypto.subtle.importKey": true
      },
      "packages": {
        "browserify>buffer": true
      }
    },
    "@metamask/controller-utils": {
      "globals": {
        "URL": true,
        "console.error": true,
        "fetch": true,
        "setTimeout": true
      },
      "packages": {
        "@metamask/controller-utils>@metamask/utils": true,
        "@metamask/controller-utils>@spruceid/siwe-parser": true,
        "browserify>buffer": true,
        "eslint>fast-deep-equal": true,
        "eth-ens-namehash": true,
        "ethereumjs-util": true,
        "ethjs>ethjs-unit": true
      }
    },
    "@metamask/controller-utils>@metamask/eth-query": {
      "packages": {
        "eth-query>json-rpc-random-id": true,
        "watchify>xtend": true
      }
    },
    "@metamask/controller-utils>@metamask/utils": {
      "globals": {
        "TextDecoder": true,
        "TextEncoder": true
      },
      "packages": {
        "@metamask/key-tree>@noble/hashes": true,
        "browserify>buffer": true,
        "nock>debug": true,
        "semver": true,
        "superstruct": true
      }
    },
    "@metamask/controller-utils>@spruceid/siwe-parser": {
      "globals": {
        "console.error": true,
        "console.log": true
      },
      "packages": {
        "@metamask/controller-utils>@spruceid/siwe-parser>apg-js": true
      }
    },
    "@metamask/controller-utils>@spruceid/siwe-parser>apg-js": {
      "globals": {
        "mode": true
      },
      "packages": {
        "browserify>buffer": true,
        "browserify>insert-module-globals>is-buffer": true
      }
    },
    "@metamask/controllers>web3": {
      "globals": {
        "XMLHttpRequest": true
      }
    },
    "@metamask/controllers>web3-provider-engine>cross-fetch>node-fetch": {
      "globals": {
        "fetch": true
      }
    },
    "@metamask/controllers>web3-provider-engine>eth-json-rpc-middleware>node-fetch": {
      "globals": {
        "fetch": true
      }
    },
    "@metamask/eth-json-rpc-middleware": {
      "globals": {
        "URL": true,
        "console.error": true,
        "setTimeout": true
      },
      "packages": {
        "@metamask/eth-json-rpc-middleware>@metamask/eth-sig-util": true,
        "@metamask/eth-json-rpc-middleware>clone": true,
        "@metamask/eth-json-rpc-middleware>pify": true,
        "@metamask/eth-json-rpc-middleware>safe-stable-stringify": true,
        "@metamask/utils": true,
        "eth-rpc-errors": true,
        "json-rpc-engine": true
      }
    },
    "@metamask/eth-json-rpc-middleware>@metamask/eth-sig-util": {
      "packages": {
        "@ethereumjs/tx>@ethereumjs/util": true,
        "@ethereumjs/tx>ethereum-cryptography": true,
        "bn.js": true,
        "browserify>buffer": true,
        "eth-sig-util>ethereumjs-util>ethjs-util": true,
        "eth-sig-util>tweetnacl": true,
        "eth-sig-util>tweetnacl-util": true
      }
    },
    "@metamask/eth-json-rpc-middleware>clone": {
      "packages": {
        "browserify>buffer": true
      }
    },
    "@metamask/eth-keyring-controller": {
      "globals": {
        "console.error": true
      },
      "packages": {
        "@metamask/browser-passworder": true,
        "@metamask/eth-keyring-controller>@metamask/eth-hd-keyring": true,
        "@metamask/eth-keyring-controller>@metamask/eth-sig-util": true,
        "@metamask/eth-keyring-controller>@metamask/eth-simple-keyring": true,
        "@metamask/eth-keyring-controller>@metamask/utils": true,
        "@metamask/obs-store": true,
        "webpack>events": true
      }
    },
    "@metamask/eth-keyring-controller>@metamask/eth-hd-keyring": {
      "globals": {
        "TextEncoder": true
      },
      "packages": {
        "@ethereumjs/tx>@ethereumjs/util": true,
        "@metamask/eth-keyring-controller>@metamask/eth-hd-keyring>ethereum-cryptography": true,
        "@metamask/eth-trezor-keyring>@metamask/eth-sig-util": true,
        "@metamask/scure-bip39": true,
        "browserify>buffer": true
      }
    },
    "@metamask/eth-keyring-controller>@metamask/eth-hd-keyring>ethereum-cryptography": {
      "globals": {
        "TextDecoder": true,
        "crypto": true
      },
      "packages": {
        "@metamask/eth-keyring-controller>@metamask/eth-hd-keyring>ethereum-cryptography>@noble/hashes": true,
        "@metamask/eth-keyring-controller>@metamask/eth-hd-keyring>ethereum-cryptography>@scure/bip32": true
      }
    },
    "@metamask/eth-keyring-controller>@metamask/eth-hd-keyring>ethereum-cryptography>@noble/hashes": {
      "globals": {
        "TextEncoder": true,
        "crypto": true
      }
    },
    "@metamask/eth-keyring-controller>@metamask/eth-hd-keyring>ethereum-cryptography>@noble/secp256k1": {
      "globals": {
        "crypto": true
      },
      "packages": {
        "browserify>browser-resolve": true
      }
    },
    "@metamask/eth-keyring-controller>@metamask/eth-hd-keyring>ethereum-cryptography>@scure/bip32": {
      "packages": {
        "@metamask/eth-keyring-controller>@metamask/eth-hd-keyring>ethereum-cryptography>@noble/secp256k1": true,
        "@metamask/eth-keyring-controller>@metamask/eth-hd-keyring>ethereum-cryptography>@scure/bip32>@noble/hashes": true,
        "@metamask/key-tree>@scure/base": true
      }
    },
    "@metamask/eth-keyring-controller>@metamask/eth-hd-keyring>ethereum-cryptography>@scure/bip32>@noble/hashes": {
      "globals": {
        "TextEncoder": true,
        "crypto": true
      }
    },
    "@metamask/eth-keyring-controller>@metamask/eth-sig-util": {
      "packages": {
        "@ethereumjs/tx>@ethereumjs/util": true,
        "@ethereumjs/tx>ethereum-cryptography": true,
        "bn.js": true,
        "browserify>buffer": true,
        "eth-sig-util>ethereumjs-util>ethjs-util": true,
        "eth-sig-util>tweetnacl": true,
        "eth-sig-util>tweetnacl-util": true
      }
    },
    "@metamask/eth-keyring-controller>@metamask/eth-simple-keyring": {
      "packages": {
        "@ethereumjs/tx>@ethereumjs/util": true,
        "@metamask/eth-keyring-controller>@metamask/eth-simple-keyring>ethereum-cryptography": true,
        "@metamask/eth-trezor-keyring>@metamask/eth-sig-util": true,
        "browserify>buffer": true,
        "mocha>serialize-javascript>randombytes": true,
        "webpack>events": true
      }
    },
    "@metamask/eth-keyring-controller>@metamask/eth-simple-keyring>ethereum-cryptography": {
      "globals": {
        "TextDecoder": true,
        "crypto": true
      },
      "packages": {
        "@metamask/eth-keyring-controller>@metamask/eth-simple-keyring>ethereum-cryptography>@noble/hashes": true
      }
    },
    "@metamask/eth-keyring-controller>@metamask/eth-simple-keyring>ethereum-cryptography>@noble/hashes": {
      "globals": {
        "TextEncoder": true,
        "crypto": true
      }
    },
    "@metamask/eth-keyring-controller>@metamask/utils": {
      "globals": {
        "TextDecoder": true,
        "TextEncoder": true
      },
      "packages": {
        "@metamask/key-tree>@noble/hashes": true,
        "browserify>buffer": true,
        "nock>debug": true,
        "semver": true,
        "superstruct": true
      }
    },
    "@metamask/eth-ledger-bridge-keyring": {
      "globals": {
        "addEventListener": true,
        "console.log": true,
        "document.createElement": true,
        "document.head.appendChild": true,
        "fetch": true,
        "removeEventListener": true
      },
      "packages": {
        "@ethereumjs/tx": true,
        "@metamask/eth-ledger-bridge-keyring>eth-sig-util": true,
        "@metamask/eth-ledger-bridge-keyring>hdkey": true,
        "browserify>buffer": true,
        "ethereumjs-util": true,
        "webpack>events": true
      }
    },
    "@metamask/eth-ledger-bridge-keyring>eth-sig-util": {
      "packages": {
        "@metamask/eth-ledger-bridge-keyring>eth-sig-util>ethereumjs-util": true,
        "browserify>buffer": true,
        "eth-sig-util>tweetnacl": true,
        "eth-sig-util>tweetnacl-util": true,
        "ethereumjs-abi": true
      }
    },
    "@metamask/eth-ledger-bridge-keyring>eth-sig-util>ethereumjs-util": {
      "packages": {
        "@metamask/eth-ledger-bridge-keyring>eth-sig-util>ethereumjs-util>ethereum-cryptography": true,
        "@metamask/ppom-validator>elliptic": true,
        "bn.js": true,
        "browserify>assert": true,
        "browserify>buffer": true,
        "eth-sig-util>ethereumjs-util>ethjs-util": true,
        "ethereumjs-util>create-hash": true,
        "ethereumjs-util>rlp": true,
        "koa>content-disposition>safe-buffer": true
      }
    },
    "@metamask/eth-ledger-bridge-keyring>eth-sig-util>ethereumjs-util>ethereum-cryptography": {
      "packages": {
        "browserify>buffer": true,
        "ethereumjs-util>ethereum-cryptography>keccak": true,
        "ethereumjs-util>ethereum-cryptography>secp256k1": true,
        "mocha>serialize-javascript>randombytes": true
      }
    },
    "@metamask/eth-ledger-bridge-keyring>hdkey": {
      "packages": {
        "@metamask/eth-ledger-bridge-keyring>hdkey>secp256k1": true,
        "@metamask/eth-trezor-keyring>hdkey>coinstring": true,
        "browserify>assert": true,
        "browserify>crypto-browserify": true,
        "koa>content-disposition>safe-buffer": true
      }
    },
    "@metamask/eth-ledger-bridge-keyring>hdkey>secp256k1": {
      "packages": {
        "@metamask/eth-trezor-keyring>hdkey>secp256k1>bip66": true,
        "@metamask/ppom-validator>elliptic": true,
        "bn.js": true,
        "browserify>insert-module-globals>is-buffer": true,
        "ethereumjs-util>create-hash": true,
        "koa>content-disposition>safe-buffer": true
      }
    },
    "@metamask/eth-token-tracker": {
      "globals": {
        "console.warn": true
      },
      "packages": {
        "@babel/runtime": true,
        "@metamask/eth-token-tracker>deep-equal": true,
        "@metamask/eth-token-tracker>eth-block-tracker": true,
        "@metamask/eth-token-tracker>ethjs": true,
        "@metamask/eth-token-tracker>human-standard-token-abi": true,
        "@metamask/eth-token-tracker>safe-event-emitter": true,
        "ethjs-contract": true,
        "ethjs>ethjs-query": true
      }
    },
    "@metamask/eth-token-tracker>deep-equal": {
      "packages": {
        "@metamask/eth-token-tracker>deep-equal>is-date-object": true,
        "@ngraveio/bc-ur>assert>object-is": true,
        "browserify>util>is-arguments": true,
        "globalthis>define-properties>object-keys": true,
        "string.prototype.matchall>es-abstract>is-regex": true,
        "string.prototype.matchall>regexp.prototype.flags": true
      }
    },
    "@metamask/eth-token-tracker>deep-equal>is-date-object": {
      "packages": {
        "koa>is-generator-function>has-tostringtag": true
      }
    },
    "@metamask/eth-token-tracker>eth-block-tracker": {
      "globals": {
        "clearTimeout": true,
        "console.error": true,
        "setTimeout": true
      },
      "packages": {
        "@metamask/eth-token-tracker>eth-block-tracker>pify": true,
        "@metamask/eth-token-tracker>safe-event-emitter": true,
        "eth-query": true
      }
    },
    "@metamask/eth-token-tracker>ethjs": {
      "globals": {
        "clearInterval": true,
        "setInterval": true
      },
      "packages": {
        "@metamask/eth-token-tracker>ethjs>ethjs-abi": true,
        "@metamask/eth-token-tracker>ethjs>ethjs-contract": true,
        "@metamask/eth-token-tracker>ethjs>ethjs-query": true,
        "@metamask/eth-token-tracker>ethjs>ethjs-util": true,
        "bn.js": true,
        "browserify>buffer": true,
        "ethjs>ethjs-filter": true,
        "ethjs>ethjs-provider-http": true,
        "ethjs>ethjs-unit": true,
        "ethjs>js-sha3": true,
        "ethjs>number-to-bn": true
      }
    },
    "@metamask/eth-token-tracker>ethjs>ethjs-abi": {
      "packages": {
        "bn.js": true,
        "browserify>buffer": true,
        "ethjs>js-sha3": true,
        "ethjs>number-to-bn": true
      }
    },
    "@metamask/eth-token-tracker>ethjs>ethjs-contract": {
      "packages": {
        "@metamask/eth-token-tracker>ethjs>ethjs-contract>ethjs-abi": true,
        "@metamask/eth-token-tracker>ethjs>ethjs-util": true,
        "ethjs-contract>babel-runtime": true,
        "ethjs>ethjs-filter": true,
        "ethjs>js-sha3": true,
        "promise-to-callback": true
      }
    },
    "@metamask/eth-token-tracker>ethjs>ethjs-contract>ethjs-abi": {
      "packages": {
        "bn.js": true,
        "browserify>buffer": true,
        "ethjs>js-sha3": true,
        "ethjs>number-to-bn": true
      }
    },
    "@metamask/eth-token-tracker>ethjs>ethjs-query": {
      "globals": {
        "console": true
      },
      "packages": {
        "@metamask/ethjs-query>ethjs-format": true,
        "@metamask/ethjs-query>ethjs-rpc": true,
        "ethjs-contract>babel-runtime": true,
        "promise-to-callback": true
      }
    },
    "@metamask/eth-token-tracker>ethjs>ethjs-util": {
      "packages": {
        "browserify>buffer": true,
        "ethjs>ethjs-util>is-hex-prefixed": true,
        "ethjs>ethjs-util>strip-hex-prefix": true
      }
    },
    "@metamask/eth-token-tracker>safe-event-emitter": {
      "globals": {
        "setTimeout": true
      },
      "packages": {
        "browserify>util": true,
        "webpack>events": true
      }
    },
    "@metamask/eth-trezor-keyring": {
      "globals": {
        "setTimeout": true
      },
      "packages": {
        "@ethereumjs/tx": true,
        "@ethereumjs/tx>@ethereumjs/util": true,
        "@metamask/eth-trezor-keyring>@metamask/utils": true,
        "@metamask/eth-trezor-keyring>@trezor/connect-plugin-ethereum": true,
        "@metamask/eth-trezor-keyring>@trezor/connect-web": true,
        "@metamask/eth-trezor-keyring>hdkey": true,
        "browserify>buffer": true,
        "webpack>events": true
      }
    },
    "@metamask/eth-trezor-keyring>@metamask/eth-sig-util": {
      "packages": {
        "@ethereumjs/tx>@ethereumjs/util": true,
        "@ethereumjs/tx>ethereum-cryptography": true,
        "bn.js": true,
        "browserify>buffer": true,
        "eth-sig-util>ethereumjs-util>ethjs-util": true,
        "eth-sig-util>tweetnacl": true,
        "eth-sig-util>tweetnacl-util": true
      }
    },
    "@metamask/eth-trezor-keyring>@metamask/utils": {
      "globals": {
        "TextDecoder": true,
        "TextEncoder": true
      },
      "packages": {
        "browserify>buffer": true,
        "nock>debug": true,
        "semver": true,
        "superstruct": true
      }
    },
    "@metamask/eth-trezor-keyring>@trezor/connect-plugin-ethereum": {
      "packages": {
        "@metamask/eth-trezor-keyring>@metamask/eth-sig-util": true
      }
    },
    "@metamask/eth-trezor-keyring>@trezor/connect-web": {
      "globals": {
        "addEventListener": true,
        "btoa": true,
        "chrome": true,
        "clearInterval": true,
        "clearTimeout": true,
        "console.warn": true,
        "document.body": true,
        "document.createElement": true,
        "document.createTextNode": true,
        "document.getElementById": true,
        "document.querySelectorAll": true,
        "navigator.usb.requestDevice": true,
        "open": true,
        "removeEventListener": true,
        "setInterval": true,
        "setTimeout": true
      },
      "packages": {
        "@metamask/eth-trezor-keyring>@trezor/connect-web>@trezor/connect": true,
        "@metamask/eth-trezor-keyring>@trezor/connect-web>@trezor/utils": true,
        "mockttp>graphql-tag>tslib": true,
        "webpack>events": true
      }
    },
    "@metamask/eth-trezor-keyring>@trezor/connect-web>@trezor/connect": {
      "globals": {
        "__TREZOR_CONNECT_SRC": true,
        "chrome": true,
        "console.error": true,
        "console.log": true,
        "console.warn": true,
        "location": true,
        "navigator": true
      },
      "packages": {
        "@metamask/eth-trezor-keyring>@trezor/connect-web>@trezor/connect>@trezor/transport": true,
        "mockttp>graphql-tag>tslib": true
      }
    },
    "@metamask/eth-trezor-keyring>@trezor/connect-web>@trezor/connect>@trezor/transport": {
      "globals": {
        "fetch": true,
        "navigator.usb": true,
        "onconnect": "write",
        "setTimeout": true
      },
      "packages": {
        "@metamask/eth-trezor-keyring>@trezor/connect-web>@trezor/connect>@trezor/transport>bytebuffer": true,
        "@metamask/eth-trezor-keyring>@trezor/connect-web>@trezor/connect>@trezor/transport>long": true,
        "@metamask/eth-trezor-keyring>@trezor/connect-web>@trezor/connect>@trezor/transport>protobufjs": true,
        "@metamask/eth-trezor-keyring>@trezor/connect-web>@trezor/utils": true,
        "browserify>buffer": true,
        "lavamoat>json-stable-stringify": true,
        "webpack>events": true
      }
    },
    "@metamask/eth-trezor-keyring>@trezor/connect-web>@trezor/connect>@trezor/transport>bytebuffer": {
      "globals": {
        "console": true,
        "define": true
      },
      "packages": {
        "@metamask/eth-trezor-keyring>@trezor/connect-web>@trezor/connect>@trezor/transport>bytebuffer>long": true
      }
    },
    "@metamask/eth-trezor-keyring>@trezor/connect-web>@trezor/connect>@trezor/transport>bytebuffer>long": {
      "globals": {
        "define": true
      }
    },
    "@metamask/eth-trezor-keyring>@trezor/connect-web>@trezor/connect>@trezor/transport>long": {
      "globals": {
        "WebAssembly.Instance": true,
        "WebAssembly.Module": true
      }
    },
    "@metamask/eth-trezor-keyring>@trezor/connect-web>@trezor/connect>@trezor/transport>protobufjs": {
      "globals": {
        "process": true,
        "setTimeout": true
      },
      "packages": {
        "@metamask/eth-trezor-keyring>@trezor/connect-web>@trezor/connect>@trezor/transport>protobufjs>@protobufjs/aspromise": true,
        "@metamask/eth-trezor-keyring>@trezor/connect-web>@trezor/connect>@trezor/transport>protobufjs>@protobufjs/base64": true,
        "@metamask/eth-trezor-keyring>@trezor/connect-web>@trezor/connect>@trezor/transport>protobufjs>@protobufjs/codegen": true,
        "@metamask/eth-trezor-keyring>@trezor/connect-web>@trezor/connect>@trezor/transport>protobufjs>@protobufjs/eventemitter": true,
        "@metamask/eth-trezor-keyring>@trezor/connect-web>@trezor/connect>@trezor/transport>protobufjs>@protobufjs/fetch": true,
        "@metamask/eth-trezor-keyring>@trezor/connect-web>@trezor/connect>@trezor/transport>protobufjs>@protobufjs/float": true,
        "@metamask/eth-trezor-keyring>@trezor/connect-web>@trezor/connect>@trezor/transport>protobufjs>@protobufjs/inquire": true,
        "@metamask/eth-trezor-keyring>@trezor/connect-web>@trezor/connect>@trezor/transport>protobufjs>@protobufjs/path": true,
        "@metamask/eth-trezor-keyring>@trezor/connect-web>@trezor/connect>@trezor/transport>protobufjs>@protobufjs/pool": true,
        "@metamask/eth-trezor-keyring>@trezor/connect-web>@trezor/connect>@trezor/transport>protobufjs>@protobufjs/utf8": true
      }
    },
    "@metamask/eth-trezor-keyring>@trezor/connect-web>@trezor/connect>@trezor/transport>protobufjs>@protobufjs/codegen": {
      "globals": {
        "console.log": true
      }
    },
    "@metamask/eth-trezor-keyring>@trezor/connect-web>@trezor/connect>@trezor/transport>protobufjs>@protobufjs/fetch": {
      "globals": {
        "XMLHttpRequest": true
      },
      "packages": {
        "@metamask/eth-trezor-keyring>@trezor/connect-web>@trezor/connect>@trezor/transport>protobufjs>@protobufjs/aspromise": true,
        "@metamask/eth-trezor-keyring>@trezor/connect-web>@trezor/connect>@trezor/transport>protobufjs>@protobufjs/inquire": true
      }
    },
    "@metamask/eth-trezor-keyring>@trezor/connect-web>@trezor/utils": {
      "globals": {
        "AbortController": true,
        "clearTimeout": true,
        "setTimeout": true
      },
      "packages": {
        "browserify>buffer": true
      }
    },
    "@metamask/eth-trezor-keyring>hdkey": {
      "packages": {
        "@metamask/eth-trezor-keyring>hdkey>coinstring": true,
        "@metamask/eth-trezor-keyring>hdkey>secp256k1": true,
        "browserify>assert": true,
        "browserify>crypto-browserify": true,
        "koa>content-disposition>safe-buffer": true
      }
    },
    "@metamask/eth-trezor-keyring>hdkey>coinstring": {
      "packages": {
        "@metamask/eth-trezor-keyring>hdkey>coinstring>bs58": true,
        "browserify>buffer": true,
        "ethereumjs-util>create-hash": true
      }
    },
    "@metamask/eth-trezor-keyring>hdkey>secp256k1": {
      "packages": {
        "@metamask/eth-trezor-keyring>hdkey>secp256k1>bip66": true,
        "@metamask/ppom-validator>elliptic": true,
        "bn.js": true,
        "browserify>insert-module-globals>is-buffer": true,
        "ethereumjs-util>create-hash": true,
        "koa>content-disposition>safe-buffer": true
      }
    },
    "@metamask/eth-trezor-keyring>hdkey>secp256k1>bip66": {
      "packages": {
        "koa>content-disposition>safe-buffer": true
      }
    },
    "@metamask/etherscan-link": {
      "globals": {
        "URL": true
      }
    },
    "@metamask/ethjs-query": {
      "globals": {
        "console": true
      },
      "packages": {
        "@metamask/ethjs-query>ethjs-format": true,
        "@metamask/ethjs-query>ethjs-rpc": true,
        "promise-to-callback": true
      }
    },
    "@metamask/ethjs-query>ethjs-format": {
      "packages": {
        "@metamask/ethjs-query>ethjs-format>ethjs-schema": true,
        "@metamask/ethjs-query>ethjs-format>ethjs-util": true,
        "ethjs>ethjs-util>strip-hex-prefix": true,
        "ethjs>number-to-bn": true
      }
    },
    "@metamask/ethjs-query>ethjs-format>ethjs-util": {
      "packages": {
        "browserify>buffer": true,
        "ethjs>ethjs-util>is-hex-prefixed": true,
        "ethjs>ethjs-util>strip-hex-prefix": true
      }
    },
    "@metamask/ethjs-query>ethjs-rpc": {
      "packages": {
        "promise-to-callback": true
      }
    },
    "@metamask/gas-fee-controller": {
      "globals": {
        "clearInterval": true,
        "console.error": true,
        "setInterval": true
      },
      "packages": {
        "@metamask/base-controller": true,
        "@metamask/controller-utils": true,
        "eth-query": true,
        "ethereumjs-util": true,
        "ethjs>ethjs-unit": true,
        "uuid": true
      }
    },
    "@metamask/jazzicon": {
      "globals": {
        "document.createElement": true,
        "document.createElementNS": true
      },
      "packages": {
        "@metamask/jazzicon>color": true,
        "@metamask/jazzicon>mersenne-twister": true
      }
    },
    "@metamask/jazzicon>color": {
      "packages": {
        "@metamask/jazzicon>color>clone": true,
        "@metamask/jazzicon>color>color-convert": true,
        "@metamask/jazzicon>color>color-string": true
      }
    },
    "@metamask/jazzicon>color>clone": {
      "packages": {
        "browserify>buffer": true
      }
    },
    "@metamask/jazzicon>color>color-convert": {
      "packages": {
        "@metamask/jazzicon>color>color-convert>color-name": true
      }
    },
    "@metamask/jazzicon>color>color-string": {
      "packages": {
        "jest-canvas-mock>moo-color>color-name": true
      }
    },
    "@metamask/key-tree": {
      "packages": {
        "@metamask/key-tree>@metamask/utils": true,
        "@metamask/key-tree>@noble/ed25519": true,
        "@metamask/key-tree>@noble/hashes": true,
        "@metamask/key-tree>@noble/secp256k1": true,
        "@metamask/key-tree>@scure/base": true,
        "@metamask/scure-bip39": true
      }
    },
    "@metamask/key-tree>@metamask/utils": {
      "globals": {
        "TextDecoder": true,
        "TextEncoder": true
      },
      "packages": {
        "@metamask/key-tree>@noble/hashes": true,
        "browserify>buffer": true,
        "nock>debug": true,
        "semver": true,
        "superstruct": true
      }
    },
    "@metamask/key-tree>@noble/ed25519": {
      "globals": {
        "crypto": true
      },
      "packages": {
        "browserify>browser-resolve": true
      }
    },
    "@metamask/key-tree>@noble/hashes": {
      "globals": {
        "TextEncoder": true,
        "crypto": true
      }
    },
    "@metamask/key-tree>@noble/secp256k1": {
      "globals": {
        "crypto": true
      },
      "packages": {
        "browserify>browser-resolve": true
      }
    },
    "@metamask/key-tree>@scure/base": {
      "globals": {
        "TextDecoder": true,
        "TextEncoder": true
      }
    },
    "@metamask/keyring-controller": {
      "packages": {
        "@metamask/base-controller": true,
        "@metamask/eth-keyring-controller": true,
        "@metamask/keyring-controller>@metamask/utils": true,
        "@metamask/keyring-controller>ethereumjs-wallet": true,
        "eth-json-rpc-filters>async-mutex": true,
        "ethereumjs-util": true
      }
    },
    "@metamask/keyring-controller>@metamask/utils": {
      "globals": {
        "TextDecoder": true,
        "TextEncoder": true
      },
      "packages": {
        "@metamask/key-tree>@noble/hashes": true,
        "browserify>buffer": true,
        "nock>debug": true,
        "semver": true,
        "superstruct": true
      }
    },
    "@metamask/keyring-controller>ethereumjs-wallet": {
      "packages": {
        "@metamask/keyring-controller>ethereumjs-wallet>ethereum-cryptography": true,
        "@metamask/keyring-controller>ethereumjs-wallet>ethereumjs-util": true,
        "@truffle/codec>utf8": true,
        "browserify>buffer": true,
        "browserify>crypto-browserify": true,
        "eth-lattice-keyring>gridplus-sdk>aes-js": true,
        "ethereumjs-util>ethereum-cryptography>bs58check": true,
        "ethereumjs-util>ethereum-cryptography>scrypt-js": true,
        "mocha>serialize-javascript>randombytes": true,
        "uuid": true
      }
    },
    "@metamask/keyring-controller>ethereumjs-wallet>ethereum-cryptography": {
      "packages": {
        "browserify>assert": true,
        "browserify>buffer": true,
        "browserify>crypto-browserify>create-hmac": true,
        "ethereumjs-util>ethereum-cryptography>bs58check": true,
        "ethereumjs-util>ethereum-cryptography>hash.js": true,
        "ethereumjs-util>ethereum-cryptography>keccak": true,
        "ethereumjs-util>ethereum-cryptography>secp256k1": true,
        "koa>content-disposition>safe-buffer": true,
        "mocha>serialize-javascript>randombytes": true
      }
    },
    "@metamask/keyring-controller>ethereumjs-wallet>ethereumjs-util": {
      "packages": {
        "@metamask/keyring-controller>ethereumjs-wallet>ethereum-cryptography": true,
        "bn.js": true,
        "browserify>assert": true,
        "browserify>buffer": true,
        "browserify>insert-module-globals>is-buffer": true,
        "ethereumjs-util>create-hash": true,
        "ethereumjs-util>rlp": true
      }
    },
    "@metamask/logging-controller": {
      "packages": {
        "@metamask/base-controller": true,
        "uuid": true
      }
    },
    "@metamask/logo": {
      "globals": {
        "addEventListener": true,
        "document.body.appendChild": true,
        "document.createElementNS": true,
        "innerHeight": true,
        "innerWidth": true,
        "requestAnimationFrame": true
      },
      "packages": {
        "@metamask/logo>gl-mat4": true,
        "@metamask/logo>gl-vec3": true
      }
    },
    "@metamask/message-manager": {
      "packages": {
        "@metamask/base-controller": true,
        "@metamask/message-manager>@metamask/controller-utils": true,
        "@metamask/message-manager>@metamask/eth-sig-util": true,
        "@metamask/message-manager>jsonschema": true,
        "browserify>buffer": true,
        "ethereumjs-util": true,
        "uuid": true,
        "webpack>events": true
      }
    },
    "@metamask/message-manager>@metamask/controller-utils": {
      "globals": {
        "URL": true,
        "console.error": true,
        "fetch": true,
        "setTimeout": true
      },
      "packages": {
        "@metamask/controller-utils>@spruceid/siwe-parser": true,
        "@metamask/message-manager>@metamask/utils": true,
        "browserify>buffer": true,
        "eslint>fast-deep-equal": true,
        "eth-ens-namehash": true,
        "ethereumjs-util": true,
        "ethjs>ethjs-unit": true
      }
    },
    "@metamask/message-manager>@metamask/eth-sig-util": {
      "packages": {
        "@ethereumjs/tx>@ethereumjs/util": true,
        "@ethereumjs/tx>ethereum-cryptography": true,
<<<<<<< HEAD
        "@metamask/assets-controllers>@metamask/abi-utils": true,
        "@metamask/message-manager>@metamask/utils": true,
=======
        "@metamask/message-manager>@metamask/eth-sig-util>@metamask/abi-utils": true,
        "@metamask/message-manager>@metamask/eth-sig-util>@metamask/utils": true,
>>>>>>> 3a77c6b1
        "browserify>buffer": true,
        "eth-sig-util>ethereumjs-util>ethjs-util": true,
        "eth-sig-util>tweetnacl": true,
        "eth-sig-util>tweetnacl-util": true
<<<<<<< HEAD
      }
    },
    "@metamask/message-manager>@metamask/utils": {
      "globals": {
        "TextDecoder": true,
        "TextEncoder": true
      },
      "packages": {
        "@metamask/key-tree>@noble/hashes": true,
        "browserify>buffer": true,
        "nock>debug": true,
        "semver": true,
        "superstruct": true
      }
    },
    "@metamask/message-manager>jsonschema": {
      "packages": {
        "browserify>url": true
      }
    },
    "@metamask/name-controller": {
      "globals": {
        "fetch": true
      },
      "packages": {
        "@metamask/base-controller": true,
        "@metamask/name-controller>@metamask/utils": true,
        "eth-json-rpc-filters>async-mutex": true
      }
    },
    "@metamask/name-controller>@metamask/utils": {
=======
      }
    },
    "@metamask/message-manager>@metamask/eth-sig-util>@metamask/abi-utils": {
      "packages": {
        "@metamask/message-manager>@metamask/eth-sig-util>@metamask/abi-utils>@metamask/utils": true,
        "superstruct": true
      }
    },
    "@metamask/message-manager>@metamask/eth-sig-util>@metamask/abi-utils>@metamask/utils": {
      "globals": {
        "TextDecoder": true,
        "TextEncoder": true
      },
      "packages": {
        "@metamask/key-tree>@noble/hashes": true,
        "browserify>buffer": true,
        "nock>debug": true,
        "semver": true,
        "superstruct": true
      }
    },
    "@metamask/message-manager>@metamask/eth-sig-util>@metamask/utils": {
>>>>>>> 3a77c6b1
      "globals": {
        "TextDecoder": true,
        "TextEncoder": true
      },
<<<<<<< HEAD
=======
      "packages": {
        "@metamask/key-tree>@noble/hashes": true,
        "browserify>buffer": true,
        "nock>debug": true,
        "semver": true,
        "superstruct": true
      }
    },
    "@metamask/message-manager>@metamask/utils": {
      "globals": {
        "TextDecoder": true,
        "TextEncoder": true
      },
      "packages": {
        "@metamask/key-tree>@noble/hashes": true,
        "browserify>buffer": true,
        "nock>debug": true,
        "semver": true,
        "superstruct": true
      }
    },
    "@metamask/message-manager>jsonschema": {
>>>>>>> 3a77c6b1
      "packages": {
        "@metamask/key-tree>@noble/hashes": true,
        "browserify>buffer": true,
        "nock>debug": true,
        "semver": true,
        "superstruct": true
      }
    },
    "@metamask/name-controller": {
      "globals": {
        "fetch": true
      },
      "packages": {
        "@metamask/base-controller": true,
        "@metamask/name-controller>@metamask/utils": true,
        "eth-json-rpc-filters>async-mutex": true
      }
    },
    "@metamask/name-controller>@metamask/utils": {
      "globals": {
        "TextDecoder": true,
        "TextEncoder": true
      },
      "packages": {
        "@metamask/key-tree>@noble/hashes": true,
        "browserify>buffer": true,
        "nock>debug": true,
        "semver": true,
        "superstruct": true
      }
    },
    "@metamask/network-controller": {
      "globals": {
        "URL": true,
        "btoa": true,
        "fetch": true,
        "setTimeout": true
      },
      "packages": {
        "@metamask/base-controller": true,
        "@metamask/controller-utils": true,
        "@metamask/controller-utils>@metamask/eth-query": true,
        "@metamask/eth-json-rpc-middleware": true,
        "@metamask/network-controller>@metamask/eth-json-rpc-infura": true,
        "@metamask/network-controller>@metamask/eth-json-rpc-provider": true,
        "@metamask/network-controller>@metamask/swappable-obj-proxy": true,
        "@metamask/network-controller>@metamask/utils": true,
        "@metamask/network-controller>eth-block-tracker": true,
        "browserify>assert": true,
        "eth-rpc-errors": true,
        "json-rpc-engine": true,
        "uuid": true
      }
    },
    "@metamask/network-controller>@metamask/eth-json-rpc-infura": {
      "globals": {
        "setTimeout": true
      },
      "packages": {
        "@metamask/network-controller>@metamask/eth-json-rpc-infura>@metamask/utils": true,
        "@metamask/network-controller>@metamask/eth-json-rpc-provider": true,
        "eth-rpc-errors": true,
        "json-rpc-engine": true,
        "node-fetch": true
      }
    },
    "@metamask/network-controller>@metamask/eth-json-rpc-infura>@metamask/utils": {
      "globals": {
        "TextDecoder": true,
        "TextEncoder": true
      },
      "packages": {
        "browserify>buffer": true,
        "nock>debug": true,
        "semver": true,
        "superstruct": true
      }
    },
    "@metamask/network-controller>@metamask/eth-json-rpc-provider": {
      "packages": {
        "@metamask/safe-event-emitter": true,
        "json-rpc-engine": true
      }
    },
    "@metamask/network-controller>@metamask/utils": {
      "globals": {
        "TextDecoder": true,
        "TextEncoder": true
      },
      "packages": {
        "@metamask/key-tree>@noble/hashes": true,
        "browserify>buffer": true,
        "nock>debug": true,
        "semver": true,
        "superstruct": true
      }
    },
    "@metamask/network-controller>eth-block-tracker": {
      "globals": {
        "clearTimeout": true,
        "console.error": true,
        "setTimeout": true
      },
      "packages": {
        "@metamask/network-controller>eth-block-tracker>@metamask/safe-event-emitter": true,
        "@metamask/network-controller>eth-block-tracker>pify": true,
        "@metamask/utils": true,
        "eth-query>json-rpc-random-id": true
      }
    },
    "@metamask/network-controller>eth-block-tracker>@metamask/safe-event-emitter": {
      "globals": {
        "setTimeout": true
      },
      "packages": {
        "webpack>events": true
      }
    },
    "@metamask/notification-controller>nanoid": {
      "globals": {
        "crypto.getRandomValues": true
      }
    },
    "@metamask/obs-store": {
      "packages": {
        "@metamask/obs-store>through2": true,
        "@metamask/safe-event-emitter": true,
        "stream-browserify": true
      }
    },
    "@metamask/obs-store>through2": {
      "packages": {
        "browserify>process": true,
        "browserify>util": true,
        "readable-stream": true,
        "watchify>xtend": true
      }
    },
    "@metamask/permission-controller": {
      "globals": {
        "console.error": true
      },
      "packages": {
        "@metamask/base-controller": true,
<<<<<<< HEAD
        "@metamask/permission-controller>@metamask/controller-utils": true,
=======
        "@metamask/controller-utils": true,
>>>>>>> 3a77c6b1
        "@metamask/permission-controller>@metamask/utils": true,
        "@metamask/permission-controller>nanoid": true,
        "deep-freeze-strict": true,
        "eth-rpc-errors": true,
        "immer": true,
        "json-rpc-engine": true
      }
    },
<<<<<<< HEAD
    "@metamask/permission-controller>@metamask/controller-utils": {
      "globals": {
        "URL": true,
        "console.error": true,
        "fetch": true,
        "setTimeout": true
      },
      "packages": {
        "@metamask/controller-utils>@spruceid/siwe-parser": true,
        "@metamask/permission-controller>@metamask/controller-utils>@metamask/utils": true,
        "browserify>buffer": true,
        "eslint>fast-deep-equal": true,
        "eth-ens-namehash": true,
        "ethereumjs-util": true,
        "ethjs>ethjs-unit": true
      }
    },
    "@metamask/permission-controller>@metamask/controller-utils>@metamask/utils": {
      "globals": {
        "TextDecoder": true,
        "TextEncoder": true
      },
      "packages": {
        "@metamask/key-tree>@noble/hashes": true,
        "browserify>buffer": true,
        "nock>debug": true,
        "semver": true,
        "superstruct": true
      }
    },
=======
>>>>>>> 3a77c6b1
    "@metamask/permission-controller>@metamask/utils": {
      "globals": {
        "TextDecoder": true,
        "TextEncoder": true
      },
      "packages": {
        "@metamask/key-tree>@noble/hashes": true,
        "browserify>buffer": true,
        "nock>debug": true,
        "semver": true,
        "superstruct": true
      }
    },
    "@metamask/permission-controller>nanoid": {
      "globals": {
        "crypto.getRandomValues": true
      }
    },
    "@metamask/phishing-controller": {
      "globals": {
        "fetch": true
      },
      "packages": {
        "@metamask/base-controller": true,
        "@metamask/controller-utils": true,
        "@metamask/phishing-warning>eth-phishing-detect": true,
        "punycode": true
      }
    },
    "@metamask/phishing-warning>eth-phishing-detect": {
      "packages": {
        "eslint>optionator>fast-levenshtein": true
      }
    },
    "@metamask/ppom-validator>elliptic": {
      "packages": {
        "@metamask/ppom-validator>elliptic>brorand": true,
        "@metamask/ppom-validator>elliptic>hmac-drbg": true,
        "@metamask/ppom-validator>elliptic>minimalistic-assert": true,
        "@metamask/ppom-validator>elliptic>minimalistic-crypto-utils": true,
        "bn.js": true,
        "ethereumjs-util>ethereum-cryptography>hash.js": true,
        "pumpify>inherits": true
      }
    },
    "@metamask/ppom-validator>elliptic>brorand": {
      "globals": {
        "crypto": true,
        "msCrypto": true
      },
      "packages": {
        "browserify>browser-resolve": true
      }
    },
    "@metamask/ppom-validator>elliptic>hmac-drbg": {
      "packages": {
        "@metamask/ppom-validator>elliptic>minimalistic-assert": true,
        "@metamask/ppom-validator>elliptic>minimalistic-crypto-utils": true,
        "ethereumjs-util>ethereum-cryptography>hash.js": true
      }
    },
    "@metamask/rpc-methods": {
      "packages": {
        "@metamask/key-tree": true,
        "@metamask/key-tree>@noble/hashes": true,
        "@metamask/permission-controller": true,
        "@metamask/rpc-methods>@metamask/utils": true,
        "@metamask/snaps-ui": true,
        "@metamask/snaps-utils": true,
        "eth-rpc-errors": true,
        "superstruct": true
      }
    },
    "@metamask/rpc-methods-flask>nanoid": {
      "globals": {
        "crypto.getRandomValues": true
      }
    },
    "@metamask/rpc-methods>@metamask/utils": {
      "globals": {
        "TextDecoder": true,
        "TextEncoder": true
      },
      "packages": {
        "@metamask/key-tree>@noble/hashes": true,
        "browserify>buffer": true,
        "nock>debug": true,
        "semver": true,
        "superstruct": true
      }
    },
    "@metamask/rpc-methods>nanoid": {
      "globals": {
        "crypto.getRandomValues": true
      }
    },
    "@metamask/safe-event-emitter": {
      "globals": {
        "setTimeout": true
      },
      "packages": {
        "webpack>events": true
      }
    },
    "@metamask/scure-bip39": {
      "globals": {
        "TextEncoder": true
      },
      "packages": {
        "@metamask/key-tree>@scure/base": true,
        "@metamask/scure-bip39>@noble/hashes": true
      }
    },
    "@metamask/scure-bip39>@noble/hashes": {
      "globals": {
        "TextEncoder": true,
        "crypto": true
      }
    },
    "@metamask/selected-network-controller": {
      "packages": {
        "@metamask/base-controller": true
      }
    },
    "@metamask/signature-controller": {
      "globals": {
        "console.info": true
      },
      "packages": {
        "@metamask/base-controller": true,
        "@metamask/controller-utils": true,
        "@metamask/message-manager": true,
        "browserify>buffer": true,
        "eth-rpc-errors": true,
        "ethereumjs-util": true,
        "lodash": true,
        "webpack>events": true
      }
    },
    "@metamask/smart-transactions-controller": {
      "globals": {
        "URLSearchParams": true,
        "clearInterval": true,
        "console.error": true,
        "console.log": true,
        "fetch": true,
        "setInterval": true
      },
      "packages": {
        "@ethersproject/abi>@ethersproject/bytes": true,
        "@ethersproject/bignumber": true,
        "@ethersproject/providers": true,
        "@metamask/base-controller": true,
        "@metamask/controller-utils": true,
        "@metamask/smart-transactions-controller>bignumber.js": true,
        "fast-json-patch": true,
        "lodash": true
      }
    },
    "@metamask/smart-transactions-controller>@metamask/controllers>nanoid": {
      "globals": {
        "crypto.getRandomValues": true
      }
    },
    "@metamask/smart-transactions-controller>bignumber.js": {
      "globals": {
        "crypto": true,
        "define": true
      }
    },
    "@metamask/snaps-controllers-flask>nanoid": {
      "globals": {
        "crypto.getRandomValues": true
      }
    },
    "@metamask/snaps-controllers>nanoid": {
      "globals": {
        "crypto.getRandomValues": true
      }
    },
    "@metamask/snaps-ui": {
      "packages": {
        "@metamask/snaps-ui>@metamask/utils": true,
        "@metamask/snaps-ui>is-svg": true,
        "superstruct": true
      }
    },
    "@metamask/snaps-ui>@metamask/utils": {
      "globals": {
        "TextDecoder": true,
        "TextEncoder": true
      },
      "packages": {
        "@metamask/key-tree>@noble/hashes": true,
        "browserify>buffer": true,
        "nock>debug": true,
        "semver": true,
        "superstruct": true
      }
    },
    "@metamask/snaps-ui>is-svg": {
      "packages": {
        "@metamask/snaps-ui>is-svg>fast-xml-parser": true
      }
    },
    "@metamask/snaps-ui>is-svg>fast-xml-parser": {
      "globals": {
        "entityName": true,
        "val": true
      },
      "packages": {
        "@metamask/snaps-ui>is-svg>fast-xml-parser>strnum": true
      }
    },
    "@metamask/snaps-utils": {
      "globals": {
        "TextDecoder": true,
        "URL": true,
        "console.error": true,
        "console.log": true,
        "console.warn": true,
        "document.body.appendChild": true,
        "document.createElement": true
      },
      "packages": {
        "@metamask/key-tree": true,
        "@metamask/key-tree>@noble/hashes": true,
        "@metamask/key-tree>@scure/base": true,
<<<<<<< HEAD
        "@metamask/permission-controller": true,
        "@metamask/snaps-ui>is-svg": true,
=======
>>>>>>> 3a77c6b1
        "@metamask/snaps-utils>@metamask/utils": true,
        "@metamask/snaps-utils>cron-parser": true,
        "@metamask/snaps-utils>fast-json-stable-stringify": true,
        "@metamask/snaps-utils>is-svg": true,
        "@metamask/snaps-utils>rfdc": true,
        "@metamask/snaps-utils>validate-npm-package-name": true,
        "browserify>buffer": true,
        "browserify>path-browserify": true,
        "browserify>process": true,
        "chalk": true,
        "semver": true,
        "superstruct": true
      }
    },
    "@metamask/snaps-utils>@metamask/utils": {
      "globals": {
        "TextDecoder": true,
        "TextEncoder": true
      },
      "packages": {
        "@metamask/key-tree>@noble/hashes": true,
        "browserify>buffer": true,
        "nock>debug": true,
        "semver": true,
        "superstruct": true
      }
    },
    "@metamask/snaps-utils>cron-parser": {
      "packages": {
        "browserify>browser-resolve": true,
        "luxon": true
      }
    },
    "@metamask/snaps-utils>is-svg": {
      "packages": {
        "@metamask/snaps-utils>is-svg>fast-xml-parser": true
      }
    },
    "@metamask/snaps-utils>is-svg>fast-xml-parser": {
      "globals": {
        "entityName": true,
        "val": true
      },
      "packages": {
        "@metamask/snaps-utils>is-svg>fast-xml-parser>strnum": true
      }
    },
    "@metamask/snaps-utils>rfdc": {
      "packages": {
        "browserify>buffer": true
      }
    },
    "@metamask/snaps-utils>validate-npm-package-name": {
      "packages": {
        "@metamask/snaps-utils>validate-npm-package-name>builtins": true
      }
    },
    "@metamask/snaps-utils>validate-npm-package-name>builtins": {
      "packages": {
        "browserify>process": true,
        "semver": true
      }
    },
    "@metamask/utils": {
      "globals": {
        "TextDecoder": true,
        "TextEncoder": true
      },
      "packages": {
        "browserify>buffer": true,
        "nock>debug": true,
        "semver": true,
        "superstruct": true
      }
    },
    "@ngraveio/bc-ur": {
      "packages": {
        "@ngraveio/bc-ur>@apocentre/alias-sampling": true,
        "@ngraveio/bc-ur>bignumber.js": true,
        "@ngraveio/bc-ur>cbor-sync": true,
        "@ngraveio/bc-ur>crc": true,
        "@ngraveio/bc-ur>jsbi": true,
        "addons-linter>sha.js": true,
        "browserify>assert": true,
        "browserify>buffer": true
      }
    },
    "@ngraveio/bc-ur>assert>object-is": {
      "packages": {
        "globalthis>define-properties": true,
        "string.prototype.matchall>call-bind": true
      }
    },
    "@ngraveio/bc-ur>bignumber.js": {
      "globals": {
        "crypto": true,
        "define": true
      }
    },
    "@ngraveio/bc-ur>cbor-sync": {
      "globals": {
        "define": true
      },
      "packages": {
        "browserify>buffer": true
      }
    },
    "@ngraveio/bc-ur>crc": {
      "packages": {
        "browserify>buffer": true
      }
    },
    "@ngraveio/bc-ur>jsbi": {
      "globals": {
        "define": true
      }
    },
    "@popperjs/core": {
      "globals": {
        "Element": true,
        "HTMLElement": true,
        "ShadowRoot": true,
        "console.error": true,
        "console.warn": true,
        "document": true,
        "navigator.userAgent": true
      }
    },
    "@reduxjs/toolkit": {
      "globals": {
        "AbortController": true,
        "__REDUX_DEVTOOLS_EXTENSION_COMPOSE__": true,
        "__REDUX_DEVTOOLS_EXTENSION__": true,
        "console.error": true,
        "console.info": true,
        "console.warn": true
      },
      "packages": {
        "@reduxjs/toolkit>reselect": true,
        "immer": true,
        "redux": true,
        "redux-thunk": true
      }
    },
    "@segment/loosely-validate-event": {
      "packages": {
        "@segment/loosely-validate-event>component-type": true,
        "@segment/loosely-validate-event>join-component": true,
        "browserify>assert": true,
        "browserify>buffer": true
      }
    },
    "@sentry/browser": {
      "globals": {
        "TextDecoder": true,
        "TextEncoder": true,
        "XMLHttpRequest": true,
        "__SENTRY_DEBUG__": true,
        "__SENTRY_RELEASE__": true,
        "indexedDB.open": true,
        "setTimeout": true
      },
      "packages": {
        "@sentry/browser>@sentry-internal/tracing": true,
        "@sentry/browser>@sentry/core": true,
        "@sentry/browser>@sentry/replay": true,
        "@sentry/utils": true
      }
    },
    "@sentry/browser>@sentry-internal/tracing": {
      "globals": {
        "Headers": true,
        "PerformanceObserver": true,
        "Request": true,
        "__SENTRY_DEBUG__": true,
        "addEventListener": true,
        "performance.getEntriesByType": true,
        "removeEventListener": true
      },
      "packages": {
        "@sentry/browser>@sentry/core": true,
        "@sentry/utils": true
      }
    },
    "@sentry/browser>@sentry/core": {
      "globals": {
        "__SENTRY_DEBUG__": true,
        "__SENTRY_TRACING__": true,
        "clearInterval": true,
        "clearTimeout": true,
        "console.warn": true,
        "setInterval": true,
        "setTimeout": true
      },
      "packages": {
        "@sentry/utils": true
      }
    },
    "@sentry/browser>@sentry/replay": {
      "globals": {
        "Blob": true,
        "CSSConditionRule": true,
        "CSSGroupingRule": true,
        "CSSMediaRule": true,
        "CSSSupportsRule": true,
        "DragEvent": true,
        "Element": true,
        "FormData": true,
        "HTMLCanvasElement": true,
        "HTMLElement.prototype": true,
        "HTMLFormElement": true,
        "HTMLImageElement": true,
        "HTMLInputElement.prototype": true,
        "HTMLOptionElement.prototype": true,
        "HTMLSelectElement.prototype": true,
        "HTMLTextAreaElement.prototype": true,
        "Headers": true,
        "ImageData": true,
        "MouseEvent": true,
        "MutationObserver": true,
        "Node.prototype.contains": true,
        "PerformanceObserver": true,
        "TextEncoder": true,
        "URL": true,
        "URLSearchParams": true,
        "Worker": true,
        "Zone": true,
        "__SENTRY_DEBUG__": true,
        "__rrMutationObserver": true,
        "clearTimeout": true,
        "console.error": true,
        "console.warn": true,
        "document": true,
        "innerHeight": true,
        "innerWidth": true,
        "location.href": true,
        "pageXOffset": true,
        "pageYOffset": true,
        "requestAnimationFrame": true,
        "setTimeout": true
      },
      "packages": {
        "@sentry/browser>@sentry/core": true,
        "@sentry/utils": true,
        "browserify>process": true
      }
    },
    "@sentry/integrations": {
      "globals": {
        "Request": true,
        "__SENTRY_DEBUG__": true,
        "console.log": true
      },
      "packages": {
        "@sentry/utils": true,
        "localforage": true
      }
    },
    "@sentry/utils": {
      "globals": {
        "CustomEvent": true,
        "DOMError": true,
        "DOMException": true,
        "Element": true,
        "ErrorEvent": true,
        "Event": true,
        "Headers": true,
        "Request": true,
        "Response": true,
        "TextEncoder": true,
        "URL": true,
        "XMLHttpRequest.prototype": true,
        "__SENTRY_BROWSER_BUNDLE__": true,
        "__SENTRY_DEBUG__": true,
        "clearTimeout": true,
        "console.error": true,
        "document": true,
        "new": true,
        "setTimeout": true,
        "target": true
      },
      "packages": {
        "browserify>process": true
      }
    },
    "@storybook/addon-knobs>qs": {
      "packages": {
        "string.prototype.matchall>side-channel": true
      }
    },
    "@truffle/codec": {
      "packages": {
        "@truffle/codec>@truffle/abi-utils": true,
        "@truffle/codec>@truffle/compile-common": true,
        "@truffle/codec>big.js": true,
        "@truffle/codec>cbor": true,
        "@truffle/codec>utf8": true,
        "@truffle/codec>web3-utils": true,
        "bn.js": true,
        "browserify>buffer": true,
        "browserify>os-browserify": true,
        "browserify>util": true,
        "lodash": true,
        "nock>debug": true,
        "semver": true
      }
    },
    "@truffle/codec>@truffle/abi-utils": {
      "packages": {
        "@truffle/codec>@truffle/abi-utils>change-case": true,
        "@truffle/codec>@truffle/abi-utils>fast-check": true,
        "@truffle/codec>web3-utils": true
      }
    },
    "@truffle/codec>@truffle/abi-utils>change-case": {
      "packages": {
        "@truffle/codec>@truffle/abi-utils>change-case>camel-case": true,
        "@truffle/codec>@truffle/abi-utils>change-case>constant-case": true,
        "@truffle/codec>@truffle/abi-utils>change-case>dot-case": true,
        "@truffle/codec>@truffle/abi-utils>change-case>header-case": true,
        "@truffle/codec>@truffle/abi-utils>change-case>is-lower-case": true,
        "@truffle/codec>@truffle/abi-utils>change-case>is-upper-case": true,
        "@truffle/codec>@truffle/abi-utils>change-case>lower-case": true,
        "@truffle/codec>@truffle/abi-utils>change-case>lower-case-first": true,
        "@truffle/codec>@truffle/abi-utils>change-case>no-case": true,
        "@truffle/codec>@truffle/abi-utils>change-case>param-case": true,
        "@truffle/codec>@truffle/abi-utils>change-case>pascal-case": true,
        "@truffle/codec>@truffle/abi-utils>change-case>path-case": true,
        "@truffle/codec>@truffle/abi-utils>change-case>sentence-case": true,
        "@truffle/codec>@truffle/abi-utils>change-case>snake-case": true,
        "@truffle/codec>@truffle/abi-utils>change-case>swap-case": true,
        "@truffle/codec>@truffle/abi-utils>change-case>title-case": true,
        "@truffle/codec>@truffle/abi-utils>change-case>upper-case": true,
        "@truffle/codec>@truffle/abi-utils>change-case>upper-case-first": true
      }
    },
    "@truffle/codec>@truffle/abi-utils>change-case>camel-case": {
      "packages": {
        "@truffle/codec>@truffle/abi-utils>change-case>no-case": true,
        "@truffle/codec>@truffle/abi-utils>change-case>upper-case": true
      }
    },
    "@truffle/codec>@truffle/abi-utils>change-case>constant-case": {
      "packages": {
        "@truffle/codec>@truffle/abi-utils>change-case>snake-case": true,
        "@truffle/codec>@truffle/abi-utils>change-case>upper-case": true
      }
    },
    "@truffle/codec>@truffle/abi-utils>change-case>dot-case": {
      "packages": {
        "@truffle/codec>@truffle/abi-utils>change-case>no-case": true
      }
    },
    "@truffle/codec>@truffle/abi-utils>change-case>header-case": {
      "packages": {
        "@truffle/codec>@truffle/abi-utils>change-case>no-case": true,
        "@truffle/codec>@truffle/abi-utils>change-case>upper-case": true
      }
    },
    "@truffle/codec>@truffle/abi-utils>change-case>is-lower-case": {
      "packages": {
        "@truffle/codec>@truffle/abi-utils>change-case>lower-case": true
      }
    },
    "@truffle/codec>@truffle/abi-utils>change-case>is-upper-case": {
      "packages": {
        "@truffle/codec>@truffle/abi-utils>change-case>upper-case": true
      }
    },
    "@truffle/codec>@truffle/abi-utils>change-case>lower-case-first": {
      "packages": {
        "@truffle/codec>@truffle/abi-utils>change-case>lower-case": true
      }
    },
    "@truffle/codec>@truffle/abi-utils>change-case>no-case": {
      "packages": {
        "@truffle/codec>@truffle/abi-utils>change-case>lower-case": true
      }
    },
    "@truffle/codec>@truffle/abi-utils>change-case>param-case": {
      "packages": {
        "@truffle/codec>@truffle/abi-utils>change-case>no-case": true
      }
    },
    "@truffle/codec>@truffle/abi-utils>change-case>pascal-case": {
      "packages": {
        "@truffle/codec>@truffle/abi-utils>change-case>camel-case": true,
        "@truffle/codec>@truffle/abi-utils>change-case>upper-case-first": true
      }
    },
    "@truffle/codec>@truffle/abi-utils>change-case>path-case": {
      "packages": {
        "@truffle/codec>@truffle/abi-utils>change-case>no-case": true
      }
    },
    "@truffle/codec>@truffle/abi-utils>change-case>sentence-case": {
      "packages": {
        "@truffle/codec>@truffle/abi-utils>change-case>no-case": true,
        "@truffle/codec>@truffle/abi-utils>change-case>upper-case-first": true
      }
    },
    "@truffle/codec>@truffle/abi-utils>change-case>snake-case": {
      "packages": {
        "@truffle/codec>@truffle/abi-utils>change-case>no-case": true
      }
    },
    "@truffle/codec>@truffle/abi-utils>change-case>swap-case": {
      "packages": {
        "@truffle/codec>@truffle/abi-utils>change-case>lower-case": true,
        "@truffle/codec>@truffle/abi-utils>change-case>upper-case": true
      }
    },
    "@truffle/codec>@truffle/abi-utils>change-case>title-case": {
      "packages": {
        "@truffle/codec>@truffle/abi-utils>change-case>no-case": true,
        "@truffle/codec>@truffle/abi-utils>change-case>upper-case": true
      }
    },
    "@truffle/codec>@truffle/abi-utils>change-case>upper-case-first": {
      "packages": {
        "@truffle/codec>@truffle/abi-utils>change-case>upper-case": true
      }
    },
    "@truffle/codec>@truffle/abi-utils>fast-check": {
      "globals": {
        "clearTimeout": true,
        "console.log": true,
        "setTimeout": true
      },
      "packages": {
        "@truffle/codec>@truffle/abi-utils>fast-check>pure-rand": true,
        "browserify>buffer": true
      }
    },
    "@truffle/codec>@truffle/compile-common": {
      "packages": {
        "@truffle/codec>@truffle/compile-common>@truffle/error": true,
        "@truffle/codec>@truffle/compile-common>colors": true,
        "browserify>path-browserify": true
      }
    },
    "@truffle/codec>@truffle/compile-common>colors": {
      "globals": {
        "console.log": true
      },
      "packages": {
        "browserify>os-browserify": true,
        "browserify>process": true,
        "browserify>util": true
      }
    },
    "@truffle/codec>big.js": {
      "globals": {
        "define": true
      }
    },
    "@truffle/codec>cbor": {
      "globals": {
        "TextDecoder": true
      },
      "packages": {
        "@truffle/codec>cbor>bignumber.js": true,
        "@truffle/codec>cbor>nofilter": true,
        "browserify>buffer": true,
        "browserify>insert-module-globals>is-buffer": true,
        "browserify>url": true,
        "browserify>util": true,
        "stream-browserify": true
      }
    },
    "@truffle/codec>cbor>bignumber.js": {
      "globals": {
        "crypto": true,
        "define": true
      }
    },
    "@truffle/codec>cbor>nofilter": {
      "packages": {
        "browserify>buffer": true,
        "browserify>util": true,
        "stream-browserify": true
      }
    },
    "@truffle/codec>web3-utils": {
      "globals": {
        "setTimeout": true
      },
      "packages": {
        "@truffle/codec>utf8": true,
        "@truffle/codec>web3-utils>ethereum-bloom-filters": true,
        "bn.js": true,
        "browserify>buffer": true,
        "ethereumjs-util": true,
        "ethjs>ethjs-unit": true,
        "ethjs>number-to-bn": true,
        "mocha>serialize-javascript>randombytes": true
      }
    },
    "@truffle/codec>web3-utils>ethereum-bloom-filters": {
      "packages": {
        "@truffle/codec>web3-utils>ethereum-bloom-filters>js-sha3": true
      }
    },
    "@truffle/codec>web3-utils>ethereum-bloom-filters>js-sha3": {
      "globals": {
        "define": true
      },
      "packages": {
        "browserify>process": true
      }
    },
    "@truffle/decoder": {
      "packages": {
        "@truffle/codec": true,
        "@truffle/codec>@truffle/abi-utils": true,
        "@truffle/codec>@truffle/compile-common": true,
        "@truffle/codec>web3-utils": true,
        "@truffle/decoder>@truffle/encoder": true,
        "@truffle/decoder>@truffle/source-map-utils": true,
        "bn.js": true,
        "nock>debug": true
      }
    },
    "@truffle/decoder>@truffle/encoder": {
      "packages": {
        "@ethersproject/abi>@ethersproject/address": true,
        "@ethersproject/bignumber": true,
        "@truffle/codec": true,
        "@truffle/codec>@truffle/abi-utils": true,
        "@truffle/codec>@truffle/compile-common": true,
        "@truffle/codec>big.js": true,
        "@truffle/codec>web3-utils": true,
        "@truffle/decoder>@truffle/encoder>@ensdomains/ensjs": true,
        "@truffle/decoder>@truffle/encoder>bignumber.js": true,
        "lodash": true,
        "nock>debug": true
      }
    },
    "@truffle/decoder>@truffle/encoder>@ensdomains/ensjs": {
      "globals": {
        "console.log": true,
        "console.warn": true,
        "registries": true
      },
      "packages": {
        "@babel/runtime": true,
        "@truffle/decoder>@truffle/encoder>@ensdomains/ensjs>@ensdomains/address-encoder": true,
        "@truffle/decoder>@truffle/encoder>@ensdomains/ensjs>@ensdomains/ens": true,
        "@truffle/decoder>@truffle/encoder>@ensdomains/ensjs>@ensdomains/resolver": true,
        "@truffle/decoder>@truffle/encoder>@ensdomains/ensjs>content-hash": true,
        "@truffle/decoder>@truffle/encoder>@ensdomains/ensjs>ethers": true,
        "@truffle/decoder>@truffle/encoder>@ensdomains/ensjs>js-sha3": true,
        "browserify>buffer": true,
        "eth-ens-namehash": true,
        "ethereumjs-util>ethereum-cryptography>bs58check>bs58": true
      }
    },
    "@truffle/decoder>@truffle/encoder>@ensdomains/ensjs>@ensdomains/address-encoder": {
      "globals": {
        "console": true
      },
      "packages": {
        "bn.js": true,
        "browserify>buffer": true,
        "browserify>crypto-browserify": true,
        "ethereumjs-util>create-hash>ripemd160": true
      }
    },
    "@truffle/decoder>@truffle/encoder>@ensdomains/ensjs>content-hash": {
      "packages": {
        "@truffle/decoder>@truffle/encoder>@ensdomains/ensjs>content-hash>cids": true,
        "@truffle/decoder>@truffle/encoder>@ensdomains/ensjs>content-hash>multicodec": true,
        "@truffle/decoder>@truffle/encoder>@ensdomains/ensjs>content-hash>multihashes": true,
        "browserify>buffer": true
      }
    },
    "@truffle/decoder>@truffle/encoder>@ensdomains/ensjs>content-hash>cids": {
      "packages": {
        "@truffle/decoder>@truffle/encoder>@ensdomains/ensjs>content-hash>cids>class-is": true,
        "@truffle/decoder>@truffle/encoder>@ensdomains/ensjs>content-hash>cids>multibase": true,
        "@truffle/decoder>@truffle/encoder>@ensdomains/ensjs>content-hash>cids>multicodec": true,
        "@truffle/decoder>@truffle/encoder>@ensdomains/ensjs>content-hash>multihashes": true,
        "browserify>buffer": true
      }
    },
    "@truffle/decoder>@truffle/encoder>@ensdomains/ensjs>content-hash>cids>multibase": {
      "packages": {
        "@ensdomains/content-hash>multihashes>multibase>base-x": true,
        "browserify>buffer": true
      }
    },
    "@truffle/decoder>@truffle/encoder>@ensdomains/ensjs>content-hash>cids>multicodec": {
      "packages": {
        "@ensdomains/content-hash>multihashes>varint": true,
        "browserify>buffer": true
      }
    },
    "@truffle/decoder>@truffle/encoder>@ensdomains/ensjs>content-hash>multicodec": {
      "packages": {
        "@ensdomains/content-hash>multihashes>varint": true,
        "browserify>buffer": true
      }
    },
    "@truffle/decoder>@truffle/encoder>@ensdomains/ensjs>content-hash>multihashes": {
      "packages": {
        "@ensdomains/content-hash>multihashes>varint": true,
        "@truffle/decoder>@truffle/encoder>@ensdomains/ensjs>content-hash>multihashes>multibase": true,
        "browserify>buffer": true
      }
    },
    "@truffle/decoder>@truffle/encoder>@ensdomains/ensjs>content-hash>multihashes>multibase": {
      "packages": {
        "@ensdomains/content-hash>multihashes>multibase>base-x": true,
        "browserify>buffer": true
      }
    },
    "@truffle/decoder>@truffle/encoder>@ensdomains/ensjs>ethers": {
      "packages": {
        "@ethersproject/abi": true,
        "@ethersproject/abi>@ethersproject/address": true,
        "@ethersproject/abi>@ethersproject/bytes": true,
        "@ethersproject/abi>@ethersproject/constants": true,
        "@ethersproject/abi>@ethersproject/hash": true,
        "@ethersproject/abi>@ethersproject/keccak256": true,
        "@ethersproject/abi>@ethersproject/logger": true,
        "@ethersproject/abi>@ethersproject/properties": true,
        "@ethersproject/abi>@ethersproject/strings": true,
        "@ethersproject/bignumber": true,
        "@ethersproject/contracts": true,
        "@ethersproject/hdnode": true,
        "@ethersproject/hdnode>@ethersproject/abstract-signer": true,
        "@ethersproject/hdnode>@ethersproject/basex": true,
        "@ethersproject/hdnode>@ethersproject/sha2": true,
        "@ethersproject/hdnode>@ethersproject/signing-key": true,
        "@ethersproject/hdnode>@ethersproject/transactions": true,
        "@ethersproject/hdnode>@ethersproject/wordlists": true,
        "@ethersproject/providers": true,
        "@ethersproject/providers>@ethersproject/base64": true,
        "@ethersproject/providers>@ethersproject/random": true,
        "@ethersproject/providers>@ethersproject/rlp": true,
        "@ethersproject/providers>@ethersproject/web": true,
        "@truffle/decoder>@truffle/encoder>@ensdomains/ensjs>ethers>@ethersproject/json-wallets": true,
        "@truffle/decoder>@truffle/encoder>@ensdomains/ensjs>ethers>@ethersproject/solidity": true,
        "@truffle/decoder>@truffle/encoder>@ensdomains/ensjs>ethers>@ethersproject/units": true,
        "@truffle/decoder>@truffle/encoder>@ensdomains/ensjs>ethers>@ethersproject/wallet": true
      }
    },
    "@truffle/decoder>@truffle/encoder>@ensdomains/ensjs>ethers>@ethersproject/json-wallets": {
      "packages": {
        "@ethersproject/abi>@ethersproject/address": true,
        "@ethersproject/abi>@ethersproject/bytes": true,
        "@ethersproject/abi>@ethersproject/keccak256": true,
        "@ethersproject/abi>@ethersproject/logger": true,
        "@ethersproject/abi>@ethersproject/properties": true,
        "@ethersproject/abi>@ethersproject/strings": true,
        "@ethersproject/hdnode": true,
        "@ethersproject/hdnode>@ethersproject/pbkdf2": true,
        "@ethersproject/hdnode>@ethersproject/transactions": true,
        "@ethersproject/providers>@ethersproject/random": true,
        "@truffle/decoder>@truffle/encoder>@ensdomains/ensjs>ethers>@ethersproject/json-wallets>aes-js": true,
        "ethereumjs-util>ethereum-cryptography>scrypt-js": true
      }
    },
    "@truffle/decoder>@truffle/encoder>@ensdomains/ensjs>ethers>@ethersproject/json-wallets>aes-js": {
      "globals": {
        "define": true
      }
    },
    "@truffle/decoder>@truffle/encoder>@ensdomains/ensjs>ethers>@ethersproject/solidity": {
      "packages": {
        "@ethersproject/abi>@ethersproject/bytes": true,
        "@ethersproject/abi>@ethersproject/keccak256": true,
        "@ethersproject/abi>@ethersproject/logger": true,
        "@ethersproject/abi>@ethersproject/strings": true,
        "@ethersproject/bignumber": true,
        "@ethersproject/hdnode>@ethersproject/sha2": true
      }
    },
    "@truffle/decoder>@truffle/encoder>@ensdomains/ensjs>ethers>@ethersproject/units": {
      "packages": {
        "@ethersproject/abi>@ethersproject/logger": true,
        "@ethersproject/bignumber": true
      }
    },
    "@truffle/decoder>@truffle/encoder>@ensdomains/ensjs>ethers>@ethersproject/wallet": {
      "packages": {
        "@ethersproject/abi>@ethersproject/address": true,
        "@ethersproject/abi>@ethersproject/bytes": true,
        "@ethersproject/abi>@ethersproject/hash": true,
        "@ethersproject/abi>@ethersproject/keccak256": true,
        "@ethersproject/abi>@ethersproject/logger": true,
        "@ethersproject/abi>@ethersproject/properties": true,
        "@ethersproject/contracts>@ethersproject/abstract-provider": true,
        "@ethersproject/hdnode": true,
        "@ethersproject/hdnode>@ethersproject/abstract-signer": true,
        "@ethersproject/hdnode>@ethersproject/signing-key": true,
        "@ethersproject/hdnode>@ethersproject/transactions": true,
        "@ethersproject/providers>@ethersproject/random": true,
        "@truffle/decoder>@truffle/encoder>@ensdomains/ensjs>ethers>@ethersproject/json-wallets": true
      }
    },
    "@truffle/decoder>@truffle/encoder>@ensdomains/ensjs>js-sha3": {
      "globals": {
        "define": true
      },
      "packages": {
        "browserify>process": true
      }
    },
    "@truffle/decoder>@truffle/encoder>bignumber.js": {
      "globals": {
        "crypto": true,
        "define": true
      }
    },
    "@truffle/decoder>@truffle/source-map-utils": {
      "packages": {
        "@truffle/codec": true,
        "@truffle/codec>web3-utils": true,
        "@truffle/decoder>@truffle/source-map-utils>@truffle/code-utils": true,
        "@truffle/decoder>@truffle/source-map-utils>json-pointer": true,
        "@truffle/decoder>@truffle/source-map-utils>node-interval-tree": true,
        "nock>debug": true
      }
    },
    "@truffle/decoder>@truffle/source-map-utils>@truffle/code-utils": {
      "packages": {
        "@truffle/codec>cbor": true,
        "browserify>buffer": true
      }
    },
    "@truffle/decoder>@truffle/source-map-utils>json-pointer": {
      "packages": {
        "@truffle/decoder>@truffle/source-map-utils>json-pointer>foreach": true
      }
    },
    "@truffle/decoder>@truffle/source-map-utils>node-interval-tree": {
      "packages": {
        "@truffle/decoder>@truffle/source-map-utils>node-interval-tree>shallowequal": true
      }
    },
    "@zxing/browser": {
      "globals": {
        "HTMLElement": true,
        "HTMLImageElement": true,
        "HTMLVideoElement": true,
        "clearTimeout": true,
        "console.error": true,
        "console.warn": true,
        "document": true,
        "navigator": true,
        "setTimeout": true
      },
      "packages": {
        "@zxing/library": true
      }
    },
    "@zxing/library": {
      "globals": {
        "HTMLImageElement": true,
        "HTMLVideoElement": true,
        "TextDecoder": true,
        "TextEncoder": true,
        "URL.createObjectURL": true,
        "btoa": true,
        "console.log": true,
        "console.warn": true,
        "document": true,
        "navigator": true,
        "setTimeout": true
      },
      "packages": {
        "@zxing/library>ts-custom-error": true
      }
    },
    "addons-linter>sha.js": {
      "packages": {
        "koa>content-disposition>safe-buffer": true,
        "pumpify>inherits": true
      }
    },
    "await-semaphore": {
      "packages": {
        "browserify>process": true,
        "browserify>timers-browserify": true
      }
    },
    "base32-encode": {
      "packages": {
        "base32-encode>to-data-view": true
      }
    },
    "bignumber.js": {
      "globals": {
        "crypto": true,
        "define": true
      }
    },
    "bn.js": {
      "globals": {
        "Buffer": true
      },
      "packages": {
        "browserify>browser-resolve": true
      }
    },
    "bowser": {
      "globals": {
        "define": true
      }
    },
    "brfs>static-module>object-inspect": {
      "globals": {
        "HTMLElement": true,
        "WeakRef": true
      },
      "packages": {
        "browserify>browser-resolve": true
      }
    },
    "browserify>assert": {
      "globals": {
        "Buffer": true
      },
      "packages": {
        "browserify>assert>util": true,
        "react>object-assign": true
      }
    },
    "browserify>assert>util": {
      "globals": {
        "console.error": true,
        "console.log": true,
        "console.trace": true,
        "process": true
      },
      "packages": {
        "browserify>assert>util>inherits": true,
        "browserify>process": true
      }
    },
    "browserify>browser-resolve": {
      "packages": {
        "ethjs-query>babel-runtime>core-js": true
      }
    },
    "browserify>browserify-zlib": {
      "packages": {
        "browserify>assert": true,
        "browserify>browserify-zlib>pako": true,
        "browserify>buffer": true,
        "browserify>process": true,
        "browserify>util": true,
        "stream-browserify": true
      }
    },
    "browserify>buffer": {
      "globals": {
        "console": true
      },
      "packages": {
        "base64-js": true,
        "browserify>buffer>ieee754": true
      }
    },
    "browserify>crypto-browserify": {
      "packages": {
        "browserify>crypto-browserify>browserify-cipher": true,
        "browserify>crypto-browserify>browserify-sign": true,
        "browserify>crypto-browserify>create-ecdh": true,
        "browserify>crypto-browserify>create-hmac": true,
        "browserify>crypto-browserify>diffie-hellman": true,
        "browserify>crypto-browserify>pbkdf2": true,
        "browserify>crypto-browserify>public-encrypt": true,
        "browserify>crypto-browserify>randomfill": true,
        "ethereumjs-util>create-hash": true,
        "mocha>serialize-javascript>randombytes": true
      }
    },
    "browserify>crypto-browserify>browserify-cipher": {
      "packages": {
        "browserify>crypto-browserify>browserify-cipher>browserify-des": true,
        "browserify>crypto-browserify>browserify-cipher>evp_bytestokey": true,
        "ethereumjs-util>ethereum-cryptography>browserify-aes": true
      }
    },
    "browserify>crypto-browserify>browserify-cipher>browserify-des": {
      "packages": {
        "browserify>buffer": true,
        "browserify>crypto-browserify>browserify-cipher>browserify-des>des.js": true,
        "ethereumjs-util>create-hash>cipher-base": true,
        "pumpify>inherits": true
      }
    },
    "browserify>crypto-browserify>browserify-cipher>browserify-des>des.js": {
      "packages": {
        "@metamask/ppom-validator>elliptic>minimalistic-assert": true,
        "pumpify>inherits": true
      }
    },
    "browserify>crypto-browserify>browserify-cipher>evp_bytestokey": {
      "packages": {
        "ethereumjs-util>create-hash>md5.js": true,
        "koa>content-disposition>safe-buffer": true
      }
    },
    "browserify>crypto-browserify>browserify-sign": {
      "packages": {
        "@metamask/ppom-validator>elliptic": true,
        "bn.js": true,
        "browserify>buffer": true,
        "browserify>crypto-browserify>create-hmac": true,
        "browserify>crypto-browserify>public-encrypt>browserify-rsa": true,
        "browserify>crypto-browserify>public-encrypt>parse-asn1": true,
        "ethereumjs-util>create-hash": true,
        "pumpify>inherits": true,
        "stream-browserify": true
      }
    },
    "browserify>crypto-browserify>create-ecdh": {
      "packages": {
        "@metamask/ppom-validator>elliptic": true,
        "bn.js": true,
        "browserify>buffer": true
      }
    },
    "browserify>crypto-browserify>create-hmac": {
      "packages": {
        "addons-linter>sha.js": true,
        "ethereumjs-util>create-hash": true,
        "ethereumjs-util>create-hash>cipher-base": true,
        "ethereumjs-util>create-hash>ripemd160": true,
        "koa>content-disposition>safe-buffer": true,
        "pumpify>inherits": true
      }
    },
    "browserify>crypto-browserify>diffie-hellman": {
      "packages": {
        "bn.js": true,
        "browserify>buffer": true,
        "browserify>crypto-browserify>diffie-hellman>miller-rabin": true,
        "mocha>serialize-javascript>randombytes": true
      }
    },
    "browserify>crypto-browserify>diffie-hellman>miller-rabin": {
      "packages": {
        "@metamask/ppom-validator>elliptic>brorand": true,
        "bn.js": true
      }
    },
    "browserify>crypto-browserify>pbkdf2": {
      "globals": {
        "crypto": true,
        "process": true,
        "queueMicrotask": true,
        "setImmediate": true,
        "setTimeout": true
      },
      "packages": {
        "addons-linter>sha.js": true,
        "browserify>process": true,
        "ethereumjs-util>create-hash": true,
        "ethereumjs-util>create-hash>ripemd160": true,
        "koa>content-disposition>safe-buffer": true
      }
    },
    "browserify>crypto-browserify>public-encrypt": {
      "packages": {
        "bn.js": true,
        "browserify>buffer": true,
        "browserify>crypto-browserify>public-encrypt>browserify-rsa": true,
        "browserify>crypto-browserify>public-encrypt>parse-asn1": true,
        "ethereumjs-util>create-hash": true,
        "mocha>serialize-javascript>randombytes": true
      }
    },
    "browserify>crypto-browserify>public-encrypt>browserify-rsa": {
      "packages": {
        "bn.js": true,
        "browserify>buffer": true,
        "mocha>serialize-javascript>randombytes": true
      }
    },
    "browserify>crypto-browserify>public-encrypt>parse-asn1": {
      "packages": {
        "browserify>buffer": true,
        "browserify>crypto-browserify>browserify-cipher>evp_bytestokey": true,
        "browserify>crypto-browserify>pbkdf2": true,
        "browserify>crypto-browserify>public-encrypt>parse-asn1>asn1.js": true,
        "ethereumjs-util>ethereum-cryptography>browserify-aes": true
      }
    },
    "browserify>crypto-browserify>public-encrypt>parse-asn1>asn1.js": {
      "packages": {
        "@metamask/ppom-validator>elliptic>minimalistic-assert": true,
        "bn.js": true,
        "browserify>buffer": true,
        "browserify>vm-browserify": true,
        "pumpify>inherits": true
      }
    },
    "browserify>crypto-browserify>randomfill": {
      "globals": {
        "crypto": true,
        "msCrypto": true
      },
      "packages": {
        "browserify>process": true,
        "koa>content-disposition>safe-buffer": true,
        "mocha>serialize-javascript>randombytes": true
      }
    },
    "browserify>has": {
      "packages": {
        "browserify>has>function-bind": true
      }
    },
    "browserify>https-browserify": {
      "packages": {
        "browserify>stream-http": true,
        "browserify>url": true
      }
    },
    "browserify>os-browserify": {
      "globals": {
        "location": true,
        "navigator": true
      }
    },
    "browserify>path-browserify": {
      "packages": {
        "browserify>process": true
      }
    },
    "browserify>process": {
      "globals": {
        "clearTimeout": true,
        "setTimeout": true
      }
    },
    "browserify>punycode": {
      "globals": {
        "define": true
      }
    },
    "browserify>stream-http": {
      "globals": {
        "AbortController": true,
        "Blob": true,
        "MSStreamReader": true,
        "ReadableStream": true,
        "WritableStream": true,
        "XDomainRequest": true,
        "XMLHttpRequest": true,
        "clearTimeout": true,
        "fetch": true,
        "location.protocol.search": true,
        "setTimeout": true
      },
      "packages": {
        "browserify>buffer": true,
        "browserify>process": true,
        "browserify>stream-http>builtin-status-codes": true,
        "browserify>stream-http>readable-stream": true,
        "browserify>url": true,
        "pumpify>inherits": true,
        "watchify>xtend": true
      }
    },
    "browserify>stream-http>readable-stream": {
      "packages": {
        "browserify>browser-resolve": true,
        "browserify>buffer": true,
        "browserify>process": true,
        "browserify>string_decoder": true,
        "pumpify>inherits": true,
        "readable-stream>util-deprecate": true,
        "webpack>events": true
      }
    },
    "browserify>string_decoder": {
      "packages": {
        "koa>content-disposition>safe-buffer": true
      }
    },
    "browserify>timers-browserify": {
      "globals": {
        "clearInterval": true,
        "clearTimeout": true,
        "setInterval": true,
        "setTimeout": true
      },
      "packages": {
        "browserify>process": true
      }
    },
    "browserify>url": {
      "packages": {
        "@storybook/addon-knobs>qs": true,
        "browserify>punycode": true
      }
    },
    "browserify>util": {
      "globals": {
        "console.error": true,
        "console.log": true,
        "console.trace": true
      },
      "packages": {
        "browserify>process": true,
        "browserify>util>is-arguments": true,
        "browserify>util>is-typed-array": true,
        "browserify>util>which-typed-array": true,
        "koa>is-generator-function": true,
        "pumpify>inherits": true
      }
    },
    "browserify>util>is-arguments": {
      "packages": {
        "koa>is-generator-function>has-tostringtag": true,
        "string.prototype.matchall>call-bind": true
      }
    },
    "browserify>util>is-typed-array": {
      "packages": {
        "browserify>util>is-typed-array>for-each": true,
        "koa>is-generator-function>has-tostringtag": true,
        "string.prototype.matchall>call-bind": true,
        "string.prototype.matchall>es-abstract>available-typed-arrays": true,
        "string.prototype.matchall>es-abstract>gopd": true
      }
    },
    "browserify>util>is-typed-array>for-each": {
      "packages": {
        "string.prototype.matchall>es-abstract>is-callable": true
      }
    },
    "browserify>util>which-typed-array": {
      "packages": {
        "browserify>util>is-typed-array": true,
        "browserify>util>is-typed-array>for-each": true,
        "koa>is-generator-function>has-tostringtag": true,
        "string.prototype.matchall>call-bind": true,
        "string.prototype.matchall>es-abstract>available-typed-arrays": true,
        "string.prototype.matchall>es-abstract>gopd": true
      }
    },
    "browserify>vm-browserify": {
      "globals": {
        "document.body.appendChild": true,
        "document.body.removeChild": true,
        "document.createElement": true
      }
    },
    "chalk": {
      "packages": {
        "chalk>ansi-styles": true,
        "chalk>supports-color": true
      }
    },
    "chalk>ansi-styles": {
      "packages": {
        "chalk>ansi-styles>color-convert": true
      }
    },
    "chalk>ansi-styles>color-convert": {
      "packages": {
        "jest-canvas-mock>moo-color>color-name": true
      }
    },
    "classnames": {
      "globals": {
        "classNames": "write",
        "define": true
      }
    },
    "copy-to-clipboard": {
      "globals": {
        "clipboardData": true,
        "console.error": true,
        "console.warn": true,
        "document.body.appendChild": true,
        "document.body.removeChild": true,
        "document.createElement": true,
        "document.createRange": true,
        "document.execCommand": true,
        "document.getSelection": true,
        "navigator.userAgent": true,
        "prompt": true
      },
      "packages": {
        "copy-to-clipboard>toggle-selection": true
      }
    },
    "copy-to-clipboard>toggle-selection": {
      "globals": {
        "document.activeElement": true,
        "document.getSelection": true
      }
    },
    "currency-formatter": {
      "packages": {
        "currency-formatter>accounting": true,
        "currency-formatter>locale-currency": true,
        "react>object-assign": true
      }
    },
    "currency-formatter>accounting": {
      "globals": {
        "define": true
      }
    },
    "currency-formatter>locale-currency": {
      "globals": {
        "countryCode": true
      }
    },
    "debounce-stream": {
      "packages": {
        "debounce-stream>debounce": true,
        "debounce-stream>duplexer": true,
        "debounce-stream>through": true
      }
    },
    "debounce-stream>debounce": {
      "globals": {
        "clearTimeout": true,
        "setTimeout": true
      }
    },
    "debounce-stream>duplexer": {
      "packages": {
        "stream-browserify": true
      }
    },
    "debounce-stream>through": {
      "packages": {
        "browserify>process": true,
        "stream-browserify": true
      }
    },
    "depcheck>@vue/compiler-sfc>postcss>nanoid": {
      "globals": {
        "crypto.getRandomValues": true
      }
    },
    "dependency-tree>precinct>detective-postcss>postcss>nanoid": {
      "globals": {
        "crypto.getRandomValues": true
      }
    },
    "end-of-stream": {
      "packages": {
        "browserify>process": true,
        "pump>once": true
      }
    },
    "eslint>optionator>fast-levenshtein": {
      "globals": {
        "Intl": true,
        "Levenshtein": "write",
        "console.log": true,
        "define": true,
        "importScripts": true,
        "postMessage": true
      }
    },
    "eth-ens-namehash": {
      "globals": {
        "name": "write"
      },
      "packages": {
        "browserify>buffer": true,
        "eth-ens-namehash>idna-uts46-hx": true,
        "eth-ens-namehash>js-sha3": true
      }
    },
    "eth-ens-namehash>idna-uts46-hx": {
      "globals": {
        "define": true
      },
      "packages": {
        "browserify>punycode": true
      }
    },
    "eth-ens-namehash>js-sha3": {
      "packages": {
        "browserify>process": true
      }
    },
    "eth-json-rpc-filters": {
      "globals": {
        "console.error": true
      },
      "packages": {
        "@metamask/safe-event-emitter": true,
        "eth-json-rpc-filters>async-mutex": true,
        "eth-query": true,
        "json-rpc-engine": true,
        "pify": true
      }
    },
    "eth-json-rpc-filters>async-mutex": {
      "globals": {
        "setTimeout": true
      },
      "packages": {
        "mockttp>graphql-tag>tslib": true
      }
    },
    "eth-keyring-controller>@metamask/browser-passworder": {
      "globals": {
        "crypto": true
      }
    },
    "eth-lattice-keyring": {
      "globals": {
        "addEventListener": true,
        "browser": true,
        "clearInterval": true,
        "fetch": true,
        "open": true,
        "setInterval": true
      },
      "packages": {
        "@ethereumjs/tx>@ethereumjs/util": true,
        "bn.js": true,
        "browserify>buffer": true,
        "browserify>crypto-browserify": true,
        "eth-lattice-keyring>@ethereumjs/tx": true,
        "eth-lattice-keyring>gridplus-sdk": true,
        "eth-lattice-keyring>rlp": true,
        "webpack>events": true
      }
    },
    "eth-lattice-keyring>@ethereumjs/tx": {
      "packages": {
        "@ethereumjs/common": true,
        "@ethereumjs/tx>@ethereumjs/rlp": true,
        "@ethereumjs/tx>@ethereumjs/util": true,
        "@ethersproject/providers": true,
        "browserify>buffer": true,
        "browserify>insert-module-globals>is-buffer": true,
        "eth-lattice-keyring>@ethereumjs/tx>@chainsafe/ssz": true,
        "eth-lattice-keyring>@ethereumjs/tx>ethereum-cryptography": true
      }
    },
    "eth-lattice-keyring>@ethereumjs/tx>@chainsafe/ssz": {
      "packages": {
        "browserify": true,
        "browserify>buffer": true,
        "eth-lattice-keyring>@ethereumjs/tx>@chainsafe/ssz>@chainsafe/persistent-merkle-tree": true,
        "eth-lattice-keyring>@ethereumjs/tx>@chainsafe/ssz>case": true
      }
    },
    "eth-lattice-keyring>@ethereumjs/tx>@chainsafe/ssz>@chainsafe/persistent-merkle-tree": {
      "globals": {
        "WeakRef": true
      },
      "packages": {
        "browserify": true
      }
    },
    "eth-lattice-keyring>@ethereumjs/tx>ethereum-cryptography": {
      "globals": {
        "TextDecoder": true,
        "crypto": true
      },
      "packages": {
        "eth-lattice-keyring>@ethereumjs/tx>ethereum-cryptography>@noble/hashes": true
      }
    },
    "eth-lattice-keyring>@ethereumjs/tx>ethereum-cryptography>@noble/hashes": {
      "globals": {
        "TextEncoder": true,
        "crypto": true
      }
    },
    "eth-lattice-keyring>gridplus-sdk": {
      "globals": {
        "AbortController": true,
        "Request": true,
        "URL": true,
        "__values": true,
        "caches": true,
        "clearTimeout": true,
        "console.error": true,
        "console.log": true,
        "console.warn": true,
        "fetch": true,
        "setTimeout": true
      },
      "packages": {
        "@ethereumjs/common>crc-32": true,
        "@ethersproject/abi": true,
        "@metamask/ppom-validator>elliptic": true,
        "bn.js": true,
        "browserify>buffer": true,
        "eth-lattice-keyring>gridplus-sdk>@ethereumjs/common": true,
        "eth-lattice-keyring>gridplus-sdk>@ethereumjs/tx": true,
        "eth-lattice-keyring>gridplus-sdk>aes-js": true,
        "eth-lattice-keyring>gridplus-sdk>bech32": true,
        "eth-lattice-keyring>gridplus-sdk>bignumber.js": true,
        "eth-lattice-keyring>gridplus-sdk>bitwise": true,
        "eth-lattice-keyring>gridplus-sdk>borc": true,
        "eth-lattice-keyring>gridplus-sdk>eth-eip712-util-browser": true,
        "eth-lattice-keyring>gridplus-sdk>js-sha3": true,
        "eth-lattice-keyring>gridplus-sdk>rlp": true,
        "eth-lattice-keyring>gridplus-sdk>secp256k1": true,
        "eth-lattice-keyring>gridplus-sdk>uuid": true,
        "ethereumjs-util>ethereum-cryptography>bs58check": true,
        "ethereumjs-util>ethereum-cryptography>hash.js": true,
        "lodash": true
      }
    },
    "eth-lattice-keyring>gridplus-sdk>@ethereumjs/common": {
      "packages": {
        "@ethereumjs/common>crc-32": true,
        "@ethereumjs/tx>@ethereumjs/util": true,
        "browserify>buffer": true,
        "webpack>events": true
      }
    },
    "eth-lattice-keyring>gridplus-sdk>@ethereumjs/tx": {
      "packages": {
        "@ethereumjs/tx>@ethereumjs/rlp": true,
        "@ethereumjs/tx>@ethereumjs/util": true,
        "@ethersproject/providers": true,
        "browserify>buffer": true,
        "browserify>insert-module-globals>is-buffer": true,
        "eth-lattice-keyring>@ethereumjs/tx>@chainsafe/ssz": true,
        "eth-lattice-keyring>gridplus-sdk>@ethereumjs/tx>@ethereumjs/common": true,
        "eth-lattice-keyring>gridplus-sdk>@ethereumjs/tx>ethereum-cryptography": true
      }
    },
    "eth-lattice-keyring>gridplus-sdk>@ethereumjs/tx>@ethereumjs/common": {
      "packages": {
        "@ethereumjs/common>crc-32": true,
        "@ethereumjs/tx>@ethereumjs/util": true,
        "browserify>buffer": true,
        "webpack>events": true
      }
    },
    "eth-lattice-keyring>gridplus-sdk>@ethereumjs/tx>ethereum-cryptography": {
      "globals": {
        "TextDecoder": true,
        "crypto": true
      },
      "packages": {
        "eth-lattice-keyring>gridplus-sdk>@ethereumjs/tx>ethereum-cryptography>@noble/hashes": true
      }
    },
    "eth-lattice-keyring>gridplus-sdk>@ethereumjs/tx>ethereum-cryptography>@noble/hashes": {
      "globals": {
        "TextEncoder": true,
        "crypto": true
      }
    },
    "eth-lattice-keyring>gridplus-sdk>aes-js": {
      "globals": {
        "define": true
      }
    },
    "eth-lattice-keyring>gridplus-sdk>bignumber.js": {
      "globals": {
        "crypto": true,
        "define": true
      }
    },
    "eth-lattice-keyring>gridplus-sdk>bitwise": {
      "packages": {
        "browserify>buffer": true
      }
    },
    "eth-lattice-keyring>gridplus-sdk>borc": {
      "globals": {
        "console": true
      },
      "packages": {
        "browserify>buffer": true,
        "browserify>buffer>ieee754": true,
        "eth-lattice-keyring>gridplus-sdk>borc>bignumber.js": true,
        "eth-lattice-keyring>gridplus-sdk>borc>iso-url": true
      }
    },
    "eth-lattice-keyring>gridplus-sdk>borc>bignumber.js": {
      "globals": {
        "crypto": true,
        "define": true
      }
    },
    "eth-lattice-keyring>gridplus-sdk>borc>iso-url": {
      "globals": {
        "URL": true,
        "URLSearchParams": true,
        "location": true
      }
    },
    "eth-lattice-keyring>gridplus-sdk>eth-eip712-util-browser": {
      "globals": {
        "intToBuffer": true
      },
      "packages": {
        "bn.js": true,
        "eth-lattice-keyring>gridplus-sdk>eth-eip712-util-browser>buffer": true,
        "eth-lattice-keyring>gridplus-sdk>eth-eip712-util-browser>js-sha3": true
      }
    },
    "eth-lattice-keyring>gridplus-sdk>eth-eip712-util-browser>buffer": {
      "globals": {
        "console": true
      },
      "packages": {
        "base64-js": true,
        "browserify>buffer>ieee754": true
      }
    },
    "eth-lattice-keyring>gridplus-sdk>eth-eip712-util-browser>js-sha3": {
      "globals": {
        "define": true
      },
      "packages": {
        "browserify>process": true
      }
    },
    "eth-lattice-keyring>gridplus-sdk>js-sha3": {
      "globals": {
        "define": true
      },
      "packages": {
        "browserify>process": true
      }
    },
    "eth-lattice-keyring>gridplus-sdk>rlp": {
      "globals": {
        "TextEncoder": true
      }
    },
    "eth-lattice-keyring>gridplus-sdk>secp256k1": {
      "packages": {
        "@metamask/ppom-validator>elliptic": true
      }
    },
    "eth-lattice-keyring>gridplus-sdk>uuid": {
      "globals": {
        "crypto": true
      }
    },
    "eth-lattice-keyring>rlp": {
      "globals": {
        "TextEncoder": true
      }
    },
    "eth-method-registry": {
      "packages": {
        "ethjs": true
      }
    },
    "eth-query": {
      "packages": {
        "eth-query>json-rpc-random-id": true,
        "nock>debug": true,
        "watchify>xtend": true
      }
    },
    "eth-rpc-errors": {
      "packages": {
        "eth-rpc-errors>fast-safe-stringify": true
      }
    },
    "eth-sig-util": {
      "packages": {
        "browserify>buffer": true,
        "eth-sig-util>ethereumjs-util": true,
        "eth-sig-util>tweetnacl": true,
        "eth-sig-util>tweetnacl-util": true,
        "ethereumjs-abi": true
      }
    },
    "eth-sig-util>ethereumjs-util": {
      "packages": {
        "@metamask/ppom-validator>elliptic": true,
        "bn.js": true,
        "browserify>assert": true,
        "browserify>buffer": true,
        "eth-sig-util>ethereumjs-util>ethereum-cryptography": true,
        "eth-sig-util>ethereumjs-util>ethjs-util": true,
        "ethereumjs-util>create-hash": true,
        "ethereumjs-util>rlp": true,
        "koa>content-disposition>safe-buffer": true
      }
    },
    "eth-sig-util>ethereumjs-util>ethereum-cryptography": {
      "packages": {
        "browserify>buffer": true,
        "ethereumjs-util>ethereum-cryptography>keccak": true,
        "ethereumjs-util>ethereum-cryptography>secp256k1": true,
        "mocha>serialize-javascript>randombytes": true
      }
    },
    "eth-sig-util>ethereumjs-util>ethjs-util": {
      "packages": {
        "browserify>buffer": true,
        "ethjs>ethjs-util>is-hex-prefixed": true,
        "ethjs>ethjs-util>strip-hex-prefix": true
      }
    },
    "eth-sig-util>tweetnacl": {
      "globals": {
        "crypto": true,
        "msCrypto": true,
        "nacl": "write"
      },
      "packages": {
        "browserify>browser-resolve": true
      }
    },
    "eth-sig-util>tweetnacl-util": {
      "globals": {
        "atob": true,
        "btoa": true
      },
      "packages": {
        "browserify>browser-resolve": true
      }
    },
    "ethereumjs-abi": {
      "packages": {
        "bn.js": true,
        "browserify>buffer": true,
        "ethereumjs-abi>ethereumjs-util": true
      }
    },
    "ethereumjs-abi>ethereumjs-util": {
      "packages": {
        "@metamask/ppom-validator>elliptic": true,
        "bn.js": true,
        "browserify>assert": true,
        "browserify>buffer": true,
        "eth-sig-util>ethereumjs-util>ethjs-util": true,
        "ethereumjs-abi>ethereumjs-util>ethereum-cryptography": true,
        "ethereumjs-util>create-hash": true,
        "ethereumjs-util>rlp": true
      }
    },
    "ethereumjs-abi>ethereumjs-util>ethereum-cryptography": {
      "packages": {
        "browserify>buffer": true,
        "ethereumjs-util>ethereum-cryptography>keccak": true,
        "ethereumjs-util>ethereum-cryptography>secp256k1": true,
        "mocha>serialize-javascript>randombytes": true
      }
    },
    "ethereumjs-util": {
      "packages": {
        "bn.js": true,
        "browserify>assert": true,
        "browserify>buffer": true,
        "browserify>insert-module-globals>is-buffer": true,
        "ethereumjs-util>create-hash": true,
        "ethereumjs-util>ethereum-cryptography": true,
        "ethereumjs-util>rlp": true
      }
    },
    "ethereumjs-util>create-hash": {
      "packages": {
        "addons-linter>sha.js": true,
        "ethereumjs-util>create-hash>cipher-base": true,
        "ethereumjs-util>create-hash>md5.js": true,
        "ethereumjs-util>create-hash>ripemd160": true,
        "pumpify>inherits": true
      }
    },
    "ethereumjs-util>create-hash>cipher-base": {
      "packages": {
        "browserify>string_decoder": true,
        "koa>content-disposition>safe-buffer": true,
        "pumpify>inherits": true,
        "stream-browserify": true
      }
    },
    "ethereumjs-util>create-hash>md5.js": {
      "packages": {
        "ethereumjs-util>create-hash>md5.js>hash-base": true,
        "koa>content-disposition>safe-buffer": true,
        "pumpify>inherits": true
      }
    },
    "ethereumjs-util>create-hash>md5.js>hash-base": {
      "packages": {
        "ethereumjs-util>create-hash>md5.js>hash-base>readable-stream": true,
        "koa>content-disposition>safe-buffer": true,
        "pumpify>inherits": true
      }
    },
    "ethereumjs-util>create-hash>md5.js>hash-base>readable-stream": {
      "packages": {
        "browserify>browser-resolve": true,
        "browserify>buffer": true,
        "browserify>process": true,
        "browserify>string_decoder": true,
        "pumpify>inherits": true,
        "readable-stream>util-deprecate": true,
        "webpack>events": true
      }
    },
    "ethereumjs-util>create-hash>ripemd160": {
      "packages": {
        "browserify>buffer": true,
        "ethereumjs-util>create-hash>md5.js>hash-base": true,
        "pumpify>inherits": true
      }
    },
    "ethereumjs-util>ethereum-cryptography": {
      "packages": {
        "browserify>buffer": true,
        "ethereumjs-util>ethereum-cryptography>keccak": true,
        "ethereumjs-util>ethereum-cryptography>secp256k1": true,
        "mocha>serialize-javascript>randombytes": true
      }
    },
    "ethereumjs-util>ethereum-cryptography>browserify-aes": {
      "packages": {
        "browserify>buffer": true,
        "browserify>crypto-browserify>browserify-cipher>evp_bytestokey": true,
        "ethereumjs-util>create-hash>cipher-base": true,
        "ethereumjs-util>ethereum-cryptography>browserify-aes>buffer-xor": true,
        "koa>content-disposition>safe-buffer": true,
        "pumpify>inherits": true
      }
    },
    "ethereumjs-util>ethereum-cryptography>browserify-aes>buffer-xor": {
      "packages": {
        "browserify>buffer": true
      }
    },
    "ethereumjs-util>ethereum-cryptography>bs58check": {
      "packages": {
        "ethereumjs-util>create-hash": true,
        "ethereumjs-util>ethereum-cryptography>bs58check>bs58": true,
        "koa>content-disposition>safe-buffer": true
      }
    },
    "ethereumjs-util>ethereum-cryptography>bs58check>bs58": {
      "packages": {
        "@ensdomains/content-hash>multihashes>multibase>base-x": true
      }
    },
    "ethereumjs-util>ethereum-cryptography>hash.js": {
      "packages": {
        "@metamask/ppom-validator>elliptic>minimalistic-assert": true,
        "pumpify>inherits": true
      }
    },
    "ethereumjs-util>ethereum-cryptography>keccak": {
      "packages": {
        "browserify>buffer": true,
        "ethereumjs-util>ethereum-cryptography>keccak>readable-stream": true
      }
    },
    "ethereumjs-util>ethereum-cryptography>keccak>readable-stream": {
      "packages": {
        "browserify>browser-resolve": true,
        "browserify>buffer": true,
        "browserify>process": true,
        "browserify>string_decoder": true,
        "pumpify>inherits": true,
        "readable-stream>util-deprecate": true,
        "webpack>events": true
      }
    },
    "ethereumjs-util>ethereum-cryptography>scrypt-js": {
      "globals": {
        "define": true,
        "setTimeout": true
      },
      "packages": {
        "browserify>timers-browserify": true
      }
    },
    "ethereumjs-util>ethereum-cryptography>secp256k1": {
      "packages": {
        "@metamask/ppom-validator>elliptic": true
      }
    },
    "ethereumjs-util>rlp": {
      "packages": {
        "bn.js": true,
        "browserify>buffer": true
      }
    },
    "ethereumjs-wallet>randombytes": {
      "globals": {
        "crypto.getRandomValues": true
      }
    },
    "ethers>@ethersproject/random": {
      "globals": {
        "crypto.getRandomValues": true
      }
    },
    "ethjs": {
      "globals": {
        "clearInterval": true,
        "setInterval": true
      },
      "packages": {
        "bn.js": true,
        "browserify>buffer": true,
        "ethjs-contract": true,
        "ethjs>ethjs-abi": true,
        "ethjs>ethjs-filter": true,
        "ethjs>ethjs-provider-http": true,
        "ethjs>ethjs-query": true,
        "ethjs>ethjs-unit": true,
        "ethjs>ethjs-util": true,
        "ethjs>js-sha3": true,
        "ethjs>number-to-bn": true
      }
    },
    "ethjs-contract": {
      "packages": {
        "ethjs-contract>babel-runtime": true,
        "ethjs-contract>ethjs-abi": true,
        "ethjs-contract>ethjs-util": true,
        "ethjs>ethjs-filter": true,
        "ethjs>js-sha3": true,
        "promise-to-callback": true
      }
    },
    "ethjs-contract>babel-runtime": {
      "packages": {
<<<<<<< HEAD
        "@babel/runtime>regenerator-runtime": true,
        "ethjs-contract>babel-runtime>core-js": true
=======
        "ethjs-contract>babel-runtime>core-js": true,
        "ethjs-contract>babel-runtime>regenerator-runtime": true
>>>>>>> 3a77c6b1
      }
    },
    "ethjs-contract>babel-runtime>core-js": {
      "globals": {
        "PromiseRejectionEvent": true,
        "__e": "write",
        "__g": "write",
        "document.createTextNode": true,
        "postMessage": true,
        "setTimeout": true
      }
    },
<<<<<<< HEAD
=======
    "ethjs-contract>babel-runtime>regenerator-runtime": {
      "globals": {
        "regeneratorRuntime": "write"
      }
    },
>>>>>>> 3a77c6b1
    "ethjs-contract>ethjs-abi": {
      "packages": {
        "bn.js": true,
        "browserify>buffer": true,
        "ethjs>js-sha3": true,
        "ethjs>number-to-bn": true
      }
    },
    "ethjs-contract>ethjs-util": {
      "packages": {
        "browserify>buffer": true,
        "ethjs>ethjs-util>is-hex-prefixed": true,
        "ethjs>ethjs-util>strip-hex-prefix": true
      }
    },
    "ethjs-query>babel-runtime": {
      "packages": {
        "@babel/runtime": true
      }
    },
    "ethjs>ethjs-abi": {
      "packages": {
        "bn.js": true,
        "browserify>buffer": true,
        "ethjs>js-sha3": true,
        "ethjs>number-to-bn": true
      }
    },
    "ethjs>ethjs-filter": {
      "globals": {
        "clearInterval": true,
        "setInterval": true
      }
    },
    "ethjs>ethjs-provider-http": {
      "packages": {
        "ethjs>ethjs-provider-http>xhr2": true
      }
    },
    "ethjs>ethjs-provider-http>xhr2": {
      "globals": {
        "XMLHttpRequest": true
      }
    },
    "ethjs>ethjs-query": {
      "globals": {
        "console": true
      },
      "packages": {
        "@metamask/ethjs-query>ethjs-format": true,
        "@metamask/ethjs-query>ethjs-rpc": true,
        "promise-to-callback": true
      }
    },
    "ethjs>ethjs-unit": {
      "packages": {
        "bn.js": true,
        "ethjs>number-to-bn": true
      }
    },
    "ethjs>ethjs-util": {
      "packages": {
        "browserify>buffer": true,
        "ethjs>ethjs-util>is-hex-prefixed": true,
        "ethjs>ethjs-util>strip-hex-prefix": true
      }
    },
    "ethjs>ethjs-util>strip-hex-prefix": {
      "packages": {
        "ethjs>ethjs-util>is-hex-prefixed": true
      }
    },
    "ethjs>js-sha3": {
      "packages": {
        "browserify>process": true
      }
    },
    "ethjs>number-to-bn": {
      "packages": {
        "bn.js": true,
        "ethjs>ethjs-util>strip-hex-prefix": true
      }
    },
    "extension-port-stream": {
      "packages": {
        "browserify>buffer": true,
        "stream-browserify": true
      }
    },
    "fast-json-patch": {
      "globals": {
        "addEventListener": true,
        "clearTimeout": true,
        "removeEventListener": true,
        "setTimeout": true
      }
    },
    "fuse.js": {
      "globals": {
        "console": true,
        "define": true
      }
    },
    "globalthis>define-properties": {
      "packages": {
        "globalthis>define-properties>has-property-descriptors": true,
        "globalthis>define-properties>object-keys": true
      }
    },
    "globalthis>define-properties>has-property-descriptors": {
      "packages": {
        "string.prototype.matchall>get-intrinsic": true
      }
    },
    "json-rpc-engine": {
      "packages": {
        "@metamask/safe-event-emitter": true,
        "eth-rpc-errors": true
      }
    },
    "json-rpc-middleware-stream": {
      "globals": {
        "console.warn": true,
        "setTimeout": true
      },
      "packages": {
        "@metamask/safe-event-emitter": true,
        "readable-stream": true
      }
    },
    "koa>content-disposition>safe-buffer": {
      "packages": {
        "browserify>buffer": true
      }
    },
    "koa>is-generator-function": {
      "packages": {
        "koa>is-generator-function>has-tostringtag": true
      }
    },
    "koa>is-generator-function>has-tostringtag": {
      "packages": {
        "string.prototype.matchall>has-symbols": true
      }
    },
    "lavamoat>json-stable-stringify": {
      "packages": {
        "lavamoat>json-stable-stringify>jsonify": true
      }
    },
    "localforage": {
      "globals": {
        "Blob": true,
        "BlobBuilder": true,
        "FileReader": true,
        "IDBKeyRange": true,
        "MSBlobBuilder": true,
        "MozBlobBuilder": true,
        "OIndexedDB": true,
        "WebKitBlobBuilder": true,
        "atob": true,
        "btoa": true,
        "console.error": true,
        "console.info": true,
        "console.warn": true,
        "define": true,
        "fetch": true,
        "indexedDB": true,
        "localStorage": true,
        "mozIndexedDB": true,
        "msIndexedDB": true,
        "navigator.platform": true,
        "navigator.userAgent": true,
        "openDatabase": true,
        "setTimeout": true,
        "webkitIndexedDB": true
      }
    },
    "lodash": {
      "globals": {
        "clearTimeout": true,
        "define": true,
        "setTimeout": true
      }
    },
    "loglevel": {
      "globals": {
        "console": true,
        "define": true,
        "document.cookie": true,
        "localStorage": true,
        "log": "write",
        "navigator": true
      }
    },
    "luxon": {
      "globals": {
        "Intl": true
      }
    },
    "mocha>serialize-javascript>randombytes": {
      "globals": {
        "crypto": true,
        "msCrypto": true
      },
      "packages": {
        "browserify>process": true,
        "koa>content-disposition>safe-buffer": true
      }
    },
    "mockttp>graphql-tag>tslib": {
      "globals": {
        "define": true
      }
    },
    "nanoid": {
      "globals": {
        "crypto": true,
        "msCrypto": true,
        "navigator": true
      }
    },
    "nock>debug": {
      "globals": {
        "console": true,
        "document": true,
        "localStorage": true,
        "navigator": true,
        "process": true
      },
      "packages": {
        "browserify>process": true,
        "nock>debug>ms": true
      }
    },
    "node-fetch": {
      "globals": {
        "Headers": true,
        "Request": true,
        "Response": true,
        "fetch": true
      }
    },
    "nonce-tracker": {
      "packages": {
        "await-semaphore": true,
        "browserify>assert": true,
        "ethjs>ethjs-query": true
      }
    },
    "obj-multiplex": {
      "globals": {
        "console.warn": true
      },
      "packages": {
        "end-of-stream": true,
        "pump>once": true,
        "readable-stream": true
      }
    },
    "promise-to-callback": {
      "packages": {
        "promise-to-callback>is-fn": true,
        "promise-to-callback>set-immediate-shim": true
      }
    },
    "promise-to-callback>set-immediate-shim": {
      "globals": {
        "setTimeout.apply": true
      },
      "packages": {
        "browserify>timers-browserify": true
      }
    },
    "prop-types": {
      "globals": {
        "console": true
      },
      "packages": {
        "prop-types>react-is": true,
        "react>object-assign": true
      }
    },
    "prop-types>react-is": {
      "globals": {
        "console": true
      }
    },
    "pump": {
      "packages": {
        "browserify>browser-resolve": true,
        "browserify>process": true,
        "end-of-stream": true,
        "pump>once": true
      }
    },
    "pump>once": {
      "packages": {
        "pump>once>wrappy": true
      }
    },
    "qrcode-generator": {
      "globals": {
        "define": true
      }
    },
    "qrcode.react": {
      "globals": {
        "Path2D": true,
        "devicePixelRatio": true
      },
      "packages": {
        "prop-types": true,
        "qrcode.react>qr.js": true,
        "react": true
      }
    },
    "react": {
      "globals": {
        "console": true
      },
      "packages": {
        "prop-types": true,
        "react>object-assign": true
      }
    },
    "react-devtools": {
      "packages": {
        "react-devtools>react-devtools-core": true
      }
    },
    "react-devtools>react-devtools-core": {
      "globals": {
        "WebSocket": true,
        "setTimeout": true
      }
    },
    "react-dnd-html5-backend": {
      "globals": {
        "addEventListener": true,
        "clearTimeout": true,
        "removeEventListener": true
      }
    },
    "react-dom": {
      "globals": {
        "HTMLIFrameElement": true,
        "MSApp": true,
        "__REACT_DEVTOOLS_GLOBAL_HOOK__": true,
        "addEventListener": true,
        "clearTimeout": true,
        "clipboardData": true,
        "console": true,
        "dispatchEvent": true,
        "document": true,
        "event": "write",
        "jest": true,
        "location.protocol": true,
        "navigator.userAgent.indexOf": true,
        "performance": true,
        "removeEventListener": true,
        "self": true,
        "setTimeout": true,
        "top": true,
        "trustedTypes": true
      },
      "packages": {
        "prop-types": true,
        "react": true,
        "react-dom>scheduler": true,
        "react>object-assign": true
      }
    },
    "react-dom>scheduler": {
      "globals": {
        "MessageChannel": true,
        "cancelAnimationFrame": true,
        "clearTimeout": true,
        "console": true,
        "navigator": true,
        "performance": true,
        "requestAnimationFrame": true,
        "setTimeout": true
      }
    },
    "react-focus-lock": {
      "globals": {
        "addEventListener": true,
        "console.error": true,
        "console.warn": true,
        "document": true,
        "removeEventListener": true,
        "setTimeout": true
      },
      "packages": {
        "@babel/runtime": true,
        "prop-types": true,
        "react": true,
        "react-focus-lock>focus-lock": true,
        "react-focus-lock>react-clientside-effect": true,
        "react-focus-lock>use-callback-ref": true,
        "react-focus-lock>use-sidecar": true
      }
    },
    "react-focus-lock>focus-lock": {
      "globals": {
        "HTMLIFrameElement": true,
        "Node.DOCUMENT_FRAGMENT_NODE": true,
        "Node.DOCUMENT_NODE": true,
        "Node.DOCUMENT_POSITION_CONTAINED_BY": true,
        "Node.DOCUMENT_POSITION_CONTAINS": true,
        "Node.ELEMENT_NODE": true,
        "console.error": true,
        "console.warn": true,
        "document": true,
        "getComputedStyle": true,
        "setTimeout": true
      },
      "packages": {
        "mockttp>graphql-tag>tslib": true
      }
    },
    "react-focus-lock>react-clientside-effect": {
      "packages": {
        "@babel/runtime": true,
        "react": true
      }
    },
    "react-focus-lock>use-callback-ref": {
      "packages": {
        "react": true
      }
    },
    "react-focus-lock>use-sidecar": {
      "globals": {
        "console.error": true
      },
      "packages": {
        "mockttp>graphql-tag>tslib": true,
        "react": true,
        "react-focus-lock>use-sidecar>detect-node-es": true
      }
    },
    "react-idle-timer": {
      "globals": {
        "clearTimeout": true,
        "document": true,
        "setTimeout": true
      },
      "packages": {
        "prop-types": true,
        "react": true
      }
    },
    "react-inspector": {
      "globals": {
        "Node": true,
        "chromeDark": true,
        "chromeLight": true
      },
      "packages": {
        "react": true
      }
    },
    "react-popper": {
      "globals": {
        "document": true
      },
      "packages": {
        "@popperjs/core": true,
        "react": true,
        "react-popper>react-fast-compare": true,
        "react-popper>warning": true
      }
    },
    "react-popper>react-fast-compare": {
      "globals": {
        "Element": true,
        "console.warn": true
      }
    },
    "react-popper>warning": {
      "globals": {
        "console": true
      }
    },
    "react-redux": {
      "globals": {
        "console": true,
        "document": true
      },
      "packages": {
        "@babel/runtime": true,
        "prop-types": true,
        "prop-types>react-is": true,
        "react": true,
        "react-dom": true,
        "react-redux>hoist-non-react-statics": true,
        "redux": true
      }
    },
    "react-redux>hoist-non-react-statics": {
      "packages": {
        "prop-types>react-is": true
      }
    },
    "react-responsive-carousel": {
      "globals": {
        "HTMLElement": true,
        "addEventListener": true,
        "clearTimeout": true,
        "console.warn": true,
        "document": true,
        "getComputedStyle": true,
        "removeEventListener": true,
        "setTimeout": true
      },
      "packages": {
        "classnames": true,
        "react": true,
        "react-dom": true,
        "react-responsive-carousel>react-easy-swipe": true
      }
    },
    "react-responsive-carousel>react-easy-swipe": {
      "globals": {
        "addEventListener": true,
        "define": true,
        "document.addEventListener": true,
        "document.removeEventListener": true
      },
      "packages": {
        "prop-types": true,
        "react": true
      }
    },
    "react-router-dom": {
      "packages": {
        "prop-types": true,
        "react": true,
        "react-router-dom>history": true,
        "react-router-dom>react-router": true,
        "react-router-dom>tiny-invariant": true,
        "react-router-dom>tiny-warning": true
      }
    },
    "react-router-dom>history": {
      "globals": {
        "addEventListener": true,
        "confirm": true,
        "document": true,
        "history": true,
        "location": true,
        "navigator.userAgent": true,
        "removeEventListener": true
      },
      "packages": {
        "react-router-dom>history>resolve-pathname": true,
        "react-router-dom>history>value-equal": true,
        "react-router-dom>tiny-invariant": true,
        "react-router-dom>tiny-warning": true
      }
    },
    "react-router-dom>react-router": {
      "packages": {
        "prop-types": true,
        "prop-types>react-is": true,
        "react": true,
        "react-redux>hoist-non-react-statics": true,
        "react-router-dom>react-router>history": true,
        "react-router-dom>react-router>mini-create-react-context": true,
        "react-router-dom>tiny-invariant": true,
        "react-router-dom>tiny-warning": true,
        "sinon>nise>path-to-regexp": true
      }
    },
    "react-router-dom>react-router>history": {
      "globals": {
        "addEventListener": true,
        "confirm": true,
        "document": true,
        "history": true,
        "location": true,
        "navigator.userAgent": true,
        "removeEventListener": true
      },
      "packages": {
        "react-router-dom>history>resolve-pathname": true,
        "react-router-dom>history>value-equal": true,
        "react-router-dom>tiny-invariant": true,
        "react-router-dom>tiny-warning": true
      }
    },
    "react-router-dom>react-router>mini-create-react-context": {
      "packages": {
        "@babel/runtime": true,
        "prop-types": true,
        "react": true,
        "react-router-dom>react-router>mini-create-react-context>gud": true,
        "react-router-dom>tiny-warning": true
      }
    },
    "react-router-dom>tiny-warning": {
      "globals": {
        "console": true
      }
    },
    "react-simple-file-input": {
      "globals": {
        "File": true,
        "FileReader": true,
        "console.warn": true
      },
      "packages": {
        "prop-types": true,
        "react": true
      }
    },
    "react-tippy": {
      "globals": {
        "Element": true,
        "MSStream": true,
        "MutationObserver": true,
        "addEventListener": true,
        "clearTimeout": true,
        "console.error": true,
        "console.warn": true,
        "define": true,
        "document": true,
        "getComputedStyle": true,
        "innerHeight": true,
        "innerWidth": true,
        "navigator.maxTouchPoints": true,
        "navigator.msMaxTouchPoints": true,
        "navigator.userAgent": true,
        "performance": true,
        "requestAnimationFrame": true,
        "setTimeout": true
      },
      "packages": {
        "react": true,
        "react-dom": true,
        "react-tippy>popper.js": true
      }
    },
    "react-tippy>popper.js": {
      "globals": {
        "MSInputMethodContext": true,
        "Node.DOCUMENT_POSITION_FOLLOWING": true,
        "cancelAnimationFrame": true,
        "console.warn": true,
        "define": true,
        "devicePixelRatio": true,
        "document": true,
        "getComputedStyle": true,
        "innerHeight": true,
        "innerWidth": true,
        "navigator.userAgent": true,
        "requestAnimationFrame": true,
        "setTimeout": true
      }
    },
    "react-toggle-button": {
      "globals": {
        "clearTimeout": true,
        "console.warn": true,
        "define": true,
        "performance": true,
        "setTimeout": true
      },
      "packages": {
        "react": true
      }
    },
    "readable-stream": {
      "packages": {
        "browserify>browser-resolve": true,
        "browserify>process": true,
        "browserify>timers-browserify": true,
        "pumpify>inherits": true,
        "readable-stream>core-util-is": true,
        "readable-stream>isarray": true,
        "readable-stream>process-nextick-args": true,
        "readable-stream>safe-buffer": true,
        "readable-stream>string_decoder": true,
        "readable-stream>util-deprecate": true,
        "webpack>events": true
      }
    },
    "readable-stream>core-util-is": {
      "packages": {
        "browserify>insert-module-globals>is-buffer": true
      }
    },
    "readable-stream>process-nextick-args": {
      "packages": {
        "browserify>process": true
      }
    },
    "readable-stream>safe-buffer": {
      "packages": {
        "browserify>buffer": true
      }
    },
    "readable-stream>string_decoder": {
      "packages": {
        "readable-stream>safe-buffer": true
      }
    },
    "readable-stream>util-deprecate": {
      "globals": {
        "console.trace": true,
        "console.warn": true,
        "localStorage": true
      }
    },
    "redux": {
      "globals": {
        "console": true
      },
      "packages": {
        "@babel/runtime": true
      }
    },
    "semver": {
      "globals": {
        "console.error": true
      },
      "packages": {
        "browserify>process": true,
        "semver>lru-cache": true
      }
    },
    "semver>lru-cache": {
      "packages": {
        "semver>lru-cache>yallist": true
      }
    },
    "sinon>nise>path-to-regexp": {
      "packages": {
        "sinon>nise>path-to-regexp>isarray": true
      }
    },
    "stream-browserify": {
      "packages": {
        "pumpify>inherits": true,
        "stream-browserify>readable-stream": true,
        "webpack>events": true
      }
    },
    "stream-browserify>readable-stream": {
      "packages": {
        "browserify>browser-resolve": true,
        "browserify>buffer": true,
        "browserify>process": true,
        "browserify>string_decoder": true,
        "pumpify>inherits": true,
        "readable-stream>util-deprecate": true,
        "webpack>events": true
      }
    },
    "string.prototype.matchall>call-bind": {
      "packages": {
        "browserify>has>function-bind": true,
        "string.prototype.matchall>get-intrinsic": true
      }
    },
    "string.prototype.matchall>es-abstract>gopd": {
      "packages": {
        "string.prototype.matchall>get-intrinsic": true
      }
    },
    "string.prototype.matchall>es-abstract>is-callable": {
      "globals": {
        "document": true
      }
    },
    "string.prototype.matchall>es-abstract>is-regex": {
      "packages": {
        "koa>is-generator-function>has-tostringtag": true,
        "string.prototype.matchall>call-bind": true
      }
    },
    "string.prototype.matchall>get-intrinsic": {
      "globals": {
        "AggregateError": true,
        "FinalizationRegistry": true,
        "WeakRef": true
      },
      "packages": {
        "browserify>has": true,
        "browserify>has>function-bind": true,
        "string.prototype.matchall>es-abstract>has-proto": true,
        "string.prototype.matchall>has-symbols": true
      }
    },
    "string.prototype.matchall>regexp.prototype.flags": {
      "packages": {
        "globalthis>define-properties": true,
        "string.prototype.matchall>call-bind": true,
        "string.prototype.matchall>regexp.prototype.flags>functions-have-names": true
      }
    },
    "string.prototype.matchall>side-channel": {
      "packages": {
        "brfs>static-module>object-inspect": true,
        "string.prototype.matchall>call-bind": true,
        "string.prototype.matchall>get-intrinsic": true
      }
    },
    "superstruct": {
      "globals": {
        "console.warn": true,
        "define": true
      }
    },
    "uuid": {
      "globals": {
        "crypto": true,
        "msCrypto": true
      }
    },
    "web3": {
      "globals": {
        "XMLHttpRequest": true
      }
    },
    "web3-stream-provider": {
      "globals": {
        "setTimeout": true
      },
      "packages": {
        "browserify>util": true,
        "readable-stream": true,
        "web3-stream-provider>uuid": true
      }
    },
    "web3-stream-provider>uuid": {
      "globals": {
        "crypto": true,
        "msCrypto": true
      }
    },
    "webextension-polyfill": {
      "globals": {
        "browser": true,
        "chrome": true,
        "console.error": true,
        "console.warn": true,
        "define": true
      }
    },
    "webpack>events": {
      "globals": {
        "console": true
      }
    }
  }
}<|MERGE_RESOLUTION|>--- conflicted
+++ resolved
@@ -761,10 +761,6 @@
         "@metamask/contract-metadata": true,
         "@metamask/controller-utils>@metamask/eth-query": true,
         "@metamask/metamask-eth-abis": true,
-<<<<<<< HEAD
-=======
-        "@metamask/utils": true,
->>>>>>> 3a77c6b1
         "eth-json-rpc-filters>async-mutex": true,
         "ethereumjs-util": true,
         "single-call-balance-checker-abi": true,
@@ -1721,18 +1717,12 @@
       "packages": {
         "@ethereumjs/tx>@ethereumjs/util": true,
         "@ethereumjs/tx>ethereum-cryptography": true,
-<<<<<<< HEAD
         "@metamask/assets-controllers>@metamask/abi-utils": true,
         "@metamask/message-manager>@metamask/utils": true,
-=======
-        "@metamask/message-manager>@metamask/eth-sig-util>@metamask/abi-utils": true,
-        "@metamask/message-manager>@metamask/eth-sig-util>@metamask/utils": true,
->>>>>>> 3a77c6b1
         "browserify>buffer": true,
         "eth-sig-util>ethereumjs-util>ethjs-util": true,
         "eth-sig-util>tweetnacl": true,
         "eth-sig-util>tweetnacl-util": true
-<<<<<<< HEAD
       }
     },
     "@metamask/message-manager>@metamask/utils": {
@@ -1751,78 +1741,6 @@
     "@metamask/message-manager>jsonschema": {
       "packages": {
         "browserify>url": true
-      }
-    },
-    "@metamask/name-controller": {
-      "globals": {
-        "fetch": true
-      },
-      "packages": {
-        "@metamask/base-controller": true,
-        "@metamask/name-controller>@metamask/utils": true,
-        "eth-json-rpc-filters>async-mutex": true
-      }
-    },
-    "@metamask/name-controller>@metamask/utils": {
-=======
-      }
-    },
-    "@metamask/message-manager>@metamask/eth-sig-util>@metamask/abi-utils": {
-      "packages": {
-        "@metamask/message-manager>@metamask/eth-sig-util>@metamask/abi-utils>@metamask/utils": true,
-        "superstruct": true
-      }
-    },
-    "@metamask/message-manager>@metamask/eth-sig-util>@metamask/abi-utils>@metamask/utils": {
-      "globals": {
-        "TextDecoder": true,
-        "TextEncoder": true
-      },
-      "packages": {
-        "@metamask/key-tree>@noble/hashes": true,
-        "browserify>buffer": true,
-        "nock>debug": true,
-        "semver": true,
-        "superstruct": true
-      }
-    },
-    "@metamask/message-manager>@metamask/eth-sig-util>@metamask/utils": {
->>>>>>> 3a77c6b1
-      "globals": {
-        "TextDecoder": true,
-        "TextEncoder": true
-      },
-<<<<<<< HEAD
-=======
-      "packages": {
-        "@metamask/key-tree>@noble/hashes": true,
-        "browserify>buffer": true,
-        "nock>debug": true,
-        "semver": true,
-        "superstruct": true
-      }
-    },
-    "@metamask/message-manager>@metamask/utils": {
-      "globals": {
-        "TextDecoder": true,
-        "TextEncoder": true
-      },
-      "packages": {
-        "@metamask/key-tree>@noble/hashes": true,
-        "browserify>buffer": true,
-        "nock>debug": true,
-        "semver": true,
-        "superstruct": true
-      }
-    },
-    "@metamask/message-manager>jsonschema": {
->>>>>>> 3a77c6b1
-      "packages": {
-        "@metamask/key-tree>@noble/hashes": true,
-        "browserify>buffer": true,
-        "nock>debug": true,
-        "semver": true,
-        "superstruct": true
       }
     },
     "@metamask/name-controller": {
@@ -1961,11 +1879,7 @@
       },
       "packages": {
         "@metamask/base-controller": true,
-<<<<<<< HEAD
         "@metamask/permission-controller>@metamask/controller-utils": true,
-=======
-        "@metamask/controller-utils": true,
->>>>>>> 3a77c6b1
         "@metamask/permission-controller>@metamask/utils": true,
         "@metamask/permission-controller>nanoid": true,
         "deep-freeze-strict": true,
@@ -1974,7 +1888,6 @@
         "json-rpc-engine": true
       }
     },
-<<<<<<< HEAD
     "@metamask/permission-controller>@metamask/controller-utils": {
       "globals": {
         "URL": true,
@@ -2005,8 +1918,6 @@
         "superstruct": true
       }
     },
-=======
->>>>>>> 3a77c6b1
     "@metamask/permission-controller>@metamask/utils": {
       "globals": {
         "TextDecoder": true,
@@ -2235,15 +2146,11 @@
         "@metamask/key-tree": true,
         "@metamask/key-tree>@noble/hashes": true,
         "@metamask/key-tree>@scure/base": true,
-<<<<<<< HEAD
         "@metamask/permission-controller": true,
         "@metamask/snaps-ui>is-svg": true,
-=======
->>>>>>> 3a77c6b1
         "@metamask/snaps-utils>@metamask/utils": true,
         "@metamask/snaps-utils>cron-parser": true,
         "@metamask/snaps-utils>fast-json-stable-stringify": true,
-        "@metamask/snaps-utils>is-svg": true,
         "@metamask/snaps-utils>rfdc": true,
         "@metamask/snaps-utils>validate-npm-package-name": true,
         "browserify>buffer": true,
@@ -2271,20 +2178,6 @@
       "packages": {
         "browserify>browser-resolve": true,
         "luxon": true
-      }
-    },
-    "@metamask/snaps-utils>is-svg": {
-      "packages": {
-        "@metamask/snaps-utils>is-svg>fast-xml-parser": true
-      }
-    },
-    "@metamask/snaps-utils>is-svg>fast-xml-parser": {
-      "globals": {
-        "entityName": true,
-        "val": true
-      },
-      "packages": {
-        "@metamask/snaps-utils>is-svg>fast-xml-parser>strnum": true
       }
     },
     "@metamask/snaps-utils>rfdc": {
@@ -4072,13 +3965,8 @@
     },
     "ethjs-contract>babel-runtime": {
       "packages": {
-<<<<<<< HEAD
-        "@babel/runtime>regenerator-runtime": true,
-        "ethjs-contract>babel-runtime>core-js": true
-=======
         "ethjs-contract>babel-runtime>core-js": true,
         "ethjs-contract>babel-runtime>regenerator-runtime": true
->>>>>>> 3a77c6b1
       }
     },
     "ethjs-contract>babel-runtime>core-js": {
@@ -4091,14 +3979,11 @@
         "setTimeout": true
       }
     },
-<<<<<<< HEAD
-=======
     "ethjs-contract>babel-runtime>regenerator-runtime": {
       "globals": {
         "regeneratorRuntime": "write"
       }
     },
->>>>>>> 3a77c6b1
     "ethjs-contract>ethjs-abi": {
       "packages": {
         "bn.js": true,
