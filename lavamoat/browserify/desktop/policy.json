--- conflicted
+++ resolved
@@ -3205,37 +3205,9 @@
         "browserify>punycode": true
       }
     },
-<<<<<<< HEAD
     "eth-ens-namehash>js-sha3": {
       "packages": {
         "browserify>process": true
-=======
-    "eth-json-rpc-filters": {
-      "globals": {
-        "console.error": true
-      },
-      "packages": {
-        "@metamask/safe-event-emitter": true,
-        "eth-json-rpc-filters>async-mutex": true,
-        "eth-json-rpc-filters>eth-query": true,
-        "json-rpc-engine": true,
-        "pify": true
-      }
-    },
-    "eth-json-rpc-filters>async-mutex": {
-      "globals": {
-        "setTimeout": true
-      },
-      "packages": {
-        "mockttp>graphql-tag>tslib": true
-      }
-    },
-    "eth-json-rpc-filters>eth-query": {
-      "packages": {
-        "@metamask/eth-query>json-rpc-random-id": true,
-        "nock>debug": true,
-        "watchify>xtend": true
->>>>>>> 9a929876
       }
     },
     "eth-keyring-controller>@metamask/browser-passworder": {
