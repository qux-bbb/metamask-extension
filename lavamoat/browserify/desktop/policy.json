{
  "resources": {
    "@babel/runtime": {
      "globals": {
        "regeneratorRuntime": "write"
      }
    },
    "@ensdomains/content-hash": {
      "globals": {
        "console.warn": true
      },
      "packages": {
        "@ensdomains/content-hash>cids": true,
        "@ensdomains/content-hash>js-base64": true,
        "@ensdomains/content-hash>multicodec": true,
        "@ensdomains/content-hash>multihashes": true,
        "browserify>buffer": true
      }
    },
    "@ensdomains/content-hash>cids": {
      "packages": {
        "@ensdomains/content-hash>cids>multibase": true,
        "@ensdomains/content-hash>cids>multihashes": true,
        "@ensdomains/content-hash>cids>uint8arrays": true,
        "@ensdomains/content-hash>multicodec": true
      }
    },
    "@ensdomains/content-hash>cids>multibase": {
      "globals": {
        "TextDecoder": true,
        "TextEncoder": true
      },
      "packages": {
        "@ensdomains/content-hash>cids>multibase>@multiformats/base-x": true
      }
    },
    "@ensdomains/content-hash>cids>multihashes": {
      "packages": {
        "@ensdomains/content-hash>cids>multibase": true,
        "@ensdomains/content-hash>cids>multihashes>varint": true,
        "@ensdomains/content-hash>cids>uint8arrays": true
      }
    },
    "@ensdomains/content-hash>cids>uint8arrays": {
      "globals": {
        "TextDecoder": true,
        "TextEncoder": true
      },
      "packages": {
        "@ensdomains/content-hash>cids>multibase": true
      }
    },
    "@ensdomains/content-hash>js-base64": {
      "globals": {
        "Base64": "write",
        "TextDecoder": true,
        "TextEncoder": true,
        "atob": true,
        "btoa": true,
        "define": true
      },
      "packages": {
        "browserify>buffer": true
      }
    },
    "@ensdomains/content-hash>multicodec": {
      "packages": {
        "@ensdomains/content-hash>multicodec>uint8arrays": true,
        "sass-embedded>varint": true
      }
    },
    "@ensdomains/content-hash>multicodec>uint8arrays": {
      "globals": {
        "Buffer": true,
        "TextDecoder": true,
        "TextEncoder": true
      },
      "packages": {
        "@metamask/assets-controllers>multiformats": true
      }
    },
    "@ensdomains/content-hash>multihashes": {
      "packages": {
        "@ensdomains/content-hash>multihashes>multibase": true,
        "@ensdomains/content-hash>multihashes>varint": true,
        "@ensdomains/content-hash>multihashes>web-encoding": true,
        "browserify>buffer": true
      }
    },
    "@ensdomains/content-hash>multihashes>multibase": {
      "packages": {
        "@ensdomains/content-hash>multihashes>multibase>base-x": true,
        "@ensdomains/content-hash>multihashes>web-encoding": true,
        "browserify>buffer": true
      }
    },
    "@ensdomains/content-hash>multihashes>multibase>base-x": {
      "packages": {
        "koa>content-disposition>safe-buffer": true
      }
    },
    "@ensdomains/content-hash>multihashes>web-encoding": {
      "globals": {
        "TextDecoder": true,
        "TextEncoder": true
      },
      "packages": {
        "browserify>util": true
      }
    },
    "@ethereumjs/common": {
      "packages": {
        "@ethereumjs/common>crc-32": true,
        "@ethereumjs/tx>@ethereumjs/util": true,
        "browserify>buffer": true,
        "webpack>events": true
      }
    },
    "@ethereumjs/common>crc-32": {
      "globals": {
        "DO_NOT_EXPORT_CRC": true,
        "define": true
      }
    },
    "@ethereumjs/tx": {
      "packages": {
        "@ethereumjs/common": true,
        "@ethereumjs/tx>@ethereumjs/rlp": true,
        "@ethereumjs/tx>@ethereumjs/util": true,
        "@ethereumjs/tx>ethereum-cryptography": true,
        "browserify>buffer": true,
        "browserify>insert-module-globals>is-buffer": true
      }
    },
    "@ethereumjs/tx>@ethereumjs/rlp": {
      "globals": {
        "TextEncoder": true
      }
    },
    "@ethereumjs/tx>@ethereumjs/util": {
      "globals": {
        "console.warn": true
      },
      "packages": {
        "@ethereumjs/tx>@ethereumjs/rlp": true,
        "@ethereumjs/tx>@ethereumjs/util>micro-ftch": true,
        "@ethereumjs/tx>ethereum-cryptography": true,
        "browserify>buffer": true,
        "browserify>insert-module-globals>is-buffer": true,
        "webpack>events": true
      }
    },
    "@ethereumjs/tx>@ethereumjs/util>micro-ftch": {
      "globals": {
        "Headers": true,
        "TextDecoder": true,
        "URL": true,
        "btoa": true,
        "fetch": true
      },
      "packages": {
        "browserify>browserify-zlib": true,
        "browserify>buffer": true,
        "browserify>https-browserify": true,
        "browserify>process": true,
        "browserify>stream-http": true,
        "browserify>url": true,
        "browserify>util": true
      }
    },
    "@ethereumjs/tx>ethereum-cryptography": {
      "globals": {
        "TextDecoder": true,
        "crypto": true
      },
      "packages": {
        "@ethereumjs/tx>ethereum-cryptography>@noble/curves": true,
        "@ethereumjs/tx>ethereum-cryptography>@noble/hashes": true,
        "@ethereumjs/tx>ethereum-cryptography>@scure/bip32": true
      }
    },
    "@ethereumjs/tx>ethereum-cryptography>@noble/curves": {
      "globals": {
        "TextEncoder": true
      },
      "packages": {
        "@ethereumjs/tx>ethereum-cryptography>@noble/hashes": true
      }
    },
    "@ethereumjs/tx>ethereum-cryptography>@noble/hashes": {
      "globals": {
        "TextEncoder": true,
        "crypto": true
      }
    },
    "@ethereumjs/tx>ethereum-cryptography>@scure/bip32": {
      "packages": {
        "@ethereumjs/tx>ethereum-cryptography>@scure/bip32>@noble/curves": true,
        "@ethereumjs/tx>ethereum-cryptography>@scure/bip32>@noble/hashes": true,
        "@metamask/utils>@scure/base": true
      }
    },
    "@ethereumjs/tx>ethereum-cryptography>@scure/bip32>@noble/curves": {
      "globals": {
        "TextEncoder": true
      },
      "packages": {
        "@ethereumjs/tx>ethereum-cryptography>@scure/bip32>@noble/hashes": true
      }
    },
    "@ethereumjs/tx>ethereum-cryptography>@scure/bip32>@noble/hashes": {
      "globals": {
        "TextEncoder": true,
        "crypto": true
      }
    },
    "@ethersproject/abi": {
      "globals": {
        "console.log": true
      },
      "packages": {
        "@ethersproject/abi>@ethersproject/address": true,
        "@ethersproject/abi>@ethersproject/bytes": true,
        "@ethersproject/abi>@ethersproject/constants": true,
        "@ethersproject/abi>@ethersproject/hash": true,
        "@ethersproject/abi>@ethersproject/keccak256": true,
        "@ethersproject/abi>@ethersproject/logger": true,
        "@ethersproject/abi>@ethersproject/properties": true,
        "@ethersproject/abi>@ethersproject/strings": true,
        "@ethersproject/bignumber": true
      }
    },
    "@ethersproject/abi>@ethersproject/address": {
      "packages": {
        "@ethersproject/abi>@ethersproject/bytes": true,
        "@ethersproject/abi>@ethersproject/keccak256": true,
        "@ethersproject/abi>@ethersproject/logger": true,
        "@ethersproject/bignumber": true,
        "@ethersproject/providers>@ethersproject/rlp": true
      }
    },
    "@ethersproject/abi>@ethersproject/bytes": {
      "packages": {
        "@ethersproject/abi>@ethersproject/logger": true
      }
    },
    "@ethersproject/abi>@ethersproject/constants": {
      "packages": {
        "@ethersproject/bignumber": true
      }
    },
    "@ethersproject/abi>@ethersproject/hash": {
      "packages": {
        "@ethersproject/abi>@ethersproject/address": true,
        "@ethersproject/abi>@ethersproject/bytes": true,
        "@ethersproject/abi>@ethersproject/keccak256": true,
        "@ethersproject/abi>@ethersproject/logger": true,
        "@ethersproject/abi>@ethersproject/properties": true,
        "@ethersproject/abi>@ethersproject/strings": true,
        "@ethersproject/bignumber": true,
        "@ethersproject/providers>@ethersproject/base64": true
      }
    },
    "@ethersproject/abi>@ethersproject/keccak256": {
      "packages": {
        "@ethersproject/abi>@ethersproject/bytes": true,
        "@metamask/ethjs>js-sha3": true
      }
    },
    "@ethersproject/abi>@ethersproject/logger": {
      "globals": {
        "console": true
      }
    },
    "@ethersproject/abi>@ethersproject/properties": {
      "packages": {
        "@ethersproject/abi>@ethersproject/logger": true
      }
    },
    "@ethersproject/abi>@ethersproject/strings": {
      "packages": {
        "@ethersproject/abi>@ethersproject/bytes": true,
        "@ethersproject/abi>@ethersproject/constants": true,
        "@ethersproject/abi>@ethersproject/logger": true
      }
    },
    "@ethersproject/bignumber": {
      "packages": {
        "@ethersproject/abi>@ethersproject/bytes": true,
        "@ethersproject/abi>@ethersproject/logger": true,
        "bn.js": true
      }
    },
    "@ethersproject/contracts": {
      "globals": {
        "setTimeout": true
      },
      "packages": {
        "@ethersproject/abi": true,
        "@ethersproject/abi>@ethersproject/address": true,
        "@ethersproject/abi>@ethersproject/bytes": true,
        "@ethersproject/abi>@ethersproject/logger": true,
        "@ethersproject/abi>@ethersproject/properties": true,
        "@ethersproject/bignumber": true,
        "@ethersproject/hdnode>@ethersproject/abstract-signer": true,
        "@ethersproject/hdnode>@ethersproject/transactions": true,
        "@metamask/test-bundler>@ethersproject/abstract-provider": true
      }
    },
    "@ethersproject/hdnode": {
      "packages": {
        "@ethersproject/abi>@ethersproject/bytes": true,
        "@ethersproject/abi>@ethersproject/logger": true,
        "@ethersproject/abi>@ethersproject/properties": true,
        "@ethersproject/abi>@ethersproject/strings": true,
        "@ethersproject/bignumber": true,
        "@ethersproject/hdnode>@ethersproject/basex": true,
        "@ethersproject/hdnode>@ethersproject/pbkdf2": true,
        "@ethersproject/hdnode>@ethersproject/sha2": true,
        "@ethersproject/hdnode>@ethersproject/signing-key": true,
        "@ethersproject/hdnode>@ethersproject/transactions": true,
        "@ethersproject/hdnode>@ethersproject/wordlists": true
      }
    },
    "@ethersproject/hdnode>@ethersproject/abstract-signer": {
      "packages": {
        "@ethersproject/abi>@ethersproject/logger": true,
        "@ethersproject/abi>@ethersproject/properties": true
      }
    },
    "@ethersproject/hdnode>@ethersproject/basex": {
      "packages": {
        "@ethersproject/abi>@ethersproject/bytes": true,
        "@ethersproject/abi>@ethersproject/properties": true
      }
    },
    "@ethersproject/hdnode>@ethersproject/pbkdf2": {
      "packages": {
        "@ethersproject/abi>@ethersproject/bytes": true,
        "@ethersproject/hdnode>@ethersproject/sha2": true
      }
    },
    "@ethersproject/hdnode>@ethersproject/sha2": {
      "packages": {
        "@ethersproject/abi>@ethersproject/bytes": true,
        "@ethersproject/abi>@ethersproject/logger": true,
        "ethereumjs-util>ethereum-cryptography>hash.js": true
      }
    },
    "@ethersproject/hdnode>@ethersproject/signing-key": {
      "packages": {
        "@ethersproject/abi>@ethersproject/bytes": true,
        "@ethersproject/abi>@ethersproject/logger": true,
        "@ethersproject/abi>@ethersproject/properties": true,
        "@metamask/ppom-validator>elliptic": true
      }
    },
    "@ethersproject/hdnode>@ethersproject/transactions": {
      "packages": {
        "@ethersproject/abi>@ethersproject/address": true,
        "@ethersproject/abi>@ethersproject/bytes": true,
        "@ethersproject/abi>@ethersproject/constants": true,
        "@ethersproject/abi>@ethersproject/keccak256": true,
        "@ethersproject/abi>@ethersproject/logger": true,
        "@ethersproject/abi>@ethersproject/properties": true,
        "@ethersproject/bignumber": true,
        "@ethersproject/hdnode>@ethersproject/signing-key": true,
        "@ethersproject/providers>@ethersproject/rlp": true
      }
    },
    "@ethersproject/hdnode>@ethersproject/wordlists": {
      "packages": {
        "@ethersproject/abi>@ethersproject/bytes": true,
        "@ethersproject/abi>@ethersproject/hash": true,
        "@ethersproject/abi>@ethersproject/logger": true,
        "@ethersproject/abi>@ethersproject/properties": true,
        "@ethersproject/abi>@ethersproject/strings": true
      }
    },
    "@ethersproject/providers": {
      "globals": {
        "WebSocket": true,
        "clearInterval": true,
        "clearTimeout": true,
        "console.log": true,
        "console.warn": true,
        "setInterval": true,
        "setTimeout": true
      },
      "packages": {
        "@ethersproject/abi>@ethersproject/address": true,
        "@ethersproject/abi>@ethersproject/bytes": true,
        "@ethersproject/abi>@ethersproject/constants": true,
        "@ethersproject/abi>@ethersproject/hash": true,
        "@ethersproject/abi>@ethersproject/logger": true,
        "@ethersproject/abi>@ethersproject/properties": true,
        "@ethersproject/abi>@ethersproject/strings": true,
        "@ethersproject/bignumber": true,
        "@ethersproject/hdnode>@ethersproject/abstract-signer": true,
        "@ethersproject/hdnode>@ethersproject/basex": true,
        "@ethersproject/hdnode>@ethersproject/sha2": true,
        "@ethersproject/hdnode>@ethersproject/transactions": true,
        "@ethersproject/providers>@ethersproject/base64": true,
        "@ethersproject/providers>@ethersproject/random": true,
        "@ethersproject/providers>@ethersproject/web": true,
        "@ethersproject/providers>bech32": true,
        "@metamask/test-bundler>@ethersproject/abstract-provider": true,
        "@metamask/test-bundler>@ethersproject/networks": true
      }
    },
    "@ethersproject/providers>@ethersproject/base64": {
      "globals": {
        "atob": true,
        "btoa": true
      },
      "packages": {
        "@ethersproject/abi>@ethersproject/bytes": true
      }
    },
    "@ethersproject/providers>@ethersproject/random": {
      "globals": {
        "crypto.getRandomValues": true
      },
      "packages": {
        "@ethersproject/abi>@ethersproject/bytes": true,
        "@ethersproject/abi>@ethersproject/logger": true
      }
    },
    "@ethersproject/providers>@ethersproject/rlp": {
      "packages": {
        "@ethersproject/abi>@ethersproject/bytes": true,
        "@ethersproject/abi>@ethersproject/logger": true
      }
    },
    "@ethersproject/providers>@ethersproject/web": {
      "globals": {
        "clearTimeout": true,
        "fetch": true,
        "setTimeout": true
      },
      "packages": {
        "@ethersproject/abi>@ethersproject/bytes": true,
        "@ethersproject/abi>@ethersproject/logger": true,
        "@ethersproject/abi>@ethersproject/properties": true,
        "@ethersproject/abi>@ethersproject/strings": true,
        "@ethersproject/providers>@ethersproject/base64": true
      }
    },
    "@keystonehq/bc-ur-registry-eth": {
      "packages": {
        "@ethereumjs/tx>@ethereumjs/util": true,
        "@keystonehq/bc-ur-registry-eth>@keystonehq/bc-ur-registry": true,
        "@metamask/eth-trezor-keyring>hdkey": true,
        "browserify>buffer": true,
        "uuid": true
      }
    },
    "@keystonehq/bc-ur-registry-eth>@keystonehq/bc-ur-registry": {
      "globals": {
        "define": true
      },
      "packages": {
        "@ngraveio/bc-ur": true,
        "@trezor/connect-web>tslib": true,
        "browserify>buffer": true,
        "ethereumjs-util>ethereum-cryptography>bs58check": true,
        "ganache>abstract-level>buffer": true
      }
    },
    "@keystonehq/metamask-airgapped-keyring": {
      "packages": {
        "@ethereumjs/tx": true,
        "@keystonehq/bc-ur-registry-eth": true,
        "@keystonehq/metamask-airgapped-keyring>@keystonehq/base-eth-keyring": true,
        "@keystonehq/metamask-airgapped-keyring>@metamask/obs-store": true,
        "@keystonehq/metamask-airgapped-keyring>rlp": true,
        "browserify>buffer": true,
        "uuid": true,
        "webpack>events": true
      }
    },
    "@keystonehq/metamask-airgapped-keyring>@keystonehq/base-eth-keyring": {
      "packages": {
        "@ethereumjs/tx": true,
        "@ethereumjs/tx>@ethereumjs/util": true,
        "@keystonehq/bc-ur-registry-eth": true,
        "@metamask/eth-trezor-keyring>hdkey": true,
        "browserify>buffer": true,
        "eth-lattice-keyring>rlp": true,
        "uuid": true
      }
    },
    "@keystonehq/metamask-airgapped-keyring>@metamask/obs-store": {
      "packages": {
        "@keystonehq/metamask-airgapped-keyring>@metamask/obs-store>@metamask/safe-event-emitter": true,
        "@keystonehq/metamask-airgapped-keyring>@metamask/obs-store>through2": true,
        "stream-browserify": true
      }
    },
    "@keystonehq/metamask-airgapped-keyring>@metamask/obs-store>@metamask/safe-event-emitter": {
      "globals": {
        "setTimeout": true
      },
      "packages": {
        "webpack>events": true
      }
    },
    "@keystonehq/metamask-airgapped-keyring>@metamask/obs-store>through2": {
      "packages": {
        "browserify>process": true,
        "browserify>util": true,
        "readable-stream": true,
        "watchify>xtend": true
      }
    },
    "@keystonehq/metamask-airgapped-keyring>rlp": {
      "packages": {
        "bn.js": true,
        "browserify>buffer": true
      }
    },
    "@lavamoat/lavadome-react": {
      "globals": {
        "Document.prototype": true,
        "DocumentFragment.prototype": true,
        "Element.prototype": true,
        "Node.prototype": true,
        "console.warn": true,
        "document": true
      },
      "packages": {
        "react": true
      }
    },
    "@material-ui/core": {
      "globals": {
        "Image": true,
        "_formatMuiErrorMessage": true,
        "addEventListener": true,
        "clearInterval": true,
        "clearTimeout": true,
        "console.error": true,
        "console.warn": true,
        "document": true,
        "getComputedStyle": true,
        "getSelection": true,
        "innerHeight": true,
        "innerWidth": true,
        "matchMedia": true,
        "navigator": true,
        "performance.now": true,
        "removeEventListener": true,
        "requestAnimationFrame": true,
        "setInterval": true,
        "setTimeout": true
      },
      "packages": {
        "@babel/runtime": true,
        "@material-ui/core>@material-ui/styles": true,
        "@material-ui/core>@material-ui/system": true,
        "@material-ui/core>@material-ui/utils": true,
        "@material-ui/core>clsx": true,
        "@material-ui/core>popper.js": true,
        "@material-ui/core>react-transition-group": true,
        "prop-types": true,
        "prop-types>react-is": true,
        "react": true,
        "react-dom": true,
        "react-redux>hoist-non-react-statics": true
      }
    },
    "@material-ui/core>@material-ui/styles": {
      "globals": {
        "console.error": true,
        "console.warn": true,
        "document.createComment": true,
        "document.head": true
      },
      "packages": {
        "@babel/runtime": true,
        "@material-ui/core>@material-ui/styles>jss": true,
        "@material-ui/core>@material-ui/styles>jss-plugin-camel-case": true,
        "@material-ui/core>@material-ui/styles>jss-plugin-default-unit": true,
        "@material-ui/core>@material-ui/styles>jss-plugin-global": true,
        "@material-ui/core>@material-ui/styles>jss-plugin-nested": true,
        "@material-ui/core>@material-ui/styles>jss-plugin-props-sort": true,
        "@material-ui/core>@material-ui/styles>jss-plugin-rule-value-function": true,
        "@material-ui/core>@material-ui/styles>jss-plugin-vendor-prefixer": true,
        "@material-ui/core>@material-ui/utils": true,
        "@material-ui/core>clsx": true,
        "prop-types": true,
        "react": true,
        "react-redux>hoist-non-react-statics": true
      }
    },
    "@material-ui/core>@material-ui/styles>jss": {
      "globals": {
        "CSS": true,
        "document.createElement": true,
        "document.querySelector": true
      },
      "packages": {
        "@babel/runtime": true,
        "@material-ui/core>@material-ui/styles>jss>is-in-browser": true,
        "react-router-dom>tiny-warning": true
      }
    },
    "@material-ui/core>@material-ui/styles>jss-plugin-camel-case": {
      "packages": {
        "@material-ui/core>@material-ui/styles>jss-plugin-camel-case>hyphenate-style-name": true
      }
    },
    "@material-ui/core>@material-ui/styles>jss-plugin-default-unit": {
      "globals": {
        "CSS": true
      },
      "packages": {
        "@material-ui/core>@material-ui/styles>jss": true
      }
    },
    "@material-ui/core>@material-ui/styles>jss-plugin-global": {
      "packages": {
        "@babel/runtime": true,
        "@material-ui/core>@material-ui/styles>jss": true
      }
    },
    "@material-ui/core>@material-ui/styles>jss-plugin-nested": {
      "packages": {
        "@babel/runtime": true,
        "react-router-dom>tiny-warning": true
      }
    },
    "@material-ui/core>@material-ui/styles>jss-plugin-rule-value-function": {
      "packages": {
        "@material-ui/core>@material-ui/styles>jss": true,
        "react-router-dom>tiny-warning": true
      }
    },
    "@material-ui/core>@material-ui/styles>jss-plugin-vendor-prefixer": {
      "packages": {
        "@material-ui/core>@material-ui/styles>jss": true,
        "@material-ui/core>@material-ui/styles>jss-plugin-vendor-prefixer>css-vendor": true
      }
    },
    "@material-ui/core>@material-ui/styles>jss-plugin-vendor-prefixer>css-vendor": {
      "globals": {
        "document.createElement": true,
        "document.documentElement": true,
        "getComputedStyle": true
      },
      "packages": {
        "@babel/runtime": true,
        "@material-ui/core>@material-ui/styles>jss>is-in-browser": true
      }
    },
    "@material-ui/core>@material-ui/styles>jss>is-in-browser": {
      "globals": {
        "document": true
      }
    },
    "@material-ui/core>@material-ui/system": {
      "globals": {
        "console.error": true
      },
      "packages": {
        "@babel/runtime": true,
        "@material-ui/core>@material-ui/utils": true,
        "prop-types": true
      }
    },
    "@material-ui/core>@material-ui/utils": {
      "packages": {
        "@babel/runtime": true,
        "prop-types": true,
        "prop-types>react-is": true
      }
    },
    "@material-ui/core>popper.js": {
      "globals": {
        "MSInputMethodContext": true,
        "Node.DOCUMENT_POSITION_FOLLOWING": true,
        "cancelAnimationFrame": true,
        "console.warn": true,
        "define": true,
        "devicePixelRatio": true,
        "document": true,
        "getComputedStyle": true,
        "innerHeight": true,
        "innerWidth": true,
        "navigator": true,
        "requestAnimationFrame": true,
        "setTimeout": true
      }
    },
    "@material-ui/core>react-transition-group": {
      "globals": {
        "Element": true,
        "setTimeout": true
      },
      "packages": {
        "@material-ui/core>react-transition-group>dom-helpers": true,
        "prop-types": true,
        "react": true,
        "react-dom": true
      }
    },
    "@material-ui/core>react-transition-group>dom-helpers": {
      "packages": {
        "@babel/runtime": true
      }
    },
    "@metamask/abi-utils": {
      "packages": {
        "@metamask/utils": true,
        "superstruct": true
      }
    },
    "@metamask/accounts-controller": {
      "packages": {
        "@ethereumjs/tx>@ethereumjs/util": true,
        "@ethereumjs/tx>ethereum-cryptography": true,
        "@metamask/base-controller": true,
        "@metamask/eth-snap-keyring": true,
        "@metamask/keyring-api": true,
        "@metamask/keyring-controller": true,
        "uuid": true
      }
    },
    "@metamask/address-book-controller": {
      "packages": {
        "@metamask/address-book-controller>@metamask/controller-utils": true,
        "@metamask/base-controller": true
      }
    },
    "@metamask/address-book-controller>@metamask/controller-utils": {
      "globals": {
        "URL": true,
        "console.error": true,
        "fetch": true,
        "setTimeout": true
      },
      "packages": {
        "@ethereumjs/tx>@ethereumjs/util": true,
        "@metamask/controller-utils>@spruceid/siwe-parser": true,
        "@metamask/ethjs>@metamask/ethjs-unit": true,
        "@metamask/utils": true,
        "bn.js": true,
        "browserify>buffer": true,
        "eslint>fast-deep-equal": true,
        "eth-ens-namehash": true
      }
    },
    "@metamask/announcement-controller": {
      "packages": {
        "@metamask/base-controller": true
      }
    },
    "@metamask/announcement-controller>@metamask/base-controller": {
      "packages": {
        "immer": true
      }
    },
    "@metamask/approval-controller": {
      "globals": {
        "console.info": true
      },
      "packages": {
        "@metamask/approval-controller>@metamask/base-controller": true,
        "@metamask/approval-controller>nanoid": true,
        "@metamask/providers>@metamask/rpc-errors": true
      }
    },
    "@metamask/approval-controller>@metamask/base-controller": {
      "globals": {
        "setTimeout": true
      },
      "packages": {
        "immer": true
      }
    },
    "@metamask/approval-controller>nanoid": {
      "globals": {
        "crypto.getRandomValues": true
      }
    },
    "@metamask/assets-controllers": {
      "globals": {
        "AbortController": true,
        "Headers": true,
        "URL": true,
        "clearInterval": true,
        "clearTimeout": true,
        "console.error": true,
        "console.log": true,
        "setInterval": true,
        "setTimeout": true
      },
      "packages": {
        "@ethereumjs/tx>@ethereumjs/util": true,
        "@ethersproject/abi>@ethersproject/address": true,
        "@ethersproject/contracts": true,
        "@ethersproject/providers": true,
        "@metamask/abi-utils": true,
        "@metamask/assets-controllers>@metamask/controller-utils": true,
        "@metamask/assets-controllers>@metamask/metamask-eth-abis": true,
        "@metamask/assets-controllers>@metamask/polling-controller": true,
        "@metamask/assets-controllers>cockatiel": true,
        "@metamask/assets-controllers>multiformats": true,
        "@metamask/base-controller": true,
        "@metamask/contract-metadata": true,
        "@metamask/eth-query": true,
        "@metamask/name-controller>async-mutex": true,
        "@metamask/providers>@metamask/rpc-errors": true,
        "@metamask/utils": true,
        "bn.js": true,
        "lodash": true,
        "single-call-balance-checker-abi": true,
        "uuid": true,
        "webpack>events": true
      }
    },
    "@metamask/assets-controllers>@metamask/controller-utils": {
      "globals": {
        "URL": true,
        "console.error": true,
        "fetch": true,
        "setTimeout": true
      },
      "packages": {
        "@ethereumjs/tx>@ethereumjs/util": true,
        "@metamask/controller-utils>@spruceid/siwe-parser": true,
        "@metamask/ethjs>@metamask/ethjs-unit": true,
        "@metamask/utils": true,
        "bn.js": true,
        "browserify>buffer": true,
        "eslint>fast-deep-equal": true,
        "eth-ens-namehash": true
      }
    },
    "@metamask/assets-controllers>@metamask/polling-controller": {
      "globals": {
        "clearTimeout": true,
        "console.error": true,
        "setTimeout": true
      },
      "packages": {
        "@metamask/base-controller": true,
        "@metamask/snaps-utils>fast-json-stable-stringify": true,
        "uuid": true
      }
    },
    "@metamask/assets-controllers>cockatiel": {
      "globals": {
        "AbortController": true,
        "AbortSignal": true,
        "WeakRef": true,
        "clearTimeout": true,
        "performance": true,
        "setTimeout": true
      },
      "packages": {
        "browserify>process": true
      }
    },
    "@metamask/assets-controllers>multiformats": {
      "globals": {
        "TextDecoder": true,
        "TextEncoder": true,
        "console.warn": true,
        "crypto.subtle.digest": true
      }
    },
    "@metamask/base-controller": {
      "globals": {
        "setTimeout": true
      },
      "packages": {
        "immer": true
      }
    },
    "@metamask/browser-passworder": {
      "globals": {
        "CryptoKey": true,
        "btoa": true,
        "crypto.getRandomValues": true,
        "crypto.subtle.decrypt": true,
        "crypto.subtle.deriveKey": true,
        "crypto.subtle.encrypt": true,
        "crypto.subtle.exportKey": true,
        "crypto.subtle.importKey": true
      },
      "packages": {
        "@metamask/utils": true,
        "browserify>buffer": true
      }
    },
    "@metamask/controller-utils": {
      "globals": {
        "URL": true,
        "console.error": true,
        "fetch": true,
        "setTimeout": true
      },
      "packages": {
        "@ethereumjs/tx>@ethereumjs/util": true,
        "@metamask/controller-utils>@spruceid/siwe-parser": true,
        "@metamask/ethjs>@metamask/ethjs-unit": true,
        "@metamask/utils": true,
        "bn.js": true,
        "browserify>buffer": true,
        "eslint>fast-deep-equal": true,
        "eth-ens-namehash": true
      }
    },
    "@metamask/controller-utils>@spruceid/siwe-parser": {
      "globals": {
        "console.error": true,
        "console.log": true
      },
      "packages": {
        "@metamask/controller-utils>@spruceid/siwe-parser>apg-js": true
      }
    },
    "@metamask/controller-utils>@spruceid/siwe-parser>apg-js": {
      "globals": {
        "mode": true
      },
      "packages": {
        "browserify>buffer": true,
        "browserify>insert-module-globals>is-buffer": true
      }
    },
    "@metamask/controllers>web3": {
      "globals": {
        "XMLHttpRequest": true
      }
    },
    "@metamask/controllers>web3-provider-engine>cross-fetch>node-fetch": {
      "globals": {
        "fetch": true
      }
    },
    "@metamask/controllers>web3-provider-engine>eth-json-rpc-middleware>node-fetch": {
      "globals": {
        "fetch": true
      }
    },
    "@metamask/desktop": {
      "globals": {
        "TextDecoder": true,
        "TextEncoder": true,
        "WebSocket": true,
        "clearInterval": true,
        "clearTimeout": true,
        "crypto.getRandomValues": true,
        "crypto.subtle.decrypt": true,
        "crypto.subtle.digest": true,
        "crypto.subtle.encrypt": true,
        "crypto.subtle.exportKey": true,
        "crypto.subtle.generateKey": true,
        "crypto.subtle.importKey": true,
        "isDesktopApp": true,
        "setInterval": true,
        "setTimeout": true
      },
      "packages": {
        "@metamask/desktop>@metamask/obs-store": true,
        "@metamask/desktop>eciesjs": true,
        "@metamask/desktop>extension-port-stream": true,
        "@metamask/desktop>otpauth": true,
        "browserify>buffer": true,
        "end-of-stream": true,
        "loglevel": true,
        "obj-multiplex": true,
        "stream-browserify": true,
        "uuid": true,
        "webextension-polyfill": true,
        "webpack>events": true
      }
    },
    "@metamask/desktop>@metamask/obs-store": {
      "globals": {
        "localStorage": true
      },
      "packages": {
        "@metamask/desktop>@metamask/obs-store>@metamask/safe-event-emitter": true,
        "@metamask/desktop>@metamask/obs-store>through2": true,
        "stream-browserify": true
      }
    },
    "@metamask/desktop>@metamask/obs-store>@metamask/safe-event-emitter": {
      "globals": {
        "setTimeout": true
      },
      "packages": {
        "webpack>events": true
      }
    },
    "@metamask/desktop>@metamask/obs-store>through2": {
      "packages": {
        "browserify>process": true,
        "browserify>util": true,
        "readable-stream": true,
        "watchify>xtend": true
      }
    },
    "@metamask/desktop>eciesjs": {
      "packages": {
        "@metamask/desktop>eciesjs>futoin-hkdf": true,
        "browserify>buffer": true,
        "browserify>crypto-browserify": true,
        "ganache>secp256k1": true
      }
    },
    "@metamask/desktop>eciesjs>futoin-hkdf": {
      "packages": {
        "browserify>buffer": true,
        "browserify>crypto-browserify": true
      }
    },
    "@metamask/desktop>extension-port-stream": {
      "packages": {
        "browserify>buffer": true,
        "stream-browserify": true
      }
    },
    "@metamask/desktop>otpauth": {
      "globals": {
        "__GLOBALTHIS__": true,
        "define": true
      }
    },
    "@metamask/ens-controller": {
      "packages": {
        "@ethersproject/providers": true,
        "@metamask/base-controller": true,
        "@metamask/ens-controller>@metamask/controller-utils": true,
        "@metamask/utils": true,
        "ethereum-ens-network-map": true,
        "punycode": true
      }
    },
    "@metamask/ens-controller>@metamask/controller-utils": {
      "globals": {
        "URL": true,
        "console.error": true,
        "fetch": true,
        "setTimeout": true
      },
      "packages": {
        "@ethereumjs/tx>@ethereumjs/util": true,
        "@metamask/controller-utils>@spruceid/siwe-parser": true,
        "@metamask/ethjs>@metamask/ethjs-unit": true,
        "@metamask/utils": true,
        "bn.js": true,
        "browserify>buffer": true,
        "eslint>fast-deep-equal": true,
        "eth-ens-namehash": true
      }
    },
    "@metamask/eth-json-rpc-filters": {
      "globals": {
        "console.error": true
      },
      "packages": {
        "@metamask/eth-json-rpc-filters>@metamask/eth-query": true,
        "@metamask/name-controller>async-mutex": true,
        "@metamask/providers>@metamask/json-rpc-engine": true,
        "@metamask/safe-event-emitter": true,
        "pify": true
      }
    },
    "@metamask/eth-json-rpc-filters>@metamask/eth-query": {
      "packages": {
        "@metamask/eth-query>json-rpc-random-id": true,
        "watchify>xtend": true
      }
    },
    "@metamask/eth-json-rpc-middleware": {
      "globals": {
        "URL": true,
        "console.error": true,
        "setTimeout": true
      },
      "packages": {
        "@metamask/eth-json-rpc-middleware>safe-stable-stringify": true,
        "@metamask/eth-sig-util": true,
        "@metamask/providers>@metamask/json-rpc-engine": true,
        "@metamask/providers>@metamask/rpc-errors": true,
        "@metamask/utils": true,
        "pify": true,
        "sass-loader>klona": true
      }
    },
    "@metamask/eth-json-rpc-middleware>@metamask/eth-json-rpc-provider": {
      "packages": {
        "@metamask/providers>@metamask/json-rpc-engine": true,
        "@metamask/safe-event-emitter": true
      }
    },
    "@metamask/eth-keyring-controller": {
      "globals": {
        "console.error": true
      },
      "packages": {
        "@metamask/browser-passworder": true,
        "@metamask/eth-keyring-controller>@metamask/obs-store": true,
        "@metamask/eth-sig-util": true,
        "@metamask/keyring-controller>@metamask/eth-hd-keyring": true,
        "@metamask/keyring-controller>@metamask/eth-simple-keyring": true,
        "@metamask/utils": true,
        "webpack>events": true
      }
    },
    "@metamask/eth-keyring-controller>@metamask/obs-store": {
      "packages": {
        "@metamask/eth-keyring-controller>@metamask/obs-store>readable-stream": true,
        "@metamask/safe-event-emitter": true
      }
    },
    "@metamask/eth-keyring-controller>@metamask/obs-store>readable-stream": {
      "packages": {
        "browserify>browser-resolve": true,
        "browserify>buffer": true,
        "browserify>process": true,
        "browserify>string_decoder": true,
        "pumpify>inherits": true,
        "readable-stream>util-deprecate": true,
        "webpack>events": true
      }
    },
    "@metamask/eth-ledger-bridge-keyring": {
      "globals": {
        "addEventListener": true,
        "console.log": true,
        "document.createElement": true,
        "document.head.appendChild": true,
        "fetch": true,
        "removeEventListener": true
      },
      "packages": {
        "@ethereumjs/tx": true,
        "@ethereumjs/tx>@ethereumjs/rlp": true,
        "@ethereumjs/tx>@ethereumjs/util": true,
        "@metamask/eth-sig-util": true,
        "@metamask/eth-trezor-keyring>hdkey": true,
        "browserify>buffer": true,
        "webpack>events": true
      }
    },
    "@metamask/eth-query": {
      "packages": {
        "@metamask/eth-query>json-rpc-random-id": true,
        "watchify>xtend": true
      }
    },
    "@metamask/eth-sig-util": {
      "packages": {
        "@ethereumjs/tx>@ethereumjs/util": true,
        "@ethereumjs/tx>ethereum-cryptography": true,
        "@metamask/abi-utils": true,
        "@metamask/eth-sig-util>tweetnacl": true,
        "@metamask/eth-sig-util>tweetnacl-util": true,
        "@metamask/utils": true,
        "browserify>buffer": true
      }
    },
    "@metamask/eth-sig-util>tweetnacl": {
      "globals": {
        "crypto": true,
        "msCrypto": true,
        "nacl": "write"
      },
      "packages": {
        "browserify>browser-resolve": true
      }
    },
    "@metamask/eth-sig-util>tweetnacl-util": {
      "globals": {
        "atob": true,
        "btoa": true
      },
      "packages": {
        "browserify>browser-resolve": true
      }
    },
    "@metamask/eth-snap-keyring": {
      "globals": {
        "console.error": true
      },
      "packages": {
        "@ethereumjs/tx": true,
        "@metamask/eth-sig-util": true,
        "@metamask/eth-snap-keyring>@metamask/keyring-api": true,
        "@metamask/eth-snap-keyring>uuid": true,
        "@metamask/utils": true,
        "superstruct": true,
        "webpack>events": true
      }
    },
    "@metamask/eth-snap-keyring>@metamask/keyring-api": {
      "packages": {
        "@metamask/eth-snap-keyring>uuid": true,
        "@metamask/utils": true,
        "superstruct": true
      }
    },
    "@metamask/eth-snap-keyring>uuid": {
      "globals": {
        "crypto": true
      }
    },
    "@metamask/eth-token-tracker": {
      "globals": {
        "console.warn": true
      },
      "packages": {
        "@babel/runtime": true,
        "@metamask/eth-token-tracker>deep-equal": true,
        "@metamask/eth-token-tracker>eth-block-tracker": true,
        "@metamask/ethjs-contract": true,
        "@metamask/ethjs-query": true,
        "@metamask/safe-event-emitter": true,
        "bn.js": true,
        "human-standard-token-abi": true
      }
    },
    "@metamask/eth-token-tracker>deep-equal": {
      "packages": {
        "@lavamoat/lavapack>json-stable-stringify>isarray": true,
        "@lavamoat/lavapack>json-stable-stringify>object-keys": true,
        "@metamask/eth-token-tracker>deep-equal>es-get-iterator": true,
        "@metamask/eth-token-tracker>deep-equal>is-date-object": true,
        "@metamask/eth-token-tracker>deep-equal>which-boxed-primitive": true,
        "@metamask/eth-token-tracker>deep-equal>which-collection": true,
        "@ngraveio/bc-ur>assert>object-is": true,
        "browserify>util>is-arguments": true,
        "browserify>util>which-typed-array": true,
        "gulp>vinyl-fs>object.assign": true,
        "string.prototype.matchall>call-bind": true,
        "string.prototype.matchall>es-abstract>array-buffer-byte-length": true,
        "string.prototype.matchall>es-abstract>is-array-buffer": true,
        "string.prototype.matchall>es-abstract>is-regex": true,
        "string.prototype.matchall>es-abstract>is-shared-array-buffer": true,
        "string.prototype.matchall>get-intrinsic": true,
        "string.prototype.matchall>regexp.prototype.flags": true,
        "string.prototype.matchall>side-channel": true
      }
    },
    "@metamask/eth-token-tracker>deep-equal>es-get-iterator": {
      "packages": {
        "@lavamoat/lavapack>json-stable-stringify>isarray": true,
        "@metamask/eth-token-tracker>deep-equal>es-get-iterator>is-map": true,
        "@metamask/eth-token-tracker>deep-equal>es-get-iterator>is-set": true,
        "@metamask/eth-token-tracker>deep-equal>es-get-iterator>stop-iteration-iterator": true,
        "browserify>process": true,
        "browserify>util>is-arguments": true,
        "eslint-plugin-react>array-includes>is-string": true,
        "string.prototype.matchall>call-bind": true,
        "string.prototype.matchall>get-intrinsic": true,
        "string.prototype.matchall>has-symbols": true
      }
    },
    "@metamask/eth-token-tracker>deep-equal>es-get-iterator>stop-iteration-iterator": {
      "globals": {
        "StopIteration": true
      },
      "packages": {
        "string.prototype.matchall>internal-slot": true
      }
    },
    "@metamask/eth-token-tracker>deep-equal>is-date-object": {
      "packages": {
        "koa>is-generator-function>has-tostringtag": true
      }
    },
    "@metamask/eth-token-tracker>deep-equal>which-boxed-primitive": {
      "packages": {
        "@metamask/eth-token-tracker>deep-equal>which-boxed-primitive>is-bigint": true,
        "@metamask/eth-token-tracker>deep-equal>which-boxed-primitive>is-boolean-object": true,
        "@metamask/eth-token-tracker>deep-equal>which-boxed-primitive>is-number-object": true,
        "eslint-plugin-react>array-includes>is-string": true,
        "string.prototype.matchall>es-abstract>es-to-primitive>is-symbol": true
      }
    },
    "@metamask/eth-token-tracker>deep-equal>which-boxed-primitive>is-bigint": {
      "packages": {
        "string.prototype.matchall>es-abstract>unbox-primitive>has-bigints": true
      }
    },
    "@metamask/eth-token-tracker>deep-equal>which-boxed-primitive>is-boolean-object": {
      "packages": {
        "koa>is-generator-function>has-tostringtag": true,
        "string.prototype.matchall>call-bind": true
      }
    },
    "@metamask/eth-token-tracker>deep-equal>which-boxed-primitive>is-number-object": {
      "packages": {
        "koa>is-generator-function>has-tostringtag": true
      }
    },
    "@metamask/eth-token-tracker>deep-equal>which-collection": {
      "packages": {
        "@metamask/eth-token-tracker>deep-equal>es-get-iterator>is-map": true,
        "@metamask/eth-token-tracker>deep-equal>es-get-iterator>is-set": true,
        "@metamask/eth-token-tracker>deep-equal>which-collection>is-weakmap": true,
        "@metamask/eth-token-tracker>deep-equal>which-collection>is-weakset": true
      }
    },
    "@metamask/eth-token-tracker>deep-equal>which-collection>is-weakset": {
      "packages": {
        "string.prototype.matchall>call-bind": true,
        "string.prototype.matchall>get-intrinsic": true
      }
    },
    "@metamask/eth-token-tracker>eth-block-tracker": {
      "globals": {
        "clearTimeout": true,
        "console.error": true,
        "setTimeout": true
      },
      "packages": {
        "@metamask/eth-query>json-rpc-random-id": true,
        "@metamask/safe-event-emitter": true,
        "@metamask/utils": true,
        "pify": true
      }
    },
    "@metamask/eth-trezor-keyring": {
      "globals": {
        "setTimeout": true
      },
      "packages": {
        "@ethereumjs/tx": true,
        "@ethereumjs/tx>@ethereumjs/util": true,
        "@metamask/eth-trezor-keyring>@trezor/connect-plugin-ethereum": true,
        "@metamask/eth-trezor-keyring>hdkey": true,
        "@trezor/connect-web": true,
        "browserify>buffer": true,
        "webpack>events": true
      }
    },
    "@metamask/eth-trezor-keyring>@trezor/connect-plugin-ethereum": {
      "packages": {
        "@metamask/eth-sig-util": true,
        "@trezor/connect-web>tslib": true
      }
    },
    "@metamask/eth-trezor-keyring>hdkey": {
      "packages": {
        "browserify>assert": true,
        "browserify>crypto-browserify": true,
        "ethereumjs-util>create-hash>ripemd160": true,
        "ethereumjs-util>ethereum-cryptography>bs58check": true,
        "ganache>secp256k1": true,
        "koa>content-disposition>safe-buffer": true
      }
    },
    "@metamask/etherscan-link": {
      "globals": {
        "URL": true
      }
    },
    "@metamask/ethjs": {
      "globals": {
        "clearInterval": true,
        "setInterval": true
      },
      "packages": {
        "@metamask/ethjs-contract": true,
        "@metamask/ethjs-query": true,
        "@metamask/ethjs>@metamask/ethjs-filter": true,
        "@metamask/ethjs>@metamask/ethjs-provider-http": true,
        "@metamask/ethjs>@metamask/ethjs-unit": true,
        "@metamask/ethjs>@metamask/ethjs-util": true,
        "@metamask/ethjs>@metamask/number-to-bn": true,
        "@metamask/ethjs>ethjs-abi": true,
        "@metamask/ethjs>js-sha3": true,
        "bn.js": true,
        "browserify>buffer": true
      }
    },
    "@metamask/ethjs-contract": {
      "packages": {
        "@babel/runtime": true,
        "@metamask/ethjs>@metamask/ethjs-filter": true,
        "@metamask/ethjs>@metamask/ethjs-util": true,
        "@metamask/ethjs>ethjs-abi": true,
        "@metamask/ethjs>js-sha3": true,
        "promise-to-callback": true
      }
    },
    "@metamask/ethjs-query": {
      "globals": {
        "console": true
      },
      "packages": {
        "@metamask/ethjs-query>@metamask/ethjs-format": true,
        "@metamask/ethjs-query>@metamask/ethjs-rpc": true,
        "promise-to-callback": true
      }
    },
    "@metamask/ethjs-query>@metamask/ethjs-format": {
      "packages": {
        "@metamask/ethjs-query>@metamask/ethjs-format>ethjs-schema": true,
        "@metamask/ethjs>@metamask/ethjs-util": true,
        "@metamask/ethjs>@metamask/ethjs-util>strip-hex-prefix": true,
        "@metamask/ethjs>@metamask/number-to-bn": true
      }
    },
    "@metamask/ethjs-query>@metamask/ethjs-rpc": {
      "packages": {
        "promise-to-callback": true
      }
    },
    "@metamask/ethjs>@metamask/ethjs-filter": {
      "globals": {
        "clearInterval": true,
        "setInterval": true
      }
    },
    "@metamask/ethjs>@metamask/ethjs-provider-http": {
      "packages": {
        "@metamask/ethjs>@metamask/ethjs-provider-http>xhr2": true
      }
    },
    "@metamask/ethjs>@metamask/ethjs-provider-http>xhr2": {
      "globals": {
        "XMLHttpRequest": true
      }
    },
    "@metamask/ethjs>@metamask/ethjs-unit": {
      "packages": {
        "@metamask/ethjs>@metamask/number-to-bn": true,
        "bn.js": true
      }
    },
    "@metamask/ethjs>@metamask/ethjs-util": {
      "packages": {
        "@metamask/ethjs>@metamask/ethjs-util>is-hex-prefixed": true,
        "@metamask/ethjs>@metamask/ethjs-util>strip-hex-prefix": true,
        "browserify>buffer": true
      }
    },
    "@metamask/ethjs>@metamask/ethjs-util>strip-hex-prefix": {
      "packages": {
        "@metamask/ethjs>@metamask/ethjs-util>is-hex-prefixed": true
      }
    },
    "@metamask/ethjs>@metamask/number-to-bn": {
      "packages": {
        "@metamask/ethjs>@metamask/ethjs-util>strip-hex-prefix": true,
        "bn.js": true
      }
    },
    "@metamask/ethjs>ethjs-abi": {
      "packages": {
        "@metamask/ethjs>ethjs-abi>number-to-bn": true,
        "@metamask/ethjs>js-sha3": true,
        "bn.js": true,
        "browserify>buffer": true
      }
    },
    "@metamask/ethjs>ethjs-abi>number-to-bn": {
      "packages": {
        "@metamask/ethjs>@metamask/ethjs-util>strip-hex-prefix": true,
        "bn.js": true
      }
    },
    "@metamask/ethjs>js-sha3": {
      "globals": {
        "define": true
      },
      "packages": {
        "browserify>process": true
      }
    },
    "@metamask/gas-fee-controller": {
      "globals": {
        "clearInterval": true,
        "console.error": true,
        "setInterval": true
      },
      "packages": {
        "@metamask/controller-utils": true,
        "@metamask/eth-query": true,
        "@metamask/ethjs>@metamask/ethjs-unit": true,
        "@metamask/gas-fee-controller>@metamask/polling-controller": true,
        "bn.js": true,
        "uuid": true
      }
    },
    "@metamask/gas-fee-controller>@metamask/base-controller": {
      "globals": {
        "setTimeout": true
      },
      "packages": {
        "immer": true
      }
    },
    "@metamask/gas-fee-controller>@metamask/polling-controller": {
      "globals": {
        "clearTimeout": true,
        "console.error": true,
        "setTimeout": true
      },
      "packages": {
        "@metamask/gas-fee-controller>@metamask/base-controller": true,
        "@metamask/snaps-utils>fast-json-stable-stringify": true,
        "uuid": true
      }
    },
    "@metamask/jazzicon": {
      "globals": {
        "document.createElement": true,
        "document.createElementNS": true
      },
      "packages": {
        "@metamask/jazzicon>color": true,
        "@metamask/jazzicon>mersenne-twister": true
      }
    },
    "@metamask/jazzicon>color": {
      "packages": {
        "@metamask/jazzicon>color>clone": true,
        "@metamask/jazzicon>color>color-convert": true,
        "@metamask/jazzicon>color>color-string": true
      }
    },
    "@metamask/jazzicon>color>clone": {
      "packages": {
        "browserify>buffer": true
      }
    },
    "@metamask/jazzicon>color>color-convert": {
      "packages": {
        "@metamask/jazzicon>color>color-convert>color-name": true
      }
    },
    "@metamask/jazzicon>color>color-string": {
      "packages": {
        "jest-canvas-mock>moo-color>color-name": true
      }
    },
    "@metamask/keyring-api": {
      "packages": {
        "@metamask/keyring-api>uuid": true,
        "@metamask/utils": true,
        "superstruct": true
      }
    },
    "@metamask/keyring-api>uuid": {
      "globals": {
        "crypto": true
      }
    },
    "@metamask/keyring-controller": {
      "packages": {
        "@ethereumjs/tx>@ethereumjs/util": true,
        "@metamask/base-controller": true,
        "@metamask/browser-passworder": true,
        "@metamask/eth-sig-util": true,
        "@metamask/keyring-controller>@metamask/eth-hd-keyring": true,
        "@metamask/keyring-controller>@metamask/eth-simple-keyring": true,
        "@metamask/keyring-controller>ethereumjs-wallet": true,
        "@metamask/name-controller>async-mutex": true,
        "@metamask/utils": true
      }
    },
    "@metamask/keyring-controller>@metamask/eth-hd-keyring": {
      "globals": {
        "TextEncoder": true
      },
      "packages": {
        "@ethereumjs/tx>@ethereumjs/util": true,
        "@ethereumjs/tx>ethereum-cryptography": true,
        "@metamask/eth-sig-util": true,
        "@metamask/scure-bip39": true,
        "@metamask/utils": true,
        "browserify>buffer": true
      }
    },
    "@metamask/keyring-controller>@metamask/eth-simple-keyring": {
      "packages": {
        "@ethereumjs/tx>@ethereumjs/util": true,
        "@ethereumjs/tx>ethereum-cryptography": true,
        "@metamask/eth-sig-util": true,
        "@metamask/utils": true,
        "browserify>buffer": true,
        "mocha>serialize-javascript>randombytes": true
      }
    },
    "@metamask/keyring-controller>ethereumjs-wallet": {
      "packages": {
        "@metamask/keyring-controller>ethereumjs-wallet>ethereum-cryptography": true,
        "@metamask/keyring-controller>ethereumjs-wallet>ethereumjs-util": true,
        "@metamask/keyring-controller>ethereumjs-wallet>utf8": true,
        "browserify>buffer": true,
        "browserify>crypto-browserify": true,
        "eth-lattice-keyring>gridplus-sdk>aes-js": true,
        "ethereumjs-util>ethereum-cryptography>bs58check": true,
        "ethereumjs-util>ethereum-cryptography>scrypt-js": true,
        "mocha>serialize-javascript>randombytes": true,
        "uuid": true
      }
    },
    "@metamask/keyring-controller>ethereumjs-wallet>ethereum-cryptography": {
      "packages": {
        "browserify>assert": true,
        "browserify>buffer": true,
        "browserify>crypto-browserify>create-hmac": true,
        "ethereumjs-util>ethereum-cryptography>bs58check": true,
        "ethereumjs-util>ethereum-cryptography>hash.js": true,
        "ganache>keccak": true,
        "ganache>secp256k1": true,
        "koa>content-disposition>safe-buffer": true,
        "mocha>serialize-javascript>randombytes": true
      }
    },
    "@metamask/keyring-controller>ethereumjs-wallet>ethereumjs-util": {
      "packages": {
        "@metamask/keyring-controller>ethereumjs-wallet>ethereum-cryptography": true,
        "@metamask/keyring-controller>ethereumjs-wallet>ethereumjs-util>rlp": true,
        "bn.js": true,
        "browserify>assert": true,
        "browserify>buffer": true,
        "browserify>insert-module-globals>is-buffer": true,
        "ethereumjs-util>create-hash": true
      }
    },
    "@metamask/keyring-controller>ethereumjs-wallet>ethereumjs-util>rlp": {
      "packages": {
        "bn.js": true,
        "browserify>buffer": true
      }
    },
    "@metamask/logging-controller": {
      "packages": {
        "@metamask/base-controller": true,
        "uuid": true
      }
    },
    "@metamask/logo": {
      "globals": {
        "addEventListener": true,
        "document.body.appendChild": true,
        "document.createElementNS": true,
        "innerHeight": true,
        "innerWidth": true,
        "requestAnimationFrame": true
      },
      "packages": {
        "@metamask/logo>gl-mat4": true,
        "@metamask/logo>gl-vec3": true
      }
    },
    "@metamask/message-manager": {
      "packages": {
        "@metamask/base-controller": true,
        "@metamask/eth-sig-util": true,
        "@metamask/message-manager>@metamask/controller-utils": true,
        "@metamask/message-manager>jsonschema": true,
        "@metamask/utils": true,
        "browserify>buffer": true,
        "uuid": true,
        "webpack>events": true
      }
    },
    "@metamask/message-manager>@metamask/controller-utils": {
      "globals": {
        "URL": true,
        "console.error": true,
        "fetch": true,
        "setTimeout": true
      },
      "packages": {
        "@ethereumjs/tx>@ethereumjs/util": true,
        "@metamask/controller-utils>@spruceid/siwe-parser": true,
        "@metamask/ethjs>@metamask/ethjs-unit": true,
        "@metamask/utils": true,
        "bn.js": true,
        "browserify>buffer": true,
        "eslint>fast-deep-equal": true,
        "eth-ens-namehash": true
      }
    },
    "@metamask/message-manager>jsonschema": {
      "packages": {
        "browserify>url": true
      }
    },
    "@metamask/message-signing-snap>@noble/curves": {
      "globals": {
        "TextEncoder": true
      },
      "packages": {
        "@noble/hashes": true
      }
    },
    "@metamask/name-controller": {
      "globals": {
        "fetch": true
      },
      "packages": {
        "@metamask/base-controller": true,
        "@metamask/name-controller>async-mutex": true,
        "@metamask/utils": true
      }
    },
    "@metamask/name-controller>async-mutex": {
      "globals": {
        "setTimeout": true
      },
      "packages": {
        "@trezor/connect-web>tslib": true
      }
    },
    "@metamask/network-controller": {
      "globals": {
        "URL": true,
        "btoa": true,
        "fetch": true,
        "setTimeout": true
      },
      "packages": {
        "@metamask/controller-utils": true,
        "@metamask/eth-json-rpc-middleware": true,
        "@metamask/eth-query": true,
        "@metamask/eth-token-tracker>eth-block-tracker": true,
        "@metamask/network-controller>@metamask/base-controller": true,
        "@metamask/network-controller>@metamask/eth-json-rpc-infura": true,
        "@metamask/network-controller>@metamask/eth-json-rpc-provider": true,
        "@metamask/network-controller>@metamask/json-rpc-engine": true,
        "@metamask/network-controller>@metamask/swappable-obj-proxy": true,
        "@metamask/providers>@metamask/rpc-errors": true,
        "@metamask/utils": true,
        "browserify>assert": true,
        "uuid": true
      }
    },
    "@metamask/network-controller>@metamask/base-controller": {
      "globals": {
        "setTimeout": true
      },
      "packages": {
        "immer": true
      }
    },
    "@metamask/network-controller>@metamask/eth-json-rpc-infura": {
      "globals": {
        "setTimeout": true
      },
      "packages": {
        "@metamask/eth-json-rpc-middleware>@metamask/eth-json-rpc-provider": true,
        "@metamask/providers>@metamask/json-rpc-engine": true,
        "@metamask/providers>@metamask/rpc-errors": true,
        "@metamask/utils": true,
        "node-fetch": true
      }
    },
    "@metamask/network-controller>@metamask/eth-json-rpc-provider": {
      "packages": {
        "@metamask/network-controller>@metamask/json-rpc-engine": true,
        "@metamask/safe-event-emitter": true
      }
    },
    "@metamask/network-controller>@metamask/json-rpc-engine": {
      "packages": {
        "@metamask/providers>@metamask/rpc-errors": true,
        "@metamask/safe-event-emitter": true,
        "@metamask/utils": true
      }
    },
    "@metamask/notification-controller": {
      "packages": {
        "@metamask/notification-controller>@metamask/base-controller": true,
        "@metamask/notification-controller>@metamask/utils": true,
        "@metamask/notification-controller>nanoid": true
      }
    },
    "@metamask/notification-controller>@metamask/base-controller": {
      "globals": {
        "setTimeout": true
      },
      "packages": {
        "immer": true
      }
    },
    "@metamask/notification-controller>@metamask/utils": {
      "globals": {
        "TextDecoder": true,
        "TextEncoder": true
      },
      "packages": {
        "browserify>buffer": true,
        "nock>debug": true,
        "semver": true,
        "superstruct": true
      }
    },
    "@metamask/notification-controller>nanoid": {
      "globals": {
        "crypto.getRandomValues": true
      }
    },
    "@metamask/obs-store": {
      "packages": {
        "@metamask/obs-store>@metamask/safe-event-emitter": true,
        "@metamask/obs-store>through2": true,
        "stream-browserify": true
      }
    },
    "@metamask/obs-store>@metamask/safe-event-emitter": {
      "globals": {
        "setTimeout": true
      },
      "packages": {
        "webpack>events": true
      }
    },
    "@metamask/obs-store>through2": {
      "packages": {
        "browserify>process": true,
        "browserify>util": true,
        "readable-stream": true,
        "watchify>xtend": true
      }
    },
    "@metamask/permission-controller": {
      "globals": {
        "console.error": true
      },
      "packages": {
        "@metamask/controller-utils": true,
        "@metamask/permission-controller>@metamask/base-controller": true,
        "@metamask/permission-controller>@metamask/json-rpc-engine": true,
        "@metamask/permission-controller>nanoid": true,
        "@metamask/providers>@metamask/rpc-errors": true,
        "@metamask/utils": true,
        "deep-freeze-strict": true,
        "immer": true
      }
    },
    "@metamask/permission-controller>@metamask/base-controller": {
      "globals": {
        "setTimeout": true
      },
      "packages": {
        "immer": true
      }
    },
    "@metamask/permission-controller>@metamask/json-rpc-engine": {
      "packages": {
        "@metamask/providers>@metamask/rpc-errors": true,
        "@metamask/safe-event-emitter": true,
        "@metamask/utils": true
      }
    },
    "@metamask/permission-controller>nanoid": {
      "globals": {
        "crypto.getRandomValues": true
      }
    },
    "@metamask/permission-log-controller": {
      "packages": {
        "@metamask/base-controller": true,
        "@metamask/utils": true
      }
    },
    "@metamask/phishing-controller": {
      "globals": {
        "fetch": true
      },
      "packages": {
        "@metamask/base-controller": true,
        "@metamask/phishing-controller>@metamask/controller-utils": true,
        "@metamask/phishing-warning>eth-phishing-detect": true,
        "punycode": true
      }
    },
    "@metamask/phishing-controller>@metamask/controller-utils": {
      "globals": {
        "URL": true,
        "console.error": true,
        "fetch": true,
        "setTimeout": true
      },
      "packages": {
        "@ethereumjs/tx>@ethereumjs/util": true,
        "@metamask/controller-utils>@spruceid/siwe-parser": true,
        "@metamask/ethjs>@metamask/ethjs-unit": true,
        "@metamask/utils": true,
        "bn.js": true,
        "browserify>buffer": true,
        "eslint>fast-deep-equal": true,
        "eth-ens-namehash": true
      }
    },
    "@metamask/phishing-warning>eth-phishing-detect": {
      "packages": {
        "eslint>optionator>fast-levenshtein": true
      }
    },
    "@metamask/post-message-stream": {
      "globals": {
        "MessageEvent.prototype": true,
        "WorkerGlobalScope": true,
        "addEventListener": true,
        "browser": true,
        "chrome": true,
        "location.origin": true,
        "postMessage": true,
        "removeEventListener": true
      },
      "packages": {
        "@metamask/post-message-stream>readable-stream": true,
        "@metamask/utils": true
      }
    },
    "@metamask/post-message-stream>readable-stream": {
      "packages": {
        "browserify>browser-resolve": true,
        "browserify>buffer": true,
        "browserify>process": true,
        "browserify>string_decoder": true,
        "pumpify>inherits": true,
        "readable-stream>util-deprecate": true,
        "webpack>events": true
      }
    },
    "@metamask/ppom-validator>elliptic": {
      "packages": {
        "@metamask/ppom-validator>elliptic>brorand": true,
        "@metamask/ppom-validator>elliptic>hmac-drbg": true,
        "@metamask/ppom-validator>elliptic>minimalistic-assert": true,
        "@metamask/ppom-validator>elliptic>minimalistic-crypto-utils": true,
        "bn.js": true,
        "ethereumjs-util>ethereum-cryptography>hash.js": true,
        "pumpify>inherits": true
      }
    },
    "@metamask/ppom-validator>elliptic>brorand": {
      "globals": {
        "crypto": true,
        "msCrypto": true
      },
      "packages": {
        "browserify>browser-resolve": true
      }
    },
    "@metamask/ppom-validator>elliptic>hmac-drbg": {
      "packages": {
        "@metamask/ppom-validator>elliptic>minimalistic-assert": true,
        "@metamask/ppom-validator>elliptic>minimalistic-crypto-utils": true,
        "ethereumjs-util>ethereum-cryptography>hash.js": true
      }
    },
    "@metamask/providers>@metamask/json-rpc-engine": {
      "packages": {
        "@metamask/providers>@metamask/rpc-errors": true,
        "@metamask/safe-event-emitter": true,
        "@metamask/utils": true
      }
    },
    "@metamask/providers>@metamask/object-multiplex": {
      "globals": {
        "console.warn": true
      },
      "packages": {
        "@metamask/providers>@metamask/object-multiplex>readable-stream": true,
        "pump>once": true
      }
    },
    "@metamask/providers>@metamask/object-multiplex>readable-stream": {
      "packages": {
        "browserify>browser-resolve": true,
        "browserify>buffer": true,
        "browserify>process": true,
        "browserify>string_decoder": true,
        "pumpify>inherits": true,
        "readable-stream>util-deprecate": true,
        "webpack>events": true
      }
    },
    "@metamask/providers>@metamask/rpc-errors": {
      "packages": {
        "@metamask/utils": true,
        "eth-rpc-errors>fast-safe-stringify": true
      }
    },
    "@metamask/queued-request-controller": {
      "packages": {
        "@metamask/providers>@metamask/rpc-errors": true,
        "@metamask/queued-request-controller>@metamask/base-controller": true,
        "@metamask/queued-request-controller>@metamask/json-rpc-engine": true,
        "@metamask/utils": true
      }
    },
    "@metamask/queued-request-controller>@metamask/base-controller": {
      "globals": {
        "setTimeout": true
      },
      "packages": {
        "immer": true
      }
    },
    "@metamask/queued-request-controller>@metamask/json-rpc-engine": {
      "packages": {
        "@metamask/providers>@metamask/rpc-errors": true,
        "@metamask/safe-event-emitter": true,
        "@metamask/utils": true
      }
    },
    "@metamask/rate-limit-controller": {
      "globals": {
        "setTimeout": true
      },
      "packages": {
        "@metamask/rate-limit-controller>@metamask/base-controller": true,
        "eth-rpc-errors": true
      }
    },
    "@metamask/rate-limit-controller>@metamask/base-controller": {
      "globals": {
        "setTimeout": true
      },
      "packages": {
        "immer": true
      }
    },
    "@metamask/rpc-methods-flask>nanoid": {
      "globals": {
        "crypto.getRandomValues": true
      }
    },
    "@metamask/rpc-methods>nanoid": {
      "globals": {
        "crypto.getRandomValues": true
      }
    },
    "@metamask/safe-event-emitter": {
      "globals": {
        "setTimeout": true
      },
      "packages": {
        "webpack>events": true
      }
    },
    "@metamask/scure-bip39": {
      "globals": {
        "TextEncoder": true
      },
      "packages": {
        "@metamask/scure-bip39>@noble/hashes": true,
        "@metamask/utils>@scure/base": true
      }
    },
    "@metamask/scure-bip39>@noble/hashes": {
      "globals": {
        "TextEncoder": true,
        "crypto": true
      }
    },
    "@metamask/selected-network-controller": {
      "packages": {
        "@metamask/base-controller": true,
        "@metamask/network-controller>@metamask/swappable-obj-proxy": true
      }
    },
    "@metamask/signature-controller": {
      "globals": {
        "console.info": true
      },
      "packages": {
        "@metamask/base-controller": true,
        "@metamask/logging-controller": true,
        "@metamask/message-manager": true,
        "@metamask/providers>@metamask/rpc-errors": true,
        "@metamask/signature-controller>@metamask/controller-utils": true,
        "browserify>buffer": true,
        "ethereumjs-util": true,
        "lodash": true,
        "webpack>events": true
      }
    },
    "@metamask/signature-controller>@metamask/controller-utils": {
      "globals": {
        "URL": true,
        "console.error": true,
        "fetch": true,
        "setTimeout": true
      },
      "packages": {
        "@ethereumjs/tx>@ethereumjs/util": true,
        "@metamask/controller-utils>@spruceid/siwe-parser": true,
        "@metamask/ethjs>@metamask/ethjs-unit": true,
        "@metamask/utils": true,
        "bn.js": true,
        "browserify>buffer": true,
        "eslint>fast-deep-equal": true,
        "eth-ens-namehash": true
      }
    },
    "@metamask/smart-transactions-controller": {
      "globals": {
        "URLSearchParams": true,
        "clearInterval": true,
        "console.error": true,
        "console.log": true,
        "fetch": true,
        "setInterval": true
      },
      "packages": {
        "@ethersproject/abi>@ethersproject/bytes": true,
        "@metamask/assets-controllers>@metamask/polling-controller": true,
        "@metamask/eth-query": true,
        "@metamask/smart-transactions-controller>@ethereumjs/tx": true,
        "@metamask/smart-transactions-controller>@ethereumjs/util": true,
        "@metamask/smart-transactions-controller>@metamask/controller-utils": true,
        "@metamask/smart-transactions-controller>@metamask/transaction-controller": true,
        "@metamask/smart-transactions-controller>bignumber.js": true,
        "browserify>buffer": true,
        "fast-json-patch": true,
        "lodash": true,
        "webpack>events": true
      }
    },
    "@metamask/smart-transactions-controller>@babel/runtime": {
      "globals": {
        "regeneratorRuntime": "write"
      }
    },
    "@metamask/smart-transactions-controller>@ethereumjs/tx": {
      "packages": {
        "@ethereumjs/tx>ethereum-cryptography": true,
        "@metamask/smart-transactions-controller>@ethereumjs/tx>@ethereumjs/common": true,
        "@metamask/smart-transactions-controller>@ethereumjs/tx>@ethereumjs/rlp": true,
        "@metamask/smart-transactions-controller>@ethereumjs/util": true
      }
    },
    "@metamask/smart-transactions-controller>@ethereumjs/tx>@ethereumjs/common": {
      "packages": {
        "@metamask/smart-transactions-controller>@ethereumjs/util": true,
        "webpack>events": true
      }
    },
    "@metamask/smart-transactions-controller>@ethereumjs/tx>@ethereumjs/rlp": {
      "globals": {
        "TextEncoder": true
      }
    },
    "@metamask/smart-transactions-controller>@ethereumjs/util": {
      "globals": {
        "console.warn": true,
        "fetch": true
      },
      "packages": {
        "@ethereumjs/tx>ethereum-cryptography": true,
        "@metamask/smart-transactions-controller>@ethereumjs/util>@ethereumjs/rlp": true,
        "webpack>events": true
      }
    },
    "@metamask/smart-transactions-controller>@ethereumjs/util>@ethereumjs/rlp": {
      "globals": {
        "TextEncoder": true
      }
    },
    "@metamask/smart-transactions-controller>@metamask/controller-utils": {
      "globals": {
        "URL": true,
        "console.error": true,
        "fetch": true,
        "setTimeout": true
      },
      "packages": {
        "@metamask/controller-utils>@spruceid/siwe-parser": true,
        "@metamask/ethjs>@metamask/ethjs-unit": true,
        "@metamask/smart-transactions-controller>@metamask/controller-utils>@ethereumjs/util": true,
        "@metamask/utils": true,
        "bn.js": true,
        "browserify>buffer": true,
        "eslint>fast-deep-equal": true,
        "eth-ens-namehash": true
      }
    },
    "@metamask/smart-transactions-controller>@metamask/controller-utils>@ethereumjs/util": {
      "globals": {
        "console.warn": true
      },
      "packages": {
        "@ethereumjs/tx>@ethereumjs/rlp": true,
        "@ethereumjs/tx>@ethereumjs/util>micro-ftch": true,
        "@ethereumjs/tx>ethereum-cryptography": true,
        "browserify>buffer": true,
        "browserify>insert-module-globals>is-buffer": true,
        "webpack>events": true
      }
    },
    "@metamask/smart-transactions-controller>@metamask/controllers>nanoid": {
      "globals": {
        "crypto.getRandomValues": true
      }
    },
    "@metamask/smart-transactions-controller>@metamask/transaction-controller": {
      "globals": {
        "clearTimeout": true,
        "console.error": true,
        "fetch": true,
        "setTimeout": true
      },
      "packages": {
        "@ethereumjs/common": true,
        "@ethersproject/abi": true,
        "@metamask/eth-query": true,
        "@metamask/gas-fee-controller": true,
        "@metamask/metamask-eth-abis": true,
        "@metamask/name-controller>async-mutex": true,
        "@metamask/network-controller": true,
        "@metamask/providers>@metamask/rpc-errors": true,
        "@metamask/smart-transactions-controller>@metamask/transaction-controller>@ethereumjs/tx": true,
        "@metamask/smart-transactions-controller>@metamask/transaction-controller>@ethereumjs/util": true,
        "@metamask/smart-transactions-controller>@metamask/transaction-controller>@metamask/base-controller": true,
        "@metamask/smart-transactions-controller>@metamask/transaction-controller>@metamask/controller-utils": true,
        "@metamask/smart-transactions-controller>@metamask/transaction-controller>eth-method-registry": true,
        "@metamask/transaction-controller>nonce-tracker": true,
        "@metamask/utils": true,
        "bn.js": true,
        "fast-json-patch": true,
        "lodash": true,
        "uuid": true,
        "webpack>events": true
      }
    },
    "@metamask/smart-transactions-controller>@metamask/transaction-controller>@ethereumjs/tx": {
      "packages": {
        "@ethereumjs/common": true,
        "@ethereumjs/tx>@ethereumjs/rlp": true,
        "@ethereumjs/tx>ethereum-cryptography": true,
        "@metamask/smart-transactions-controller>@metamask/transaction-controller>@ethereumjs/util": true,
        "browserify>buffer": true,
        "browserify>insert-module-globals>is-buffer": true
      }
    },
    "@metamask/smart-transactions-controller>@metamask/transaction-controller>@ethereumjs/util": {
      "globals": {
        "console.warn": true
      },
      "packages": {
        "@ethereumjs/tx>@ethereumjs/rlp": true,
        "@ethereumjs/tx>@ethereumjs/util>micro-ftch": true,
        "@ethereumjs/tx>ethereum-cryptography": true,
        "browserify>buffer": true,
        "browserify>insert-module-globals>is-buffer": true,
        "webpack>events": true
      }
    },
    "@metamask/smart-transactions-controller>@metamask/transaction-controller>@metamask/base-controller": {
      "globals": {
        "setTimeout": true
      },
      "packages": {
        "immer": true
      }
    },
    "@metamask/smart-transactions-controller>@metamask/transaction-controller>@metamask/controller-utils": {
      "globals": {
        "URL": true,
        "console.error": true,
        "fetch": true,
        "setTimeout": true
      },
      "packages": {
        "@metamask/controller-utils>@spruceid/siwe-parser": true,
        "@metamask/ethjs>@metamask/ethjs-unit": true,
        "@metamask/smart-transactions-controller>@metamask/transaction-controller>@ethereumjs/util": true,
        "@metamask/utils": true,
        "bn.js": true,
        "browserify>buffer": true,
        "eslint>fast-deep-equal": true,
        "eth-ens-namehash": true
      }
    },
    "@metamask/smart-transactions-controller>@metamask/transaction-controller>eth-method-registry": {
      "packages": {
        "@metamask/smart-transactions-controller>@metamask/transaction-controller>eth-method-registry>@metamask/ethjs-contract": true,
        "@metamask/smart-transactions-controller>@metamask/transaction-controller>eth-method-registry>@metamask/ethjs-query": true
      }
    },
    "@metamask/smart-transactions-controller>@metamask/transaction-controller>eth-method-registry>@metamask/ethjs-contract": {
      "packages": {
        "@metamask/ethjs>ethjs-abi": true,
        "@metamask/ethjs>js-sha3": true,
        "@metamask/smart-transactions-controller>@babel/runtime": true,
        "@metamask/smart-transactions-controller>@metamask/transaction-controller>eth-method-registry>@metamask/ethjs-contract>@metamask/ethjs-filter": true,
        "@metamask/smart-transactions-controller>@metamask/transaction-controller>eth-method-registry>@metamask/ethjs-contract>@metamask/ethjs-util": true,
        "promise-to-callback": true
      }
    },
    "@metamask/smart-transactions-controller>@metamask/transaction-controller>eth-method-registry>@metamask/ethjs-contract>@metamask/ethjs-filter": {
      "globals": {
        "clearInterval": true,
        "setInterval": true
      }
    },
    "@metamask/smart-transactions-controller>@metamask/transaction-controller>eth-method-registry>@metamask/ethjs-contract>@metamask/ethjs-util": {
      "packages": {
        "@metamask/ethjs>@metamask/ethjs-util>is-hex-prefixed": true,
        "@metamask/ethjs>@metamask/ethjs-util>strip-hex-prefix": true,
        "browserify>buffer": true
      }
    },
    "@metamask/smart-transactions-controller>@metamask/transaction-controller>eth-method-registry>@metamask/ethjs-query": {
      "globals": {
        "console": true
      },
      "packages": {
        "@metamask/smart-transactions-controller>@metamask/transaction-controller>eth-method-registry>@metamask/ethjs-query>@metamask/ethjs-format": true,
        "@metamask/smart-transactions-controller>@metamask/transaction-controller>eth-method-registry>@metamask/ethjs-query>@metamask/ethjs-rpc": true,
        "promise-to-callback": true
      }
    },
    "@metamask/smart-transactions-controller>@metamask/transaction-controller>eth-method-registry>@metamask/ethjs-query>@metamask/ethjs-format": {
      "packages": {
        "@metamask/ethjs-query>@metamask/ethjs-format>ethjs-schema": true,
        "@metamask/ethjs>@metamask/ethjs-util>strip-hex-prefix": true,
        "@metamask/ethjs>@metamask/number-to-bn": true,
        "@metamask/smart-transactions-controller>@metamask/transaction-controller>eth-method-registry>@metamask/ethjs-contract>@metamask/ethjs-util": true
      }
    },
    "@metamask/smart-transactions-controller>@metamask/transaction-controller>eth-method-registry>@metamask/ethjs-query>@metamask/ethjs-rpc": {
      "packages": {
        "promise-to-callback": true
      }
    },
    "@metamask/smart-transactions-controller>bignumber.js": {
      "globals": {
        "crypto": true,
        "define": true
      }
    },
    "@metamask/snaps-controllers": {
      "globals": {
        "DecompressionStream": true,
        "URL": true,
        "chrome.offscreen.createDocument": true,
        "chrome.offscreen.hasDocument": true,
        "clearTimeout": true,
        "document.getElementById": true,
        "fetch.bind": true,
        "setTimeout": true
      },
      "packages": {
        "@metamask/permission-controller": true,
        "@metamask/post-message-stream": true,
        "@metamask/providers>@metamask/object-multiplex": true,
        "@metamask/providers>@metamask/rpc-errors": true,
        "@metamask/snaps-controllers>@metamask/base-controller": true,
        "@metamask/snaps-controllers>@metamask/json-rpc-engine": true,
        "@metamask/snaps-controllers>@metamask/json-rpc-middleware-stream": true,
        "@metamask/snaps-controllers>@xstate/fsm": true,
        "@metamask/snaps-controllers>concat-stream": true,
        "@metamask/snaps-controllers>get-npm-tarball-url": true,
        "@metamask/snaps-controllers>nanoid": true,
        "@metamask/snaps-controllers>readable-stream": true,
        "@metamask/snaps-controllers>readable-web-to-node-stream": true,
        "@metamask/snaps-controllers>tar-stream": true,
        "@metamask/snaps-rpc-methods": true,
        "@metamask/snaps-sdk": true,
        "@metamask/snaps-utils": true,
        "@metamask/snaps-utils>@metamask/snaps-registry": true,
        "@metamask/utils": true,
        "browserify>browserify-zlib": true
      }
    },
    "@metamask/snaps-controllers-flask>nanoid": {
      "globals": {
        "crypto.getRandomValues": true
      }
    },
    "@metamask/snaps-controllers>@metamask/base-controller": {
      "globals": {
        "setTimeout": true
      },
      "packages": {
        "immer": true
      }
    },
    "@metamask/snaps-controllers>@metamask/json-rpc-engine": {
      "packages": {
        "@metamask/providers>@metamask/rpc-errors": true,
        "@metamask/safe-event-emitter": true,
        "@metamask/utils": true
      }
    },
    "@metamask/snaps-controllers>@metamask/json-rpc-middleware-stream": {
      "globals": {
        "console.warn": true,
        "setTimeout": true
      },
      "packages": {
        "@metamask/safe-event-emitter": true,
        "@metamask/snaps-controllers>readable-stream": true
      }
    },
    "@metamask/snaps-controllers>concat-stream": {
      "packages": {
        "@metamask/snaps-controllers>readable-stream": true,
        "browserify>buffer": true,
        "browserify>concat-stream>typedarray": true,
        "pumpify>inherits": true,
        "terser>source-map-support>buffer-from": true
      }
    },
    "@metamask/snaps-controllers>nanoid": {
      "globals": {
        "crypto.getRandomValues": true
      }
    },
    "@metamask/snaps-controllers>readable-stream": {
      "packages": {
        "browserify>browser-resolve": true,
        "browserify>buffer": true,
        "browserify>process": true,
        "browserify>string_decoder": true,
        "pumpify>inherits": true,
        "readable-stream>util-deprecate": true,
        "webpack>events": true
      }
    },
    "@metamask/snaps-controllers>readable-web-to-node-stream": {
      "packages": {
        "@metamask/snaps-controllers>readable-web-to-node-stream>readable-stream": true
      }
    },
    "@metamask/snaps-controllers>readable-web-to-node-stream>readable-stream": {
      "packages": {
        "browserify>browser-resolve": true,
        "browserify>buffer": true,
        "browserify>process": true,
        "browserify>string_decoder": true,
        "pumpify>inherits": true,
        "readable-stream>util-deprecate": true,
        "webpack>events": true
      }
    },
    "@metamask/snaps-controllers>tar-stream": {
      "packages": {
        "@metamask/snaps-controllers>tar-stream>b4a": true,
        "@metamask/snaps-controllers>tar-stream>fast-fifo": true,
        "@metamask/snaps-controllers>tar-stream>streamx": true,
        "browserify>browser-resolve": true
      }
    },
    "@metamask/snaps-controllers>tar-stream>b4a": {
      "globals": {
        "TextDecoder": true,
        "TextEncoder": true
      }
    },
    "@metamask/snaps-controllers>tar-stream>streamx": {
      "packages": {
        "@metamask/snaps-controllers>tar-stream>fast-fifo": true,
        "@metamask/snaps-controllers>tar-stream>streamx>queue-tick": true,
        "webpack>events": true
      }
    },
    "@metamask/snaps-controllers>tar-stream>streamx>queue-tick": {
      "globals": {
        "queueMicrotask": true
      }
    },
    "@metamask/snaps-rpc-methods": {
      "packages": {
        "@metamask/permission-controller": true,
        "@metamask/providers>@metamask/rpc-errors": true,
        "@metamask/snaps-sdk": true,
        "@metamask/snaps-sdk>@metamask/key-tree": true,
        "@metamask/snaps-utils": true,
        "@metamask/utils": true,
        "@noble/hashes": true,
        "superstruct": true
      }
    },
    "@metamask/snaps-sdk": {
      "globals": {
        "fetch": true
      },
      "packages": {
        "@metamask/providers>@metamask/rpc-errors": true,
        "@metamask/snaps-sdk>fast-xml-parser": true,
        "@metamask/utils": true,
        "superstruct": true
      }
    },
    "@metamask/snaps-sdk>@metamask/key-tree": {
      "packages": {
        "@metamask/scure-bip39": true,
        "@metamask/snaps-sdk>@metamask/key-tree>@metamask/utils": true,
        "@metamask/snaps-sdk>@metamask/key-tree>@noble/ed25519": true,
        "@metamask/utils>@scure/base": true,
        "@noble/hashes": true,
        "eth-lattice-keyring>@noble/secp256k1": true
      }
    },
    "@metamask/snaps-sdk>@metamask/key-tree>@metamask/utils": {
      "globals": {
        "TextDecoder": true,
        "TextEncoder": true
      },
      "packages": {
        "@noble/hashes": true,
        "browserify>buffer": true,
        "nock>debug": true,
        "semver": true,
        "superstruct": true
      }
    },
    "@metamask/snaps-sdk>@metamask/key-tree>@noble/ed25519": {
      "globals": {
        "crypto": true
      },
      "packages": {
        "browserify>browser-resolve": true
      }
    },
    "@metamask/snaps-sdk>fast-xml-parser": {
      "globals": {
        "entityName": true,
        "val": true
      },
      "packages": {
        "@metamask/snaps-sdk>fast-xml-parser>strnum": true
      }
    },
    "@metamask/snaps-utils": {
      "globals": {
        "File": true,
        "FileReader": true,
        "TextDecoder": true,
        "URL": true,
        "console.error": true,
        "console.log": true,
        "console.warn": true,
        "crypto": true,
        "document.body.appendChild": true,
        "document.createElement": true,
        "fetch": true
      },
      "packages": {
        "@metamask/providers>@metamask/rpc-errors": true,
        "@metamask/snaps-sdk": true,
        "@metamask/snaps-sdk>@metamask/key-tree": true,
        "@metamask/snaps-utils>@metamask/permission-controller": true,
        "@metamask/snaps-utils>@metamask/slip44": true,
        "@metamask/snaps-utils>cron-parser": true,
        "@metamask/snaps-utils>fast-json-stable-stringify": true,
        "@metamask/snaps-utils>marked": true,
        "@metamask/snaps-utils>rfdc": true,
        "@metamask/snaps-utils>validate-npm-package-name": true,
        "@metamask/utils": true,
        "@metamask/utils>@scure/base": true,
        "@noble/hashes": true,
        "chalk": true,
        "semver": true,
        "superstruct": true
      }
    },
    "@metamask/snaps-utils>@metamask/base-controller": {
      "globals": {
        "setTimeout": true
      },
      "packages": {
        "immer": true
      }
    },
    "@metamask/snaps-utils>@metamask/permission-controller": {
      "globals": {
        "console.error": true
      },
      "packages": {
        "@metamask/providers>@metamask/rpc-errors": true,
        "@metamask/snaps-utils>@metamask/base-controller": true,
        "@metamask/snaps-utils>@metamask/permission-controller>@metamask/controller-utils": true,
        "@metamask/snaps-utils>@metamask/permission-controller>@metamask/json-rpc-engine": true,
        "@metamask/snaps-utils>@metamask/permission-controller>nanoid": true,
        "@metamask/utils": true,
        "deep-freeze-strict": true,
        "immer": true
      }
    },
    "@metamask/snaps-utils>@metamask/permission-controller>@metamask/controller-utils": {
      "globals": {
        "URL": true,
        "console.error": true,
        "fetch": true,
        "setTimeout": true
      },
      "packages": {
        "@ethereumjs/tx>@ethereumjs/util": true,
        "@metamask/controller-utils>@spruceid/siwe-parser": true,
        "@metamask/ethjs>@metamask/ethjs-unit": true,
        "@metamask/utils": true,
        "bn.js": true,
        "browserify>buffer": true,
        "eslint>fast-deep-equal": true,
        "eth-ens-namehash": true
      }
    },
    "@metamask/snaps-utils>@metamask/permission-controller>@metamask/json-rpc-engine": {
      "packages": {
        "@metamask/providers>@metamask/rpc-errors": true,
        "@metamask/safe-event-emitter": true,
        "@metamask/utils": true
      }
    },
    "@metamask/snaps-utils>@metamask/permission-controller>nanoid": {
      "globals": {
        "crypto.getRandomValues": true
      }
    },
    "@metamask/snaps-utils>@metamask/snaps-registry": {
      "packages": {
        "@metamask/message-signing-snap>@noble/curves": true,
        "@metamask/utils": true,
        "@noble/hashes": true,
        "superstruct": true
      }
    },
    "@metamask/snaps-utils>cron-parser": {
      "packages": {
        "browserify>browser-resolve": true,
        "luxon": true
      }
    },
    "@metamask/snaps-utils>marked": {
      "globals": {
        "Hooks": true,
        "Lexer": true,
        "Parser": true,
        "Renderer": true,
        "TextRenderer": true,
        "Tokenizer": true,
        "console.error": true,
        "console.warn": true,
        "defaults": true,
        "define": true,
        "inlineQueue": true,
        "passThroughHooks": true,
        "renderer": true,
        "rules": true,
        "state": true,
        "textRenderer": true,
        "tokenizer": true,
        "tokens": true
      }
    },
    "@metamask/snaps-utils>rfdc": {
      "packages": {
        "browserify>buffer": true
      }
    },
    "@metamask/snaps-utils>validate-npm-package-name": {
      "packages": {
        "@metamask/snaps-utils>validate-npm-package-name>builtins": true
      }
    },
    "@metamask/snaps-utils>validate-npm-package-name>builtins": {
      "packages": {
        "browserify>process": true,
        "semver": true
      }
    },
    "@metamask/test-bundler>@ethersproject/abstract-provider": {
      "packages": {
        "@ethersproject/abi>@ethersproject/bytes": true,
        "@ethersproject/abi>@ethersproject/logger": true,
        "@ethersproject/abi>@ethersproject/properties": true,
        "@ethersproject/bignumber": true
      }
    },
    "@metamask/test-bundler>@ethersproject/networks": {
      "packages": {
        "@ethersproject/abi>@ethersproject/logger": true
      }
    },
    "@metamask/transaction-controller": {
      "globals": {
        "clearTimeout": true,
        "console.error": true,
        "fetch": true,
        "setTimeout": true
      },
      "packages": {
        "@ethereumjs/common": true,
        "@ethereumjs/tx": true,
        "@ethereumjs/tx>@ethereumjs/util": true,
        "@ethersproject/abi": true,
        "@ethersproject/contracts": true,
        "@ethersproject/providers": true,
<<<<<<< HEAD
=======
        "@metamask/controller-utils": true,
>>>>>>> fef29be9
        "@metamask/eth-query": true,
        "@metamask/gas-fee-controller": true,
        "@metamask/metamask-eth-abis": true,
        "@metamask/name-controller>async-mutex": true,
        "@metamask/network-controller": true,
        "@metamask/providers>@metamask/rpc-errors": true,
        "@metamask/transaction-controller>@metamask/base-controller": true,
        "@metamask/transaction-controller>nonce-tracker": true,
        "@metamask/utils": true,
        "bn.js": true,
        "eth-method-registry": true,
        "fast-json-patch": true,
        "lodash": true,
        "uuid": true,
        "webpack>events": true
      }
    },
    "@metamask/transaction-controller>@metamask/base-controller": {
      "globals": {
        "setTimeout": true
      },
      "packages": {
        "immer": true
      }
    },
    "@metamask/transaction-controller>nonce-tracker": {
      "packages": {
        "@ethersproject/providers": true,
        "@metamask/eth-token-tracker>eth-block-tracker": true,
        "@metamask/transaction-controller>nonce-tracker>async-mutex": true,
        "browserify>assert": true
      }
    },
    "@metamask/transaction-controller>nonce-tracker>async-mutex": {
      "globals": {
        "clearTimeout": true,
        "setTimeout": true
      },
      "packages": {
        "@trezor/connect-web>tslib": true
      }
    },
    "@metamask/user-operation-controller": {
      "globals": {
        "fetch": true
      },
      "packages": {
        "@metamask/controller-utils": true,
        "@metamask/eth-query": true,
        "@metamask/gas-fee-controller": true,
        "@metamask/providers>@metamask/rpc-errors": true,
        "@metamask/transaction-controller": true,
        "@metamask/user-operation-controller>@metamask/base-controller": true,
        "@metamask/user-operation-controller>@metamask/polling-controller": true,
        "@metamask/utils": true,
        "bn.js": true,
        "lodash": true,
        "superstruct": true,
        "uuid": true,
        "webpack>events": true
      }
    },
    "@metamask/user-operation-controller>@metamask/base-controller": {
      "globals": {
        "setTimeout": true
      },
      "packages": {
        "immer": true
      }
    },
    "@metamask/user-operation-controller>@metamask/polling-controller": {
      "globals": {
        "clearTimeout": true,
        "console.error": true,
        "setTimeout": true
      },
      "packages": {
        "@metamask/snaps-utils>fast-json-stable-stringify": true,
        "@metamask/user-operation-controller>@metamask/base-controller": true,
        "uuid": true
      }
    },
    "@metamask/utils": {
      "globals": {
        "TextDecoder": true,
        "TextEncoder": true
      },
      "packages": {
        "@metamask/utils>@scure/base": true,
        "@metamask/utils>pony-cause": true,
        "@noble/hashes": true,
        "browserify>buffer": true,
        "nock>debug": true,
        "semver": true,
        "superstruct": true
      }
    },
    "@metamask/utils>@scure/base": {
      "globals": {
        "TextDecoder": true,
        "TextEncoder": true
      }
    },
    "@ngraveio/bc-ur": {
      "packages": {
        "@ngraveio/bc-ur>@keystonehq/alias-sampling": true,
        "@ngraveio/bc-ur>bignumber.js": true,
        "@ngraveio/bc-ur>cbor-sync": true,
        "@ngraveio/bc-ur>crc": true,
        "@ngraveio/bc-ur>jsbi": true,
        "addons-linter>sha.js": true,
        "browserify>assert": true,
        "browserify>buffer": true
      }
    },
    "@ngraveio/bc-ur>assert>object-is": {
      "packages": {
        "string.prototype.matchall>call-bind": true,
        "string.prototype.matchall>define-properties": true
      }
    },
    "@ngraveio/bc-ur>bignumber.js": {
      "globals": {
        "crypto": true,
        "define": true
      }
    },
    "@ngraveio/bc-ur>cbor-sync": {
      "globals": {
        "define": true
      },
      "packages": {
        "browserify>buffer": true
      }
    },
    "@ngraveio/bc-ur>crc": {
      "packages": {
        "browserify>buffer": true
      }
    },
    "@ngraveio/bc-ur>jsbi": {
      "globals": {
        "define": true
      }
    },
    "@noble/hashes": {
      "globals": {
        "TextEncoder": true,
        "crypto": true
      }
    },
    "@popperjs/core": {
      "globals": {
        "Element": true,
        "HTMLElement": true,
        "ShadowRoot": true,
        "console.error": true,
        "console.warn": true,
        "document": true,
        "navigator.userAgent": true
      }
    },
    "@reduxjs/toolkit": {
      "globals": {
        "AbortController": true,
        "__REDUX_DEVTOOLS_EXTENSION_COMPOSE__": true,
        "__REDUX_DEVTOOLS_EXTENSION__": true,
        "console.error": true,
        "console.info": true,
        "console.warn": true
      },
      "packages": {
        "@reduxjs/toolkit>reselect": true,
        "immer": true,
        "redux": true,
        "redux-thunk": true
      }
    },
    "@segment/loosely-validate-event": {
      "packages": {
        "@segment/loosely-validate-event>component-type": true,
        "@segment/loosely-validate-event>join-component": true,
        "browserify>assert": true,
        "browserify>buffer": true
      }
    },
    "@sentry/browser": {
      "globals": {
        "TextDecoder": true,
        "TextEncoder": true,
        "XMLHttpRequest": true,
        "__SENTRY_DEBUG__": true,
        "__SENTRY_RELEASE__": true,
        "indexedDB.open": true,
        "setTimeout": true
      },
      "packages": {
        "@sentry/browser>@sentry-internal/tracing": true,
        "@sentry/browser>@sentry/core": true,
        "@sentry/browser>@sentry/replay": true,
        "@sentry/utils": true
      }
    },
    "@sentry/browser>@sentry-internal/tracing": {
      "globals": {
        "Headers": true,
        "PerformanceObserver": true,
        "Request": true,
        "__SENTRY_DEBUG__": true,
        "addEventListener": true,
        "performance.getEntriesByType": true,
        "removeEventListener": true
      },
      "packages": {
        "@sentry/browser>@sentry/core": true,
        "@sentry/utils": true
      }
    },
    "@sentry/browser>@sentry/core": {
      "globals": {
        "__SENTRY_DEBUG__": true,
        "__SENTRY_TRACING__": true,
        "clearInterval": true,
        "clearTimeout": true,
        "console.warn": true,
        "setInterval": true,
        "setTimeout": true
      },
      "packages": {
        "@sentry/utils": true
      }
    },
    "@sentry/browser>@sentry/replay": {
      "globals": {
        "Blob": true,
        "CSSConditionRule": true,
        "CSSGroupingRule": true,
        "CSSMediaRule": true,
        "CSSSupportsRule": true,
        "DragEvent": true,
        "Element": true,
        "FormData": true,
        "HTMLCanvasElement": true,
        "HTMLElement.prototype": true,
        "HTMLFormElement": true,
        "HTMLImageElement": true,
        "HTMLInputElement.prototype": true,
        "HTMLOptionElement.prototype": true,
        "HTMLSelectElement.prototype": true,
        "HTMLTextAreaElement.prototype": true,
        "Headers": true,
        "ImageData": true,
        "MouseEvent": true,
        "MutationObserver": true,
        "Node.prototype.contains": true,
        "PerformanceObserver": true,
        "TextEncoder": true,
        "URL": true,
        "URLSearchParams": true,
        "Worker": true,
        "Zone": true,
        "__SENTRY_DEBUG__": true,
        "__rrMutationObserver": true,
        "clearTimeout": true,
        "console.error": true,
        "console.warn": true,
        "document": true,
        "innerHeight": true,
        "innerWidth": true,
        "location.href": true,
        "pageXOffset": true,
        "pageYOffset": true,
        "requestAnimationFrame": true,
        "setTimeout": true
      },
      "packages": {
        "@sentry/browser>@sentry/core": true,
        "@sentry/utils": true,
        "browserify>process": true
      }
    },
    "@sentry/integrations": {
      "globals": {
        "Request": true,
        "__SENTRY_DEBUG__": true,
        "console.log": true
      },
      "packages": {
        "@sentry/utils": true,
        "localforage": true
      }
    },
    "@sentry/utils": {
      "globals": {
        "CustomEvent": true,
        "DOMError": true,
        "DOMException": true,
        "Element": true,
        "ErrorEvent": true,
        "Event": true,
        "Headers": true,
        "Request": true,
        "Response": true,
        "TextEncoder": true,
        "URL": true,
        "XMLHttpRequest.prototype": true,
        "__SENTRY_BROWSER_BUNDLE__": true,
        "__SENTRY_DEBUG__": true,
        "clearTimeout": true,
        "console.error": true,
        "document": true,
        "setTimeout": true
      },
      "packages": {
        "browserify>process": true
      }
    },
    "@storybook/addon-docs>remark-external-links>mdast-util-definitions": {
      "packages": {
        "react-markdown>unist-util-visit": true
      }
    },
    "@storybook/addon-knobs>qs": {
      "packages": {
        "string.prototype.matchall>side-channel": true
      }
    },
    "@trezor/connect-web": {
      "globals": {
        "URLSearchParams": true,
        "__TREZOR_CONNECT_SRC": true,
        "addEventListener": true,
        "btoa": true,
        "chrome": true,
        "clearInterval": true,
        "clearTimeout": true,
        "console.warn": true,
        "document.body": true,
        "document.createElement": true,
        "document.createTextNode": true,
        "document.getElementById": true,
        "document.querySelectorAll": true,
        "location": true,
        "navigator": true,
        "open": true,
        "removeEventListener": true,
        "setInterval": true,
        "setTimeout": true
      },
      "packages": {
        "@trezor/connect-web>@trezor/connect": true,
        "@trezor/connect-web>@trezor/utils": true,
        "@trezor/connect-web>tslib": true,
        "webpack>events": true
      }
    },
    "@trezor/connect-web>@trezor/connect": {
      "globals": {
        "console.error": true,
        "console.log": true,
        "console.warn": true
      },
      "packages": {
        "@trezor/connect-web>@trezor/connect>@trezor/protobuf": true,
        "@trezor/connect-web>@trezor/connect>@trezor/schema-utils": true,
        "@trezor/connect-web>@trezor/connect>@trezor/transport": true,
        "@trezor/connect-web>@trezor/utils": true,
        "@trezor/connect-web>tslib": true
      }
    },
    "@trezor/connect-web>@trezor/connect>@trezor/protobuf": {
      "packages": {
        "@trezor/connect-web>@trezor/connect>@trezor/schema-utils": true
      }
    },
    "@trezor/connect-web>@trezor/connect>@trezor/schema-utils": {
      "globals": {
        "console.warn": true
      },
      "packages": {
        "@trezor/connect-web>@trezor/connect>@trezor/schema-utils>@sinclair/typebox": true,
        "@trezor/connect-web>@trezor/connect>@trezor/schema-utils>ts-mixer": true,
        "browserify>buffer": true
      }
    },
    "@trezor/connect-web>@trezor/utils": {
      "globals": {
        "clearTimeout": true,
        "setTimeout": true
      }
    },
    "@trezor/connect-web>tslib": {
      "globals": {
        "SuppressedError": true,
        "define": true
      }
    },
    "@zxing/browser": {
      "globals": {
        "HTMLElement": true,
        "HTMLImageElement": true,
        "HTMLVideoElement": true,
        "clearTimeout": true,
        "console.error": true,
        "console.warn": true,
        "document": true,
        "navigator": true,
        "setTimeout": true
      },
      "packages": {
        "@zxing/library": true
      }
    },
    "@zxing/library": {
      "globals": {
        "HTMLImageElement": true,
        "HTMLVideoElement": true,
        "TextDecoder": true,
        "TextEncoder": true,
        "URL.createObjectURL": true,
        "btoa": true,
        "console.log": true,
        "console.warn": true,
        "document": true,
        "navigator": true,
        "setTimeout": true
      },
      "packages": {
        "@zxing/library>ts-custom-error": true
      }
    },
    "addons-linter>sha.js": {
      "packages": {
        "koa>content-disposition>safe-buffer": true,
        "pumpify>inherits": true
      }
    },
    "await-semaphore": {
      "packages": {
        "browserify>process": true,
        "browserify>timers-browserify": true
      }
    },
    "base32-encode": {
      "packages": {
        "base32-encode>to-data-view": true
      }
    },
    "bignumber.js": {
      "globals": {
        "crypto": true,
        "define": true
      }
    },
    "blo": {
      "globals": {
        "btoa": true
      }
    },
    "bn.js": {
      "globals": {
        "Buffer": true
      },
      "packages": {
        "browserify>browser-resolve": true
      }
    },
    "bowser": {
      "globals": {
        "define": true
      }
    },
    "brfs>static-module>object-inspect": {
      "globals": {
        "HTMLElement": true,
        "WeakRef": true
      },
      "packages": {
        "browserify>browser-resolve": true
      }
    },
    "browserify>assert": {
      "globals": {
        "Buffer": true
      },
      "packages": {
        "browserify>assert>util": true,
        "react>object-assign": true
      }
    },
    "browserify>assert>util": {
      "globals": {
        "console.error": true,
        "console.log": true,
        "console.trace": true,
        "process": true
      },
      "packages": {
        "browserify>assert>util>inherits": true,
        "browserify>process": true
      }
    },
    "browserify>browserify-zlib": {
      "packages": {
        "browserify>assert": true,
        "browserify>browserify-zlib>pako": true,
        "browserify>buffer": true,
        "browserify>process": true,
        "browserify>util": true,
        "stream-browserify": true
      }
    },
    "browserify>buffer": {
      "globals": {
        "console": true
      },
      "packages": {
        "base64-js": true,
        "browserify>buffer>ieee754": true
      }
    },
    "browserify>crypto-browserify": {
      "packages": {
        "browserify>crypto-browserify>browserify-cipher": true,
        "browserify>crypto-browserify>browserify-sign": true,
        "browserify>crypto-browserify>create-ecdh": true,
        "browserify>crypto-browserify>create-hmac": true,
        "browserify>crypto-browserify>diffie-hellman": true,
        "browserify>crypto-browserify>pbkdf2": true,
        "browserify>crypto-browserify>public-encrypt": true,
        "browserify>crypto-browserify>randomfill": true,
        "ethereumjs-util>create-hash": true,
        "mocha>serialize-javascript>randombytes": true
      }
    },
    "browserify>crypto-browserify>browserify-cipher": {
      "packages": {
        "browserify>crypto-browserify>browserify-cipher>browserify-des": true,
        "browserify>crypto-browserify>browserify-cipher>evp_bytestokey": true,
        "ethereumjs-util>ethereum-cryptography>browserify-aes": true
      }
    },
    "browserify>crypto-browserify>browserify-cipher>browserify-des": {
      "packages": {
        "browserify>buffer": true,
        "browserify>crypto-browserify>browserify-cipher>browserify-des>des.js": true,
        "ethereumjs-util>create-hash>cipher-base": true,
        "pumpify>inherits": true
      }
    },
    "browserify>crypto-browserify>browserify-cipher>browserify-des>des.js": {
      "packages": {
        "@metamask/ppom-validator>elliptic>minimalistic-assert": true,
        "pumpify>inherits": true
      }
    },
    "browserify>crypto-browserify>browserify-cipher>evp_bytestokey": {
      "packages": {
        "ethereumjs-util>create-hash>md5.js": true,
        "koa>content-disposition>safe-buffer": true
      }
    },
    "browserify>crypto-browserify>browserify-sign": {
      "packages": {
        "@metamask/ppom-validator>elliptic": true,
        "bn.js": true,
        "browserify>buffer": true,
        "browserify>crypto-browserify>create-hmac": true,
        "browserify>crypto-browserify>public-encrypt>browserify-rsa": true,
        "browserify>crypto-browserify>public-encrypt>parse-asn1": true,
        "ethereumjs-util>create-hash": true,
        "pumpify>inherits": true,
        "stream-browserify": true
      }
    },
    "browserify>crypto-browserify>create-ecdh": {
      "packages": {
        "@metamask/ppom-validator>elliptic": true,
        "bn.js": true,
        "browserify>buffer": true
      }
    },
    "browserify>crypto-browserify>create-hmac": {
      "packages": {
        "addons-linter>sha.js": true,
        "ethereumjs-util>create-hash": true,
        "ethereumjs-util>create-hash>cipher-base": true,
        "ethereumjs-util>create-hash>ripemd160": true,
        "koa>content-disposition>safe-buffer": true,
        "pumpify>inherits": true
      }
    },
    "browserify>crypto-browserify>diffie-hellman": {
      "packages": {
        "bn.js": true,
        "browserify>buffer": true,
        "browserify>crypto-browserify>diffie-hellman>miller-rabin": true,
        "mocha>serialize-javascript>randombytes": true
      }
    },
    "browserify>crypto-browserify>diffie-hellman>miller-rabin": {
      "packages": {
        "@metamask/ppom-validator>elliptic>brorand": true,
        "bn.js": true
      }
    },
    "browserify>crypto-browserify>pbkdf2": {
      "globals": {
        "crypto": true,
        "process": true,
        "queueMicrotask": true,
        "setImmediate": true,
        "setTimeout": true
      },
      "packages": {
        "addons-linter>sha.js": true,
        "browserify>process": true,
        "ethereumjs-util>create-hash": true,
        "ethereumjs-util>create-hash>ripemd160": true,
        "koa>content-disposition>safe-buffer": true
      }
    },
    "browserify>crypto-browserify>public-encrypt": {
      "packages": {
        "bn.js": true,
        "browserify>buffer": true,
        "browserify>crypto-browserify>public-encrypt>browserify-rsa": true,
        "browserify>crypto-browserify>public-encrypt>parse-asn1": true,
        "ethereumjs-util>create-hash": true,
        "mocha>serialize-javascript>randombytes": true
      }
    },
    "browserify>crypto-browserify>public-encrypt>browserify-rsa": {
      "packages": {
        "bn.js": true,
        "browserify>buffer": true,
        "mocha>serialize-javascript>randombytes": true
      }
    },
    "browserify>crypto-browserify>public-encrypt>parse-asn1": {
      "packages": {
        "browserify>buffer": true,
        "browserify>crypto-browserify>browserify-cipher>evp_bytestokey": true,
        "browserify>crypto-browserify>pbkdf2": true,
        "browserify>crypto-browserify>public-encrypt>parse-asn1>asn1.js": true,
        "ethereumjs-util>ethereum-cryptography>browserify-aes": true
      }
    },
    "browserify>crypto-browserify>public-encrypt>parse-asn1>asn1.js": {
      "packages": {
        "@metamask/ppom-validator>elliptic>minimalistic-assert": true,
        "bn.js": true,
        "browserify>buffer": true,
        "browserify>vm-browserify": true,
        "pumpify>inherits": true
      }
    },
    "browserify>crypto-browserify>randomfill": {
      "globals": {
        "crypto": true,
        "msCrypto": true
      },
      "packages": {
        "browserify>process": true,
        "koa>content-disposition>safe-buffer": true,
        "mocha>serialize-javascript>randombytes": true
      }
    },
    "browserify>https-browserify": {
      "packages": {
        "browserify>stream-http": true,
        "browserify>url": true
      }
    },
    "browserify>path-browserify": {
      "packages": {
        "browserify>process": true
      }
    },
    "browserify>process": {
      "globals": {
        "clearTimeout": true,
        "setTimeout": true
      }
    },
    "browserify>punycode": {
      "globals": {
        "define": true
      }
    },
    "browserify>stream-http": {
      "globals": {
        "AbortController": true,
        "Blob": true,
        "MSStreamReader": true,
        "ReadableStream": true,
        "WritableStream": true,
        "XDomainRequest": true,
        "XMLHttpRequest": true,
        "clearTimeout": true,
        "fetch": true,
        "location.protocol.search": true,
        "setTimeout": true
      },
      "packages": {
        "browserify>buffer": true,
        "browserify>process": true,
        "browserify>stream-http>builtin-status-codes": true,
        "browserify>stream-http>readable-stream": true,
        "browserify>url": true,
        "pumpify>inherits": true,
        "watchify>xtend": true
      }
    },
    "browserify>stream-http>readable-stream": {
      "packages": {
        "browserify>browser-resolve": true,
        "browserify>buffer": true,
        "browserify>process": true,
        "browserify>string_decoder": true,
        "pumpify>inherits": true,
        "readable-stream>util-deprecate": true,
        "webpack>events": true
      }
    },
    "browserify>string_decoder": {
      "packages": {
        "koa>content-disposition>safe-buffer": true
      }
    },
    "browserify>timers-browserify": {
      "globals": {
        "clearInterval": true,
        "clearTimeout": true,
        "setInterval": true,
        "setTimeout": true
      },
      "packages": {
        "browserify>process": true
      }
    },
    "browserify>url": {
      "packages": {
        "@storybook/addon-knobs>qs": true,
        "browserify>punycode": true
      }
    },
    "browserify>util": {
      "globals": {
        "console.error": true,
        "console.log": true,
        "console.trace": true
      },
      "packages": {
        "browserify>process": true,
        "browserify>util>is-arguments": true,
        "browserify>util>is-typed-array": true,
        "browserify>util>which-typed-array": true,
        "koa>is-generator-function": true,
        "pumpify>inherits": true
      }
    },
    "browserify>util>is-arguments": {
      "packages": {
        "koa>is-generator-function>has-tostringtag": true,
        "string.prototype.matchall>call-bind": true
      }
    },
    "browserify>util>is-typed-array": {
      "packages": {
        "browserify>util>is-typed-array>for-each": true,
        "koa>is-generator-function>has-tostringtag": true,
        "string.prototype.matchall>call-bind": true,
        "string.prototype.matchall>es-abstract>available-typed-arrays": true,
        "string.prototype.matchall>es-abstract>gopd": true
      }
    },
    "browserify>util>is-typed-array>for-each": {
      "packages": {
        "string.prototype.matchall>es-abstract>is-callable": true
      }
    },
    "browserify>util>which-typed-array": {
      "packages": {
        "browserify>util>is-typed-array": true,
        "browserify>util>is-typed-array>for-each": true,
        "koa>is-generator-function>has-tostringtag": true,
        "string.prototype.matchall>call-bind": true,
        "string.prototype.matchall>es-abstract>available-typed-arrays": true,
        "string.prototype.matchall>es-abstract>gopd": true
      }
    },
    "browserify>vm-browserify": {
      "globals": {
        "document.body.appendChild": true,
        "document.body.removeChild": true,
        "document.createElement": true
      }
    },
    "chalk": {
      "packages": {
        "chalk>ansi-styles": true,
        "chalk>supports-color": true
      }
    },
    "chalk>ansi-styles": {
      "packages": {
        "chalk>ansi-styles>color-convert": true
      }
    },
    "chalk>ansi-styles>color-convert": {
      "packages": {
        "jest-canvas-mock>moo-color>color-name": true
      }
    },
    "classnames": {
      "globals": {
        "classNames": "write",
        "define": true
      }
    },
    "copy-to-clipboard": {
      "globals": {
        "clipboardData": true,
        "console.error": true,
        "console.warn": true,
        "document.body.appendChild": true,
        "document.body.removeChild": true,
        "document.createElement": true,
        "document.createRange": true,
        "document.execCommand": true,
        "document.getSelection": true,
        "navigator.userAgent": true,
        "prompt": true
      },
      "packages": {
        "copy-to-clipboard>toggle-selection": true
      }
    },
    "copy-to-clipboard>toggle-selection": {
      "globals": {
        "document.activeElement": true,
        "document.getSelection": true
      }
    },
    "currency-formatter": {
      "packages": {
        "currency-formatter>accounting": true,
        "currency-formatter>locale-currency": true,
        "react>object-assign": true
      }
    },
    "currency-formatter>accounting": {
      "globals": {
        "define": true
      }
    },
    "currency-formatter>locale-currency": {
      "globals": {
        "countryCode": true
      }
    },
    "debounce-stream": {
      "packages": {
        "debounce-stream>debounce": true,
        "debounce-stream>duplexer": true,
        "debounce-stream>through": true
      }
    },
    "debounce-stream>debounce": {
      "globals": {
        "clearTimeout": true,
        "setTimeout": true
      }
    },
    "debounce-stream>duplexer": {
      "packages": {
        "stream-browserify": true
      }
    },
    "debounce-stream>through": {
      "packages": {
        "browserify>process": true,
        "stream-browserify": true
      }
    },
    "depcheck>@vue/compiler-sfc>postcss>nanoid": {
      "globals": {
        "crypto.getRandomValues": true
      }
    },
    "depcheck>is-core-module>hasown": {
      "packages": {
        "browserify>has>function-bind": true
      }
    },
    "dependency-tree>precinct>detective-postcss>postcss>nanoid": {
      "globals": {
        "crypto.getRandomValues": true
      }
    },
    "end-of-stream": {
      "packages": {
        "browserify>process": true,
        "pump>once": true
      }
    },
    "eslint-plugin-react>array-includes>is-string": {
      "packages": {
        "koa>is-generator-function>has-tostringtag": true
      }
    },
    "eslint>optionator>fast-levenshtein": {
      "globals": {
        "Intl": true,
        "Levenshtein": "write",
        "console.log": true,
        "define": true,
        "importScripts": true,
        "postMessage": true
      }
    },
    "eth-ens-namehash": {
      "globals": {
        "name": "write"
      },
      "packages": {
        "@metamask/ethjs>js-sha3": true,
        "browserify>buffer": true,
        "eth-ens-namehash>idna-uts46-hx": true
      }
    },
    "eth-ens-namehash>idna-uts46-hx": {
      "globals": {
        "define": true
      },
      "packages": {
        "browserify>punycode": true
      }
    },
    "eth-keyring-controller>@metamask/browser-passworder": {
      "globals": {
        "crypto": true
      }
    },
    "eth-lattice-keyring": {
      "globals": {
        "addEventListener": true,
        "browser": true,
        "clearInterval": true,
        "fetch": true,
        "open": true,
        "setInterval": true
      },
      "packages": {
        "@ethereumjs/tx>@ethereumjs/util": true,
        "bn.js": true,
        "browserify>buffer": true,
        "browserify>crypto-browserify": true,
        "eth-lattice-keyring>@ethereumjs/tx": true,
        "eth-lattice-keyring>gridplus-sdk": true,
        "eth-lattice-keyring>rlp": true,
        "webpack>events": true
      }
    },
    "eth-lattice-keyring>@ethereumjs/tx": {
      "packages": {
        "@ethereumjs/common": true,
        "@ethereumjs/tx>@ethereumjs/rlp": true,
        "@ethereumjs/tx>@ethereumjs/util": true,
        "@ethersproject/providers": true,
        "browserify>buffer": true,
        "browserify>insert-module-globals>is-buffer": true,
        "eth-lattice-keyring>@ethereumjs/tx>@chainsafe/ssz": true,
        "eth-lattice-keyring>@ethereumjs/tx>ethereum-cryptography": true
      }
    },
    "eth-lattice-keyring>@ethereumjs/tx>@chainsafe/ssz": {
      "packages": {
        "browserify": true,
        "browserify>buffer": true,
        "eth-lattice-keyring>@ethereumjs/tx>@chainsafe/ssz>@chainsafe/persistent-merkle-tree": true,
        "eth-lattice-keyring>@ethereumjs/tx>@chainsafe/ssz>case": true
      }
    },
    "eth-lattice-keyring>@ethereumjs/tx>@chainsafe/ssz>@chainsafe/persistent-merkle-tree": {
      "globals": {
        "WeakRef": true
      },
      "packages": {
        "browserify": true
      }
    },
    "eth-lattice-keyring>@ethereumjs/tx>ethereum-cryptography": {
      "globals": {
        "TextDecoder": true,
        "crypto": true
      },
      "packages": {
        "eth-lattice-keyring>@ethereumjs/tx>ethereum-cryptography>@noble/hashes": true
      }
    },
    "eth-lattice-keyring>@ethereumjs/tx>ethereum-cryptography>@noble/hashes": {
      "globals": {
        "TextEncoder": true,
        "crypto": true
      }
    },
    "eth-lattice-keyring>@noble/secp256k1": {
      "globals": {
        "crypto": true
      },
      "packages": {
        "browserify>browser-resolve": true
      }
    },
    "eth-lattice-keyring>gridplus-sdk": {
      "globals": {
        "AbortController": true,
        "Request": true,
        "URL": true,
        "__values": true,
        "caches": true,
        "clearTimeout": true,
        "console.error": true,
        "console.log": true,
        "console.warn": true,
        "fetch": true,
        "setTimeout": true
      },
      "packages": {
        "@ethereumjs/common>crc-32": true,
        "@ethersproject/abi": true,
        "@metamask/ethjs>js-sha3": true,
        "@metamask/ppom-validator>elliptic": true,
        "bn.js": true,
        "browserify>buffer": true,
        "eth-lattice-keyring>gridplus-sdk>@ethereumjs/common": true,
        "eth-lattice-keyring>gridplus-sdk>@ethereumjs/tx": true,
        "eth-lattice-keyring>gridplus-sdk>aes-js": true,
        "eth-lattice-keyring>gridplus-sdk>bech32": true,
        "eth-lattice-keyring>gridplus-sdk>bignumber.js": true,
        "eth-lattice-keyring>gridplus-sdk>bitwise": true,
        "eth-lattice-keyring>gridplus-sdk>borc": true,
        "eth-lattice-keyring>gridplus-sdk>eth-eip712-util-browser": true,
        "eth-lattice-keyring>gridplus-sdk>secp256k1": true,
        "eth-lattice-keyring>gridplus-sdk>uuid": true,
        "eth-lattice-keyring>rlp": true,
        "ethereumjs-util>ethereum-cryptography>bs58check": true,
        "ethereumjs-util>ethereum-cryptography>hash.js": true,
        "lodash": true
      }
    },
    "eth-lattice-keyring>gridplus-sdk>@ethereumjs/common": {
      "packages": {
        "@ethereumjs/common>crc-32": true,
        "@ethereumjs/tx>@ethereumjs/util": true,
        "browserify>buffer": true,
        "webpack>events": true
      }
    },
    "eth-lattice-keyring>gridplus-sdk>@ethereumjs/tx": {
      "packages": {
        "@ethereumjs/tx>@ethereumjs/rlp": true,
        "@ethereumjs/tx>@ethereumjs/util": true,
        "@ethersproject/providers": true,
        "browserify>buffer": true,
        "browserify>insert-module-globals>is-buffer": true,
        "eth-lattice-keyring>@ethereumjs/tx>@chainsafe/ssz": true,
        "eth-lattice-keyring>gridplus-sdk>@ethereumjs/tx>@ethereumjs/common": true,
        "eth-lattice-keyring>gridplus-sdk>@ethereumjs/tx>ethereum-cryptography": true
      }
    },
    "eth-lattice-keyring>gridplus-sdk>@ethereumjs/tx>@ethereumjs/common": {
      "packages": {
        "@ethereumjs/common>crc-32": true,
        "@ethereumjs/tx>@ethereumjs/util": true,
        "browserify>buffer": true,
        "webpack>events": true
      }
    },
    "eth-lattice-keyring>gridplus-sdk>@ethereumjs/tx>ethereum-cryptography": {
      "globals": {
        "TextDecoder": true,
        "crypto": true
      },
      "packages": {
        "eth-lattice-keyring>gridplus-sdk>@ethereumjs/tx>ethereum-cryptography>@noble/hashes": true
      }
    },
    "eth-lattice-keyring>gridplus-sdk>@ethereumjs/tx>ethereum-cryptography>@noble/hashes": {
      "globals": {
        "TextEncoder": true,
        "crypto": true
      }
    },
    "eth-lattice-keyring>gridplus-sdk>aes-js": {
      "globals": {
        "define": true
      }
    },
    "eth-lattice-keyring>gridplus-sdk>bignumber.js": {
      "globals": {
        "crypto": true,
        "define": true
      }
    },
    "eth-lattice-keyring>gridplus-sdk>bitwise": {
      "packages": {
        "browserify>buffer": true
      }
    },
    "eth-lattice-keyring>gridplus-sdk>borc": {
      "globals": {
        "console": true
      },
      "packages": {
        "browserify>buffer": true,
        "browserify>buffer>ieee754": true,
        "eth-lattice-keyring>gridplus-sdk>borc>bignumber.js": true,
        "eth-lattice-keyring>gridplus-sdk>borc>iso-url": true
      }
    },
    "eth-lattice-keyring>gridplus-sdk>borc>bignumber.js": {
      "globals": {
        "crypto": true,
        "define": true
      }
    },
    "eth-lattice-keyring>gridplus-sdk>borc>iso-url": {
      "globals": {
        "URL": true,
        "URLSearchParams": true,
        "location": true
      }
    },
    "eth-lattice-keyring>gridplus-sdk>eth-eip712-util-browser": {
      "globals": {
        "intToBuffer": true
      },
      "packages": {
        "@metamask/ethjs>js-sha3": true,
        "bn.js": true,
        "ganache>abstract-level>buffer": true
      }
    },
    "eth-lattice-keyring>gridplus-sdk>secp256k1": {
      "packages": {
        "@metamask/ppom-validator>elliptic": true
      }
    },
    "eth-lattice-keyring>gridplus-sdk>uuid": {
      "globals": {
        "crypto": true
      }
    },
    "eth-lattice-keyring>rlp": {
      "globals": {
        "TextEncoder": true
      }
    },
    "eth-method-registry": {
      "packages": {
        "@metamask/ethjs-contract": true,
        "@metamask/ethjs-query": true
      }
    },
    "eth-rpc-errors": {
      "packages": {
        "eth-rpc-errors>fast-safe-stringify": true
      }
    },
    "ethereumjs-util": {
      "packages": {
        "bn.js": true,
        "browserify>assert": true,
        "browserify>buffer": true,
        "browserify>insert-module-globals>is-buffer": true,
        "ethereumjs-util>create-hash": true,
        "ethereumjs-util>ethereum-cryptography": true,
        "ethereumjs-util>rlp": true
      }
    },
    "ethereumjs-util>create-hash": {
      "packages": {
        "addons-linter>sha.js": true,
        "ethereumjs-util>create-hash>cipher-base": true,
        "ethereumjs-util>create-hash>md5.js": true,
        "ethereumjs-util>create-hash>ripemd160": true,
        "pumpify>inherits": true
      }
    },
    "ethereumjs-util>create-hash>cipher-base": {
      "packages": {
        "browserify>string_decoder": true,
        "koa>content-disposition>safe-buffer": true,
        "pumpify>inherits": true,
        "stream-browserify": true
      }
    },
    "ethereumjs-util>create-hash>md5.js": {
      "packages": {
        "ethereumjs-util>create-hash>md5.js>hash-base": true,
        "koa>content-disposition>safe-buffer": true,
        "pumpify>inherits": true
      }
    },
    "ethereumjs-util>create-hash>md5.js>hash-base": {
      "packages": {
        "ethereumjs-util>create-hash>md5.js>hash-base>readable-stream": true,
        "koa>content-disposition>safe-buffer": true,
        "pumpify>inherits": true
      }
    },
    "ethereumjs-util>create-hash>md5.js>hash-base>readable-stream": {
      "packages": {
        "browserify>browser-resolve": true,
        "browserify>buffer": true,
        "browserify>process": true,
        "browserify>string_decoder": true,
        "pumpify>inherits": true,
        "readable-stream>util-deprecate": true,
        "webpack>events": true
      }
    },
    "ethereumjs-util>create-hash>ripemd160": {
      "packages": {
        "browserify>buffer": true,
        "ethereumjs-util>create-hash>md5.js>hash-base": true,
        "pumpify>inherits": true
      }
    },
    "ethereumjs-util>ethereum-cryptography": {
      "packages": {
        "browserify>buffer": true,
        "ganache>keccak": true,
        "ganache>secp256k1": true,
        "mocha>serialize-javascript>randombytes": true
      }
    },
    "ethereumjs-util>ethereum-cryptography>browserify-aes": {
      "packages": {
        "browserify>buffer": true,
        "browserify>crypto-browserify>browserify-cipher>evp_bytestokey": true,
        "ethereumjs-util>create-hash>cipher-base": true,
        "ethereumjs-util>ethereum-cryptography>browserify-aes>buffer-xor": true,
        "koa>content-disposition>safe-buffer": true,
        "pumpify>inherits": true
      }
    },
    "ethereumjs-util>ethereum-cryptography>browserify-aes>buffer-xor": {
      "packages": {
        "browserify>buffer": true
      }
    },
    "ethereumjs-util>ethereum-cryptography>bs58check": {
      "packages": {
        "ethereumjs-util>create-hash": true,
        "ethereumjs-util>ethereum-cryptography>bs58check>bs58": true,
        "koa>content-disposition>safe-buffer": true
      }
    },
    "ethereumjs-util>ethereum-cryptography>bs58check>bs58": {
      "packages": {
        "@ensdomains/content-hash>multihashes>multibase>base-x": true
      }
    },
    "ethereumjs-util>ethereum-cryptography>hash.js": {
      "packages": {
        "@metamask/ppom-validator>elliptic>minimalistic-assert": true,
        "pumpify>inherits": true
      }
    },
    "ethereumjs-util>ethereum-cryptography>scrypt-js": {
      "globals": {
        "define": true,
        "setTimeout": true
      },
      "packages": {
        "browserify>timers-browserify": true
      }
    },
    "ethereumjs-util>rlp": {
      "packages": {
        "bn.js": true,
        "browserify>buffer": true
      }
    },
    "ethereumjs-wallet>randombytes": {
      "globals": {
        "crypto.getRandomValues": true
      }
    },
    "extension-port-stream": {
      "packages": {
        "browserify>buffer": true,
        "extension-port-stream>readable-stream": true
      }
    },
    "extension-port-stream>readable-stream": {
      "globals": {
        "AbortController": true,
        "AggregateError": true,
        "Blob": true
      },
      "packages": {
        "browserify>buffer": true,
        "browserify>process": true,
        "browserify>string_decoder": true,
        "extension-port-stream>readable-stream>abort-controller": true,
        "webpack>events": true
      }
    },
    "extension-port-stream>readable-stream>abort-controller": {
      "globals": {
        "AbortController": true
      }
    },
    "fast-json-patch": {
      "globals": {
        "addEventListener": true,
        "clearTimeout": true,
        "removeEventListener": true,
        "setTimeout": true
      }
    },
    "fuse.js": {
      "globals": {
        "console": true,
        "define": true
      }
    },
    "ganache>abstract-level>buffer": {
      "globals": {
        "console": true
      },
      "packages": {
        "base64-js": true,
        "browserify>buffer>ieee754": true
      }
    },
    "ganache>keccak": {
      "packages": {
        "browserify>buffer": true,
        "ganache>keccak>readable-stream": true
      }
    },
    "ganache>keccak>readable-stream": {
      "packages": {
        "browserify>browser-resolve": true,
        "browserify>buffer": true,
        "browserify>process": true,
        "browserify>string_decoder": true,
        "pumpify>inherits": true,
        "readable-stream>util-deprecate": true,
        "webpack>events": true
      }
    },
    "ganache>secp256k1": {
      "packages": {
        "@metamask/ppom-validator>elliptic": true
      }
    },
    "gulp>vinyl-fs>object.assign": {
      "packages": {
        "@lavamoat/lavapack>json-stable-stringify>object-keys": true,
        "string.prototype.matchall>call-bind": true,
        "string.prototype.matchall>define-properties": true,
        "string.prototype.matchall>has-symbols": true
      }
    },
    "json-rpc-engine": {
      "packages": {
        "eth-rpc-errors": true,
        "json-rpc-engine>@metamask/safe-event-emitter": true
      }
    },
    "json-rpc-engine>@metamask/safe-event-emitter": {
      "globals": {
        "setTimeout": true
      },
      "packages": {
        "webpack>events": true
      }
    },
    "json-rpc-middleware-stream": {
      "globals": {
        "console.warn": true,
        "setTimeout": true
      },
      "packages": {
        "@metamask/safe-event-emitter": true,
        "json-rpc-middleware-stream>readable-stream": true
      }
    },
    "json-rpc-middleware-stream>readable-stream": {
      "packages": {
        "browserify>browser-resolve": true,
        "browserify>buffer": true,
        "browserify>process": true,
        "browserify>string_decoder": true,
        "pumpify>inherits": true,
        "readable-stream>util-deprecate": true,
        "webpack>events": true
      }
    },
    "koa>content-disposition>safe-buffer": {
      "packages": {
        "browserify>buffer": true
      }
    },
    "koa>is-generator-function": {
      "packages": {
        "koa>is-generator-function>has-tostringtag": true
      }
    },
    "koa>is-generator-function>has-tostringtag": {
      "packages": {
        "string.prototype.matchall>has-symbols": true
      }
    },
    "localforage": {
      "globals": {
        "Blob": true,
        "BlobBuilder": true,
        "FileReader": true,
        "IDBKeyRange": true,
        "MSBlobBuilder": true,
        "MozBlobBuilder": true,
        "OIndexedDB": true,
        "WebKitBlobBuilder": true,
        "atob": true,
        "btoa": true,
        "console.error": true,
        "console.info": true,
        "console.warn": true,
        "define": true,
        "fetch": true,
        "indexedDB": true,
        "localStorage": true,
        "mozIndexedDB": true,
        "msIndexedDB": true,
        "navigator.platform": true,
        "navigator.userAgent": true,
        "openDatabase": true,
        "setTimeout": true,
        "webkitIndexedDB": true
      }
    },
    "lodash": {
      "globals": {
        "clearTimeout": true,
        "define": true,
        "setTimeout": true
      }
    },
    "loglevel": {
      "globals": {
        "console": true,
        "define": true,
        "document.cookie": true,
        "localStorage": true,
        "log": "write",
        "navigator": true
      }
    },
    "luxon": {
      "globals": {
        "Intl": true
      }
    },
    "mocha>serialize-javascript>randombytes": {
      "globals": {
        "crypto": true,
        "msCrypto": true
      },
      "packages": {
        "browserify>process": true,
        "koa>content-disposition>safe-buffer": true
      }
    },
    "nanoid": {
      "globals": {
        "crypto": true,
        "msCrypto": true,
        "navigator": true
      }
    },
    "nock>debug": {
      "globals": {
        "console": true,
        "document": true,
        "localStorage": true,
        "navigator": true,
        "process": true
      },
      "packages": {
        "browserify>process": true,
        "nock>debug>ms": true
      }
    },
    "node-fetch": {
      "globals": {
        "Headers": true,
        "Request": true,
        "Response": true,
        "fetch": true
      }
    },
    "obj-multiplex": {
      "globals": {
        "console.warn": true
      },
      "packages": {
        "end-of-stream": true,
        "pump>once": true,
        "readable-stream": true
      }
    },
    "promise-to-callback": {
      "packages": {
        "promise-to-callback>is-fn": true,
        "promise-to-callback>set-immediate-shim": true
      }
    },
    "promise-to-callback>set-immediate-shim": {
      "globals": {
        "setTimeout.apply": true
      },
      "packages": {
        "browserify>timers-browserify": true
      }
    },
    "prop-types": {
      "globals": {
        "console": true
      },
      "packages": {
        "prop-types>react-is": true,
        "react>object-assign": true
      }
    },
    "prop-types>react-is": {
      "globals": {
        "console": true
      }
    },
    "pump": {
      "packages": {
        "browserify>browser-resolve": true,
        "browserify>process": true,
        "end-of-stream": true,
        "pump>once": true
      }
    },
    "pump>once": {
      "packages": {
        "pump>once>wrappy": true
      }
    },
    "qrcode-generator": {
      "globals": {
        "define": true
      }
    },
    "qrcode.react": {
      "globals": {
        "Path2D": true,
        "devicePixelRatio": true
      },
      "packages": {
        "prop-types": true,
        "qrcode.react>qr.js": true,
        "react": true
      }
    },
    "react": {
      "globals": {
        "console": true
      },
      "packages": {
        "prop-types": true,
        "react>object-assign": true
      }
    },
    "react-beautiful-dnd": {
      "globals": {
        "Element.prototype": true,
        "__REDUX_DEVTOOLS_EXTENSION_COMPOSE__": true,
        "addEventListener": true,
        "cancelAnimationFrame": true,
        "clearTimeout": true,
        "console": true,
        "document": true,
        "getComputedStyle": true,
        "pageXOffset": true,
        "pageYOffset": true,
        "removeEventListener": true,
        "requestAnimationFrame": true,
        "scrollBy": true,
        "setTimeout": true
      },
      "packages": {
        "@babel/runtime": true,
        "react": true,
        "react-beautiful-dnd>css-box-model": true,
        "react-beautiful-dnd>memoize-one": true,
        "react-beautiful-dnd>raf-schd": true,
        "react-beautiful-dnd>use-memo-one": true,
        "react-dom": true,
        "react-redux": true,
        "redux": true
      }
    },
    "react-beautiful-dnd>css-box-model": {
      "globals": {
        "getComputedStyle": true,
        "pageXOffset": true,
        "pageYOffset": true
      },
      "packages": {
        "react-router-dom>tiny-invariant": true
      }
    },
    "react-beautiful-dnd>raf-schd": {
      "globals": {
        "cancelAnimationFrame": true,
        "requestAnimationFrame": true
      }
    },
    "react-beautiful-dnd>use-memo-one": {
      "packages": {
        "react": true
      }
    },
    "react-devtools": {
      "packages": {
        "react-devtools>react-devtools-core": true
      }
    },
    "react-devtools>react-devtools-core": {
      "globals": {
        "WebSocket": true,
        "setTimeout": true
      }
    },
    "react-dnd-html5-backend": {
      "globals": {
        "addEventListener": true,
        "clearTimeout": true,
        "removeEventListener": true
      }
    },
    "react-dom": {
      "globals": {
        "HTMLIFrameElement": true,
        "MSApp": true,
        "__REACT_DEVTOOLS_GLOBAL_HOOK__": true,
        "addEventListener": true,
        "clearTimeout": true,
        "clipboardData": true,
        "console": true,
        "dispatchEvent": true,
        "document": true,
        "event": "write",
        "jest": true,
        "location.protocol": true,
        "navigator.userAgent.indexOf": true,
        "performance": true,
        "removeEventListener": true,
        "self": true,
        "setTimeout": true,
        "top": true,
        "trustedTypes": true
      },
      "packages": {
        "prop-types": true,
        "react": true,
        "react-dom>scheduler": true,
        "react>object-assign": true
      }
    },
    "react-dom>scheduler": {
      "globals": {
        "MessageChannel": true,
        "cancelAnimationFrame": true,
        "clearTimeout": true,
        "console": true,
        "navigator": true,
        "performance": true,
        "requestAnimationFrame": true,
        "setTimeout": true
      }
    },
    "react-focus-lock": {
      "globals": {
        "addEventListener": true,
        "console.error": true,
        "console.warn": true,
        "document": true,
        "removeEventListener": true,
        "setTimeout": true
      },
      "packages": {
        "@babel/runtime": true,
        "prop-types": true,
        "react": true,
        "react-focus-lock>focus-lock": true,
        "react-focus-lock>react-clientside-effect": true,
        "react-focus-lock>use-callback-ref": true,
        "react-focus-lock>use-sidecar": true
      }
    },
    "react-focus-lock>focus-lock": {
      "globals": {
        "HTMLIFrameElement": true,
        "Node.DOCUMENT_FRAGMENT_NODE": true,
        "Node.DOCUMENT_NODE": true,
        "Node.DOCUMENT_POSITION_CONTAINED_BY": true,
        "Node.DOCUMENT_POSITION_CONTAINS": true,
        "Node.ELEMENT_NODE": true,
        "console.error": true,
        "console.warn": true,
        "document": true,
        "getComputedStyle": true,
        "setTimeout": true
      },
      "packages": {
        "@trezor/connect-web>tslib": true
      }
    },
    "react-focus-lock>react-clientside-effect": {
      "packages": {
        "@babel/runtime": true,
        "react": true
      }
    },
    "react-focus-lock>use-callback-ref": {
      "packages": {
        "react": true
      }
    },
    "react-focus-lock>use-sidecar": {
      "globals": {
        "console.error": true
      },
      "packages": {
        "@trezor/connect-web>tslib": true,
        "react": true,
        "react-focus-lock>use-sidecar>detect-node-es": true
      }
    },
    "react-idle-timer": {
      "globals": {
        "clearTimeout": true,
        "document": true,
        "setTimeout": true
      },
      "packages": {
        "prop-types": true,
        "react": true
      }
    },
    "react-inspector": {
      "globals": {
        "Node": true,
        "chromeDark": true,
        "chromeLight": true
      },
      "packages": {
        "react": true
      }
    },
    "react-markdown": {
      "globals": {
        "console.warn": true
      },
      "packages": {
        "prop-types": true,
        "react": true,
        "react-markdown>comma-separated-tokens": true,
        "react-markdown>property-information": true,
        "react-markdown>react-is": true,
        "react-markdown>remark-parse": true,
        "react-markdown>remark-rehype": true,
        "react-markdown>space-separated-tokens": true,
        "react-markdown>style-to-object": true,
        "react-markdown>unified": true,
        "react-markdown>unist-util-visit": true,
        "react-markdown>vfile": true
      }
    },
    "react-markdown>property-information": {
      "packages": {
        "watchify>xtend": true
      }
    },
    "react-markdown>react-is": {
      "globals": {
        "console": true
      }
    },
    "react-markdown>remark-parse": {
      "packages": {
        "react-markdown>remark-parse>mdast-util-from-markdown": true
      }
    },
    "react-markdown>remark-parse>mdast-util-from-markdown": {
      "packages": {
        "react-markdown>remark-parse>mdast-util-from-markdown>mdast-util-to-string": true,
        "react-markdown>remark-parse>mdast-util-from-markdown>micromark": true,
        "react-markdown>remark-parse>mdast-util-from-markdown>unist-util-stringify-position": true,
        "react-syntax-highlighter>refractor>parse-entities": true
      }
    },
    "react-markdown>remark-parse>mdast-util-from-markdown>micromark": {
      "packages": {
        "react-syntax-highlighter>refractor>parse-entities": true
      }
    },
    "react-markdown>remark-rehype": {
      "packages": {
        "react-markdown>remark-rehype>mdast-util-to-hast": true
      }
    },
    "react-markdown>remark-rehype>mdast-util-to-hast": {
      "globals": {
        "console.warn": true
      },
      "packages": {
        "@storybook/addon-docs>remark-external-links>mdast-util-definitions": true,
        "react-markdown>remark-rehype>mdast-util-to-hast>mdurl": true,
        "react-markdown>remark-rehype>mdast-util-to-hast>unist-builder": true,
        "react-markdown>remark-rehype>mdast-util-to-hast>unist-util-generated": true,
        "react-markdown>remark-rehype>mdast-util-to-hast>unist-util-position": true,
        "react-markdown>unist-util-visit": true
      }
    },
    "react-markdown>style-to-object": {
      "packages": {
        "react-markdown>style-to-object>inline-style-parser": true
      }
    },
    "react-markdown>unified": {
      "packages": {
        "mocha>yargs-unparser>is-plain-obj": true,
        "react-markdown>unified>bail": true,
        "react-markdown>unified>extend": true,
        "react-markdown>unified>is-buffer": true,
        "react-markdown>unified>trough": true,
        "react-markdown>vfile": true
      }
    },
    "react-markdown>unist-util-visit": {
      "packages": {
        "react-markdown>unist-util-visit>unist-util-visit-parents": true
      }
    },
    "react-markdown>unist-util-visit>unist-util-visit-parents": {
      "packages": {
        "react-markdown>unist-util-visit>unist-util-is": true
      }
    },
    "react-markdown>vfile": {
      "packages": {
        "browserify>path-browserify": true,
        "browserify>process": true,
        "react-markdown>vfile>is-buffer": true,
        "react-markdown>vfile>vfile-message": true,
        "vinyl>replace-ext": true
      }
    },
    "react-markdown>vfile>vfile-message": {
      "packages": {
        "react-markdown>vfile>unist-util-stringify-position": true
      }
    },
    "react-popper": {
      "globals": {
        "document": true
      },
      "packages": {
        "@popperjs/core": true,
        "react": true,
        "react-popper>react-fast-compare": true,
        "react-popper>warning": true
      }
    },
    "react-popper>react-fast-compare": {
      "globals": {
        "Element": true,
        "console.warn": true
      }
    },
    "react-popper>warning": {
      "globals": {
        "console": true
      }
    },
    "react-redux": {
      "globals": {
        "console": true,
        "document": true
      },
      "packages": {
        "@babel/runtime": true,
        "prop-types": true,
        "prop-types>react-is": true,
        "react": true,
        "react-dom": true,
        "react-redux>hoist-non-react-statics": true,
        "redux": true
      }
    },
    "react-redux>hoist-non-react-statics": {
      "packages": {
        "prop-types>react-is": true
      }
    },
    "react-responsive-carousel": {
      "globals": {
        "HTMLElement": true,
        "addEventListener": true,
        "clearTimeout": true,
        "console.warn": true,
        "document": true,
        "getComputedStyle": true,
        "removeEventListener": true,
        "setTimeout": true
      },
      "packages": {
        "classnames": true,
        "react": true,
        "react-dom": true,
        "react-responsive-carousel>react-easy-swipe": true
      }
    },
    "react-responsive-carousel>react-easy-swipe": {
      "globals": {
        "addEventListener": true,
        "define": true,
        "document.addEventListener": true,
        "document.removeEventListener": true
      },
      "packages": {
        "prop-types": true,
        "react": true
      }
    },
    "react-router-dom": {
      "packages": {
        "prop-types": true,
        "react": true,
        "react-router-dom>history": true,
        "react-router-dom>react-router": true,
        "react-router-dom>tiny-invariant": true,
        "react-router-dom>tiny-warning": true
      }
    },
    "react-router-dom>history": {
      "globals": {
        "addEventListener": true,
        "confirm": true,
        "document": true,
        "history": true,
        "location": true,
        "navigator.userAgent": true,
        "removeEventListener": true
      },
      "packages": {
        "react-router-dom>history>resolve-pathname": true,
        "react-router-dom>history>value-equal": true,
        "react-router-dom>tiny-invariant": true,
        "react-router-dom>tiny-warning": true
      }
    },
    "react-router-dom>react-router": {
      "packages": {
        "prop-types": true,
        "prop-types>react-is": true,
        "react": true,
        "react-redux>hoist-non-react-statics": true,
        "react-router-dom>react-router>history": true,
        "react-router-dom>react-router>mini-create-react-context": true,
        "react-router-dom>tiny-invariant": true,
        "react-router-dom>tiny-warning": true,
        "sinon>nise>path-to-regexp": true
      }
    },
    "react-router-dom>react-router>history": {
      "globals": {
        "addEventListener": true,
        "confirm": true,
        "document": true,
        "history": true,
        "location": true,
        "navigator.userAgent": true,
        "removeEventListener": true
      },
      "packages": {
        "react-router-dom>history>resolve-pathname": true,
        "react-router-dom>history>value-equal": true,
        "react-router-dom>tiny-invariant": true,
        "react-router-dom>tiny-warning": true
      }
    },
    "react-router-dom>react-router>mini-create-react-context": {
      "packages": {
        "@babel/runtime": true,
        "prop-types": true,
        "react": true,
        "react-router-dom>react-router>mini-create-react-context>gud": true,
        "react-router-dom>tiny-warning": true
      }
    },
    "react-router-dom>tiny-warning": {
      "globals": {
        "console": true
      }
    },
    "react-simple-file-input": {
      "globals": {
        "File": true,
        "FileReader": true,
        "console.warn": true
      },
      "packages": {
        "prop-types": true,
        "react": true
      }
    },
    "react-syntax-highlighter>refractor>parse-entities": {
      "globals": {
        "document.createElement": true
      }
    },
    "react-tippy": {
      "globals": {
        "Element": true,
        "MSStream": true,
        "MutationObserver": true,
        "addEventListener": true,
        "clearTimeout": true,
        "console.error": true,
        "console.warn": true,
        "define": true,
        "document": true,
        "getComputedStyle": true,
        "innerHeight": true,
        "innerWidth": true,
        "navigator.maxTouchPoints": true,
        "navigator.msMaxTouchPoints": true,
        "navigator.userAgent": true,
        "performance": true,
        "requestAnimationFrame": true,
        "setTimeout": true
      },
      "packages": {
        "react": true,
        "react-dom": true,
        "react-tippy>popper.js": true
      }
    },
    "react-tippy>popper.js": {
      "globals": {
        "MSInputMethodContext": true,
        "Node.DOCUMENT_POSITION_FOLLOWING": true,
        "cancelAnimationFrame": true,
        "console.warn": true,
        "define": true,
        "devicePixelRatio": true,
        "document": true,
        "getComputedStyle": true,
        "innerHeight": true,
        "innerWidth": true,
        "navigator.userAgent": true,
        "requestAnimationFrame": true,
        "setTimeout": true
      }
    },
    "react-toggle-button": {
      "globals": {
        "clearTimeout": true,
        "console.warn": true,
        "define": true,
        "performance": true,
        "setTimeout": true
      },
      "packages": {
        "react": true
      }
    },
    "readable-stream": {
      "packages": {
        "browserify>browser-resolve": true,
        "browserify>process": true,
        "browserify>timers-browserify": true,
        "pumpify>inherits": true,
        "readable-stream>core-util-is": true,
        "readable-stream>isarray": true,
        "readable-stream>process-nextick-args": true,
        "readable-stream>safe-buffer": true,
        "readable-stream>string_decoder": true,
        "readable-stream>util-deprecate": true,
        "webpack>events": true
      }
    },
    "readable-stream>core-util-is": {
      "packages": {
        "browserify>insert-module-globals>is-buffer": true
      }
    },
    "readable-stream>process-nextick-args": {
      "packages": {
        "browserify>process": true
      }
    },
    "readable-stream>safe-buffer": {
      "packages": {
        "browserify>buffer": true
      }
    },
    "readable-stream>string_decoder": {
      "packages": {
        "readable-stream>safe-buffer": true
      }
    },
    "readable-stream>util-deprecate": {
      "globals": {
        "console.trace": true,
        "console.warn": true,
        "localStorage": true
      }
    },
    "redux": {
      "globals": {
        "console": true
      },
      "packages": {
        "@babel/runtime": true
      }
    },
    "semver": {
      "globals": {
        "console.error": true
      },
      "packages": {
        "browserify>process": true,
        "semver>lru-cache": true
      }
    },
    "semver>lru-cache": {
      "packages": {
        "semver>lru-cache>yallist": true
      }
    },
    "sinon>nise>path-to-regexp": {
      "packages": {
        "sinon>nise>path-to-regexp>isarray": true
      }
    },
    "stream-browserify": {
      "packages": {
        "pumpify>inherits": true,
        "stream-browserify>readable-stream": true,
        "webpack>events": true
      }
    },
    "stream-browserify>readable-stream": {
      "packages": {
        "browserify>browser-resolve": true,
        "browserify>buffer": true,
        "browserify>process": true,
        "browserify>string_decoder": true,
        "pumpify>inherits": true,
        "readable-stream>util-deprecate": true,
        "webpack>events": true
      }
    },
    "string.prototype.matchall>call-bind": {
      "packages": {
        "browserify>has>function-bind": true,
        "string.prototype.matchall>call-bind>es-errors": true,
        "string.prototype.matchall>call-bind>set-function-length": true,
        "string.prototype.matchall>get-intrinsic": true
      }
    },
    "string.prototype.matchall>call-bind>set-function-length": {
      "packages": {
        "string.prototype.matchall>call-bind>es-errors": true,
        "string.prototype.matchall>define-properties>define-data-property": true,
        "string.prototype.matchall>es-abstract>gopd": true,
        "string.prototype.matchall>es-abstract>has-property-descriptors": true,
        "string.prototype.matchall>get-intrinsic": true
      }
    },
    "string.prototype.matchall>define-properties": {
      "packages": {
        "@lavamoat/lavapack>json-stable-stringify>object-keys": true,
        "string.prototype.matchall>define-properties>define-data-property": true,
        "string.prototype.matchall>es-abstract>has-property-descriptors": true
      }
    },
    "string.prototype.matchall>define-properties>define-data-property": {
      "packages": {
        "string.prototype.matchall>call-bind>es-errors": true,
        "string.prototype.matchall>es-abstract>gopd": true,
        "string.prototype.matchall>es-abstract>has-property-descriptors": true,
        "string.prototype.matchall>get-intrinsic": true
      }
    },
    "string.prototype.matchall>es-abstract>array-buffer-byte-length": {
      "packages": {
        "string.prototype.matchall>call-bind": true,
        "string.prototype.matchall>es-abstract>is-array-buffer": true
      }
    },
    "string.prototype.matchall>es-abstract>es-to-primitive>is-symbol": {
      "packages": {
        "string.prototype.matchall>has-symbols": true
      }
    },
    "string.prototype.matchall>es-abstract>gopd": {
      "packages": {
        "string.prototype.matchall>get-intrinsic": true
      }
    },
    "string.prototype.matchall>es-abstract>has-property-descriptors": {
      "packages": {
        "string.prototype.matchall>get-intrinsic": true
      }
    },
    "string.prototype.matchall>es-abstract>is-array-buffer": {
      "packages": {
        "browserify>util>is-typed-array": true,
        "string.prototype.matchall>call-bind": true,
        "string.prototype.matchall>get-intrinsic": true
      }
    },
    "string.prototype.matchall>es-abstract>is-callable": {
      "globals": {
        "document": true
      }
    },
    "string.prototype.matchall>es-abstract>is-regex": {
      "packages": {
        "koa>is-generator-function>has-tostringtag": true,
        "string.prototype.matchall>call-bind": true
      }
    },
    "string.prototype.matchall>es-abstract>is-shared-array-buffer": {
      "packages": {
        "string.prototype.matchall>call-bind": true
      }
    },
    "string.prototype.matchall>get-intrinsic": {
      "globals": {
        "AggregateError": true,
        "FinalizationRegistry": true,
        "WeakRef": true
      },
      "packages": {
        "browserify>has>function-bind": true,
        "depcheck>is-core-module>hasown": true,
        "string.prototype.matchall>call-bind>es-errors": true,
        "string.prototype.matchall>es-abstract>has-proto": true,
        "string.prototype.matchall>has-symbols": true
      }
    },
    "string.prototype.matchall>internal-slot": {
      "packages": {
        "depcheck>is-core-module>hasown": true,
        "string.prototype.matchall>get-intrinsic": true,
        "string.prototype.matchall>side-channel": true
      }
    },
    "string.prototype.matchall>regexp.prototype.flags": {
      "packages": {
        "string.prototype.matchall>call-bind": true,
        "string.prototype.matchall>define-properties": true,
        "string.prototype.matchall>regexp.prototype.flags>set-function-name": true
      }
    },
    "string.prototype.matchall>regexp.prototype.flags>set-function-name": {
      "packages": {
        "string.prototype.matchall>define-properties>define-data-property": true,
        "string.prototype.matchall>es-abstract>function.prototype.name>functions-have-names": true,
        "string.prototype.matchall>es-abstract>has-property-descriptors": true
      }
    },
    "string.prototype.matchall>side-channel": {
      "packages": {
        "brfs>static-module>object-inspect": true,
        "string.prototype.matchall>call-bind": true,
        "string.prototype.matchall>get-intrinsic": true
      }
    },
    "superstruct": {
      "globals": {
        "console.warn": true,
        "define": true
      }
    },
    "terser>source-map-support>buffer-from": {
      "packages": {
        "browserify>buffer": true
      }
    },
    "uuid": {
      "globals": {
        "crypto": true,
        "msCrypto": true
      }
    },
    "vinyl>replace-ext": {
      "packages": {
        "browserify>path-browserify": true
      }
    },
    "web3": {
      "globals": {
        "XMLHttpRequest": true
      }
    },
    "web3-stream-provider": {
      "globals": {
        "setTimeout": true
      },
      "packages": {
        "browserify>util": true,
        "readable-stream": true,
        "web3-stream-provider>uuid": true
      }
    },
    "web3-stream-provider>uuid": {
      "globals": {
        "crypto": true,
        "msCrypto": true
      }
    },
    "webextension-polyfill": {
      "globals": {
        "browser": true,
        "chrome": true,
        "console.error": true,
        "console.warn": true,
        "define": true
      }
    },
    "webpack>events": {
      "globals": {
        "console": true
      }
    }
  }
}<|MERGE_RESOLUTION|>--- conflicted
+++ resolved
@@ -2547,10 +2547,10 @@
         "fetch": true
       },
       "packages": {
+        "@metamask/permission-controller": true,
         "@metamask/providers>@metamask/rpc-errors": true,
         "@metamask/snaps-sdk": true,
         "@metamask/snaps-sdk>@metamask/key-tree": true,
-        "@metamask/snaps-utils>@metamask/permission-controller": true,
         "@metamask/snaps-utils>@metamask/slip44": true,
         "@metamask/snaps-utils>cron-parser": true,
         "@metamask/snaps-utils>fast-json-stable-stringify": true,
@@ -2563,59 +2563,6 @@
         "chalk": true,
         "semver": true,
         "superstruct": true
-      }
-    },
-    "@metamask/snaps-utils>@metamask/base-controller": {
-      "globals": {
-        "setTimeout": true
-      },
-      "packages": {
-        "immer": true
-      }
-    },
-    "@metamask/snaps-utils>@metamask/permission-controller": {
-      "globals": {
-        "console.error": true
-      },
-      "packages": {
-        "@metamask/providers>@metamask/rpc-errors": true,
-        "@metamask/snaps-utils>@metamask/base-controller": true,
-        "@metamask/snaps-utils>@metamask/permission-controller>@metamask/controller-utils": true,
-        "@metamask/snaps-utils>@metamask/permission-controller>@metamask/json-rpc-engine": true,
-        "@metamask/snaps-utils>@metamask/permission-controller>nanoid": true,
-        "@metamask/utils": true,
-        "deep-freeze-strict": true,
-        "immer": true
-      }
-    },
-    "@metamask/snaps-utils>@metamask/permission-controller>@metamask/controller-utils": {
-      "globals": {
-        "URL": true,
-        "console.error": true,
-        "fetch": true,
-        "setTimeout": true
-      },
-      "packages": {
-        "@ethereumjs/tx>@ethereumjs/util": true,
-        "@metamask/controller-utils>@spruceid/siwe-parser": true,
-        "@metamask/ethjs>@metamask/ethjs-unit": true,
-        "@metamask/utils": true,
-        "bn.js": true,
-        "browserify>buffer": true,
-        "eslint>fast-deep-equal": true,
-        "eth-ens-namehash": true
-      }
-    },
-    "@metamask/snaps-utils>@metamask/permission-controller>@metamask/json-rpc-engine": {
-      "packages": {
-        "@metamask/providers>@metamask/rpc-errors": true,
-        "@metamask/safe-event-emitter": true,
-        "@metamask/utils": true
-      }
-    },
-    "@metamask/snaps-utils>@metamask/permission-controller>nanoid": {
-      "globals": {
-        "crypto.getRandomValues": true
       }
     },
     "@metamask/snaps-utils>@metamask/snaps-registry": {
@@ -2697,10 +2644,7 @@
         "@ethersproject/abi": true,
         "@ethersproject/contracts": true,
         "@ethersproject/providers": true,
-<<<<<<< HEAD
-=======
         "@metamask/controller-utils": true,
->>>>>>> fef29be9
         "@metamask/eth-query": true,
         "@metamask/gas-fee-controller": true,
         "@metamask/metamask-eth-abis": true,
