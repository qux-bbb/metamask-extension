--- conflicted
+++ resolved
@@ -1147,59 +1147,7 @@
         "@metamask/utils": true,
         "browserify>buffer": true,
         "eth-sig-util>tweetnacl": true,
-<<<<<<< HEAD
-        "eth-sig-util>tweetnacl-util": true,
-        "ethereumjs-abi": true
-      }
-    },
-    "@metamask/eth-ledger-bridge-keyring>eth-sig-util>ethereumjs-util": {
-      "packages": {
-        "@metamask/eth-ledger-bridge-keyring>eth-sig-util>ethereumjs-util>ethereum-cryptography": true,
-        "@metamask/eth-ledger-bridge-keyring>eth-sig-util>ethereumjs-util>ethjs-util": true,
-        "@metamask/ppom-validator>elliptic": true,
-        "bn.js": true,
-        "browserify>assert": true,
-        "browserify>buffer": true,
-        "ethereumjs-util>create-hash": true,
-        "ethereumjs-util>rlp": true,
-        "koa>content-disposition>safe-buffer": true
-      }
-    },
-    "@metamask/eth-ledger-bridge-keyring>eth-sig-util>ethereumjs-util>ethereum-cryptography": {
-      "packages": {
-        "browserify>buffer": true,
-        "ethereumjs-util>ethereum-cryptography>keccak": true,
-        "ethereumjs-util>ethereum-cryptography>secp256k1": true,
-        "mocha>serialize-javascript>randombytes": true
-      }
-    },
-    "@metamask/eth-ledger-bridge-keyring>eth-sig-util>ethereumjs-util>ethjs-util": {
-      "packages": {
-        "browserify>buffer": true,
-        "ethjs>ethjs-util>is-hex-prefixed": true,
-        "ethjs>ethjs-util>strip-hex-prefix": true
-      }
-    },
-    "@metamask/eth-ledger-bridge-keyring>hdkey": {
-      "packages": {
-        "@metamask/eth-ledger-bridge-keyring>hdkey>secp256k1": true,
-        "@metamask/eth-trezor-keyring>hdkey>coinstring": true,
-        "browserify>assert": true,
-        "browserify>crypto-browserify": true,
-        "koa>content-disposition>safe-buffer": true
-      }
-    },
-    "@metamask/eth-ledger-bridge-keyring>hdkey>secp256k1": {
-      "packages": {
-        "@metamask/eth-trezor-keyring>hdkey>secp256k1>bip66": true,
-        "@metamask/ppom-validator>elliptic": true,
-        "bn.js": true,
-        "browserify>insert-module-globals>is-buffer": true,
-        "ethereumjs-util>create-hash": true,
-        "koa>content-disposition>safe-buffer": true
-=======
         "eth-sig-util>tweetnacl-util": true
->>>>>>> a79b5d04
       }
     },
     "@metamask/eth-query": {
