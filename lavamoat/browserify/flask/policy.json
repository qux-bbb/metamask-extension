{
  "resources": {
    "@babel/runtime": {
      "globals": {
        "regeneratorRuntime": "write"
      }
    },
    "@download/blockies": {
      "globals": {
        "document.createElement": true
      }
    },
    "@ensdomains/content-hash": {
      "globals": {
        "console.warn": true
      },
      "packages": {
        "@ensdomains/content-hash>cids": true,
        "@ensdomains/content-hash>js-base64": true,
        "@ensdomains/content-hash>multicodec": true,
        "@ensdomains/content-hash>multihashes": true,
        "browserify>buffer": true
      }
    },
    "@ensdomains/content-hash>cids": {
      "packages": {
        "@ensdomains/content-hash>cids>multibase": true,
        "@ensdomains/content-hash>cids>multicodec": true,
        "@ensdomains/content-hash>cids>multihashes": true,
        "@ensdomains/content-hash>cids>uint8arrays": true
      }
    },
    "@ensdomains/content-hash>cids>multibase": {
      "globals": {
        "TextDecoder": true,
        "TextEncoder": true
      },
      "packages": {
        "@ensdomains/content-hash>cids>multibase>@multiformats/base-x": true
      }
    },
    "@ensdomains/content-hash>cids>multicodec": {
      "packages": {
        "@ensdomains/content-hash>cids>multicodec>varint": true,
        "@ensdomains/content-hash>cids>uint8arrays": true
      }
    },
    "@ensdomains/content-hash>cids>multihashes": {
      "packages": {
        "@ensdomains/content-hash>cids>multibase": true,
        "@ensdomains/content-hash>cids>uint8arrays": true,
        "@ensdomains/content-hash>multihashes>varint": true
      }
    },
    "@ensdomains/content-hash>cids>uint8arrays": {
      "globals": {
        "TextDecoder": true,
        "TextEncoder": true
      },
      "packages": {
        "@ensdomains/content-hash>cids>multibase": true
      }
    },
    "@ensdomains/content-hash>js-base64": {
      "globals": {
        "Base64": "write",
        "TextDecoder": true,
        "TextEncoder": true,
        "atob": true,
        "btoa": true,
        "define": true
      },
      "packages": {
        "browserify>buffer": true
      }
    },
    "@ensdomains/content-hash>multicodec": {
      "packages": {
        "@ensdomains/content-hash>multicodec>uint8arrays": true,
        "@ensdomains/content-hash>multicodec>varint": true
      }
    },
    "@ensdomains/content-hash>multicodec>uint8arrays": {
      "packages": {
        "@ensdomains/content-hash>multicodec>uint8arrays>multibase": true,
        "@ensdomains/content-hash>multihashes>web-encoding": true
      }
    },
    "@ensdomains/content-hash>multicodec>uint8arrays>multibase": {
      "packages": {
        "@ensdomains/content-hash>cids>multibase>@multiformats/base-x": true,
        "@ensdomains/content-hash>multihashes>web-encoding": true
      }
    },
    "@ensdomains/content-hash>multihashes": {
      "packages": {
        "@ensdomains/content-hash>multihashes>multibase": true,
        "@ensdomains/content-hash>multihashes>varint": true,
        "@ensdomains/content-hash>multihashes>web-encoding": true,
        "browserify>buffer": true
      }
    },
    "@ensdomains/content-hash>multihashes>multibase": {
      "packages": {
        "@ensdomains/content-hash>multihashes>multibase>base-x": true,
        "@ensdomains/content-hash>multihashes>web-encoding": true,
        "browserify>buffer": true
      }
    },
    "@ensdomains/content-hash>multihashes>multibase>base-x": {
      "packages": {
        "koa>content-disposition>safe-buffer": true
      }
    },
    "@ensdomains/content-hash>multihashes>web-encoding": {
      "globals": {
        "TextDecoder": true,
        "TextEncoder": true
      },
      "packages": {
        "browserify>util": true
      }
    },
    "@ethereumjs/common": {
      "packages": {
        "@ethereumjs/common>crc-32": true,
        "@ethereumjs/tx>@ethereumjs/util": true,
        "browserify>buffer": true,
        "webpack>events": true
      }
    },
    "@ethereumjs/common>crc-32": {
      "globals": {
        "DO_NOT_EXPORT_CRC": true,
        "define": true
      }
    },
    "@ethereumjs/tx": {
      "packages": {
        "@ethereumjs/common": true,
        "@ethereumjs/tx>@ethereumjs/rlp": true,
        "@ethereumjs/tx>@ethereumjs/util": true,
        "@ethereumjs/tx>ethereum-cryptography": true,
        "browserify>buffer": true,
        "browserify>insert-module-globals>is-buffer": true
      }
    },
    "@ethereumjs/tx>@ethereumjs/rlp": {
      "globals": {
        "TextEncoder": true
      }
    },
    "@ethereumjs/tx>@ethereumjs/util": {
      "globals": {
        "console.warn": true
      },
      "packages": {
        "@ethereumjs/tx>@ethereumjs/rlp": true,
        "@ethereumjs/tx>@ethereumjs/util>micro-ftch": true,
        "@ethereumjs/tx>ethereum-cryptography": true,
        "browserify>buffer": true,
        "browserify>insert-module-globals>is-buffer": true,
        "webpack>events": true
      }
    },
    "@ethereumjs/tx>@ethereumjs/util>micro-ftch": {
      "globals": {
        "Headers": true,
        "TextDecoder": true,
        "URL": true,
        "btoa": true,
        "fetch": true
      },
      "packages": {
        "browserify>browserify-zlib": true,
        "browserify>buffer": true,
        "browserify>https-browserify": true,
        "browserify>process": true,
        "browserify>stream-http": true,
        "browserify>url": true,
        "browserify>util": true
      }
    },
    "@ethereumjs/tx>ethereum-cryptography": {
      "globals": {
        "TextDecoder": true,
        "crypto": true
      },
      "packages": {
        "@ethereumjs/tx>ethereum-cryptography>@noble/curves": true,
        "@ethereumjs/tx>ethereum-cryptography>@noble/hashes": true
      }
    },
    "@ethereumjs/tx>ethereum-cryptography>@noble/curves": {
      "globals": {
        "TextEncoder": true
      },
      "packages": {
        "@ethereumjs/tx>ethereum-cryptography>@noble/curves>@noble/hashes": true
      }
    },
    "@ethereumjs/tx>ethereum-cryptography>@noble/curves>@noble/hashes": {
      "globals": {
        "TextEncoder": true,
        "crypto": true
      }
    },
    "@ethereumjs/tx>ethereum-cryptography>@noble/hashes": {
      "globals": {
        "TextEncoder": true,
        "crypto": true
      }
    },
    "@ethersproject/abi": {
      "globals": {
        "console.log": true
      },
      "packages": {
        "@ethersproject/abi>@ethersproject/address": true,
        "@ethersproject/abi>@ethersproject/bytes": true,
        "@ethersproject/abi>@ethersproject/constants": true,
        "@ethersproject/abi>@ethersproject/hash": true,
        "@ethersproject/abi>@ethersproject/keccak256": true,
        "@ethersproject/abi>@ethersproject/logger": true,
        "@ethersproject/abi>@ethersproject/properties": true,
        "@ethersproject/abi>@ethersproject/strings": true,
        "@ethersproject/bignumber": true
      }
    },
    "@ethersproject/abi>@ethersproject/address": {
      "packages": {
        "@ethersproject/abi>@ethersproject/bytes": true,
        "@ethersproject/abi>@ethersproject/keccak256": true,
        "@ethersproject/abi>@ethersproject/logger": true,
        "@ethersproject/bignumber": true,
        "@ethersproject/providers>@ethersproject/rlp": true
      }
    },
    "@ethersproject/abi>@ethersproject/bytes": {
      "packages": {
        "@ethersproject/abi>@ethersproject/logger": true
      }
    },
    "@ethersproject/abi>@ethersproject/constants": {
      "packages": {
        "@ethersproject/bignumber": true
      }
    },
    "@ethersproject/abi>@ethersproject/hash": {
      "packages": {
        "@ethersproject/abi>@ethersproject/address": true,
        "@ethersproject/abi>@ethersproject/bytes": true,
        "@ethersproject/abi>@ethersproject/keccak256": true,
        "@ethersproject/abi>@ethersproject/logger": true,
        "@ethersproject/abi>@ethersproject/properties": true,
        "@ethersproject/abi>@ethersproject/strings": true,
        "@ethersproject/bignumber": true,
        "@ethersproject/providers>@ethersproject/base64": true
      }
    },
    "@ethersproject/abi>@ethersproject/keccak256": {
      "packages": {
        "@ethersproject/abi>@ethersproject/bytes": true,
        "@ethersproject/abi>@ethersproject/keccak256>js-sha3": true
      }
    },
    "@ethersproject/abi>@ethersproject/keccak256>js-sha3": {
      "globals": {
        "define": true
      },
      "packages": {
        "browserify>process": true
      }
    },
    "@ethersproject/abi>@ethersproject/logger": {
      "globals": {
        "console": true
      }
    },
    "@ethersproject/abi>@ethersproject/properties": {
      "packages": {
        "@ethersproject/abi>@ethersproject/logger": true
      }
    },
    "@ethersproject/abi>@ethersproject/strings": {
      "packages": {
        "@ethersproject/abi>@ethersproject/bytes": true,
        "@ethersproject/abi>@ethersproject/constants": true,
        "@ethersproject/abi>@ethersproject/logger": true
      }
    },
    "@ethersproject/bignumber": {
      "packages": {
        "@ethersproject/abi>@ethersproject/bytes": true,
        "@ethersproject/abi>@ethersproject/logger": true,
        "bn.js": true
      }
    },
    "@ethersproject/contracts": {
      "globals": {
        "setTimeout": true
      },
      "packages": {
        "@ethersproject/abi": true,
        "@ethersproject/abi>@ethersproject/address": true,
        "@ethersproject/abi>@ethersproject/bytes": true,
        "@ethersproject/abi>@ethersproject/logger": true,
        "@ethersproject/abi>@ethersproject/properties": true,
        "@ethersproject/bignumber": true,
        "@ethersproject/contracts>@ethersproject/abstract-provider": true,
        "@ethersproject/hdnode>@ethersproject/abstract-signer": true,
        "@ethersproject/hdnode>@ethersproject/transactions": true
      }
    },
    "@ethersproject/contracts>@ethersproject/abstract-provider": {
      "packages": {
        "@ethersproject/abi>@ethersproject/bytes": true,
        "@ethersproject/abi>@ethersproject/logger": true,
        "@ethersproject/abi>@ethersproject/properties": true,
        "@ethersproject/bignumber": true
      }
    },
    "@ethersproject/hdnode": {
      "packages": {
        "@ethersproject/abi>@ethersproject/bytes": true,
        "@ethersproject/abi>@ethersproject/logger": true,
        "@ethersproject/abi>@ethersproject/properties": true,
        "@ethersproject/abi>@ethersproject/strings": true,
        "@ethersproject/bignumber": true,
        "@ethersproject/hdnode>@ethersproject/basex": true,
        "@ethersproject/hdnode>@ethersproject/pbkdf2": true,
        "@ethersproject/hdnode>@ethersproject/sha2": true,
        "@ethersproject/hdnode>@ethersproject/signing-key": true,
        "@ethersproject/hdnode>@ethersproject/transactions": true,
        "@ethersproject/hdnode>@ethersproject/wordlists": true
      }
    },
    "@ethersproject/hdnode>@ethersproject/abstract-signer": {
      "packages": {
        "@ethersproject/abi>@ethersproject/logger": true,
        "@ethersproject/abi>@ethersproject/properties": true
      }
    },
    "@ethersproject/hdnode>@ethersproject/basex": {
      "packages": {
        "@ethersproject/abi>@ethersproject/bytes": true,
        "@ethersproject/abi>@ethersproject/properties": true
      }
    },
    "@ethersproject/hdnode>@ethersproject/pbkdf2": {
      "packages": {
        "@ethersproject/abi>@ethersproject/bytes": true,
        "@ethersproject/hdnode>@ethersproject/sha2": true
      }
    },
    "@ethersproject/hdnode>@ethersproject/sha2": {
      "packages": {
        "@ethersproject/abi>@ethersproject/bytes": true,
        "@ethersproject/abi>@ethersproject/logger": true,
        "ethereumjs-util>ethereum-cryptography>hash.js": true
      }
    },
    "@ethersproject/hdnode>@ethersproject/signing-key": {
      "packages": {
        "@ethersproject/abi>@ethersproject/bytes": true,
        "@ethersproject/abi>@ethersproject/logger": true,
        "@ethersproject/abi>@ethersproject/properties": true,
        "@metamask/ppom-validator>elliptic": true
      }
    },
    "@ethersproject/hdnode>@ethersproject/transactions": {
      "packages": {
        "@ethersproject/abi>@ethersproject/address": true,
        "@ethersproject/abi>@ethersproject/bytes": true,
        "@ethersproject/abi>@ethersproject/constants": true,
        "@ethersproject/abi>@ethersproject/keccak256": true,
        "@ethersproject/abi>@ethersproject/logger": true,
        "@ethersproject/abi>@ethersproject/properties": true,
        "@ethersproject/bignumber": true,
        "@ethersproject/hdnode>@ethersproject/signing-key": true,
        "@ethersproject/providers>@ethersproject/rlp": true
      }
    },
    "@ethersproject/hdnode>@ethersproject/wordlists": {
      "packages": {
        "@ethersproject/abi>@ethersproject/bytes": true,
        "@ethersproject/abi>@ethersproject/hash": true,
        "@ethersproject/abi>@ethersproject/logger": true,
        "@ethersproject/abi>@ethersproject/properties": true,
        "@ethersproject/abi>@ethersproject/strings": true
      }
    },
    "@ethersproject/providers": {
      "globals": {
        "WebSocket": true,
        "clearInterval": true,
        "clearTimeout": true,
        "console.log": true,
        "console.warn": true,
        "setInterval": true,
        "setTimeout": true
      },
      "packages": {
        "@ethersproject/abi>@ethersproject/address": true,
        "@ethersproject/abi>@ethersproject/bytes": true,
        "@ethersproject/abi>@ethersproject/constants": true,
        "@ethersproject/abi>@ethersproject/hash": true,
        "@ethersproject/abi>@ethersproject/logger": true,
        "@ethersproject/abi>@ethersproject/properties": true,
        "@ethersproject/abi>@ethersproject/strings": true,
        "@ethersproject/bignumber": true,
        "@ethersproject/contracts>@ethersproject/abstract-provider": true,
        "@ethersproject/hdnode>@ethersproject/abstract-signer": true,
        "@ethersproject/hdnode>@ethersproject/basex": true,
        "@ethersproject/hdnode>@ethersproject/sha2": true,
        "@ethersproject/hdnode>@ethersproject/transactions": true,
        "@ethersproject/providers>@ethersproject/base64": true,
        "@ethersproject/providers>@ethersproject/networks": true,
        "@ethersproject/providers>@ethersproject/random": true,
        "@ethersproject/providers>@ethersproject/web": true,
        "@ethersproject/providers>bech32": true
      }
    },
    "@ethersproject/providers>@ethersproject/base64": {
      "globals": {
        "atob": true,
        "btoa": true
      },
      "packages": {
        "@ethersproject/abi>@ethersproject/bytes": true
      }
    },
    "@ethersproject/providers>@ethersproject/networks": {
      "packages": {
        "@ethersproject/abi>@ethersproject/logger": true
      }
    },
    "@ethersproject/providers>@ethersproject/random": {
      "packages": {
        "@ethersproject/abi>@ethersproject/bytes": true,
        "@ethersproject/abi>@ethersproject/logger": true
      }
    },
    "@ethersproject/providers>@ethersproject/rlp": {
      "packages": {
        "@ethersproject/abi>@ethersproject/bytes": true,
        "@ethersproject/abi>@ethersproject/logger": true
      }
    },
    "@ethersproject/providers>@ethersproject/web": {
      "globals": {
        "clearTimeout": true,
        "fetch": true,
        "setTimeout": true
      },
      "packages": {
        "@ethersproject/abi>@ethersproject/bytes": true,
        "@ethersproject/abi>@ethersproject/logger": true,
        "@ethersproject/abi>@ethersproject/properties": true,
        "@ethersproject/abi>@ethersproject/strings": true,
        "@ethersproject/providers>@ethersproject/base64": true
      }
    },
    "@keystonehq/bc-ur-registry-eth": {
      "packages": {
        "@ethereumjs/tx>@ethereumjs/util": true,
        "@keystonehq/bc-ur-registry-eth>@keystonehq/bc-ur-registry": true,
        "@keystonehq/bc-ur-registry-eth>hdkey": true,
        "browserify>buffer": true,
        "uuid": true
      }
    },
    "@keystonehq/bc-ur-registry-eth>@keystonehq/bc-ur-registry": {
      "globals": {
        "define": true
      },
      "packages": {
        "@ngraveio/bc-ur": true,
        "browserify>buffer": true,
        "ethereumjs-util>ethereum-cryptography>bs58check": true,
        "mockttp>graphql-tag>tslib": true
      }
    },
    "@keystonehq/bc-ur-registry-eth>hdkey": {
      "packages": {
        "browserify>assert": true,
        "browserify>crypto-browserify": true,
        "ethereumjs-util>ethereum-cryptography>bs58check": true,
        "ethereumjs-util>ethereum-cryptography>secp256k1": true,
        "koa>content-disposition>safe-buffer": true
      }
    },
    "@keystonehq/metamask-airgapped-keyring": {
      "packages": {
        "@ethereumjs/tx": true,
        "@keystonehq/bc-ur-registry-eth": true,
        "@keystonehq/metamask-airgapped-keyring>@keystonehq/base-eth-keyring": true,
        "@keystonehq/metamask-airgapped-keyring>@metamask/obs-store": true,
        "browserify>buffer": true,
        "ethereumjs-util>rlp": true,
        "uuid": true,
        "webpack>events": true
      }
    },
    "@keystonehq/metamask-airgapped-keyring>@keystonehq/base-eth-keyring": {
      "packages": {
        "@ethereumjs/tx": true,
        "@ethereumjs/tx>@ethereumjs/util": true,
        "@keystonehq/bc-ur-registry-eth": true,
        "@keystonehq/bc-ur-registry-eth>hdkey": true,
        "@keystonehq/metamask-airgapped-keyring>@keystonehq/base-eth-keyring>rlp": true,
        "browserify>buffer": true,
        "uuid": true
      }
    },
    "@keystonehq/metamask-airgapped-keyring>@keystonehq/base-eth-keyring>rlp": {
      "globals": {
        "TextEncoder": true
      }
    },
    "@keystonehq/metamask-airgapped-keyring>@metamask/obs-store": {
      "packages": {
        "@keystonehq/metamask-airgapped-keyring>@metamask/obs-store>through2": true,
        "@metamask/safe-event-emitter": true,
        "stream-browserify": true
      }
    },
    "@keystonehq/metamask-airgapped-keyring>@metamask/obs-store>through2": {
      "packages": {
        "browserify>process": true,
        "browserify>util": true,
        "readable-stream": true,
        "watchify>xtend": true
      }
    },
    "@material-ui/core": {
      "globals": {
        "Image": true,
        "_formatMuiErrorMessage": true,
        "addEventListener": true,
        "clearInterval": true,
        "clearTimeout": true,
        "console.error": true,
        "console.warn": true,
        "document": true,
        "getComputedStyle": true,
        "getSelection": true,
        "innerHeight": true,
        "innerWidth": true,
        "matchMedia": true,
        "navigator": true,
        "performance.now": true,
        "removeEventListener": true,
        "requestAnimationFrame": true,
        "setInterval": true,
        "setTimeout": true
      },
      "packages": {
        "@babel/runtime": true,
        "@material-ui/core>@material-ui/styles": true,
        "@material-ui/core>@material-ui/system": true,
        "@material-ui/core>@material-ui/utils": true,
        "@material-ui/core>clsx": true,
        "@material-ui/core>popper.js": true,
        "@material-ui/core>react-transition-group": true,
        "prop-types": true,
        "prop-types>react-is": true,
        "react": true,
        "react-dom": true,
        "react-redux>hoist-non-react-statics": true
      }
    },
    "@material-ui/core>@material-ui/styles": {
      "globals": {
        "console.error": true,
        "console.warn": true,
        "document.createComment": true,
        "document.head": true
      },
      "packages": {
        "@babel/runtime": true,
        "@material-ui/core>@material-ui/styles>jss": true,
        "@material-ui/core>@material-ui/styles>jss-plugin-camel-case": true,
        "@material-ui/core>@material-ui/styles>jss-plugin-default-unit": true,
        "@material-ui/core>@material-ui/styles>jss-plugin-global": true,
        "@material-ui/core>@material-ui/styles>jss-plugin-nested": true,
        "@material-ui/core>@material-ui/styles>jss-plugin-props-sort": true,
        "@material-ui/core>@material-ui/styles>jss-plugin-rule-value-function": true,
        "@material-ui/core>@material-ui/styles>jss-plugin-vendor-prefixer": true,
        "@material-ui/core>@material-ui/utils": true,
        "@material-ui/core>clsx": true,
        "prop-types": true,
        "react": true,
        "react-redux>hoist-non-react-statics": true
      }
    },
    "@material-ui/core>@material-ui/styles>jss": {
      "globals": {
        "CSS": true,
        "document.createElement": true,
        "document.querySelector": true
      },
      "packages": {
        "@babel/runtime": true,
        "@material-ui/core>@material-ui/styles>jss>is-in-browser": true,
        "react-router-dom>tiny-warning": true
      }
    },
    "@material-ui/core>@material-ui/styles>jss-plugin-camel-case": {
      "packages": {
        "@material-ui/core>@material-ui/styles>jss-plugin-camel-case>hyphenate-style-name": true
      }
    },
    "@material-ui/core>@material-ui/styles>jss-plugin-default-unit": {
      "globals": {
        "CSS": true
      },
      "packages": {
        "@material-ui/core>@material-ui/styles>jss": true
      }
    },
    "@material-ui/core>@material-ui/styles>jss-plugin-global": {
      "packages": {
        "@babel/runtime": true,
        "@material-ui/core>@material-ui/styles>jss": true
      }
    },
    "@material-ui/core>@material-ui/styles>jss-plugin-nested": {
      "packages": {
        "@babel/runtime": true,
        "react-router-dom>tiny-warning": true
      }
    },
    "@material-ui/core>@material-ui/styles>jss-plugin-rule-value-function": {
      "packages": {
        "@material-ui/core>@material-ui/styles>jss": true,
        "react-router-dom>tiny-warning": true
      }
    },
    "@material-ui/core>@material-ui/styles>jss-plugin-vendor-prefixer": {
      "packages": {
        "@material-ui/core>@material-ui/styles>jss": true,
        "@material-ui/core>@material-ui/styles>jss-plugin-vendor-prefixer>css-vendor": true
      }
    },
    "@material-ui/core>@material-ui/styles>jss-plugin-vendor-prefixer>css-vendor": {
      "globals": {
        "document.createElement": true,
        "document.documentElement": true,
        "getComputedStyle": true
      },
      "packages": {
        "@babel/runtime": true,
        "@material-ui/core>@material-ui/styles>jss>is-in-browser": true
      }
    },
    "@material-ui/core>@material-ui/styles>jss>is-in-browser": {
      "globals": {
        "document": true
      }
    },
    "@material-ui/core>@material-ui/system": {
      "globals": {
        "console.error": true
      },
      "packages": {
        "@babel/runtime": true,
        "@material-ui/core>@material-ui/utils": true,
        "prop-types": true
      }
    },
    "@material-ui/core>@material-ui/utils": {
      "packages": {
        "@babel/runtime": true,
        "prop-types": true,
        "prop-types>react-is": true
      }
    },
    "@material-ui/core>popper.js": {
      "globals": {
        "MSInputMethodContext": true,
        "Node.DOCUMENT_POSITION_FOLLOWING": true,
        "cancelAnimationFrame": true,
        "console.warn": true,
        "define": true,
        "devicePixelRatio": true,
        "document": true,
        "getComputedStyle": true,
        "innerHeight": true,
        "innerWidth": true,
        "navigator": true,
        "requestAnimationFrame": true,
        "setTimeout": true
      }
    },
    "@material-ui/core>react-transition-group": {
      "globals": {
        "Element": true,
        "setTimeout": true
      },
      "packages": {
        "@material-ui/core>react-transition-group>dom-helpers": true,
        "prop-types": true,
        "react": true,
        "react-dom": true
      }
    },
    "@material-ui/core>react-transition-group>dom-helpers": {
      "packages": {
        "@babel/runtime": true
      }
    },
    "@metamask/accounts-controller": {
<<<<<<< HEAD
      "packages": {
        "@metamask/base-controller": true,
        "@metamask/eth-snap-keyring": true,
        "@metamask/keyring-api": true,
        "ethereumjs-util": true,
        "uuid": true
      }
    },
    "@metamask/address-book-controller": {
=======
>>>>>>> 30c05176
      "packages": {
        "@metamask/base-controller": true,
        "@metamask/eth-snap-keyring": true,
        "@metamask/keyring-api": true,
        "@metamask/keyring-controller": true,
        "ethereumjs-util": true,
        "uuid": true
      }
    },
    "@metamask/address-book-controller": {
      "packages": {
        "@metamask/address-book-controller>@metamask/controller-utils": true,
        "@metamask/base-controller": true
      }
    },
    "@metamask/address-book-controller>@metamask/controller-utils": {
      "globals": {
        "URL": true,
        "console.error": true,
        "fetch": true,
        "setTimeout": true
      },
      "packages": {
        "@metamask/address-book-controller>@metamask/controller-utils>@metamask/utils": true,
        "@metamask/controller-utils>@spruceid/siwe-parser": true,
        "browserify>buffer": true,
        "eslint>fast-deep-equal": true,
        "eth-ens-namehash": true,
        "ethereumjs-util": true,
        "ethjs>ethjs-unit": true
      }
    },
    "@metamask/address-book-controller>@metamask/controller-utils>@metamask/utils": {
      "globals": {
        "TextDecoder": true,
        "TextEncoder": true
      },
      "packages": {
        "@metamask/key-tree>@noble/hashes": true,
        "browserify>buffer": true,
        "nock>debug": true,
        "semver": true,
        "superstruct": true
      }
    },
    "@metamask/announcement-controller": {
      "packages": {
        "@metamask/base-controller": true
      }
    },
    "@metamask/approval-controller": {
      "globals": {
        "console.info": true
      },
      "packages": {
        "@metamask/approval-controller>nanoid": true,
        "@metamask/base-controller": true,
        "eth-rpc-errors": true
      }
    },
    "@metamask/approval-controller>nanoid": {
      "globals": {
        "crypto.getRandomValues": true
      }
    },
    "@metamask/assets-controllers": {
      "globals": {
        "AbortController": true,
        "Headers": true,
        "URL": true,
        "clearInterval": true,
        "clearTimeout": true,
        "console.info": true,
        "console.log": true,
        "setInterval": true,
        "setTimeout": true
      },
      "packages": {
        "@ethersproject/abi>@ethersproject/address": true,
        "@ethersproject/contracts": true,
        "@ethersproject/providers": true,
        "@metamask/assets-controllers>@metamask/abi-utils": true,
        "@metamask/assets-controllers>@metamask/polling-controller": true,
        "@metamask/assets-controllers>@metamask/utils": true,
        "@metamask/assets-controllers>multiformats": true,
        "@metamask/base-controller": true,
        "@metamask/contract-metadata": true,
        "@metamask/controller-utils": true,
        "@metamask/controller-utils>@metamask/eth-query": true,
        "@metamask/metamask-eth-abis": true,
        "@metamask/providers>@metamask/rpc-errors": true,
        "eth-json-rpc-filters>async-mutex": true,
        "ethereumjs-util": true,
        "single-call-balance-checker-abi": true,
        "uuid": true,
        "webpack>events": true
      }
    },
    "@metamask/assets-controllers>@metamask/abi-utils": {
      "packages": {
        "@metamask/assets-controllers>@metamask/abi-utils>@metamask/utils": true,
        "superstruct": true
      }
    },
    "@metamask/assets-controllers>@metamask/abi-utils>@metamask/utils": {
      "globals": {
        "TextDecoder": true,
        "TextEncoder": true
      },
      "packages": {
        "@metamask/key-tree>@noble/hashes": true,
        "browserify>buffer": true,
        "nock>debug": true,
        "semver": true,
        "superstruct": true
      }
    },
    "@metamask/assets-controllers>@metamask/polling-controller": {
      "globals": {
        "clearTimeout": true,
        "console.error": true,
        "setTimeout": true
      },
      "packages": {
        "@metamask/base-controller": true,
        "@metamask/snaps-utils>fast-json-stable-stringify": true,
        "uuid": true
      }
    },
    "@metamask/assets-controllers>@metamask/utils": {
      "globals": {
        "TextDecoder": true,
        "TextEncoder": true
      },
      "packages": {
        "@metamask/key-tree>@noble/hashes": true,
        "browserify>buffer": true,
        "nock>debug": true,
        "semver": true,
        "superstruct": true
      }
    },
    "@metamask/assets-controllers>multiformats": {
      "globals": {
        "TextDecoder": true,
        "TextEncoder": true,
        "console.warn": true
      }
    },
    "@metamask/base-controller": {
      "globals": {
        "setTimeout": true
      },
      "packages": {
        "immer": true
      }
    },
    "@metamask/browser-passworder": {
      "globals": {
        "btoa": true,
        "crypto.getRandomValues": true,
        "crypto.subtle.decrypt": true,
        "crypto.subtle.deriveKey": true,
        "crypto.subtle.encrypt": true,
        "crypto.subtle.exportKey": true,
        "crypto.subtle.importKey": true
      },
      "packages": {
        "browserify>buffer": true
      }
    },
    "@metamask/controller-utils": {
      "globals": {
        "URL": true,
        "console.error": true,
        "fetch": true,
        "setTimeout": true
      },
      "packages": {
        "@metamask/controller-utils>@metamask/utils": true,
        "@metamask/controller-utils>@spruceid/siwe-parser": true,
        "browserify>buffer": true,
        "eslint>fast-deep-equal": true,
        "eth-ens-namehash": true,
        "ethereumjs-util": true,
        "ethjs>ethjs-unit": true
      }
    },
    "@metamask/controller-utils>@metamask/eth-query": {
      "packages": {
        "eth-query>json-rpc-random-id": true,
        "watchify>xtend": true
      }
    },
    "@metamask/controller-utils>@metamask/utils": {
      "globals": {
        "TextDecoder": true,
        "TextEncoder": true
      },
      "packages": {
        "@metamask/key-tree>@noble/hashes": true,
        "browserify>buffer": true,
        "nock>debug": true,
        "semver": true,
        "superstruct": true
      }
    },
    "@metamask/controller-utils>@spruceid/siwe-parser": {
      "globals": {
        "console.error": true,
        "console.log": true
      },
      "packages": {
        "@metamask/controller-utils>@spruceid/siwe-parser>apg-js": true
      }
    },
    "@metamask/controller-utils>@spruceid/siwe-parser>apg-js": {
      "globals": {
        "mode": true
      },
      "packages": {
        "browserify>buffer": true,
        "browserify>insert-module-globals>is-buffer": true
      }
    },
    "@metamask/controllers>web3": {
      "globals": {
        "XMLHttpRequest": true
      }
    },
    "@metamask/controllers>web3-provider-engine>cross-fetch>node-fetch": {
      "globals": {
        "fetch": true
      }
    },
    "@metamask/controllers>web3-provider-engine>eth-json-rpc-middleware>node-fetch": {
      "globals": {
        "fetch": true
      }
    },
    "@metamask/desktop": {
      "globals": {
        "TextDecoder": true,
        "TextEncoder": true,
        "WebSocket": true,
        "clearInterval": true,
        "clearTimeout": true,
        "crypto.getRandomValues": true,
        "crypto.subtle.decrypt": true,
        "crypto.subtle.digest": true,
        "crypto.subtle.encrypt": true,
        "crypto.subtle.exportKey": true,
        "crypto.subtle.generateKey": true,
        "crypto.subtle.importKey": true,
        "isDesktopApp": true,
        "setInterval": true,
        "setTimeout": true
      },
      "packages": {
        "@metamask/desktop>@metamask/obs-store": true,
        "@metamask/desktop>eciesjs": true,
        "@metamask/desktop>otpauth": true,
        "browserify>buffer": true,
        "end-of-stream": true,
        "extension-port-stream": true,
        "loglevel": true,
        "obj-multiplex": true,
        "stream-browserify": true,
        "uuid": true,
        "webextension-polyfill": true,
        "webpack>events": true
      }
    },
    "@metamask/desktop>@metamask/obs-store": {
      "globals": {
        "localStorage": true
      },
      "packages": {
        "@metamask/desktop>@metamask/obs-store>through2": true,
        "@metamask/safe-event-emitter": true,
        "stream-browserify": true
      }
    },
    "@metamask/desktop>@metamask/obs-store>through2": {
      "packages": {
        "browserify>process": true,
        "browserify>util": true,
        "readable-stream": true,
        "watchify>xtend": true
      }
    },
    "@metamask/desktop>eciesjs": {
      "packages": {
        "@metamask/desktop>eciesjs>futoin-hkdf": true,
        "browserify>buffer": true,
        "browserify>crypto-browserify": true,
        "ethereumjs-util>ethereum-cryptography>secp256k1": true
      }
    },
    "@metamask/desktop>eciesjs>futoin-hkdf": {
      "packages": {
        "browserify>buffer": true,
        "browserify>crypto-browserify": true
      }
    },
    "@metamask/desktop>otpauth": {
      "globals": {
        "__GLOBALTHIS__": true,
        "define": true
      }
    },
    "@metamask/eth-json-rpc-middleware": {
      "globals": {
        "URL": true,
        "console.error": true,
        "setTimeout": true
      },
      "packages": {
        "@metamask/eth-json-rpc-middleware>@metamask/eth-sig-util": true,
        "@metamask/eth-json-rpc-middleware>clone": true,
        "@metamask/eth-json-rpc-middleware>pify": true,
        "@metamask/eth-json-rpc-middleware>safe-stable-stringify": true,
        "@metamask/utils": true,
        "eth-rpc-errors": true,
        "json-rpc-engine": true
      }
    },
    "@metamask/eth-json-rpc-middleware>@metamask/eth-sig-util": {
      "packages": {
        "@ethereumjs/tx>@ethereumjs/util": true,
        "@ethereumjs/tx>ethereum-cryptography": true,
        "@metamask/message-manager>@metamask/eth-sig-util>tweetnacl": true,
        "@metamask/message-manager>@metamask/eth-sig-util>tweetnacl-util": true,
        "bn.js": true,
        "browserify>buffer": true,
        "ethereumjs-abi>ethereumjs-util>ethjs-util": true
      }
    },
    "@metamask/eth-json-rpc-middleware>clone": {
      "packages": {
        "browserify>buffer": true
      }
    },
    "@metamask/eth-keyring-controller": {
      "globals": {
        "console.error": true
      },
      "packages": {
        "@metamask/browser-passworder": true,
        "@metamask/eth-keyring-controller>@metamask/eth-hd-keyring": true,
        "@metamask/eth-keyring-controller>@metamask/eth-sig-util": true,
        "@metamask/eth-keyring-controller>@metamask/eth-simple-keyring": true,
        "@metamask/eth-keyring-controller>@metamask/utils": true,
        "@metamask/obs-store": true,
        "webpack>events": true
      }
    },
    "@metamask/eth-keyring-controller>@metamask/eth-hd-keyring": {
      "globals": {
        "TextEncoder": true
      },
      "packages": {
        "@ethereumjs/tx>@ethereumjs/util": true,
        "@metamask/eth-keyring-controller>@metamask/eth-hd-keyring>ethereum-cryptography": true,
        "@metamask/eth-trezor-keyring>@metamask/eth-sig-util": true,
        "@metamask/scure-bip39": true,
        "browserify>buffer": true
      }
    },
    "@metamask/eth-keyring-controller>@metamask/eth-hd-keyring>ethereum-cryptography": {
      "globals": {
        "TextDecoder": true,
        "crypto": true
      },
      "packages": {
        "@metamask/eth-keyring-controller>@metamask/eth-hd-keyring>ethereum-cryptography>@noble/hashes": true,
        "@metamask/eth-keyring-controller>@metamask/eth-hd-keyring>ethereum-cryptography>@scure/bip32": true
      }
    },
    "@metamask/eth-keyring-controller>@metamask/eth-hd-keyring>ethereum-cryptography>@noble/hashes": {
      "globals": {
        "TextEncoder": true,
        "crypto": true
      }
    },
    "@metamask/eth-keyring-controller>@metamask/eth-hd-keyring>ethereum-cryptography>@noble/secp256k1": {
      "globals": {
        "crypto": true
      },
      "packages": {
        "browserify>browser-resolve": true
      }
    },
    "@metamask/eth-keyring-controller>@metamask/eth-hd-keyring>ethereum-cryptography>@scure/bip32": {
      "packages": {
        "@metamask/eth-keyring-controller>@metamask/eth-hd-keyring>ethereum-cryptography>@noble/secp256k1": true,
        "@metamask/eth-keyring-controller>@metamask/eth-hd-keyring>ethereum-cryptography>@scure/bip32>@noble/hashes": true,
        "@metamask/key-tree>@scure/base": true
      }
    },
    "@metamask/eth-keyring-controller>@metamask/eth-hd-keyring>ethereum-cryptography>@scure/bip32>@noble/hashes": {
      "globals": {
        "TextEncoder": true,
        "crypto": true
      }
    },
    "@metamask/eth-keyring-controller>@metamask/eth-sig-util": {
      "packages": {
        "@ethereumjs/tx>@ethereumjs/util": true,
<<<<<<< HEAD
        "@metamask/eth-keyring-controller>@metamask/eth-sig-util>ethereum-cryptography": true,
        "@metamask/message-manager>@metamask/eth-sig-util>tweetnacl": true,
        "@metamask/message-manager>@metamask/eth-sig-util>tweetnacl-util": true,
=======
        "@ethereumjs/tx>ethereum-cryptography": true,
>>>>>>> 30c05176
        "bn.js": true,
        "browserify>buffer": true,
        "ethereumjs-abi>ethereumjs-util>ethjs-util": true
      }
    },
    "@metamask/eth-keyring-controller>@metamask/eth-simple-keyring": {
      "packages": {
        "@ethereumjs/tx>@ethereumjs/util": true,
        "@metamask/eth-keyring-controller>@metamask/eth-simple-keyring>ethereum-cryptography": true,
        "@metamask/eth-trezor-keyring>@metamask/eth-sig-util": true,
        "browserify>buffer": true,
        "mocha>serialize-javascript>randombytes": true,
        "webpack>events": true
      }
    },
    "@metamask/eth-keyring-controller>@metamask/eth-simple-keyring>ethereum-cryptography": {
      "globals": {
        "TextDecoder": true,
        "crypto": true
      },
      "packages": {
        "@metamask/eth-keyring-controller>@metamask/eth-simple-keyring>ethereum-cryptography>@noble/hashes": true
      }
    },
    "@metamask/eth-keyring-controller>@metamask/eth-simple-keyring>ethereum-cryptography>@noble/hashes": {
      "globals": {
        "TextEncoder": true,
        "crypto": true
      }
    },
    "@metamask/eth-keyring-controller>@metamask/utils": {
      "globals": {
        "TextDecoder": true,
        "TextEncoder": true
      },
      "packages": {
        "@metamask/key-tree>@noble/hashes": true,
        "browserify>buffer": true,
        "nock>debug": true,
        "semver": true,
        "superstruct": true
      }
    },
    "@metamask/eth-ledger-bridge-keyring": {
      "globals": {
        "addEventListener": true,
        "console.log": true,
        "document.createElement": true,
        "document.head.appendChild": true,
        "fetch": true,
        "removeEventListener": true
      },
      "packages": {
        "@ethereumjs/tx": true,
        "@metamask/eth-ledger-bridge-keyring>eth-sig-util": true,
        "@metamask/eth-ledger-bridge-keyring>hdkey": true,
        "browserify>buffer": true,
        "ethereumjs-util": true,
        "webpack>events": true
      }
    },
    "@metamask/eth-ledger-bridge-keyring>eth-sig-util": {
      "packages": {
        "@metamask/eth-ledger-bridge-keyring>eth-sig-util>ethereumjs-util": true,
        "@metamask/message-manager>@metamask/eth-sig-util>tweetnacl": true,
        "@metamask/message-manager>@metamask/eth-sig-util>tweetnacl-util": true,
        "browserify>buffer": true,
        "ethereumjs-abi": true
      }
    },
    "@metamask/eth-ledger-bridge-keyring>eth-sig-util>ethereumjs-util": {
      "packages": {
        "@metamask/eth-ledger-bridge-keyring>eth-sig-util>ethereumjs-util>ethereum-cryptography": true,
        "@metamask/ppom-validator>elliptic": true,
        "bn.js": true,
        "browserify>assert": true,
        "browserify>buffer": true,
        "ethereumjs-abi>ethereumjs-util>ethjs-util": true,
        "ethereumjs-util>create-hash": true,
        "ethereumjs-util>rlp": true,
        "koa>content-disposition>safe-buffer": true
      }
    },
    "@metamask/eth-ledger-bridge-keyring>eth-sig-util>ethereumjs-util>ethereum-cryptography": {
      "packages": {
        "browserify>buffer": true,
        "ethereumjs-util>ethereum-cryptography>keccak": true,
        "ethereumjs-util>ethereum-cryptography>secp256k1": true,
        "mocha>serialize-javascript>randombytes": true
      }
    },
    "@metamask/eth-ledger-bridge-keyring>hdkey": {
      "packages": {
        "@metamask/eth-ledger-bridge-keyring>hdkey>secp256k1": true,
        "@metamask/eth-trezor-keyring>hdkey>coinstring": true,
        "browserify>assert": true,
        "browserify>crypto-browserify": true,
        "koa>content-disposition>safe-buffer": true
      }
    },
    "@metamask/eth-ledger-bridge-keyring>hdkey>secp256k1": {
      "packages": {
        "@metamask/eth-trezor-keyring>hdkey>secp256k1>bip66": true,
        "@metamask/ppom-validator>elliptic": true,
        "bn.js": true,
        "browserify>insert-module-globals>is-buffer": true,
        "ethereumjs-util>create-hash": true,
        "koa>content-disposition>safe-buffer": true
      }
    },
    "@metamask/eth-snap-keyring": {
      "globals": {
        "console.error": true
      },
      "packages": {
        "@ethereumjs/tx": true,
        "@metamask/eth-snap-keyring>@metamask/eth-sig-util": true,
        "@metamask/eth-snap-keyring>@metamask/utils": true,
        "@metamask/eth-snap-keyring>uuid": true,
        "@metamask/keyring-api": true,
        "superstruct": true,
        "webpack>events": true
      }
    },
    "@metamask/eth-snap-keyring>@metamask/eth-sig-util": {
      "packages": {
        "@ethereumjs/tx>@ethereumjs/util": true,
        "@ethereumjs/tx>ethereum-cryptography": true,
        "@metamask/assets-controllers>@metamask/abi-utils": true,
        "@metamask/eth-snap-keyring>@metamask/utils": true,
<<<<<<< HEAD
        "@metamask/message-manager>@metamask/eth-sig-util>@metamask/abi-utils": true,
        "@metamask/message-manager>@metamask/eth-sig-util>tweetnacl": true,
        "@metamask/message-manager>@metamask/eth-sig-util>tweetnacl-util": true,
        "browserify>buffer": true,
        "ethereumjs-abi>ethereumjs-util>ethjs-util": true
=======
        "browserify>buffer": true,
        "eth-sig-util>ethereumjs-util>ethjs-util": true,
        "eth-sig-util>tweetnacl": true,
        "eth-sig-util>tweetnacl-util": true
>>>>>>> 30c05176
      }
    },
    "@metamask/eth-snap-keyring>@metamask/utils": {
      "globals": {
        "TextDecoder": true,
        "TextEncoder": true
      },
      "packages": {
        "@metamask/key-tree>@noble/hashes": true,
        "browserify>buffer": true,
        "nock>debug": true,
        "semver": true,
        "superstruct": true
      }
    },
    "@metamask/eth-snap-keyring>uuid": {
      "globals": {
        "crypto": true
      }
    },
    "@metamask/eth-token-tracker": {
      "globals": {
        "console.warn": true
      },
      "packages": {
        "@babel/runtime": true,
        "@metamask/eth-token-tracker>deep-equal": true,
        "@metamask/eth-token-tracker>eth-block-tracker": true,
        "@metamask/eth-token-tracker>ethjs": true,
        "@metamask/eth-token-tracker>human-standard-token-abi": true,
        "@metamask/eth-token-tracker>safe-event-emitter": true,
        "ethjs-contract": true,
        "ethjs>ethjs-query": true
      }
    },
    "@metamask/eth-token-tracker>deep-equal": {
      "packages": {
        "@metamask/eth-token-tracker>deep-equal>is-date-object": true,
        "@ngraveio/bc-ur>assert>object-is": true,
        "browserify>util>is-arguments": true,
        "globalthis>define-properties>object-keys": true,
        "string.prototype.matchall>es-abstract>is-regex": true,
        "string.prototype.matchall>regexp.prototype.flags": true
      }
    },
    "@metamask/eth-token-tracker>deep-equal>is-date-object": {
      "packages": {
        "koa>is-generator-function>has-tostringtag": true
      }
    },
    "@metamask/eth-token-tracker>eth-block-tracker": {
      "globals": {
        "clearTimeout": true,
        "console.error": true,
        "setTimeout": true
      },
      "packages": {
        "@metamask/eth-token-tracker>eth-block-tracker>pify": true,
        "@metamask/eth-token-tracker>safe-event-emitter": true,
        "eth-query": true
      }
    },
    "@metamask/eth-token-tracker>ethjs": {
      "globals": {
        "clearInterval": true,
        "setInterval": true
      },
      "packages": {
        "@metamask/eth-token-tracker>ethjs>ethjs-abi": true,
        "@metamask/eth-token-tracker>ethjs>ethjs-contract": true,
        "@metamask/eth-token-tracker>ethjs>ethjs-query": true,
        "@metamask/eth-token-tracker>ethjs>ethjs-util": true,
        "bn.js": true,
        "browserify>buffer": true,
        "ethjs>ethjs-filter": true,
        "ethjs>ethjs-provider-http": true,
        "ethjs>ethjs-unit": true,
        "ethjs>js-sha3": true,
        "ethjs>number-to-bn": true
      }
    },
    "@metamask/eth-token-tracker>ethjs>ethjs-abi": {
      "packages": {
        "bn.js": true,
        "browserify>buffer": true,
        "ethjs>js-sha3": true,
        "ethjs>number-to-bn": true
      }
    },
    "@metamask/eth-token-tracker>ethjs>ethjs-contract": {
      "packages": {
        "@metamask/eth-token-tracker>ethjs>ethjs-contract>ethjs-abi": true,
        "@metamask/eth-token-tracker>ethjs>ethjs-util": true,
        "ethjs-contract>babel-runtime": true,
        "ethjs>ethjs-filter": true,
        "ethjs>js-sha3": true,
        "promise-to-callback": true
      }
    },
    "@metamask/eth-token-tracker>ethjs>ethjs-contract>ethjs-abi": {
      "packages": {
        "bn.js": true,
        "browserify>buffer": true,
        "ethjs>js-sha3": true,
        "ethjs>number-to-bn": true
      }
    },
    "@metamask/eth-token-tracker>ethjs>ethjs-query": {
      "globals": {
        "console": true
      },
      "packages": {
        "@metamask/ethjs-query>ethjs-format": true,
        "@metamask/ethjs-query>ethjs-rpc": true,
        "ethjs-contract>babel-runtime": true,
        "promise-to-callback": true
      }
    },
    "@metamask/eth-token-tracker>ethjs>ethjs-util": {
      "packages": {
        "browserify>buffer": true,
        "ethjs>ethjs-util>is-hex-prefixed": true,
        "ethjs>ethjs-util>strip-hex-prefix": true
      }
    },
    "@metamask/eth-token-tracker>safe-event-emitter": {
      "globals": {
        "setTimeout": true
      },
      "packages": {
        "browserify>util": true,
        "webpack>events": true
      }
    },
    "@metamask/eth-trezor-keyring": {
      "globals": {
        "setTimeout": true
      },
      "packages": {
        "@ethereumjs/tx": true,
        "@ethereumjs/tx>@ethereumjs/util": true,
        "@metamask/eth-trezor-keyring>@metamask/utils": true,
        "@metamask/eth-trezor-keyring>@trezor/connect-plugin-ethereum": true,
        "@metamask/eth-trezor-keyring>@trezor/connect-web": true,
        "@metamask/eth-trezor-keyring>hdkey": true,
        "browserify>buffer": true,
        "webpack>events": true
      }
    },
    "@metamask/eth-trezor-keyring>@metamask/eth-sig-util": {
      "packages": {
        "@ethereumjs/tx>@ethereumjs/util": true,
        "@ethereumjs/tx>ethereum-cryptography": true,
        "@metamask/message-manager>@metamask/eth-sig-util>tweetnacl": true,
        "@metamask/message-manager>@metamask/eth-sig-util>tweetnacl-util": true,
        "bn.js": true,
        "browserify>buffer": true,
        "ethereumjs-abi>ethereumjs-util>ethjs-util": true
      }
    },
    "@metamask/eth-trezor-keyring>@metamask/utils": {
      "globals": {
        "TextDecoder": true,
        "TextEncoder": true
      },
      "packages": {
        "browserify>buffer": true,
        "nock>debug": true,
        "semver": true,
        "superstruct": true
      }
    },
    "@metamask/eth-trezor-keyring>@trezor/connect-plugin-ethereum": {
      "packages": {
        "@metamask/eth-trezor-keyring>@metamask/eth-sig-util": true
      }
    },
    "@metamask/eth-trezor-keyring>@trezor/connect-web": {
      "globals": {
        "addEventListener": true,
        "btoa": true,
        "chrome": true,
        "clearInterval": true,
        "clearTimeout": true,
        "console.warn": true,
        "document.body": true,
        "document.createElement": true,
        "document.createTextNode": true,
        "document.getElementById": true,
        "document.querySelectorAll": true,
        "navigator.usb.requestDevice": true,
        "open": true,
        "removeEventListener": true,
        "setInterval": true,
        "setTimeout": true
      },
      "packages": {
        "@metamask/eth-trezor-keyring>@trezor/connect-web>@trezor/connect": true,
        "@metamask/eth-trezor-keyring>@trezor/connect-web>@trezor/utils": true,
        "mockttp>graphql-tag>tslib": true,
        "webpack>events": true
      }
    },
    "@metamask/eth-trezor-keyring>@trezor/connect-web>@trezor/connect": {
      "globals": {
        "__TREZOR_CONNECT_SRC": true,
        "chrome": true,
        "console.error": true,
        "console.log": true,
        "console.warn": true,
        "location": true,
        "navigator": true
      },
      "packages": {
        "@metamask/eth-trezor-keyring>@trezor/connect-web>@trezor/connect>@trezor/transport": true,
        "mockttp>graphql-tag>tslib": true
      }
    },
    "@metamask/eth-trezor-keyring>@trezor/connect-web>@trezor/connect>@trezor/transport": {
      "globals": {
        "fetch": true,
        "navigator.usb": true,
        "onconnect": "write",
        "setTimeout": true
      },
      "packages": {
        "@metamask/eth-trezor-keyring>@trezor/connect-web>@trezor/connect>@trezor/transport>bytebuffer": true,
        "@metamask/eth-trezor-keyring>@trezor/connect-web>@trezor/connect>@trezor/transport>long": true,
        "@metamask/eth-trezor-keyring>@trezor/connect-web>@trezor/connect>@trezor/transport>protobufjs": true,
        "@metamask/eth-trezor-keyring>@trezor/connect-web>@trezor/utils": true,
        "browserify>buffer": true,
        "lavamoat>json-stable-stringify": true,
        "webpack>events": true
      }
    },
    "@metamask/eth-trezor-keyring>@trezor/connect-web>@trezor/connect>@trezor/transport>bytebuffer": {
      "globals": {
        "console": true,
        "define": true
      },
      "packages": {
        "@metamask/eth-trezor-keyring>@trezor/connect-web>@trezor/connect>@trezor/transport>bytebuffer>long": true
      }
    },
    "@metamask/eth-trezor-keyring>@trezor/connect-web>@trezor/connect>@trezor/transport>bytebuffer>long": {
      "globals": {
        "define": true
      }
    },
    "@metamask/eth-trezor-keyring>@trezor/connect-web>@trezor/connect>@trezor/transport>long": {
      "globals": {
        "WebAssembly.Instance": true,
        "WebAssembly.Module": true
      }
    },
    "@metamask/eth-trezor-keyring>@trezor/connect-web>@trezor/connect>@trezor/transport>protobufjs": {
      "globals": {
        "process": true,
        "setTimeout": true
      },
      "packages": {
        "@metamask/eth-trezor-keyring>@trezor/connect-web>@trezor/connect>@trezor/transport>protobufjs>@protobufjs/aspromise": true,
        "@metamask/eth-trezor-keyring>@trezor/connect-web>@trezor/connect>@trezor/transport>protobufjs>@protobufjs/base64": true,
        "@metamask/eth-trezor-keyring>@trezor/connect-web>@trezor/connect>@trezor/transport>protobufjs>@protobufjs/codegen": true,
        "@metamask/eth-trezor-keyring>@trezor/connect-web>@trezor/connect>@trezor/transport>protobufjs>@protobufjs/eventemitter": true,
        "@metamask/eth-trezor-keyring>@trezor/connect-web>@trezor/connect>@trezor/transport>protobufjs>@protobufjs/fetch": true,
        "@metamask/eth-trezor-keyring>@trezor/connect-web>@trezor/connect>@trezor/transport>protobufjs>@protobufjs/float": true,
        "@metamask/eth-trezor-keyring>@trezor/connect-web>@trezor/connect>@trezor/transport>protobufjs>@protobufjs/inquire": true,
        "@metamask/eth-trezor-keyring>@trezor/connect-web>@trezor/connect>@trezor/transport>protobufjs>@protobufjs/path": true,
        "@metamask/eth-trezor-keyring>@trezor/connect-web>@trezor/connect>@trezor/transport>protobufjs>@protobufjs/pool": true,
        "@metamask/eth-trezor-keyring>@trezor/connect-web>@trezor/connect>@trezor/transport>protobufjs>@protobufjs/utf8": true
      }
    },
    "@metamask/eth-trezor-keyring>@trezor/connect-web>@trezor/connect>@trezor/transport>protobufjs>@protobufjs/codegen": {
      "globals": {
        "console.log": true
      }
    },
    "@metamask/eth-trezor-keyring>@trezor/connect-web>@trezor/connect>@trezor/transport>protobufjs>@protobufjs/fetch": {
      "globals": {
        "XMLHttpRequest": true
      },
      "packages": {
        "@metamask/eth-trezor-keyring>@trezor/connect-web>@trezor/connect>@trezor/transport>protobufjs>@protobufjs/aspromise": true,
        "@metamask/eth-trezor-keyring>@trezor/connect-web>@trezor/connect>@trezor/transport>protobufjs>@protobufjs/inquire": true
      }
    },
    "@metamask/eth-trezor-keyring>@trezor/connect-web>@trezor/utils": {
      "globals": {
        "AbortController": true,
        "clearTimeout": true,
        "setTimeout": true
      },
      "packages": {
        "browserify>buffer": true
      }
    },
    "@metamask/eth-trezor-keyring>hdkey": {
      "packages": {
        "@metamask/eth-trezor-keyring>hdkey>coinstring": true,
        "@metamask/eth-trezor-keyring>hdkey>secp256k1": true,
        "browserify>assert": true,
        "browserify>crypto-browserify": true,
        "koa>content-disposition>safe-buffer": true
      }
    },
    "@metamask/eth-trezor-keyring>hdkey>coinstring": {
      "packages": {
        "@metamask/eth-trezor-keyring>hdkey>coinstring>bs58": true,
        "browserify>buffer": true,
        "ethereumjs-util>create-hash": true
      }
    },
    "@metamask/eth-trezor-keyring>hdkey>secp256k1": {
      "packages": {
        "@metamask/eth-trezor-keyring>hdkey>secp256k1>bip66": true,
        "@metamask/ppom-validator>elliptic": true,
        "bn.js": true,
        "browserify>insert-module-globals>is-buffer": true,
        "ethereumjs-util>create-hash": true,
        "koa>content-disposition>safe-buffer": true
      }
    },
    "@metamask/eth-trezor-keyring>hdkey>secp256k1>bip66": {
      "packages": {
        "koa>content-disposition>safe-buffer": true
      }
    },
    "@metamask/etherscan-link": {
      "globals": {
        "URL": true
      }
    },
    "@metamask/ethjs-query": {
      "globals": {
        "console": true
      },
      "packages": {
        "@metamask/ethjs-query>ethjs-format": true,
        "@metamask/ethjs-query>ethjs-rpc": true,
        "promise-to-callback": true
      }
    },
    "@metamask/ethjs-query>ethjs-format": {
      "packages": {
        "@metamask/ethjs-query>ethjs-format>ethjs-schema": true,
        "@metamask/ethjs-query>ethjs-format>ethjs-util": true,
        "ethjs>ethjs-util>strip-hex-prefix": true,
        "ethjs>number-to-bn": true
      }
    },
    "@metamask/ethjs-query>ethjs-format>ethjs-util": {
      "packages": {
        "browserify>buffer": true,
        "ethjs>ethjs-util>is-hex-prefixed": true,
        "ethjs>ethjs-util>strip-hex-prefix": true
      }
    },
    "@metamask/ethjs-query>ethjs-rpc": {
      "packages": {
        "promise-to-callback": true
      }
    },
    "@metamask/gas-fee-controller": {
      "globals": {
        "clearInterval": true,
        "console.error": true,
        "setInterval": true
      },
      "packages": {
        "@metamask/base-controller": true,
        "@metamask/gas-fee-controller>@metamask/controller-utils": true,
        "eth-query": true,
        "ethereumjs-util": true,
        "ethjs>ethjs-unit": true,
        "uuid": true
      }
    },
    "@metamask/gas-fee-controller>@metamask/controller-utils": {
      "globals": {
        "URL": true,
        "console.error": true,
        "fetch": true,
        "setTimeout": true
      },
      "packages": {
        "@metamask/controller-utils>@spruceid/siwe-parser": true,
        "@metamask/gas-fee-controller>@metamask/controller-utils>@metamask/utils": true,
        "browserify>buffer": true,
        "eslint>fast-deep-equal": true,
        "eth-ens-namehash": true,
        "ethereumjs-util": true,
        "ethjs>ethjs-unit": true
      }
    },
    "@metamask/gas-fee-controller>@metamask/controller-utils>@metamask/utils": {
      "globals": {
        "TextDecoder": true,
        "TextEncoder": true
      },
      "packages": {
        "@metamask/key-tree>@noble/hashes": true,
        "browserify>buffer": true,
        "nock>debug": true,
        "semver": true,
        "superstruct": true
      }
    },
    "@metamask/jazzicon": {
      "globals": {
        "document.createElement": true,
        "document.createElementNS": true
      },
      "packages": {
        "@metamask/jazzicon>color": true,
        "@metamask/jazzicon>mersenne-twister": true
      }
    },
    "@metamask/jazzicon>color": {
      "packages": {
        "@metamask/jazzicon>color>clone": true,
        "@metamask/jazzicon>color>color-convert": true,
        "@metamask/jazzicon>color>color-string": true
      }
    },
    "@metamask/jazzicon>color>clone": {
      "packages": {
        "browserify>buffer": true
      }
    },
    "@metamask/jazzicon>color>color-convert": {
      "packages": {
        "@metamask/jazzicon>color>color-convert>color-name": true
      }
    },
    "@metamask/jazzicon>color>color-string": {
      "packages": {
        "jest-canvas-mock>moo-color>color-name": true
      }
    },
    "@metamask/key-tree": {
      "packages": {
        "@metamask/key-tree>@metamask/utils": true,
        "@metamask/key-tree>@noble/ed25519": true,
        "@metamask/key-tree>@noble/hashes": true,
        "@metamask/key-tree>@noble/secp256k1": true,
        "@metamask/key-tree>@scure/base": true,
        "@metamask/scure-bip39": true
      }
    },
    "@metamask/key-tree>@metamask/utils": {
      "globals": {
        "TextDecoder": true,
        "TextEncoder": true
      },
      "packages": {
        "@metamask/key-tree>@noble/hashes": true,
        "browserify>buffer": true,
        "nock>debug": true,
        "semver": true,
        "superstruct": true
      }
    },
    "@metamask/key-tree>@noble/ed25519": {
      "globals": {
        "crypto": true
      },
      "packages": {
        "browserify>browser-resolve": true
      }
    },
    "@metamask/key-tree>@noble/hashes": {
      "globals": {
        "TextEncoder": true,
        "crypto": true
      }
    },
    "@metamask/key-tree>@noble/secp256k1": {
      "globals": {
        "crypto": true
      },
      "packages": {
        "browserify>browser-resolve": true
      }
    },
    "@metamask/key-tree>@scure/base": {
      "globals": {
        "TextDecoder": true,
        "TextEncoder": true
      }
    },
    "@metamask/keyring-api": {
<<<<<<< HEAD
      "packages": {
        "@metamask/keyring-api>@metamask/utils": true,
        "@metamask/keyring-api>uuid": true,
        "superstruct": true
      }
    },
    "@metamask/keyring-api>@metamask/utils": {
      "globals": {
        "TextDecoder": true,
        "TextEncoder": true
      },
      "packages": {
        "@metamask/key-tree>@noble/hashes": true,
        "browserify>buffer": true,
        "nock>debug": true,
        "semver": true,
        "superstruct": true
      }
    },
    "@metamask/keyring-api>uuid": {
      "globals": {
        "crypto": true
      }
    },
    "@metamask/keyring-controller": {
      "packages": {
        "@metamask/base-controller": true,
        "@metamask/keyring-controller>@metamask/eth-keyring-controller": true,
        "@metamask/keyring-controller>@metamask/utils": true,
        "@metamask/keyring-controller>ethereumjs-wallet": true,
        "eth-json-rpc-filters>async-mutex": true,
        "ethereumjs-util": true
      }
    },
    "@metamask/keyring-controller>@metamask/eth-keyring-controller": {
      "globals": {
        "console.error": true
      },
      "packages": {
        "@metamask/browser-passworder": true,
        "@metamask/eth-keyring-controller>@metamask/eth-hd-keyring": true,
        "@metamask/eth-keyring-controller>@metamask/eth-simple-keyring": true,
        "@metamask/keyring-controller>@metamask/eth-keyring-controller>@metamask/eth-sig-util": true,
        "@metamask/keyring-controller>@metamask/eth-keyring-controller>@metamask/utils": true,
        "@metamask/obs-store": true,
        "webpack>events": true
      }
    },
    "@metamask/keyring-controller>@metamask/eth-keyring-controller>@metamask/eth-sig-util": {
      "packages": {
        "@ethereumjs/tx>@ethereumjs/util": true,
        "@ethereumjs/tx>ethereum-cryptography": true,
        "@metamask/message-manager>@metamask/eth-sig-util>tweetnacl": true,
        "@metamask/message-manager>@metamask/eth-sig-util>tweetnacl-util": true,
        "bn.js": true,
        "browserify>buffer": true,
        "ethereumjs-abi>ethereumjs-util>ethjs-util": true
=======
      "packages": {
        "@metamask/keyring-api>@metamask/utils": true,
        "@metamask/keyring-api>uuid": true,
        "superstruct": true
>>>>>>> 30c05176
      }
    },
    "@metamask/keyring-api>@metamask/utils": {
      "globals": {
        "TextDecoder": true,
        "TextEncoder": true
      },
      "packages": {
        "@metamask/key-tree>@noble/hashes": true,
        "browserify>buffer": true,
        "nock>debug": true,
        "semver": true,
        "superstruct": true
      }
    },
    "@metamask/keyring-api>uuid": {
      "globals": {
        "crypto": true
      }
    },
    "@metamask/keyring-controller": {
      "packages": {
        "@metamask/base-controller": true,
        "@metamask/eth-keyring-controller": true,
        "@metamask/keyring-controller>@metamask/utils": true,
        "@metamask/keyring-controller>ethereumjs-wallet": true,
        "eth-json-rpc-filters>async-mutex": true,
        "ethereumjs-util": true
      }
    },
    "@metamask/keyring-controller>@metamask/utils": {
      "globals": {
        "TextDecoder": true,
        "TextEncoder": true
      },
      "packages": {
        "@metamask/key-tree>@noble/hashes": true,
        "browserify>buffer": true,
        "nock>debug": true,
        "semver": true,
        "superstruct": true
      }
    },
    "@metamask/keyring-controller>ethereumjs-wallet": {
      "packages": {
        "@metamask/keyring-controller>ethereumjs-wallet>ethereum-cryptography": true,
        "@metamask/keyring-controller>ethereumjs-wallet>ethereumjs-util": true,
        "@truffle/codec>utf8": true,
        "browserify>buffer": true,
        "browserify>crypto-browserify": true,
        "eth-lattice-keyring>gridplus-sdk>aes-js": true,
        "ethereumjs-util>ethereum-cryptography>bs58check": true,
        "ethereumjs-util>ethereum-cryptography>scrypt-js": true,
        "mocha>serialize-javascript>randombytes": true,
        "uuid": true
      }
    },
    "@metamask/keyring-controller>ethereumjs-wallet>ethereum-cryptography": {
      "packages": {
        "browserify>assert": true,
        "browserify>buffer": true,
        "browserify>crypto-browserify>create-hmac": true,
        "ethereumjs-util>ethereum-cryptography>bs58check": true,
        "ethereumjs-util>ethereum-cryptography>hash.js": true,
        "ethereumjs-util>ethereum-cryptography>keccak": true,
        "ethereumjs-util>ethereum-cryptography>secp256k1": true,
        "koa>content-disposition>safe-buffer": true,
        "mocha>serialize-javascript>randombytes": true
      }
    },
    "@metamask/keyring-controller>ethereumjs-wallet>ethereumjs-util": {
      "packages": {
        "@metamask/keyring-controller>ethereumjs-wallet>ethereum-cryptography": true,
        "bn.js": true,
        "browserify>assert": true,
        "browserify>buffer": true,
        "browserify>insert-module-globals>is-buffer": true,
        "ethereumjs-util>create-hash": true,
        "ethereumjs-util>rlp": true
      }
    },
    "@metamask/logging-controller": {
      "packages": {
        "@metamask/base-controller": true,
        "uuid": true
      }
    },
    "@metamask/logo": {
      "globals": {
        "addEventListener": true,
        "document.body.appendChild": true,
        "document.createElementNS": true,
        "innerHeight": true,
        "innerWidth": true,
        "requestAnimationFrame": true
      },
      "packages": {
        "@metamask/logo>gl-mat4": true,
        "@metamask/logo>gl-vec3": true
      }
    },
    "@metamask/message-manager": {
      "packages": {
        "@metamask/base-controller": true,
        "@metamask/controller-utils": true,
        "@metamask/message-manager>@metamask/eth-sig-util": true,
        "@metamask/message-manager>jsonschema": true,
        "browserify>buffer": true,
        "ethereumjs-util": true,
        "uuid": true,
        "webpack>events": true
      }
    },
    "@metamask/message-manager>@metamask/eth-sig-util": {
      "packages": {
        "@ethereumjs/tx>@ethereumjs/util": true,
        "@ethereumjs/tx>ethereum-cryptography": true,
<<<<<<< HEAD
        "@metamask/message-manager>@metamask/eth-sig-util>@metamask/abi-utils": true,
        "@metamask/message-manager>@metamask/eth-sig-util>@metamask/utils": true,
        "@metamask/message-manager>@metamask/eth-sig-util>tweetnacl": true,
        "@metamask/message-manager>@metamask/eth-sig-util>tweetnacl-util": true,
=======
        "@metamask/assets-controllers>@metamask/abi-utils": true,
        "@metamask/message-manager>@metamask/utils": true,
>>>>>>> 30c05176
        "browserify>buffer": true,
        "ethereumjs-abi>ethereumjs-util>ethjs-util": true
      }
    },
    "@metamask/message-manager>@metamask/utils": {
      "globals": {
        "TextDecoder": true,
        "TextEncoder": true
      },
      "packages": {
        "@metamask/key-tree>@noble/hashes": true,
        "browserify>buffer": true,
        "nock>debug": true,
        "semver": true,
        "superstruct": true
      }
    },
    "@metamask/message-manager>jsonschema": {
      "packages": {
        "browserify>url": true
      }
    },
    "@metamask/name-controller": {
      "globals": {
        "fetch": true
      },
      "packages": {
        "@metamask/base-controller": true,
        "@metamask/name-controller>@metamask/utils": true,
        "eth-json-rpc-filters>async-mutex": true
      }
    },
<<<<<<< HEAD
    "@metamask/message-manager>@metamask/eth-sig-util>tweetnacl": {
      "globals": {
        "crypto": true,
        "msCrypto": true,
        "nacl": "write"
      },
      "packages": {
        "browserify>browser-resolve": true
      }
    },
    "@metamask/message-manager>@metamask/eth-sig-util>tweetnacl-util": {
      "globals": {
        "atob": true,
        "btoa": true
      },
      "packages": {
        "browserify>browser-resolve": true
      }
    },
    "@metamask/message-manager>@metamask/utils": {
=======
    "@metamask/name-controller>@metamask/utils": {
>>>>>>> 30c05176
      "globals": {
        "TextDecoder": true,
        "TextEncoder": true
      },
      "packages": {
        "@metamask/key-tree>@noble/hashes": true,
        "browserify>buffer": true,
        "nock>debug": true,
        "semver": true,
        "superstruct": true
      }
    },
<<<<<<< HEAD
    "@metamask/message-manager>jsonschema": {
      "packages": {
        "browserify>url": true
      }
    },
    "@metamask/name-controller": {
      "globals": {
        "fetch": true
      },
      "packages": {
        "@metamask/base-controller": true,
        "@metamask/name-controller>@metamask/utils": true,
        "eth-json-rpc-filters>async-mutex": true
      }
    },
    "@metamask/name-controller>@metamask/utils": {
      "globals": {
        "TextDecoder": true,
        "TextEncoder": true
      },
      "packages": {
        "@metamask/key-tree>@noble/hashes": true,
        "browserify>buffer": true,
        "nock>debug": true,
        "semver": true,
        "superstruct": true
      }
    },
=======
>>>>>>> 30c05176
    "@metamask/network-controller": {
      "globals": {
        "URL": true,
        "btoa": true,
        "fetch": true,
        "setTimeout": true
      },
      "packages": {
        "@metamask/base-controller": true,
        "@metamask/controller-utils": true,
        "@metamask/controller-utils>@metamask/eth-query": true,
        "@metamask/eth-json-rpc-middleware": true,
        "@metamask/network-controller>@metamask/eth-json-rpc-infura": true,
        "@metamask/network-controller>@metamask/eth-json-rpc-provider": true,
        "@metamask/network-controller>@metamask/swappable-obj-proxy": true,
        "@metamask/network-controller>@metamask/utils": true,
        "@metamask/network-controller>eth-block-tracker": true,
        "browserify>assert": true,
        "eth-rpc-errors": true,
        "json-rpc-engine": true,
        "uuid": true
      }
    },
    "@metamask/network-controller>@metamask/eth-json-rpc-infura": {
      "globals": {
        "setTimeout": true
      },
      "packages": {
        "@metamask/network-controller>@metamask/eth-json-rpc-infura>@metamask/utils": true,
        "@metamask/network-controller>@metamask/eth-json-rpc-provider": true,
        "eth-rpc-errors": true,
        "json-rpc-engine": true,
        "node-fetch": true
      }
    },
    "@metamask/network-controller>@metamask/eth-json-rpc-infura>@metamask/utils": {
      "globals": {
        "TextDecoder": true,
        "TextEncoder": true
      },
      "packages": {
        "browserify>buffer": true,
        "nock>debug": true,
        "semver": true,
        "superstruct": true
      }
    },
    "@metamask/network-controller>@metamask/eth-json-rpc-provider": {
      "packages": {
        "@metamask/safe-event-emitter": true,
        "json-rpc-engine": true
      }
    },
    "@metamask/network-controller>@metamask/utils": {
      "globals": {
        "TextDecoder": true,
        "TextEncoder": true
      },
      "packages": {
        "@metamask/key-tree>@noble/hashes": true,
        "browserify>buffer": true,
        "nock>debug": true,
        "semver": true,
        "superstruct": true
      }
    },
    "@metamask/network-controller>eth-block-tracker": {
      "globals": {
        "clearTimeout": true,
        "console.error": true,
        "setTimeout": true
      },
      "packages": {
        "@metamask/network-controller>eth-block-tracker>@metamask/safe-event-emitter": true,
        "@metamask/network-controller>eth-block-tracker>pify": true,
        "@metamask/utils": true,
        "eth-query>json-rpc-random-id": true
      }
    },
    "@metamask/network-controller>eth-block-tracker>@metamask/safe-event-emitter": {
      "globals": {
        "setTimeout": true
      },
      "packages": {
        "webpack>events": true
      }
    },
    "@metamask/notification-controller": {
      "packages": {
        "@metamask/base-controller": true,
        "@metamask/notification-controller>nanoid": true,
        "@metamask/utils": true
      }
    },
    "@metamask/notification-controller>nanoid": {
      "globals": {
        "crypto.getRandomValues": true
      }
    },
    "@metamask/obs-store": {
      "packages": {
        "@metamask/obs-store>through2": true,
        "@metamask/safe-event-emitter": true,
        "stream-browserify": true
      }
    },
    "@metamask/obs-store>through2": {
      "packages": {
        "browserify>process": true,
        "browserify>util": true,
        "readable-stream": true,
        "watchify>xtend": true
      }
    },
    "@metamask/permission-controller": {
      "globals": {
        "console.error": true
      },
      "packages": {
        "@metamask/base-controller": true,
        "@metamask/permission-controller>@metamask/controller-utils": true,
        "@metamask/permission-controller>@metamask/utils": true,
        "@metamask/permission-controller>nanoid": true,
        "@metamask/providers>@metamask/json-rpc-engine": true,
        "@metamask/providers>@metamask/rpc-errors": true,
        "deep-freeze-strict": true,
        "immer": true
<<<<<<< HEAD
      }
    },
    "@metamask/permission-controller>@metamask/controller-utils": {
      "globals": {
        "URL": true,
        "console.error": true,
        "fetch": true,
        "setTimeout": true
      },
      "packages": {
        "@metamask/controller-utils>@spruceid/siwe-parser": true,
        "@metamask/permission-controller>@metamask/utils": true,
        "browserify>buffer": true,
        "eslint>fast-deep-equal": true,
        "eth-ens-namehash": true,
        "ethereumjs-util": true,
        "ethjs>ethjs-unit": true
=======
>>>>>>> 30c05176
      }
    },
    "@metamask/permission-controller>@metamask/utils": {
      "globals": {
        "TextDecoder": true,
        "TextEncoder": true
      },
      "packages": {
        "@metamask/key-tree>@noble/hashes": true,
        "browserify>buffer": true,
        "nock>debug": true,
        "semver": true,
        "superstruct": true
      }
    },
    "@metamask/permission-controller>nanoid": {
      "globals": {
        "crypto.getRandomValues": true
      }
    },
    "@metamask/phishing-controller": {
      "globals": {
        "fetch": true
      },
      "packages": {
        "@metamask/base-controller": true,
        "@metamask/phishing-controller>@metamask/controller-utils": true,
        "@metamask/phishing-warning>eth-phishing-detect": true,
        "punycode": true
      }
    },
    "@metamask/phishing-controller>@metamask/controller-utils": {
      "globals": {
        "URL": true,
        "console.error": true,
        "fetch": true,
        "setTimeout": true
      },
      "packages": {
        "@metamask/controller-utils>@spruceid/siwe-parser": true,
        "@metamask/phishing-controller>@metamask/controller-utils>@metamask/utils": true,
        "browserify>buffer": true,
        "eslint>fast-deep-equal": true,
        "eth-ens-namehash": true,
        "ethereumjs-util": true,
        "ethjs>ethjs-unit": true
      }
    },
    "@metamask/phishing-controller>@metamask/controller-utils>@metamask/utils": {
      "globals": {
        "TextDecoder": true,
        "TextEncoder": true
      },
      "packages": {
        "@metamask/key-tree>@noble/hashes": true,
        "browserify>buffer": true,
        "nock>debug": true,
        "semver": true,
        "superstruct": true
      }
    },
    "@metamask/phishing-warning>eth-phishing-detect": {
      "packages": {
        "eslint>optionator>fast-levenshtein": true
      }
    },
    "@metamask/ppom-validator": {
      "globals": {
        "URL": true,
        "clearInterval": true,
        "console.error": true,
        "setInterval": true
      },
      "packages": {
        "@metamask/base-controller": true,
        "@metamask/ppom-validator>@metamask/controller-utils": true,
        "@metamask/ppom-validator>elliptic": true,
        "await-semaphore": true,
        "browserify>buffer": true,
        "eth-query>json-rpc-random-id": true
      }
    },
    "@metamask/ppom-validator>@metamask/controller-utils": {
      "globals": {
        "URL": true,
        "console.error": true,
        "fetch": true,
        "setTimeout": true
      },
      "packages": {
        "@metamask/controller-utils>@spruceid/siwe-parser": true,
        "@metamask/ppom-validator>@metamask/controller-utils>@metamask/utils": true,
        "browserify>buffer": true,
        "eslint>fast-deep-equal": true,
        "eth-ens-namehash": true,
        "ethereumjs-util": true,
        "ethjs>ethjs-unit": true
      }
    },
    "@metamask/ppom-validator>@metamask/controller-utils>@metamask/utils": {
      "globals": {
        "TextDecoder": true,
        "TextEncoder": true
      },
      "packages": {
        "@metamask/key-tree>@noble/hashes": true,
        "browserify>buffer": true,
        "nock>debug": true,
        "semver": true,
        "superstruct": true
      }
    },
    "@metamask/ppom-validator>elliptic": {
      "packages": {
        "@metamask/ppom-validator>elliptic>brorand": true,
        "@metamask/ppom-validator>elliptic>hmac-drbg": true,
        "@metamask/ppom-validator>elliptic>minimalistic-assert": true,
        "@metamask/ppom-validator>elliptic>minimalistic-crypto-utils": true,
        "bn.js": true,
        "ethereumjs-util>ethereum-cryptography>hash.js": true,
        "pumpify>inherits": true
      }
    },
    "@metamask/ppom-validator>elliptic>brorand": {
      "globals": {
        "crypto": true,
        "msCrypto": true
      },
      "packages": {
        "browserify>browser-resolve": true
      }
    },
    "@metamask/ppom-validator>elliptic>hmac-drbg": {
      "packages": {
        "@metamask/ppom-validator>elliptic>minimalistic-assert": true,
        "@metamask/ppom-validator>elliptic>minimalistic-crypto-utils": true,
        "ethereumjs-util>ethereum-cryptography>hash.js": true
      }
    },
    "@metamask/providers>@metamask/json-rpc-engine": {
<<<<<<< HEAD
      "packages": {
        "@metamask/providers>@metamask/json-rpc-engine>@metamask/safe-event-emitter": true,
        "@metamask/providers>@metamask/json-rpc-engine>@metamask/utils": true,
        "@metamask/providers>@metamask/rpc-errors": true
      }
    },
    "@metamask/providers>@metamask/json-rpc-engine>@metamask/safe-event-emitter": {
      "globals": {
        "setTimeout": true
      },
      "packages": {
        "webpack>events": true
      }
    },
    "@metamask/providers>@metamask/json-rpc-engine>@metamask/utils": {
      "globals": {
        "TextDecoder": true,
        "TextEncoder": true
      },
      "packages": {
        "@metamask/key-tree>@noble/hashes": true,
        "browserify>buffer": true,
        "nock>debug": true,
        "semver": true,
        "superstruct": true
      }
    },
    "@metamask/providers>@metamask/object-multiplex": {
      "globals": {
        "console.warn": true
      },
=======
>>>>>>> 30c05176
      "packages": {
        "@metamask/providers>@metamask/json-rpc-engine>@metamask/safe-event-emitter": true,
        "@metamask/providers>@metamask/json-rpc-engine>@metamask/utils": true,
        "@metamask/providers>@metamask/rpc-errors": true
      }
    },
    "@metamask/providers>@metamask/json-rpc-engine>@metamask/safe-event-emitter": {
      "globals": {
        "setTimeout": true
      },
      "packages": {
        "webpack>events": true
      }
    },
<<<<<<< HEAD
    "@metamask/rpc-methods-flask>nanoid": {
=======
    "@metamask/providers>@metamask/json-rpc-engine>@metamask/utils": {
      "globals": {
        "TextDecoder": true,
        "TextEncoder": true
      },
      "packages": {
        "@metamask/key-tree>@noble/hashes": true,
        "browserify>buffer": true,
        "nock>debug": true,
        "semver": true,
        "superstruct": true
      }
    },
    "@metamask/providers>@metamask/object-multiplex": {
>>>>>>> 30c05176
      "globals": {
        "console.warn": true
      },
      "packages": {
        "end-of-stream": true,
        "pump>once": true,
        "readable-stream": true
      }
    },
    "@metamask/providers>@metamask/rpc-errors": {
      "packages": {
        "@metamask/providers>@metamask/rpc-errors>@metamask/utils": true,
        "eth-rpc-errors>fast-safe-stringify": true
      }
    },
<<<<<<< HEAD
=======
    "@metamask/providers>@metamask/rpc-errors>@metamask/utils": {
      "globals": {
        "TextDecoder": true,
        "TextEncoder": true
      },
      "packages": {
        "@metamask/key-tree>@noble/hashes": true,
        "browserify>buffer": true,
        "nock>debug": true,
        "semver": true,
        "superstruct": true
      }
    },
    "@metamask/rate-limit-controller": {
      "globals": {
        "setTimeout": true
      },
      "packages": {
        "@metamask/base-controller": true,
        "eth-rpc-errors": true
      }
    },
    "@metamask/rpc-methods-flask>nanoid": {
      "globals": {
        "crypto.getRandomValues": true
      }
    },
>>>>>>> 30c05176
    "@metamask/rpc-methods>nanoid": {
      "globals": {
        "crypto.getRandomValues": true
      }
    },
    "@metamask/safe-event-emitter": {
      "globals": {
        "setTimeout": true
      },
      "packages": {
        "webpack>events": true
      }
    },
    "@metamask/scure-bip39": {
      "globals": {
        "TextEncoder": true
      },
      "packages": {
        "@metamask/key-tree>@scure/base": true,
        "@metamask/scure-bip39>@noble/hashes": true
      }
    },
    "@metamask/scure-bip39>@noble/hashes": {
      "globals": {
        "TextEncoder": true,
        "crypto": true
      }
    },
    "@metamask/selected-network-controller": {
      "packages": {
        "@metamask/base-controller": true
      }
    },
    "@metamask/signature-controller": {
      "globals": {
        "console.info": true
      },
      "packages": {
        "@metamask/base-controller": true,
<<<<<<< HEAD
=======
        "@metamask/controller-utils": true,
>>>>>>> 30c05176
        "@metamask/logging-controller": true,
        "@metamask/message-manager": true,
        "@metamask/signature-controller>@metamask/controller-utils": true,
        "browserify>buffer": true,
        "eth-rpc-errors": true,
        "ethereumjs-util": true,
        "lodash": true,
        "webpack>events": true
      }
    },
    "@metamask/signature-controller>@metamask/controller-utils": {
      "globals": {
        "URL": true,
        "console.error": true,
        "fetch": true,
        "setTimeout": true
      },
      "packages": {
        "@metamask/controller-utils>@spruceid/siwe-parser": true,
        "@metamask/signature-controller>@metamask/utils": true,
        "browserify>buffer": true,
        "eslint>fast-deep-equal": true,
        "eth-ens-namehash": true,
        "ethereumjs-util": true,
        "ethjs>ethjs-unit": true
      }
    },
    "@metamask/signature-controller>@metamask/utils": {
      "globals": {
        "TextDecoder": true,
        "TextEncoder": true
      },
      "packages": {
        "@metamask/key-tree>@noble/hashes": true,
        "browserify>buffer": true,
        "nock>debug": true,
        "semver": true,
        "superstruct": true
      }
    },
    "@metamask/smart-transactions-controller": {
      "globals": {
        "URLSearchParams": true,
        "clearInterval": true,
        "console.error": true,
        "console.log": true,
        "fetch": true,
        "setInterval": true
      },
      "packages": {
        "@ethersproject/abi>@ethersproject/bytes": true,
        "@ethersproject/bignumber": true,
        "@ethersproject/providers": true,
        "@metamask/base-controller": true,
        "@metamask/smart-transactions-controller>@metamask/controller-utils": true,
        "@metamask/smart-transactions-controller>bignumber.js": true,
        "fast-json-patch": true,
        "lodash": true
      }
    },
    "@metamask/smart-transactions-controller>@metamask/controller-utils": {
      "globals": {
        "URL": true,
        "console.error": true,
        "fetch": true,
        "setTimeout": true
      },
      "packages": {
        "@metamask/controller-utils>@spruceid/siwe-parser": true,
        "@metamask/smart-transactions-controller>@metamask/controller-utils>@metamask/utils": true,
        "browserify>buffer": true,
        "eslint>fast-deep-equal": true,
        "eth-ens-namehash": true,
        "ethereumjs-util": true,
        "ethjs>ethjs-unit": true
      }
    },
    "@metamask/smart-transactions-controller>@metamask/controller-utils>@metamask/utils": {
      "globals": {
        "TextDecoder": true,
        "TextEncoder": true
      },
      "packages": {
        "@metamask/key-tree>@noble/hashes": true,
        "browserify>buffer": true,
        "nock>debug": true,
        "semver": true,
        "superstruct": true
      }
    },
    "@metamask/smart-transactions-controller>@metamask/controllers>nanoid": {
      "globals": {
        "crypto.getRandomValues": true
      }
    },
    "@metamask/smart-transactions-controller>bignumber.js": {
      "globals": {
        "crypto": true,
        "define": true
      }
    },
    "@metamask/snaps-controllers": {
      "globals": {
        "URL": true,
        "chrome.offscreen.createDocument": true,
        "chrome.offscreen.hasDocument": true,
        "clearTimeout": true,
        "document.getElementById": true,
        "fetch.bind": true,
        "setTimeout": true
      },
      "packages": {
        "@metamask/base-controller": true,
        "@metamask/permission-controller": true,
        "@metamask/providers>@metamask/json-rpc-engine": true,
        "@metamask/providers>@metamask/object-multiplex": true,
        "@metamask/providers>@metamask/rpc-errors": true,
        "@metamask/snaps-controllers>@metamask/post-message-stream": true,
        "@metamask/snaps-controllers>@metamask/utils": true,
        "@metamask/snaps-controllers>@xstate/fsm": true,
        "@metamask/snaps-controllers>concat-stream": true,
        "@metamask/snaps-controllers>get-npm-tarball-url": true,
        "@metamask/snaps-controllers>gunzip-maybe": true,
        "@metamask/snaps-controllers>json-rpc-middleware-stream": true,
        "@metamask/snaps-controllers>nanoid": true,
        "@metamask/snaps-controllers>readable-web-to-node-stream": true,
        "@metamask/snaps-controllers>tar-stream": true,
        "@metamask/snaps-rpc-methods": true,
        "@metamask/snaps-utils": true,
        "@metamask/snaps-utils>@metamask/snaps-registry": true,
        "stream-browserify": true
      }
    },
    "@metamask/snaps-controllers-flask>nanoid": {
      "globals": {
        "crypto.getRandomValues": true
      }
    },
    "@metamask/snaps-controllers>@metamask/post-message-stream": {
      "globals": {
        "MessageEvent.prototype": true,
        "WorkerGlobalScope": true,
        "addEventListener": true,
        "browser": true,
        "chrome": true,
        "location.origin": true,
        "postMessage": true,
        "removeEventListener": true
      },
      "packages": {
        "@metamask/snaps-controllers>@metamask/post-message-stream>@metamask/utils": true,
        "@metamask/snaps-controllers>concat-stream>readable-stream": true
      }
    },
    "@metamask/snaps-controllers>@metamask/post-message-stream>@metamask/utils": {
      "globals": {
        "TextDecoder": true,
        "TextEncoder": true
      },
      "packages": {
        "browserify>buffer": true,
        "nock>debug": true,
        "semver": true,
        "superstruct": true
      }
    },
    "@metamask/snaps-controllers>@metamask/utils": {
      "globals": {
        "TextDecoder": true,
        "TextEncoder": true
      },
      "packages": {
        "@metamask/key-tree>@noble/hashes": true,
        "browserify>buffer": true,
        "nock>debug": true,
        "semver": true,
        "superstruct": true
      }
    },
    "@metamask/snaps-controllers>concat-stream": {
      "packages": {
        "@metamask/snaps-controllers>concat-stream>readable-stream": true,
        "browserify>buffer": true,
        "browserify>concat-stream>typedarray": true,
        "pumpify>inherits": true,
        "terser>source-map-support>buffer-from": true
      }
    },
    "@metamask/snaps-controllers>concat-stream>readable-stream": {
      "packages": {
        "browserify>browser-resolve": true,
        "browserify>buffer": true,
        "browserify>process": true,
        "browserify>string_decoder": true,
        "pumpify>inherits": true,
        "readable-stream>util-deprecate": true,
        "webpack>events": true
      }
    },
    "@metamask/snaps-controllers>gunzip-maybe": {
      "packages": {
        "@metamask/snaps-controllers>gunzip-maybe>browserify-zlib": true,
        "@metamask/snaps-controllers>gunzip-maybe>is-deflate": true,
        "@metamask/snaps-controllers>gunzip-maybe>is-gzip": true,
        "@metamask/snaps-controllers>gunzip-maybe>peek-stream": true,
        "@metamask/snaps-controllers>gunzip-maybe>pumpify": true,
        "@metamask/snaps-controllers>gunzip-maybe>through2": true
      }
    },
    "@metamask/snaps-controllers>gunzip-maybe>browserify-zlib": {
      "packages": {
        "@metamask/snaps-controllers>gunzip-maybe>browserify-zlib>pako": true,
        "browserify>assert": true,
        "browserify>buffer": true,
        "browserify>process": true,
        "browserify>util": true,
        "readable-stream": true
      }
    },
    "@metamask/snaps-controllers>gunzip-maybe>peek-stream": {
      "packages": {
        "@metamask/snaps-controllers>gunzip-maybe>peek-stream>duplexify": true,
        "@metamask/snaps-controllers>gunzip-maybe>peek-stream>through2": true,
        "browserify>buffer": true,
        "terser>source-map-support>buffer-from": true
      }
    },
    "@metamask/snaps-controllers>gunzip-maybe>peek-stream>duplexify": {
      "packages": {
        "browserify>buffer": true,
        "browserify>process": true,
        "duplexify>stream-shift": true,
        "end-of-stream": true,
        "pumpify>inherits": true,
        "readable-stream": true
      }
    },
    "@metamask/snaps-controllers>gunzip-maybe>peek-stream>through2": {
      "packages": {
        "browserify>process": true,
        "browserify>util": true,
        "readable-stream": true,
        "watchify>xtend": true
      }
    },
    "@metamask/snaps-controllers>gunzip-maybe>pumpify": {
      "packages": {
        "@metamask/snaps-controllers>gunzip-maybe>pumpify>duplexify": true,
        "@metamask/snaps-controllers>gunzip-maybe>pumpify>pump": true,
        "pumpify>inherits": true
      }
    },
    "@metamask/snaps-controllers>gunzip-maybe>pumpify>duplexify": {
      "packages": {
        "browserify>buffer": true,
        "browserify>process": true,
        "duplexify>stream-shift": true,
        "end-of-stream": true,
        "pumpify>inherits": true,
        "readable-stream": true
      }
    },
    "@metamask/snaps-controllers>gunzip-maybe>pumpify>pump": {
      "packages": {
        "browserify>browser-resolve": true,
        "end-of-stream": true,
        "pump>once": true
      }
    },
    "@metamask/snaps-controllers>gunzip-maybe>through2": {
      "packages": {
        "browserify>process": true,
        "browserify>util": true,
        "readable-stream": true,
        "watchify>xtend": true
      }
    },
    "@metamask/snaps-controllers>json-rpc-middleware-stream": {
      "globals": {
        "console.warn": true,
        "setTimeout": true
      },
      "packages": {
        "@metamask/snaps-controllers>concat-stream>readable-stream": true,
        "@metamask/snaps-controllers>json-rpc-middleware-stream>@metamask/safe-event-emitter": true
      }
    },
    "@metamask/snaps-controllers>json-rpc-middleware-stream>@metamask/safe-event-emitter": {
      "globals": {
        "setTimeout": true
      },
      "packages": {
        "webpack>events": true
      }
    },
    "@metamask/snaps-controllers>nanoid": {
      "globals": {
        "crypto.getRandomValues": true
      }
    },
    "@metamask/snaps-controllers>readable-web-to-node-stream": {
      "packages": {
        "@metamask/snaps-controllers>readable-web-to-node-stream>readable-stream": true
      }
    },
    "@metamask/snaps-controllers>readable-web-to-node-stream>readable-stream": {
      "packages": {
        "browserify>browser-resolve": true,
        "browserify>buffer": true,
        "browserify>process": true,
        "browserify>string_decoder": true,
        "pumpify>inherits": true,
        "readable-stream>util-deprecate": true,
        "webpack>events": true
      }
    },
    "@metamask/snaps-controllers>tar-stream": {
      "packages": {
        "@metamask/snaps-controllers>tar-stream>b4a": true,
        "@metamask/snaps-controllers>tar-stream>fast-fifo": true,
        "@metamask/snaps-controllers>tar-stream>streamx": true,
        "browserify>browser-resolve": true
      }
    },
    "@metamask/snaps-controllers>tar-stream>b4a": {
      "globals": {
        "TextDecoder": true,
        "TextEncoder": true
      }
    },
    "@metamask/snaps-controllers>tar-stream>streamx": {
      "packages": {
        "@metamask/snaps-controllers>tar-stream>fast-fifo": true,
        "@metamask/snaps-controllers>tar-stream>streamx>queue-tick": true,
        "webpack>events": true
      }
    },
    "@metamask/snaps-controllers>tar-stream>streamx>queue-tick": {
      "globals": {
        "queueMicrotask": true
      }
    },
    "@metamask/snaps-rpc-methods": {
      "packages": {
        "@metamask/key-tree": true,
        "@metamask/key-tree>@noble/hashes": true,
        "@metamask/permission-controller": true,
        "@metamask/providers>@metamask/rpc-errors": true,
        "@metamask/snaps-rpc-methods>@metamask/utils": true,
        "@metamask/snaps-ui": true,
        "@metamask/snaps-utils": true,
        "superstruct": true
      }
    },
    "@metamask/snaps-rpc-methods>@metamask/utils": {
      "globals": {
        "TextDecoder": true,
        "TextEncoder": true
      },
      "packages": {
        "@metamask/key-tree>@noble/hashes": true,
        "browserify>buffer": true,
        "nock>debug": true,
        "semver": true,
        "superstruct": true
      }
    },
    "@metamask/snaps-ui": {
      "packages": {
        "@metamask/snaps-ui>@metamask/utils": true,
        "@metamask/snaps-ui>is-svg": true,
        "superstruct": true
      }
    },
    "@metamask/snaps-ui>@metamask/utils": {
      "globals": {
        "TextDecoder": true,
        "TextEncoder": true
      },
      "packages": {
        "@metamask/key-tree>@noble/hashes": true,
        "browserify>buffer": true,
        "nock>debug": true,
        "semver": true,
        "superstruct": true
      }
    },
    "@metamask/snaps-ui>is-svg": {
      "packages": {
        "@metamask/snaps-ui>is-svg>fast-xml-parser": true
      }
    },
    "@metamask/snaps-ui>is-svg>fast-xml-parser": {
      "globals": {
        "entityName": true,
        "val": true
      },
      "packages": {
        "@metamask/snaps-ui>is-svg>fast-xml-parser>strnum": true
      }
    },
    "@metamask/snaps-utils": {
      "globals": {
        "TextDecoder": true,
        "URL": true,
        "console.error": true,
        "console.log": true,
        "console.warn": true,
        "document.body.appendChild": true,
        "document.createElement": true
      },
      "packages": {
        "@metamask/key-tree": true,
        "@metamask/key-tree>@noble/hashes": true,
        "@metamask/key-tree>@scure/base": true,
        "@metamask/permission-controller": true,
        "@metamask/providers>@metamask/rpc-errors": true,
        "@metamask/snaps-ui>is-svg": true,
        "@metamask/snaps-utils>@metamask/utils": true,
        "@metamask/snaps-utils>cron-parser": true,
        "@metamask/snaps-utils>fast-json-stable-stringify": true,
        "@metamask/snaps-utils>rfdc": true,
        "@metamask/snaps-utils>validate-npm-package-name": true,
        "browserify>buffer": true,
        "browserify>path-browserify": true,
        "browserify>process": true,
        "chalk": true,
        "semver": true,
        "superstruct": true
      }
    },
    "@metamask/snaps-utils>@metamask/snaps-registry": {
      "packages": {
        "@metamask/key-tree>@noble/secp256k1": true,
        "@metamask/snaps-utils>@metamask/snaps-registry>@metamask/utils": true,
        "superstruct": true
      }
    },
    "@metamask/snaps-utils>@metamask/snaps-registry>@metamask/utils": {
      "globals": {
        "TextDecoder": true,
        "TextEncoder": true
      },
      "packages": {
        "@metamask/key-tree>@noble/hashes": true,
        "browserify>buffer": true,
        "nock>debug": true,
        "semver": true,
        "superstruct": true
      }
    },
    "@metamask/snaps-utils>@metamask/utils": {
      "globals": {
        "TextDecoder": true,
        "TextEncoder": true
      },
      "packages": {
        "@metamask/key-tree>@noble/hashes": true,
        "browserify>buffer": true,
        "nock>debug": true,
        "semver": true,
        "superstruct": true
      }
    },
    "@metamask/snaps-utils>cron-parser": {
      "packages": {
        "browserify>browser-resolve": true,
        "luxon": true
      }
    },
    "@metamask/snaps-utils>rfdc": {
      "packages": {
        "browserify>buffer": true
      }
    },
    "@metamask/snaps-utils>validate-npm-package-name": {
      "packages": {
        "@metamask/snaps-utils>validate-npm-package-name>builtins": true
      }
    },
    "@metamask/snaps-utils>validate-npm-package-name>builtins": {
      "packages": {
        "browserify>process": true,
        "semver": true
      }
    },
    "@metamask/utils": {
      "globals": {
        "TextDecoder": true,
        "TextEncoder": true
      },
      "packages": {
        "browserify>buffer": true,
        "nock>debug": true,
        "semver": true,
        "superstruct": true
      }
    },
    "@ngraveio/bc-ur": {
      "packages": {
        "@ngraveio/bc-ur>@apocentre/alias-sampling": true,
        "@ngraveio/bc-ur>bignumber.js": true,
        "@ngraveio/bc-ur>cbor-sync": true,
        "@ngraveio/bc-ur>crc": true,
        "@ngraveio/bc-ur>jsbi": true,
        "addons-linter>sha.js": true,
        "browserify>assert": true,
        "browserify>buffer": true
      }
    },
    "@ngraveio/bc-ur>assert>object-is": {
      "packages": {
        "globalthis>define-properties": true,
        "string.prototype.matchall>call-bind": true
      }
    },
    "@ngraveio/bc-ur>bignumber.js": {
      "globals": {
        "crypto": true,
        "define": true
      }
    },
    "@ngraveio/bc-ur>cbor-sync": {
      "globals": {
        "define": true
      },
      "packages": {
        "browserify>buffer": true
      }
    },
    "@ngraveio/bc-ur>crc": {
      "packages": {
        "browserify>buffer": true
      }
    },
    "@ngraveio/bc-ur>jsbi": {
      "globals": {
        "define": true
      }
    },
    "@popperjs/core": {
      "globals": {
        "Element": true,
        "HTMLElement": true,
        "ShadowRoot": true,
        "console.error": true,
        "console.warn": true,
        "document": true,
        "navigator.userAgent": true
      }
    },
    "@reduxjs/toolkit": {
      "globals": {
        "AbortController": true,
        "__REDUX_DEVTOOLS_EXTENSION_COMPOSE__": true,
        "__REDUX_DEVTOOLS_EXTENSION__": true,
        "console.error": true,
        "console.info": true,
        "console.warn": true
      },
      "packages": {
        "@reduxjs/toolkit>reselect": true,
        "immer": true,
        "redux": true,
        "redux-thunk": true
      }
    },
    "@segment/loosely-validate-event": {
      "packages": {
        "@segment/loosely-validate-event>component-type": true,
        "@segment/loosely-validate-event>join-component": true,
        "browserify>assert": true,
        "browserify>buffer": true
      }
    },
    "@sentry/browser": {
      "globals": {
        "TextDecoder": true,
        "TextEncoder": true,
        "XMLHttpRequest": true,
        "__SENTRY_DEBUG__": true,
        "__SENTRY_RELEASE__": true,
        "indexedDB.open": true,
        "setTimeout": true
      },
      "packages": {
        "@sentry/browser>@sentry-internal/tracing": true,
        "@sentry/browser>@sentry/core": true,
        "@sentry/browser>@sentry/replay": true,
        "@sentry/utils": true
      }
    },
    "@sentry/browser>@sentry-internal/tracing": {
      "globals": {
        "Headers": true,
        "PerformanceObserver": true,
        "Request": true,
        "__SENTRY_DEBUG__": true,
        "addEventListener": true,
        "performance.getEntriesByType": true,
        "removeEventListener": true
      },
      "packages": {
        "@sentry/browser>@sentry/core": true,
        "@sentry/utils": true
      }
    },
    "@sentry/browser>@sentry/core": {
      "globals": {
        "__SENTRY_DEBUG__": true,
        "__SENTRY_TRACING__": true,
        "clearInterval": true,
        "clearTimeout": true,
        "console.warn": true,
        "setInterval": true,
        "setTimeout": true
      },
      "packages": {
        "@sentry/utils": true
      }
    },
    "@sentry/browser>@sentry/replay": {
      "globals": {
        "Blob": true,
        "CSSConditionRule": true,
        "CSSGroupingRule": true,
        "CSSMediaRule": true,
        "CSSSupportsRule": true,
        "DragEvent": true,
        "Element": true,
        "FormData": true,
        "HTMLCanvasElement": true,
        "HTMLElement.prototype": true,
        "HTMLFormElement": true,
        "HTMLImageElement": true,
        "HTMLInputElement.prototype": true,
        "HTMLOptionElement.prototype": true,
        "HTMLSelectElement.prototype": true,
        "HTMLTextAreaElement.prototype": true,
        "Headers": true,
        "ImageData": true,
        "MouseEvent": true,
        "MutationObserver": true,
        "Node.prototype.contains": true,
        "PerformanceObserver": true,
        "TextEncoder": true,
        "URL": true,
        "URLSearchParams": true,
        "Worker": true,
        "Zone": true,
        "__SENTRY_DEBUG__": true,
        "__rrMutationObserver": true,
        "clearTimeout": true,
        "console.error": true,
        "console.warn": true,
        "document": true,
        "innerHeight": true,
        "innerWidth": true,
        "location.href": true,
        "pageXOffset": true,
        "pageYOffset": true,
        "requestAnimationFrame": true,
        "setTimeout": true
      },
      "packages": {
        "@sentry/browser>@sentry/core": true,
        "@sentry/utils": true,
        "browserify>process": true
      }
    },
    "@sentry/integrations": {
      "globals": {
        "Request": true,
        "__SENTRY_DEBUG__": true,
        "console.log": true
      },
      "packages": {
        "@sentry/utils": true,
        "localforage": true
      }
    },
    "@sentry/utils": {
      "globals": {
        "CustomEvent": true,
        "DOMError": true,
        "DOMException": true,
        "Element": true,
        "ErrorEvent": true,
        "Event": true,
        "Headers": true,
        "Request": true,
        "Response": true,
        "TextEncoder": true,
        "URL": true,
        "XMLHttpRequest.prototype": true,
        "__SENTRY_BROWSER_BUNDLE__": true,
        "__SENTRY_DEBUG__": true,
        "clearTimeout": true,
        "console.error": true,
        "document": true,
        "new": true,
        "setTimeout": true,
        "target": true
      },
      "packages": {
        "browserify>process": true
      }
    },
    "@storybook/addon-knobs>qs": {
      "packages": {
        "string.prototype.matchall>side-channel": true
      }
    },
    "@truffle/codec": {
      "packages": {
        "@truffle/codec>@truffle/abi-utils": true,
        "@truffle/codec>@truffle/compile-common": true,
        "@truffle/codec>big.js": true,
        "@truffle/codec>cbor": true,
        "@truffle/codec>utf8": true,
        "@truffle/codec>web3-utils": true,
        "bn.js": true,
        "browserify>buffer": true,
        "browserify>os-browserify": true,
        "browserify>util": true,
        "lodash": true,
        "nock>debug": true,
        "semver": true
      }
    },
    "@truffle/codec>@truffle/abi-utils": {
      "packages": {
        "@truffle/codec>@truffle/abi-utils>change-case": true,
        "@truffle/codec>@truffle/abi-utils>fast-check": true,
        "@truffle/codec>web3-utils": true
      }
    },
    "@truffle/codec>@truffle/abi-utils>change-case": {
      "packages": {
        "@truffle/codec>@truffle/abi-utils>change-case>camel-case": true,
        "@truffle/codec>@truffle/abi-utils>change-case>constant-case": true,
        "@truffle/codec>@truffle/abi-utils>change-case>dot-case": true,
        "@truffle/codec>@truffle/abi-utils>change-case>header-case": true,
        "@truffle/codec>@truffle/abi-utils>change-case>is-lower-case": true,
        "@truffle/codec>@truffle/abi-utils>change-case>is-upper-case": true,
        "@truffle/codec>@truffle/abi-utils>change-case>lower-case": true,
        "@truffle/codec>@truffle/abi-utils>change-case>lower-case-first": true,
        "@truffle/codec>@truffle/abi-utils>change-case>no-case": true,
        "@truffle/codec>@truffle/abi-utils>change-case>param-case": true,
        "@truffle/codec>@truffle/abi-utils>change-case>pascal-case": true,
        "@truffle/codec>@truffle/abi-utils>change-case>path-case": true,
        "@truffle/codec>@truffle/abi-utils>change-case>sentence-case": true,
        "@truffle/codec>@truffle/abi-utils>change-case>snake-case": true,
        "@truffle/codec>@truffle/abi-utils>change-case>swap-case": true,
        "@truffle/codec>@truffle/abi-utils>change-case>title-case": true,
        "@truffle/codec>@truffle/abi-utils>change-case>upper-case": true,
        "@truffle/codec>@truffle/abi-utils>change-case>upper-case-first": true
      }
    },
    "@truffle/codec>@truffle/abi-utils>change-case>camel-case": {
      "packages": {
        "@truffle/codec>@truffle/abi-utils>change-case>no-case": true,
        "@truffle/codec>@truffle/abi-utils>change-case>upper-case": true
      }
    },
    "@truffle/codec>@truffle/abi-utils>change-case>constant-case": {
      "packages": {
        "@truffle/codec>@truffle/abi-utils>change-case>snake-case": true,
        "@truffle/codec>@truffle/abi-utils>change-case>upper-case": true
      }
    },
    "@truffle/codec>@truffle/abi-utils>change-case>dot-case": {
      "packages": {
        "@truffle/codec>@truffle/abi-utils>change-case>no-case": true
      }
    },
    "@truffle/codec>@truffle/abi-utils>change-case>header-case": {
      "packages": {
        "@truffle/codec>@truffle/abi-utils>change-case>no-case": true,
        "@truffle/codec>@truffle/abi-utils>change-case>upper-case": true
      }
    },
    "@truffle/codec>@truffle/abi-utils>change-case>is-lower-case": {
      "packages": {
        "@truffle/codec>@truffle/abi-utils>change-case>lower-case": true
      }
    },
    "@truffle/codec>@truffle/abi-utils>change-case>is-upper-case": {
      "packages": {
        "@truffle/codec>@truffle/abi-utils>change-case>upper-case": true
      }
    },
    "@truffle/codec>@truffle/abi-utils>change-case>lower-case-first": {
      "packages": {
        "@truffle/codec>@truffle/abi-utils>change-case>lower-case": true
      }
    },
    "@truffle/codec>@truffle/abi-utils>change-case>no-case": {
      "packages": {
        "@truffle/codec>@truffle/abi-utils>change-case>lower-case": true
      }
    },
    "@truffle/codec>@truffle/abi-utils>change-case>param-case": {
      "packages": {
        "@truffle/codec>@truffle/abi-utils>change-case>no-case": true
      }
    },
    "@truffle/codec>@truffle/abi-utils>change-case>pascal-case": {
      "packages": {
        "@truffle/codec>@truffle/abi-utils>change-case>camel-case": true,
        "@truffle/codec>@truffle/abi-utils>change-case>upper-case-first": true
      }
    },
    "@truffle/codec>@truffle/abi-utils>change-case>path-case": {
      "packages": {
        "@truffle/codec>@truffle/abi-utils>change-case>no-case": true
      }
    },
    "@truffle/codec>@truffle/abi-utils>change-case>sentence-case": {
      "packages": {
        "@truffle/codec>@truffle/abi-utils>change-case>no-case": true,
        "@truffle/codec>@truffle/abi-utils>change-case>upper-case-first": true
      }
    },
    "@truffle/codec>@truffle/abi-utils>change-case>snake-case": {
      "packages": {
        "@truffle/codec>@truffle/abi-utils>change-case>no-case": true
      }
    },
    "@truffle/codec>@truffle/abi-utils>change-case>swap-case": {
      "packages": {
        "@truffle/codec>@truffle/abi-utils>change-case>lower-case": true,
        "@truffle/codec>@truffle/abi-utils>change-case>upper-case": true
      }
    },
    "@truffle/codec>@truffle/abi-utils>change-case>title-case": {
      "packages": {
        "@truffle/codec>@truffle/abi-utils>change-case>no-case": true,
        "@truffle/codec>@truffle/abi-utils>change-case>upper-case": true
      }
    },
    "@truffle/codec>@truffle/abi-utils>change-case>upper-case-first": {
      "packages": {
        "@truffle/codec>@truffle/abi-utils>change-case>upper-case": true
      }
    },
    "@truffle/codec>@truffle/abi-utils>fast-check": {
      "globals": {
        "clearTimeout": true,
        "console.log": true,
        "setTimeout": true
      },
      "packages": {
        "@truffle/codec>@truffle/abi-utils>fast-check>pure-rand": true,
        "browserify>buffer": true
      }
    },
    "@truffle/codec>@truffle/compile-common": {
      "packages": {
        "@truffle/codec>@truffle/compile-common>@truffle/error": true,
        "@truffle/codec>@truffle/compile-common>colors": true,
        "browserify>path-browserify": true
      }
    },
    "@truffle/codec>@truffle/compile-common>colors": {
      "globals": {
        "console.log": true
      },
      "packages": {
        "browserify>os-browserify": true,
        "browserify>process": true,
        "browserify>util": true
      }
    },
    "@truffle/codec>big.js": {
      "globals": {
        "define": true
      }
    },
    "@truffle/codec>cbor": {
      "globals": {
        "TextDecoder": true
      },
      "packages": {
        "@truffle/codec>cbor>bignumber.js": true,
        "@truffle/codec>cbor>nofilter": true,
        "browserify>buffer": true,
        "browserify>insert-module-globals>is-buffer": true,
        "browserify>url": true,
        "browserify>util": true,
        "stream-browserify": true
      }
    },
    "@truffle/codec>cbor>bignumber.js": {
      "globals": {
        "crypto": true,
        "define": true
      }
    },
    "@truffle/codec>cbor>nofilter": {
      "packages": {
        "browserify>buffer": true,
        "browserify>util": true,
        "stream-browserify": true
      }
    },
    "@truffle/codec>web3-utils": {
      "globals": {
        "setTimeout": true
      },
      "packages": {
        "@truffle/codec>utf8": true,
        "@truffle/codec>web3-utils>ethereum-bloom-filters": true,
        "bn.js": true,
        "browserify>buffer": true,
        "ethereumjs-util": true,
        "ethjs>ethjs-unit": true,
        "ethjs>number-to-bn": true,
        "mocha>serialize-javascript>randombytes": true
      }
    },
    "@truffle/codec>web3-utils>ethereum-bloom-filters": {
      "packages": {
        "@truffle/codec>web3-utils>ethereum-bloom-filters>js-sha3": true
      }
    },
    "@truffle/codec>web3-utils>ethereum-bloom-filters>js-sha3": {
      "globals": {
        "define": true
      },
      "packages": {
        "browserify>process": true
      }
    },
    "@truffle/decoder": {
      "packages": {
        "@truffle/codec": true,
        "@truffle/codec>@truffle/abi-utils": true,
        "@truffle/codec>@truffle/compile-common": true,
        "@truffle/codec>web3-utils": true,
        "@truffle/decoder>@truffle/encoder": true,
        "@truffle/decoder>@truffle/source-map-utils": true,
        "bn.js": true,
        "nock>debug": true
      }
    },
    "@truffle/decoder>@truffle/encoder": {
      "packages": {
        "@ethersproject/abi>@ethersproject/address": true,
        "@ethersproject/bignumber": true,
        "@truffle/codec": true,
        "@truffle/codec>@truffle/abi-utils": true,
        "@truffle/codec>@truffle/compile-common": true,
        "@truffle/codec>big.js": true,
        "@truffle/codec>web3-utils": true,
        "@truffle/decoder>@truffle/encoder>@ensdomains/ensjs": true,
        "@truffle/decoder>@truffle/encoder>bignumber.js": true,
        "lodash": true,
        "nock>debug": true
      }
    },
    "@truffle/decoder>@truffle/encoder>@ensdomains/ensjs": {
      "globals": {
        "console.log": true,
        "console.warn": true,
        "registries": true
      },
      "packages": {
        "@babel/runtime": true,
        "@truffle/decoder>@truffle/encoder>@ensdomains/ensjs>@ensdomains/address-encoder": true,
        "@truffle/decoder>@truffle/encoder>@ensdomains/ensjs>@ensdomains/ens": true,
        "@truffle/decoder>@truffle/encoder>@ensdomains/ensjs>@ensdomains/resolver": true,
        "@truffle/decoder>@truffle/encoder>@ensdomains/ensjs>content-hash": true,
        "@truffle/decoder>@truffle/encoder>@ensdomains/ensjs>ethers": true,
        "@truffle/decoder>@truffle/encoder>@ensdomains/ensjs>js-sha3": true,
        "browserify>buffer": true,
        "eth-ens-namehash": true,
        "ethereumjs-util>ethereum-cryptography>bs58check>bs58": true
      }
    },
    "@truffle/decoder>@truffle/encoder>@ensdomains/ensjs>@ensdomains/address-encoder": {
      "globals": {
        "console": true
      },
      "packages": {
        "bn.js": true,
        "browserify>buffer": true,
        "browserify>crypto-browserify": true,
        "ethereumjs-util>create-hash>ripemd160": true
      }
    },
    "@truffle/decoder>@truffle/encoder>@ensdomains/ensjs>content-hash": {
      "packages": {
        "@truffle/decoder>@truffle/encoder>@ensdomains/ensjs>content-hash>cids": true,
        "@truffle/decoder>@truffle/encoder>@ensdomains/ensjs>content-hash>multicodec": true,
        "@truffle/decoder>@truffle/encoder>@ensdomains/ensjs>content-hash>multihashes": true,
        "browserify>buffer": true
      }
    },
    "@truffle/decoder>@truffle/encoder>@ensdomains/ensjs>content-hash>cids": {
      "packages": {
        "@truffle/decoder>@truffle/encoder>@ensdomains/ensjs>content-hash>cids>class-is": true,
        "@truffle/decoder>@truffle/encoder>@ensdomains/ensjs>content-hash>cids>multibase": true,
        "@truffle/decoder>@truffle/encoder>@ensdomains/ensjs>content-hash>cids>multicodec": true,
        "@truffle/decoder>@truffle/encoder>@ensdomains/ensjs>content-hash>multihashes": true,
        "browserify>buffer": true
      }
    },
    "@truffle/decoder>@truffle/encoder>@ensdomains/ensjs>content-hash>cids>multibase": {
      "packages": {
        "@ensdomains/content-hash>multihashes>multibase>base-x": true,
        "browserify>buffer": true
      }
    },
    "@truffle/decoder>@truffle/encoder>@ensdomains/ensjs>content-hash>cids>multicodec": {
      "packages": {
        "@ensdomains/content-hash>multihashes>varint": true,
        "browserify>buffer": true
      }
    },
    "@truffle/decoder>@truffle/encoder>@ensdomains/ensjs>content-hash>multicodec": {
      "packages": {
        "@ensdomains/content-hash>multihashes>varint": true,
        "browserify>buffer": true
      }
    },
    "@truffle/decoder>@truffle/encoder>@ensdomains/ensjs>content-hash>multihashes": {
      "packages": {
        "@ensdomains/content-hash>multihashes>varint": true,
        "@truffle/decoder>@truffle/encoder>@ensdomains/ensjs>content-hash>multihashes>multibase": true,
        "browserify>buffer": true
      }
    },
    "@truffle/decoder>@truffle/encoder>@ensdomains/ensjs>content-hash>multihashes>multibase": {
      "packages": {
        "@ensdomains/content-hash>multihashes>multibase>base-x": true,
        "browserify>buffer": true
      }
    },
    "@truffle/decoder>@truffle/encoder>@ensdomains/ensjs>ethers": {
      "packages": {
        "@ethersproject/abi": true,
        "@ethersproject/abi>@ethersproject/address": true,
        "@ethersproject/abi>@ethersproject/bytes": true,
        "@ethersproject/abi>@ethersproject/constants": true,
        "@ethersproject/abi>@ethersproject/hash": true,
        "@ethersproject/abi>@ethersproject/keccak256": true,
        "@ethersproject/abi>@ethersproject/logger": true,
        "@ethersproject/abi>@ethersproject/properties": true,
        "@ethersproject/abi>@ethersproject/strings": true,
        "@ethersproject/bignumber": true,
        "@ethersproject/contracts": true,
        "@ethersproject/hdnode": true,
        "@ethersproject/hdnode>@ethersproject/abstract-signer": true,
        "@ethersproject/hdnode>@ethersproject/basex": true,
        "@ethersproject/hdnode>@ethersproject/sha2": true,
        "@ethersproject/hdnode>@ethersproject/signing-key": true,
        "@ethersproject/hdnode>@ethersproject/transactions": true,
        "@ethersproject/hdnode>@ethersproject/wordlists": true,
        "@ethersproject/providers": true,
        "@ethersproject/providers>@ethersproject/base64": true,
        "@ethersproject/providers>@ethersproject/random": true,
        "@ethersproject/providers>@ethersproject/rlp": true,
        "@ethersproject/providers>@ethersproject/web": true,
        "@truffle/decoder>@truffle/encoder>@ensdomains/ensjs>ethers>@ethersproject/json-wallets": true,
        "@truffle/decoder>@truffle/encoder>@ensdomains/ensjs>ethers>@ethersproject/solidity": true,
        "@truffle/decoder>@truffle/encoder>@ensdomains/ensjs>ethers>@ethersproject/units": true,
        "@truffle/decoder>@truffle/encoder>@ensdomains/ensjs>ethers>@ethersproject/wallet": true
      }
    },
    "@truffle/decoder>@truffle/encoder>@ensdomains/ensjs>ethers>@ethersproject/json-wallets": {
      "packages": {
        "@ethersproject/abi>@ethersproject/address": true,
        "@ethersproject/abi>@ethersproject/bytes": true,
        "@ethersproject/abi>@ethersproject/keccak256": true,
        "@ethersproject/abi>@ethersproject/logger": true,
        "@ethersproject/abi>@ethersproject/properties": true,
        "@ethersproject/abi>@ethersproject/strings": true,
        "@ethersproject/hdnode": true,
        "@ethersproject/hdnode>@ethersproject/pbkdf2": true,
        "@ethersproject/hdnode>@ethersproject/transactions": true,
        "@ethersproject/providers>@ethersproject/random": true,
        "@truffle/decoder>@truffle/encoder>@ensdomains/ensjs>ethers>@ethersproject/json-wallets>aes-js": true,
        "ethereumjs-util>ethereum-cryptography>scrypt-js": true
      }
    },
    "@truffle/decoder>@truffle/encoder>@ensdomains/ensjs>ethers>@ethersproject/json-wallets>aes-js": {
      "globals": {
        "define": true
      }
    },
    "@truffle/decoder>@truffle/encoder>@ensdomains/ensjs>ethers>@ethersproject/solidity": {
      "packages": {
        "@ethersproject/abi>@ethersproject/bytes": true,
        "@ethersproject/abi>@ethersproject/keccak256": true,
        "@ethersproject/abi>@ethersproject/logger": true,
        "@ethersproject/abi>@ethersproject/strings": true,
        "@ethersproject/bignumber": true,
        "@ethersproject/hdnode>@ethersproject/sha2": true
      }
    },
    "@truffle/decoder>@truffle/encoder>@ensdomains/ensjs>ethers>@ethersproject/units": {
      "packages": {
        "@ethersproject/abi>@ethersproject/logger": true,
        "@ethersproject/bignumber": true
      }
    },
    "@truffle/decoder>@truffle/encoder>@ensdomains/ensjs>ethers>@ethersproject/wallet": {
      "packages": {
        "@ethersproject/abi>@ethersproject/address": true,
        "@ethersproject/abi>@ethersproject/bytes": true,
        "@ethersproject/abi>@ethersproject/hash": true,
        "@ethersproject/abi>@ethersproject/keccak256": true,
        "@ethersproject/abi>@ethersproject/logger": true,
        "@ethersproject/abi>@ethersproject/properties": true,
        "@ethersproject/contracts>@ethersproject/abstract-provider": true,
        "@ethersproject/hdnode": true,
        "@ethersproject/hdnode>@ethersproject/abstract-signer": true,
        "@ethersproject/hdnode>@ethersproject/signing-key": true,
        "@ethersproject/hdnode>@ethersproject/transactions": true,
        "@ethersproject/providers>@ethersproject/random": true,
        "@truffle/decoder>@truffle/encoder>@ensdomains/ensjs>ethers>@ethersproject/json-wallets": true
      }
    },
    "@truffle/decoder>@truffle/encoder>@ensdomains/ensjs>js-sha3": {
      "globals": {
        "define": true
      },
      "packages": {
        "browserify>process": true
      }
    },
    "@truffle/decoder>@truffle/encoder>bignumber.js": {
      "globals": {
        "crypto": true,
        "define": true
      }
    },
    "@truffle/decoder>@truffle/source-map-utils": {
      "packages": {
        "@truffle/codec": true,
        "@truffle/codec>web3-utils": true,
        "@truffle/decoder>@truffle/source-map-utils>@truffle/code-utils": true,
        "@truffle/decoder>@truffle/source-map-utils>json-pointer": true,
        "@truffle/decoder>@truffle/source-map-utils>node-interval-tree": true,
        "nock>debug": true
      }
    },
    "@truffle/decoder>@truffle/source-map-utils>@truffle/code-utils": {
      "packages": {
        "@truffle/codec>cbor": true,
        "browserify>buffer": true
      }
    },
    "@truffle/decoder>@truffle/source-map-utils>json-pointer": {
      "packages": {
        "@truffle/decoder>@truffle/source-map-utils>json-pointer>foreach": true
      }
    },
    "@truffle/decoder>@truffle/source-map-utils>node-interval-tree": {
      "packages": {
        "@truffle/decoder>@truffle/source-map-utils>node-interval-tree>shallowequal": true
      }
    },
    "@zxing/browser": {
      "globals": {
        "HTMLElement": true,
        "HTMLImageElement": true,
        "HTMLVideoElement": true,
        "clearTimeout": true,
        "console.error": true,
        "console.warn": true,
        "document": true,
        "navigator": true,
        "setTimeout": true
      },
      "packages": {
        "@zxing/library": true
      }
    },
    "@zxing/library": {
      "globals": {
        "HTMLImageElement": true,
        "HTMLVideoElement": true,
        "TextDecoder": true,
        "TextEncoder": true,
        "URL.createObjectURL": true,
        "btoa": true,
        "console.log": true,
        "console.warn": true,
        "document": true,
        "navigator": true,
        "setTimeout": true
      },
      "packages": {
        "@zxing/library>ts-custom-error": true
      }
    },
    "addons-linter>sha.js": {
      "packages": {
        "koa>content-disposition>safe-buffer": true,
        "pumpify>inherits": true
      }
    },
    "await-semaphore": {
      "packages": {
        "browserify>process": true,
        "browserify>timers-browserify": true
      }
    },
    "base32-encode": {
      "packages": {
        "base32-encode>to-data-view": true
      }
    },
    "bignumber.js": {
      "globals": {
        "crypto": true,
        "define": true
      }
    },
    "bn.js": {
      "globals": {
        "Buffer": true
      },
      "packages": {
        "browserify>browser-resolve": true
      }
    },
    "bowser": {
      "globals": {
        "define": true
      }
    },
    "brfs>static-module>object-inspect": {
      "globals": {
        "HTMLElement": true,
        "WeakRef": true
      },
      "packages": {
        "browserify>browser-resolve": true
      }
    },
    "browserify>assert": {
      "globals": {
        "Buffer": true
      },
      "packages": {
        "browserify>assert>util": true,
        "react>object-assign": true
      }
    },
    "browserify>assert>util": {
      "globals": {
        "console.error": true,
        "console.log": true,
        "console.trace": true,
        "process": true
      },
      "packages": {
        "browserify>assert>util>inherits": true,
        "browserify>process": true
      }
    },
    "browserify>browser-resolve": {
      "packages": {
        "ethjs-query>babel-runtime>core-js": true
      }
    },
    "browserify>browserify-zlib": {
      "packages": {
        "browserify>assert": true,
        "browserify>browserify-zlib>pako": true,
        "browserify>buffer": true,
        "browserify>process": true,
        "browserify>util": true,
        "stream-browserify": true
      }
    },
    "browserify>buffer": {
      "globals": {
        "console": true
      },
      "packages": {
        "base64-js": true,
        "browserify>buffer>ieee754": true
      }
    },
    "browserify>crypto-browserify": {
      "packages": {
        "browserify>crypto-browserify>browserify-cipher": true,
        "browserify>crypto-browserify>browserify-sign": true,
        "browserify>crypto-browserify>create-ecdh": true,
        "browserify>crypto-browserify>create-hmac": true,
        "browserify>crypto-browserify>diffie-hellman": true,
        "browserify>crypto-browserify>pbkdf2": true,
        "browserify>crypto-browserify>public-encrypt": true,
        "browserify>crypto-browserify>randomfill": true,
        "ethereumjs-util>create-hash": true,
        "mocha>serialize-javascript>randombytes": true
      }
    },
    "browserify>crypto-browserify>browserify-cipher": {
      "packages": {
        "browserify>crypto-browserify>browserify-cipher>browserify-des": true,
        "browserify>crypto-browserify>browserify-cipher>evp_bytestokey": true,
        "ethereumjs-util>ethereum-cryptography>browserify-aes": true
      }
    },
    "browserify>crypto-browserify>browserify-cipher>browserify-des": {
      "packages": {
        "browserify>buffer": true,
        "browserify>crypto-browserify>browserify-cipher>browserify-des>des.js": true,
        "ethereumjs-util>create-hash>cipher-base": true,
        "pumpify>inherits": true
      }
    },
    "browserify>crypto-browserify>browserify-cipher>browserify-des>des.js": {
      "packages": {
        "@metamask/ppom-validator>elliptic>minimalistic-assert": true,
        "pumpify>inherits": true
      }
    },
    "browserify>crypto-browserify>browserify-cipher>evp_bytestokey": {
      "packages": {
        "ethereumjs-util>create-hash>md5.js": true,
        "koa>content-disposition>safe-buffer": true
      }
    },
    "browserify>crypto-browserify>browserify-sign": {
      "packages": {
        "@metamask/ppom-validator>elliptic": true,
        "bn.js": true,
        "browserify>buffer": true,
        "browserify>crypto-browserify>create-hmac": true,
        "browserify>crypto-browserify>public-encrypt>browserify-rsa": true,
        "browserify>crypto-browserify>public-encrypt>parse-asn1": true,
        "ethereumjs-util>create-hash": true,
        "pumpify>inherits": true,
        "stream-browserify": true
      }
    },
    "browserify>crypto-browserify>create-ecdh": {
      "packages": {
        "@metamask/ppom-validator>elliptic": true,
        "bn.js": true,
        "browserify>buffer": true
      }
    },
    "browserify>crypto-browserify>create-hmac": {
      "packages": {
        "addons-linter>sha.js": true,
        "ethereumjs-util>create-hash": true,
        "ethereumjs-util>create-hash>cipher-base": true,
        "ethereumjs-util>create-hash>ripemd160": true,
        "koa>content-disposition>safe-buffer": true,
        "pumpify>inherits": true
      }
    },
    "browserify>crypto-browserify>diffie-hellman": {
      "packages": {
        "bn.js": true,
        "browserify>buffer": true,
        "browserify>crypto-browserify>diffie-hellman>miller-rabin": true,
        "mocha>serialize-javascript>randombytes": true
      }
    },
    "browserify>crypto-browserify>diffie-hellman>miller-rabin": {
      "packages": {
        "@metamask/ppom-validator>elliptic>brorand": true,
        "bn.js": true
      }
    },
    "browserify>crypto-browserify>pbkdf2": {
      "globals": {
        "crypto": true,
        "process": true,
        "queueMicrotask": true,
        "setImmediate": true,
        "setTimeout": true
      },
      "packages": {
        "addons-linter>sha.js": true,
        "browserify>process": true,
        "ethereumjs-util>create-hash": true,
        "ethereumjs-util>create-hash>ripemd160": true,
        "koa>content-disposition>safe-buffer": true
      }
    },
    "browserify>crypto-browserify>public-encrypt": {
      "packages": {
        "bn.js": true,
        "browserify>buffer": true,
        "browserify>crypto-browserify>public-encrypt>browserify-rsa": true,
        "browserify>crypto-browserify>public-encrypt>parse-asn1": true,
        "ethereumjs-util>create-hash": true,
        "mocha>serialize-javascript>randombytes": true
      }
    },
    "browserify>crypto-browserify>public-encrypt>browserify-rsa": {
      "packages": {
        "bn.js": true,
        "browserify>buffer": true,
        "mocha>serialize-javascript>randombytes": true
      }
    },
    "browserify>crypto-browserify>public-encrypt>parse-asn1": {
      "packages": {
        "browserify>buffer": true,
        "browserify>crypto-browserify>browserify-cipher>evp_bytestokey": true,
        "browserify>crypto-browserify>pbkdf2": true,
        "browserify>crypto-browserify>public-encrypt>parse-asn1>asn1.js": true,
        "ethereumjs-util>ethereum-cryptography>browserify-aes": true
      }
    },
    "browserify>crypto-browserify>public-encrypt>parse-asn1>asn1.js": {
      "packages": {
        "@metamask/ppom-validator>elliptic>minimalistic-assert": true,
        "bn.js": true,
        "browserify>buffer": true,
        "browserify>vm-browserify": true,
        "pumpify>inherits": true
      }
    },
    "browserify>crypto-browserify>randomfill": {
      "globals": {
        "crypto": true,
        "msCrypto": true
      },
      "packages": {
        "browserify>process": true,
        "koa>content-disposition>safe-buffer": true,
        "mocha>serialize-javascript>randombytes": true
      }
    },
    "browserify>has": {
      "packages": {
        "browserify>has>function-bind": true
      }
    },
    "browserify>https-browserify": {
      "packages": {
        "browserify>stream-http": true,
        "browserify>url": true
      }
    },
    "browserify>os-browserify": {
      "globals": {
        "location": true,
        "navigator": true
      }
    },
    "browserify>path-browserify": {
      "packages": {
        "browserify>process": true
      }
    },
    "browserify>process": {
      "globals": {
        "clearTimeout": true,
        "setTimeout": true
      }
    },
    "browserify>punycode": {
      "globals": {
        "define": true
      }
    },
    "browserify>stream-http": {
      "globals": {
        "AbortController": true,
        "Blob": true,
        "MSStreamReader": true,
        "ReadableStream": true,
        "WritableStream": true,
        "XDomainRequest": true,
        "XMLHttpRequest": true,
        "clearTimeout": true,
        "fetch": true,
        "location.protocol.search": true,
        "setTimeout": true
      },
      "packages": {
        "browserify>buffer": true,
        "browserify>process": true,
        "browserify>stream-http>builtin-status-codes": true,
        "browserify>stream-http>readable-stream": true,
        "browserify>url": true,
        "pumpify>inherits": true,
        "watchify>xtend": true
      }
    },
    "browserify>stream-http>readable-stream": {
      "packages": {
        "browserify>browser-resolve": true,
        "browserify>buffer": true,
        "browserify>process": true,
        "browserify>string_decoder": true,
        "pumpify>inherits": true,
        "readable-stream>util-deprecate": true,
        "webpack>events": true
      }
    },
    "browserify>string_decoder": {
      "packages": {
        "koa>content-disposition>safe-buffer": true
      }
    },
    "browserify>timers-browserify": {
      "globals": {
        "clearInterval": true,
        "clearTimeout": true,
        "setInterval": true,
        "setTimeout": true
      },
      "packages": {
        "browserify>process": true
      }
    },
    "browserify>url": {
      "packages": {
        "@storybook/addon-knobs>qs": true,
        "browserify>punycode": true
      }
    },
    "browserify>util": {
      "globals": {
        "console.error": true,
        "console.log": true,
        "console.trace": true
      },
      "packages": {
        "browserify>process": true,
        "browserify>util>is-arguments": true,
        "browserify>util>is-typed-array": true,
        "browserify>util>which-typed-array": true,
        "koa>is-generator-function": true,
        "pumpify>inherits": true
      }
    },
    "browserify>util>is-arguments": {
      "packages": {
        "koa>is-generator-function>has-tostringtag": true,
        "string.prototype.matchall>call-bind": true
      }
    },
    "browserify>util>is-typed-array": {
      "packages": {
        "browserify>util>is-typed-array>for-each": true,
        "koa>is-generator-function>has-tostringtag": true,
        "string.prototype.matchall>call-bind": true,
        "string.prototype.matchall>es-abstract>available-typed-arrays": true,
        "string.prototype.matchall>es-abstract>gopd": true
      }
    },
    "browserify>util>is-typed-array>for-each": {
      "packages": {
        "string.prototype.matchall>es-abstract>is-callable": true
      }
    },
    "browserify>util>which-typed-array": {
      "packages": {
        "browserify>util>is-typed-array": true,
        "browserify>util>is-typed-array>for-each": true,
        "koa>is-generator-function>has-tostringtag": true,
        "string.prototype.matchall>call-bind": true,
        "string.prototype.matchall>es-abstract>available-typed-arrays": true,
        "string.prototype.matchall>es-abstract>gopd": true
      }
    },
    "browserify>vm-browserify": {
      "globals": {
        "document.body.appendChild": true,
        "document.body.removeChild": true,
        "document.createElement": true
      }
    },
    "chalk": {
      "packages": {
        "chalk>ansi-styles": true,
        "chalk>supports-color": true
      }
    },
    "chalk>ansi-styles": {
      "packages": {
        "chalk>ansi-styles>color-convert": true
      }
    },
    "chalk>ansi-styles>color-convert": {
      "packages": {
        "jest-canvas-mock>moo-color>color-name": true
      }
    },
    "classnames": {
      "globals": {
        "classNames": "write",
        "define": true
      }
    },
    "copy-to-clipboard": {
      "globals": {
        "clipboardData": true,
        "console.error": true,
        "console.warn": true,
        "document.body.appendChild": true,
        "document.body.removeChild": true,
        "document.createElement": true,
        "document.createRange": true,
        "document.execCommand": true,
        "document.getSelection": true,
        "navigator.userAgent": true,
        "prompt": true
      },
      "packages": {
        "copy-to-clipboard>toggle-selection": true
      }
    },
    "copy-to-clipboard>toggle-selection": {
      "globals": {
        "document.activeElement": true,
        "document.getSelection": true
      }
    },
    "currency-formatter": {
      "packages": {
        "currency-formatter>accounting": true,
        "currency-formatter>locale-currency": true,
        "react>object-assign": true
      }
    },
    "currency-formatter>accounting": {
      "globals": {
        "define": true
      }
    },
    "currency-formatter>locale-currency": {
      "globals": {
        "countryCode": true
      }
    },
    "debounce-stream": {
      "packages": {
        "debounce-stream>debounce": true,
        "debounce-stream>duplexer": true,
        "debounce-stream>through": true
      }
    },
    "debounce-stream>debounce": {
      "globals": {
        "clearTimeout": true,
        "setTimeout": true
      }
    },
    "debounce-stream>duplexer": {
      "packages": {
        "stream-browserify": true
      }
    },
    "debounce-stream>through": {
      "packages": {
        "browserify>process": true,
        "stream-browserify": true
      }
    },
    "depcheck>@vue/compiler-sfc>postcss>nanoid": {
      "globals": {
        "crypto.getRandomValues": true
      }
    },
    "dependency-tree>precinct>detective-postcss>postcss>nanoid": {
      "globals": {
        "crypto.getRandomValues": true
      }
    },
    "end-of-stream": {
      "packages": {
        "browserify>process": true,
        "pump>once": true
      }
    },
    "eslint>optionator>fast-levenshtein": {
      "globals": {
        "Intl": true,
        "Levenshtein": "write",
        "console.log": true,
        "define": true,
        "importScripts": true,
        "postMessage": true
      }
    },
    "eth-ens-namehash": {
      "globals": {
        "name": "write"
      },
      "packages": {
        "browserify>buffer": true,
        "eth-ens-namehash>idna-uts46-hx": true,
        "eth-ens-namehash>js-sha3": true
      }
    },
    "eth-ens-namehash>idna-uts46-hx": {
      "globals": {
        "define": true
      },
      "packages": {
        "browserify>punycode": true
      }
    },
    "eth-ens-namehash>js-sha3": {
      "packages": {
        "browserify>process": true
      }
    },
    "eth-json-rpc-filters": {
      "globals": {
        "console.error": true
      },
      "packages": {
        "@metamask/safe-event-emitter": true,
        "eth-json-rpc-filters>async-mutex": true,
        "eth-query": true,
        "json-rpc-engine": true,
        "pify": true
      }
    },
    "eth-json-rpc-filters>async-mutex": {
      "globals": {
        "setTimeout": true
      },
      "packages": {
        "mockttp>graphql-tag>tslib": true
      }
    },
    "eth-keyring-controller>@metamask/browser-passworder": {
      "globals": {
        "crypto": true
      }
    },
    "eth-lattice-keyring": {
      "globals": {
        "addEventListener": true,
        "browser": true,
        "clearInterval": true,
        "fetch": true,
        "open": true,
        "setInterval": true
      },
      "packages": {
        "@ethereumjs/tx>@ethereumjs/util": true,
        "bn.js": true,
        "browserify>buffer": true,
        "browserify>crypto-browserify": true,
        "eth-lattice-keyring>@ethereumjs/tx": true,
        "eth-lattice-keyring>gridplus-sdk": true,
        "eth-lattice-keyring>rlp": true,
        "webpack>events": true
      }
    },
    "eth-lattice-keyring>@ethereumjs/tx": {
      "packages": {
        "@ethereumjs/common": true,
        "@ethereumjs/tx>@ethereumjs/rlp": true,
        "@ethereumjs/tx>@ethereumjs/util": true,
        "@ethersproject/providers": true,
        "browserify>buffer": true,
        "browserify>insert-module-globals>is-buffer": true,
        "eth-lattice-keyring>@ethereumjs/tx>@chainsafe/ssz": true,
        "eth-lattice-keyring>@ethereumjs/tx>ethereum-cryptography": true
      }
    },
    "eth-lattice-keyring>@ethereumjs/tx>@chainsafe/ssz": {
      "packages": {
        "browserify": true,
        "browserify>buffer": true,
        "eth-lattice-keyring>@ethereumjs/tx>@chainsafe/ssz>@chainsafe/persistent-merkle-tree": true,
        "eth-lattice-keyring>@ethereumjs/tx>@chainsafe/ssz>case": true
      }
    },
    "eth-lattice-keyring>@ethereumjs/tx>@chainsafe/ssz>@chainsafe/persistent-merkle-tree": {
      "globals": {
        "WeakRef": true
      },
      "packages": {
        "browserify": true
      }
    },
    "eth-lattice-keyring>@ethereumjs/tx>ethereum-cryptography": {
      "globals": {
        "TextDecoder": true,
        "crypto": true
      },
      "packages": {
        "eth-lattice-keyring>@ethereumjs/tx>ethereum-cryptography>@noble/hashes": true
      }
    },
    "eth-lattice-keyring>@ethereumjs/tx>ethereum-cryptography>@noble/hashes": {
      "globals": {
        "TextEncoder": true,
        "crypto": true
      }
    },
    "eth-lattice-keyring>gridplus-sdk": {
      "globals": {
        "AbortController": true,
        "Request": true,
        "URL": true,
        "__values": true,
        "caches": true,
        "clearTimeout": true,
        "console.error": true,
        "console.log": true,
        "console.warn": true,
        "fetch": true,
        "setTimeout": true
      },
      "packages": {
        "@ethereumjs/common>crc-32": true,
        "@ethersproject/abi": true,
        "@metamask/ppom-validator>elliptic": true,
        "bn.js": true,
        "browserify>buffer": true,
        "eth-lattice-keyring>gridplus-sdk>@ethereumjs/common": true,
        "eth-lattice-keyring>gridplus-sdk>@ethereumjs/tx": true,
        "eth-lattice-keyring>gridplus-sdk>aes-js": true,
        "eth-lattice-keyring>gridplus-sdk>bech32": true,
        "eth-lattice-keyring>gridplus-sdk>bignumber.js": true,
        "eth-lattice-keyring>gridplus-sdk>bitwise": true,
        "eth-lattice-keyring>gridplus-sdk>borc": true,
        "eth-lattice-keyring>gridplus-sdk>eth-eip712-util-browser": true,
        "eth-lattice-keyring>gridplus-sdk>js-sha3": true,
        "eth-lattice-keyring>gridplus-sdk>rlp": true,
        "eth-lattice-keyring>gridplus-sdk>secp256k1": true,
        "eth-lattice-keyring>gridplus-sdk>uuid": true,
        "ethereumjs-util>ethereum-cryptography>bs58check": true,
        "ethereumjs-util>ethereum-cryptography>hash.js": true,
        "lodash": true
      }
    },
    "eth-lattice-keyring>gridplus-sdk>@ethereumjs/common": {
      "packages": {
        "@ethereumjs/common>crc-32": true,
        "@ethereumjs/tx>@ethereumjs/util": true,
        "browserify>buffer": true,
        "webpack>events": true
      }
    },
    "eth-lattice-keyring>gridplus-sdk>@ethereumjs/tx": {
      "packages": {
        "@ethereumjs/tx>@ethereumjs/rlp": true,
        "@ethereumjs/tx>@ethereumjs/util": true,
        "@ethersproject/providers": true,
        "browserify>buffer": true,
        "browserify>insert-module-globals>is-buffer": true,
        "eth-lattice-keyring>@ethereumjs/tx>@chainsafe/ssz": true,
        "eth-lattice-keyring>gridplus-sdk>@ethereumjs/tx>@ethereumjs/common": true,
        "eth-lattice-keyring>gridplus-sdk>@ethereumjs/tx>ethereum-cryptography": true
      }
    },
    "eth-lattice-keyring>gridplus-sdk>@ethereumjs/tx>@ethereumjs/common": {
      "packages": {
        "@ethereumjs/common>crc-32": true,
        "@ethereumjs/tx>@ethereumjs/util": true,
        "browserify>buffer": true,
        "webpack>events": true
      }
    },
    "eth-lattice-keyring>gridplus-sdk>@ethereumjs/tx>ethereum-cryptography": {
      "globals": {
        "TextDecoder": true,
        "crypto": true
      },
      "packages": {
        "eth-lattice-keyring>gridplus-sdk>@ethereumjs/tx>ethereum-cryptography>@noble/hashes": true
      }
    },
    "eth-lattice-keyring>gridplus-sdk>@ethereumjs/tx>ethereum-cryptography>@noble/hashes": {
      "globals": {
        "TextEncoder": true,
        "crypto": true
      }
    },
    "eth-lattice-keyring>gridplus-sdk>aes-js": {
      "globals": {
        "define": true
      }
    },
    "eth-lattice-keyring>gridplus-sdk>bignumber.js": {
      "globals": {
        "crypto": true,
        "define": true
      }
    },
    "eth-lattice-keyring>gridplus-sdk>bitwise": {
      "packages": {
        "browserify>buffer": true
      }
    },
    "eth-lattice-keyring>gridplus-sdk>borc": {
      "globals": {
        "console": true
      },
      "packages": {
        "browserify>buffer": true,
        "browserify>buffer>ieee754": true,
        "eth-lattice-keyring>gridplus-sdk>borc>bignumber.js": true,
        "eth-lattice-keyring>gridplus-sdk>borc>iso-url": true
      }
    },
    "eth-lattice-keyring>gridplus-sdk>borc>bignumber.js": {
      "globals": {
        "crypto": true,
        "define": true
      }
    },
    "eth-lattice-keyring>gridplus-sdk>borc>iso-url": {
      "globals": {
        "URL": true,
        "URLSearchParams": true,
        "location": true
      }
    },
    "eth-lattice-keyring>gridplus-sdk>eth-eip712-util-browser": {
      "globals": {
        "intToBuffer": true
      },
      "packages": {
        "bn.js": true,
        "eth-lattice-keyring>gridplus-sdk>eth-eip712-util-browser>buffer": true,
        "eth-lattice-keyring>gridplus-sdk>eth-eip712-util-browser>js-sha3": true
      }
    },
    "eth-lattice-keyring>gridplus-sdk>eth-eip712-util-browser>buffer": {
      "globals": {
        "console": true
      },
      "packages": {
        "base64-js": true,
        "browserify>buffer>ieee754": true
      }
    },
    "eth-lattice-keyring>gridplus-sdk>eth-eip712-util-browser>js-sha3": {
      "globals": {
        "define": true
      },
      "packages": {
        "browserify>process": true
      }
    },
    "eth-lattice-keyring>gridplus-sdk>js-sha3": {
      "globals": {
        "define": true
      },
      "packages": {
        "browserify>process": true
      }
    },
    "eth-lattice-keyring>gridplus-sdk>rlp": {
      "globals": {
        "TextEncoder": true
      }
    },
    "eth-lattice-keyring>gridplus-sdk>secp256k1": {
      "packages": {
        "@metamask/ppom-validator>elliptic": true
      }
    },
    "eth-lattice-keyring>gridplus-sdk>uuid": {
      "globals": {
        "crypto": true
      }
    },
    "eth-lattice-keyring>rlp": {
      "globals": {
        "TextEncoder": true
      }
    },
    "eth-method-registry": {
      "packages": {
        "ethjs": true
      }
    },
    "eth-query": {
      "packages": {
        "eth-query>json-rpc-random-id": true,
        "nock>debug": true,
        "watchify>xtend": true
      }
    },
    "eth-rpc-errors": {
      "packages": {
        "eth-rpc-errors>fast-safe-stringify": true
      }
    },
    "ethereumjs-abi": {
      "packages": {
        "bn.js": true,
        "browserify>buffer": true,
        "ethereumjs-abi>ethereumjs-util": true
      }
    },
    "ethereumjs-abi>ethereumjs-util": {
      "packages": {
        "@metamask/ppom-validator>elliptic": true,
        "bn.js": true,
        "browserify>assert": true,
        "browserify>buffer": true,
        "ethereumjs-abi>ethereumjs-util>ethereum-cryptography": true,
        "ethereumjs-abi>ethereumjs-util>ethjs-util": true,
        "ethereumjs-util>create-hash": true,
        "ethereumjs-util>rlp": true
      }
    },
    "ethereumjs-abi>ethereumjs-util>ethereum-cryptography": {
      "packages": {
        "browserify>buffer": true,
        "ethereumjs-util>ethereum-cryptography>keccak": true,
        "ethereumjs-util>ethereum-cryptography>secp256k1": true,
        "mocha>serialize-javascript>randombytes": true
      }
    },
    "ethereumjs-abi>ethereumjs-util>ethjs-util": {
      "packages": {
        "browserify>buffer": true,
        "ethjs>ethjs-util>is-hex-prefixed": true,
        "ethjs>ethjs-util>strip-hex-prefix": true
      }
    },
    "ethereumjs-util": {
      "packages": {
        "bn.js": true,
        "browserify>assert": true,
        "browserify>buffer": true,
        "browserify>insert-module-globals>is-buffer": true,
        "ethereumjs-util>create-hash": true,
        "ethereumjs-util>ethereum-cryptography": true,
        "ethereumjs-util>rlp": true
      }
    },
    "ethereumjs-util>create-hash": {
      "packages": {
        "addons-linter>sha.js": true,
        "ethereumjs-util>create-hash>cipher-base": true,
        "ethereumjs-util>create-hash>md5.js": true,
        "ethereumjs-util>create-hash>ripemd160": true,
        "pumpify>inherits": true
      }
    },
    "ethereumjs-util>create-hash>cipher-base": {
      "packages": {
        "browserify>string_decoder": true,
        "koa>content-disposition>safe-buffer": true,
        "pumpify>inherits": true,
        "stream-browserify": true
      }
    },
    "ethereumjs-util>create-hash>md5.js": {
      "packages": {
        "ethereumjs-util>create-hash>md5.js>hash-base": true,
        "koa>content-disposition>safe-buffer": true,
        "pumpify>inherits": true
      }
    },
    "ethereumjs-util>create-hash>md5.js>hash-base": {
      "packages": {
        "ethereumjs-util>create-hash>md5.js>hash-base>readable-stream": true,
        "koa>content-disposition>safe-buffer": true,
        "pumpify>inherits": true
      }
    },
    "ethereumjs-util>create-hash>md5.js>hash-base>readable-stream": {
      "packages": {
        "browserify>browser-resolve": true,
        "browserify>buffer": true,
        "browserify>process": true,
        "browserify>string_decoder": true,
        "pumpify>inherits": true,
        "readable-stream>util-deprecate": true,
        "webpack>events": true
      }
    },
    "ethereumjs-util>create-hash>ripemd160": {
      "packages": {
        "browserify>buffer": true,
        "ethereumjs-util>create-hash>md5.js>hash-base": true,
        "pumpify>inherits": true
      }
    },
    "ethereumjs-util>ethereum-cryptography": {
      "packages": {
        "browserify>buffer": true,
        "ethereumjs-util>ethereum-cryptography>keccak": true,
        "ethereumjs-util>ethereum-cryptography>secp256k1": true,
        "mocha>serialize-javascript>randombytes": true
      }
    },
    "ethereumjs-util>ethereum-cryptography>browserify-aes": {
      "packages": {
        "browserify>buffer": true,
        "browserify>crypto-browserify>browserify-cipher>evp_bytestokey": true,
        "ethereumjs-util>create-hash>cipher-base": true,
        "ethereumjs-util>ethereum-cryptography>browserify-aes>buffer-xor": true,
        "koa>content-disposition>safe-buffer": true,
        "pumpify>inherits": true
      }
    },
    "ethereumjs-util>ethereum-cryptography>browserify-aes>buffer-xor": {
      "packages": {
        "browserify>buffer": true
      }
    },
    "ethereumjs-util>ethereum-cryptography>bs58check": {
      "packages": {
        "ethereumjs-util>create-hash": true,
        "ethereumjs-util>ethereum-cryptography>bs58check>bs58": true,
        "koa>content-disposition>safe-buffer": true
      }
    },
    "ethereumjs-util>ethereum-cryptography>bs58check>bs58": {
      "packages": {
        "@ensdomains/content-hash>multihashes>multibase>base-x": true
      }
    },
    "ethereumjs-util>ethereum-cryptography>hash.js": {
      "packages": {
        "@metamask/ppom-validator>elliptic>minimalistic-assert": true,
        "pumpify>inherits": true
      }
    },
    "ethereumjs-util>ethereum-cryptography>keccak": {
      "packages": {
        "browserify>buffer": true,
        "ethereumjs-util>ethereum-cryptography>keccak>readable-stream": true
      }
    },
    "ethereumjs-util>ethereum-cryptography>keccak>readable-stream": {
      "packages": {
        "browserify>browser-resolve": true,
        "browserify>buffer": true,
        "browserify>process": true,
        "browserify>string_decoder": true,
        "pumpify>inherits": true,
        "readable-stream>util-deprecate": true,
        "webpack>events": true
      }
    },
    "ethereumjs-util>ethereum-cryptography>scrypt-js": {
      "globals": {
        "define": true,
        "setTimeout": true
      },
      "packages": {
        "browserify>timers-browserify": true
      }
    },
    "ethereumjs-util>ethereum-cryptography>secp256k1": {
      "packages": {
        "@metamask/ppom-validator>elliptic": true
      }
    },
    "ethereumjs-util>rlp": {
      "packages": {
        "bn.js": true,
        "browserify>buffer": true
      }
    },
    "ethereumjs-wallet>randombytes": {
      "globals": {
        "crypto.getRandomValues": true
      }
    },
    "ethers>@ethersproject/random": {
      "globals": {
        "crypto.getRandomValues": true
      }
    },
    "ethjs": {
      "globals": {
        "clearInterval": true,
        "setInterval": true
      },
      "packages": {
        "bn.js": true,
        "browserify>buffer": true,
        "ethjs-contract": true,
        "ethjs>ethjs-abi": true,
        "ethjs>ethjs-filter": true,
        "ethjs>ethjs-provider-http": true,
        "ethjs>ethjs-query": true,
        "ethjs>ethjs-unit": true,
        "ethjs>ethjs-util": true,
        "ethjs>js-sha3": true,
        "ethjs>number-to-bn": true
      }
    },
    "ethjs-contract": {
      "packages": {
        "ethjs-contract>babel-runtime": true,
        "ethjs-contract>ethjs-abi": true,
        "ethjs-contract>ethjs-util": true,
        "ethjs>ethjs-filter": true,
        "ethjs>js-sha3": true,
        "promise-to-callback": true
      }
    },
    "ethjs-contract>babel-runtime": {
      "packages": {
        "ethjs-contract>babel-runtime>core-js": true,
        "ethjs-contract>babel-runtime>regenerator-runtime": true
      }
    },
    "ethjs-contract>babel-runtime>core-js": {
      "globals": {
        "PromiseRejectionEvent": true,
        "__e": "write",
        "__g": "write",
        "document.createTextNode": true,
        "postMessage": true,
        "setTimeout": true
      }
    },
    "ethjs-contract>babel-runtime>regenerator-runtime": {
      "globals": {
        "regeneratorRuntime": "write"
      }
    },
    "ethjs-contract>ethjs-abi": {
      "packages": {
        "bn.js": true,
        "browserify>buffer": true,
        "ethjs>js-sha3": true,
        "ethjs>number-to-bn": true
      }
    },
    "ethjs-contract>ethjs-util": {
      "packages": {
        "browserify>buffer": true,
        "ethjs>ethjs-util>is-hex-prefixed": true,
        "ethjs>ethjs-util>strip-hex-prefix": true
      }
    },
    "ethjs-query>babel-runtime": {
      "packages": {
        "@babel/runtime": true
      }
    },
    "ethjs>ethjs-abi": {
      "packages": {
        "bn.js": true,
        "browserify>buffer": true,
        "ethjs>js-sha3": true,
        "ethjs>number-to-bn": true
      }
    },
    "ethjs>ethjs-filter": {
      "globals": {
        "clearInterval": true,
        "setInterval": true
      }
    },
    "ethjs>ethjs-provider-http": {
      "packages": {
        "ethjs>ethjs-provider-http>xhr2": true
      }
    },
    "ethjs>ethjs-provider-http>xhr2": {
      "globals": {
        "XMLHttpRequest": true
      }
    },
    "ethjs>ethjs-query": {
      "globals": {
        "console": true
      },
      "packages": {
        "@metamask/ethjs-query>ethjs-format": true,
        "@metamask/ethjs-query>ethjs-rpc": true,
        "promise-to-callback": true
      }
    },
    "ethjs>ethjs-unit": {
      "packages": {
        "bn.js": true,
        "ethjs>number-to-bn": true
      }
    },
    "ethjs>ethjs-util": {
      "packages": {
        "browserify>buffer": true,
        "ethjs>ethjs-util>is-hex-prefixed": true,
        "ethjs>ethjs-util>strip-hex-prefix": true
      }
    },
    "ethjs>ethjs-util>strip-hex-prefix": {
      "packages": {
        "ethjs>ethjs-util>is-hex-prefixed": true
      }
    },
    "ethjs>js-sha3": {
      "packages": {
        "browserify>process": true
      }
    },
    "ethjs>number-to-bn": {
      "packages": {
        "bn.js": true,
        "ethjs>ethjs-util>strip-hex-prefix": true
      }
    },
    "extension-port-stream": {
      "packages": {
        "browserify>buffer": true,
        "stream-browserify": true
      }
    },
    "fast-json-patch": {
      "globals": {
        "addEventListener": true,
        "clearTimeout": true,
        "removeEventListener": true,
        "setTimeout": true
      }
    },
    "fuse.js": {
      "globals": {
        "console": true,
        "define": true
      }
    },
    "globalthis>define-properties": {
      "packages": {
        "globalthis>define-properties>has-property-descriptors": true,
        "globalthis>define-properties>object-keys": true
      }
    },
    "globalthis>define-properties>has-property-descriptors": {
      "packages": {
        "string.prototype.matchall>get-intrinsic": true
      }
    },
    "json-rpc-engine": {
      "packages": {
        "@metamask/safe-event-emitter": true,
        "eth-rpc-errors": true
      }
    },
    "json-rpc-middleware-stream": {
      "globals": {
        "console.warn": true,
        "setTimeout": true
      },
      "packages": {
        "@metamask/safe-event-emitter": true,
        "readable-stream": true
      }
    },
    "koa>content-disposition>safe-buffer": {
      "packages": {
        "browserify>buffer": true
      }
    },
    "koa>is-generator-function": {
      "packages": {
        "koa>is-generator-function>has-tostringtag": true
      }
    },
    "koa>is-generator-function>has-tostringtag": {
      "packages": {
        "string.prototype.matchall>has-symbols": true
      }
    },
    "lavamoat>json-stable-stringify": {
      "packages": {
        "lavamoat>json-stable-stringify>jsonify": true
      }
    },
    "localforage": {
      "globals": {
        "Blob": true,
        "BlobBuilder": true,
        "FileReader": true,
        "IDBKeyRange": true,
        "MSBlobBuilder": true,
        "MozBlobBuilder": true,
        "OIndexedDB": true,
        "WebKitBlobBuilder": true,
        "atob": true,
        "btoa": true,
        "console.error": true,
        "console.info": true,
        "console.warn": true,
        "define": true,
        "fetch": true,
        "indexedDB": true,
        "localStorage": true,
        "mozIndexedDB": true,
        "msIndexedDB": true,
        "navigator.platform": true,
        "navigator.userAgent": true,
        "openDatabase": true,
        "setTimeout": true,
        "webkitIndexedDB": true
      }
    },
    "lodash": {
      "globals": {
        "clearTimeout": true,
        "define": true,
        "setTimeout": true
      }
    },
    "loglevel": {
      "globals": {
        "console": true,
        "define": true,
        "document.cookie": true,
        "localStorage": true,
        "log": "write",
        "navigator": true
      }
    },
    "luxon": {
      "globals": {
        "Intl": true
      }
    },
    "mocha>serialize-javascript>randombytes": {
      "globals": {
        "crypto": true,
        "msCrypto": true
      },
      "packages": {
        "browserify>process": true,
        "koa>content-disposition>safe-buffer": true
      }
    },
    "mockttp>graphql-tag>tslib": {
      "globals": {
        "define": true
      }
    },
    "nanoid": {
      "globals": {
        "crypto": true,
        "msCrypto": true,
        "navigator": true
      }
    },
    "nock>debug": {
      "globals": {
        "console": true,
        "document": true,
        "localStorage": true,
        "navigator": true,
        "process": true
      },
      "packages": {
        "browserify>process": true,
        "nock>debug>ms": true
      }
    },
    "node-fetch": {
      "globals": {
        "Headers": true,
        "Request": true,
        "Response": true,
        "fetch": true
      }
    },
    "nonce-tracker": {
      "packages": {
        "await-semaphore": true,
        "browserify>assert": true,
        "ethjs>ethjs-query": true
      }
    },
    "obj-multiplex": {
      "globals": {
        "console.warn": true
      },
      "packages": {
        "end-of-stream": true,
        "pump>once": true,
        "readable-stream": true
      }
    },
    "promise-to-callback": {
      "packages": {
        "promise-to-callback>is-fn": true,
        "promise-to-callback>set-immediate-shim": true
      }
    },
    "promise-to-callback>set-immediate-shim": {
      "globals": {
        "setTimeout.apply": true
      },
      "packages": {
        "browserify>timers-browserify": true
      }
    },
    "prop-types": {
      "globals": {
        "console": true
      },
      "packages": {
        "prop-types>react-is": true,
        "react>object-assign": true
      }
    },
    "prop-types>react-is": {
      "globals": {
        "console": true
      }
    },
    "pump": {
      "packages": {
        "browserify>browser-resolve": true,
        "browserify>process": true,
        "end-of-stream": true,
        "pump>once": true
      }
    },
    "pump>once": {
      "packages": {
        "pump>once>wrappy": true
      }
    },
    "qrcode-generator": {
      "globals": {
        "define": true
      }
    },
    "qrcode.react": {
      "globals": {
        "Path2D": true,
        "devicePixelRatio": true
      },
      "packages": {
        "prop-types": true,
        "qrcode.react>qr.js": true,
        "react": true
      }
    },
    "react": {
      "globals": {
        "console": true
      },
      "packages": {
        "prop-types": true,
        "react>object-assign": true
      }
    },
    "react-devtools": {
      "packages": {
        "react-devtools>react-devtools-core": true
      }
    },
    "react-devtools>react-devtools-core": {
      "globals": {
        "WebSocket": true,
        "setTimeout": true
      }
    },
    "react-dnd-html5-backend": {
      "globals": {
        "addEventListener": true,
        "clearTimeout": true,
        "removeEventListener": true
      }
    },
    "react-dom": {
      "globals": {
        "HTMLIFrameElement": true,
        "MSApp": true,
        "__REACT_DEVTOOLS_GLOBAL_HOOK__": true,
        "addEventListener": true,
        "clearTimeout": true,
        "clipboardData": true,
        "console": true,
        "dispatchEvent": true,
        "document": true,
        "event": "write",
        "jest": true,
        "location.protocol": true,
        "navigator.userAgent.indexOf": true,
        "performance": true,
        "removeEventListener": true,
        "self": true,
        "setTimeout": true,
        "top": true,
        "trustedTypes": true
      },
      "packages": {
        "prop-types": true,
        "react": true,
        "react-dom>scheduler": true,
        "react>object-assign": true
      }
    },
    "react-dom>scheduler": {
      "globals": {
        "MessageChannel": true,
        "cancelAnimationFrame": true,
        "clearTimeout": true,
        "console": true,
        "navigator": true,
        "performance": true,
        "requestAnimationFrame": true,
        "setTimeout": true
      }
    },
    "react-focus-lock": {
      "globals": {
        "addEventListener": true,
        "console.error": true,
        "console.warn": true,
        "document": true,
        "removeEventListener": true,
        "setTimeout": true
      },
      "packages": {
        "@babel/runtime": true,
        "prop-types": true,
        "react": true,
        "react-focus-lock>focus-lock": true,
        "react-focus-lock>react-clientside-effect": true,
        "react-focus-lock>use-callback-ref": true,
        "react-focus-lock>use-sidecar": true
      }
    },
    "react-focus-lock>focus-lock": {
      "globals": {
        "HTMLIFrameElement": true,
        "Node.DOCUMENT_FRAGMENT_NODE": true,
        "Node.DOCUMENT_NODE": true,
        "Node.DOCUMENT_POSITION_CONTAINED_BY": true,
        "Node.DOCUMENT_POSITION_CONTAINS": true,
        "Node.ELEMENT_NODE": true,
        "console.error": true,
        "console.warn": true,
        "document": true,
        "getComputedStyle": true,
        "setTimeout": true
      },
      "packages": {
        "mockttp>graphql-tag>tslib": true
      }
    },
    "react-focus-lock>react-clientside-effect": {
      "packages": {
        "@babel/runtime": true,
        "react": true
      }
    },
    "react-focus-lock>use-callback-ref": {
      "packages": {
        "react": true
      }
    },
    "react-focus-lock>use-sidecar": {
      "globals": {
        "console.error": true
      },
      "packages": {
        "mockttp>graphql-tag>tslib": true,
        "react": true,
        "react-focus-lock>use-sidecar>detect-node-es": true
      }
    },
    "react-idle-timer": {
      "globals": {
        "clearTimeout": true,
        "document": true,
        "setTimeout": true
      },
      "packages": {
        "prop-types": true,
        "react": true
      }
    },
    "react-inspector": {
      "globals": {
        "Node": true,
        "chromeDark": true,
        "chromeLight": true
      },
      "packages": {
        "react": true
      }
    },
    "react-markdown": {
      "globals": {
        "console.warn": true
      },
      "packages": {
        "prop-types": true,
        "react": true,
        "react-markdown>comma-separated-tokens": true,
        "react-markdown>property-information": true,
        "react-markdown>react-is": true,
        "react-markdown>remark-parse": true,
        "react-markdown>remark-rehype": true,
        "react-markdown>space-separated-tokens": true,
        "react-markdown>style-to-object": true,
        "react-markdown>unified": true,
        "react-markdown>unist-util-visit": true,
        "react-markdown>vfile": true
      }
    },
    "react-markdown>property-information": {
      "packages": {
        "watchify>xtend": true
      }
    },
    "react-markdown>react-is": {
      "globals": {
        "console": true
      }
    },
    "react-markdown>remark-parse": {
      "packages": {
        "react-markdown>remark-parse>mdast-util-from-markdown": true
      }
    },
    "react-markdown>remark-parse>mdast-util-from-markdown": {
      "packages": {
        "react-markdown>remark-parse>mdast-util-from-markdown>mdast-util-to-string": true,
        "react-markdown>remark-parse>mdast-util-from-markdown>micromark": true,
        "react-markdown>remark-parse>mdast-util-from-markdown>unist-util-stringify-position": true,
        "react-syntax-highlighter>refractor>parse-entities": true
      }
    },
    "react-markdown>remark-parse>mdast-util-from-markdown>micromark": {
      "packages": {
        "react-syntax-highlighter>refractor>parse-entities": true
      }
    },
    "react-markdown>remark-rehype": {
      "packages": {
        "react-markdown>remark-rehype>mdast-util-to-hast": true
      }
    },
    "react-markdown>remark-rehype>mdast-util-to-hast": {
      "globals": {
        "console.warn": true
      },
      "packages": {
        "react-markdown>remark-rehype>mdast-util-to-hast>mdast-util-definitions": true,
        "react-markdown>remark-rehype>mdast-util-to-hast>mdurl": true,
        "react-markdown>remark-rehype>mdast-util-to-hast>unist-builder": true,
        "react-markdown>remark-rehype>mdast-util-to-hast>unist-util-generated": true,
        "react-markdown>remark-rehype>mdast-util-to-hast>unist-util-position": true,
        "react-markdown>unist-util-visit": true
      }
    },
    "react-markdown>remark-rehype>mdast-util-to-hast>mdast-util-definitions": {
      "packages": {
        "react-markdown>unist-util-visit": true
      }
    },
    "react-markdown>style-to-object": {
      "packages": {
        "react-markdown>style-to-object>inline-style-parser": true
      }
    },
    "react-markdown>unified": {
      "packages": {
        "mocha>yargs-unparser>is-plain-obj": true,
        "react-markdown>unified>bail": true,
        "react-markdown>unified>extend": true,
        "react-markdown>unified>is-buffer": true,
        "react-markdown>unified>trough": true,
        "react-markdown>vfile": true
      }
    },
    "react-markdown>unist-util-visit": {
      "packages": {
        "react-markdown>unist-util-visit>unist-util-visit-parents": true
      }
    },
    "react-markdown>unist-util-visit>unist-util-visit-parents": {
      "packages": {
        "react-markdown>unist-util-visit>unist-util-is": true
      }
    },
    "react-markdown>vfile": {
      "packages": {
        "browserify>path-browserify": true,
        "browserify>process": true,
        "react-markdown>vfile>is-buffer": true,
        "react-markdown>vfile>vfile-message": true,
        "vinyl>replace-ext": true
      }
    },
    "react-markdown>vfile>vfile-message": {
      "packages": {
        "react-markdown>vfile>unist-util-stringify-position": true
      }
    },
    "react-popper": {
      "globals": {
        "document": true
      },
      "packages": {
        "@popperjs/core": true,
        "react": true,
        "react-popper>react-fast-compare": true,
        "react-popper>warning": true
      }
    },
    "react-popper>react-fast-compare": {
      "globals": {
        "Element": true,
        "console.warn": true
      }
    },
    "react-popper>warning": {
      "globals": {
        "console": true
      }
    },
    "react-redux": {
      "globals": {
        "console": true,
        "document": true
      },
      "packages": {
        "@babel/runtime": true,
        "prop-types": true,
        "prop-types>react-is": true,
        "react": true,
        "react-dom": true,
        "react-redux>hoist-non-react-statics": true,
        "redux": true
      }
    },
    "react-redux>hoist-non-react-statics": {
      "packages": {
        "prop-types>react-is": true
      }
    },
    "react-responsive-carousel": {
      "globals": {
        "HTMLElement": true,
        "addEventListener": true,
        "clearTimeout": true,
        "console.warn": true,
        "document": true,
        "getComputedStyle": true,
        "removeEventListener": true,
        "setTimeout": true
      },
      "packages": {
        "classnames": true,
        "react": true,
        "react-dom": true,
        "react-responsive-carousel>react-easy-swipe": true
      }
    },
    "react-responsive-carousel>react-easy-swipe": {
      "globals": {
        "addEventListener": true,
        "define": true,
        "document.addEventListener": true,
        "document.removeEventListener": true
      },
      "packages": {
        "prop-types": true,
        "react": true
      }
    },
    "react-router-dom": {
      "packages": {
        "prop-types": true,
        "react": true,
        "react-router-dom>history": true,
        "react-router-dom>react-router": true,
        "react-router-dom>tiny-invariant": true,
        "react-router-dom>tiny-warning": true
      }
    },
    "react-router-dom>history": {
      "globals": {
        "addEventListener": true,
        "confirm": true,
        "document": true,
        "history": true,
        "location": true,
        "navigator.userAgent": true,
        "removeEventListener": true
      },
      "packages": {
        "react-router-dom>history>resolve-pathname": true,
        "react-router-dom>history>value-equal": true,
        "react-router-dom>tiny-invariant": true,
        "react-router-dom>tiny-warning": true
      }
    },
    "react-router-dom>react-router": {
      "packages": {
        "prop-types": true,
        "prop-types>react-is": true,
        "react": true,
        "react-redux>hoist-non-react-statics": true,
        "react-router-dom>react-router>history": true,
        "react-router-dom>react-router>mini-create-react-context": true,
        "react-router-dom>tiny-invariant": true,
        "react-router-dom>tiny-warning": true,
        "sinon>nise>path-to-regexp": true
      }
    },
    "react-router-dom>react-router>history": {
      "globals": {
        "addEventListener": true,
        "confirm": true,
        "document": true,
        "history": true,
        "location": true,
        "navigator.userAgent": true,
        "removeEventListener": true
      },
      "packages": {
        "react-router-dom>history>resolve-pathname": true,
        "react-router-dom>history>value-equal": true,
        "react-router-dom>tiny-invariant": true,
        "react-router-dom>tiny-warning": true
      }
    },
    "react-router-dom>react-router>mini-create-react-context": {
      "packages": {
        "@babel/runtime": true,
        "prop-types": true,
        "react": true,
        "react-router-dom>react-router>mini-create-react-context>gud": true,
        "react-router-dom>tiny-warning": true
      }
    },
    "react-router-dom>tiny-warning": {
      "globals": {
        "console": true
      }
    },
    "react-simple-file-input": {
      "globals": {
        "File": true,
        "FileReader": true,
        "console.warn": true
      },
      "packages": {
        "prop-types": true,
        "react": true
      }
    },
    "react-syntax-highlighter>refractor>parse-entities": {
      "globals": {
        "document.createElement": true
      }
    },
    "react-tippy": {
      "globals": {
        "Element": true,
        "MSStream": true,
        "MutationObserver": true,
        "addEventListener": true,
        "clearTimeout": true,
        "console.error": true,
        "console.warn": true,
        "define": true,
        "document": true,
        "getComputedStyle": true,
        "innerHeight": true,
        "innerWidth": true,
        "navigator.maxTouchPoints": true,
        "navigator.msMaxTouchPoints": true,
        "navigator.userAgent": true,
        "performance": true,
        "requestAnimationFrame": true,
        "setTimeout": true
      },
      "packages": {
        "react": true,
        "react-dom": true,
        "react-tippy>popper.js": true
      }
    },
    "react-tippy>popper.js": {
      "globals": {
        "MSInputMethodContext": true,
        "Node.DOCUMENT_POSITION_FOLLOWING": true,
        "cancelAnimationFrame": true,
        "console.warn": true,
        "define": true,
        "devicePixelRatio": true,
        "document": true,
        "getComputedStyle": true,
        "innerHeight": true,
        "innerWidth": true,
        "navigator.userAgent": true,
        "requestAnimationFrame": true,
        "setTimeout": true
      }
    },
    "react-toggle-button": {
      "globals": {
        "clearTimeout": true,
        "console.warn": true,
        "define": true,
        "performance": true,
        "setTimeout": true
      },
      "packages": {
        "react": true
      }
    },
    "readable-stream": {
      "packages": {
        "browserify>browser-resolve": true,
        "browserify>process": true,
        "browserify>timers-browserify": true,
        "pumpify>inherits": true,
        "readable-stream>core-util-is": true,
        "readable-stream>isarray": true,
        "readable-stream>process-nextick-args": true,
        "readable-stream>safe-buffer": true,
        "readable-stream>string_decoder": true,
        "readable-stream>util-deprecate": true,
        "webpack>events": true
      }
    },
    "readable-stream>core-util-is": {
      "packages": {
        "browserify>insert-module-globals>is-buffer": true
      }
    },
    "readable-stream>process-nextick-args": {
      "packages": {
        "browserify>process": true
      }
    },
    "readable-stream>safe-buffer": {
      "packages": {
        "browserify>buffer": true
      }
    },
    "readable-stream>string_decoder": {
      "packages": {
        "readable-stream>safe-buffer": true
      }
    },
    "readable-stream>util-deprecate": {
      "globals": {
        "console.trace": true,
        "console.warn": true,
        "localStorage": true
      }
    },
    "redux": {
      "globals": {
        "console": true
      },
      "packages": {
        "@babel/runtime": true
      }
    },
    "semver": {
      "globals": {
        "console.error": true
      },
      "packages": {
        "browserify>process": true,
        "semver>lru-cache": true
      }
    },
    "semver>lru-cache": {
      "packages": {
        "semver>lru-cache>yallist": true
      }
    },
    "sinon>nise>path-to-regexp": {
      "packages": {
        "sinon>nise>path-to-regexp>isarray": true
      }
    },
    "stream-browserify": {
      "packages": {
        "pumpify>inherits": true,
        "stream-browserify>readable-stream": true,
        "webpack>events": true
      }
    },
    "stream-browserify>readable-stream": {
      "packages": {
        "browserify>browser-resolve": true,
        "browserify>buffer": true,
        "browserify>process": true,
        "browserify>string_decoder": true,
        "pumpify>inherits": true,
        "readable-stream>util-deprecate": true,
        "webpack>events": true
      }
    },
    "string.prototype.matchall>call-bind": {
      "packages": {
        "browserify>has>function-bind": true,
        "string.prototype.matchall>get-intrinsic": true
      }
    },
    "string.prototype.matchall>es-abstract>gopd": {
      "packages": {
        "string.prototype.matchall>get-intrinsic": true
      }
    },
    "string.prototype.matchall>es-abstract>is-callable": {
      "globals": {
        "document": true
      }
    },
    "string.prototype.matchall>es-abstract>is-regex": {
      "packages": {
        "koa>is-generator-function>has-tostringtag": true,
        "string.prototype.matchall>call-bind": true
      }
    },
    "string.prototype.matchall>get-intrinsic": {
      "globals": {
        "AggregateError": true,
        "FinalizationRegistry": true,
        "WeakRef": true
      },
      "packages": {
        "browserify>has": true,
        "browserify>has>function-bind": true,
        "string.prototype.matchall>es-abstract>has-proto": true,
        "string.prototype.matchall>has-symbols": true
      }
    },
    "string.prototype.matchall>regexp.prototype.flags": {
      "packages": {
        "globalthis>define-properties": true,
        "string.prototype.matchall>call-bind": true,
        "string.prototype.matchall>regexp.prototype.flags>functions-have-names": true
      }
    },
    "string.prototype.matchall>side-channel": {
      "packages": {
        "brfs>static-module>object-inspect": true,
        "string.prototype.matchall>call-bind": true,
        "string.prototype.matchall>get-intrinsic": true
      }
    },
    "superstruct": {
      "globals": {
        "console.warn": true,
        "define": true
      }
    },
    "terser>source-map-support>buffer-from": {
      "packages": {
        "browserify>buffer": true
      }
    },
    "uuid": {
      "globals": {
        "crypto": true,
        "msCrypto": true
      }
    },
    "vinyl>replace-ext": {
      "packages": {
        "browserify>path-browserify": true
      }
    },
    "web3": {
      "globals": {
        "XMLHttpRequest": true
      }
    },
    "web3-stream-provider": {
      "globals": {
        "setTimeout": true
      },
      "packages": {
        "browserify>util": true,
        "readable-stream": true,
        "web3-stream-provider>uuid": true
      }
    },
    "web3-stream-provider>uuid": {
      "globals": {
        "crypto": true,
        "msCrypto": true
      }
    },
    "webextension-polyfill": {
      "globals": {
        "browser": true,
        "chrome": true,
        "console.error": true,
        "console.warn": true,
        "define": true
      }
    },
    "webpack>events": {
      "globals": {
        "console": true
      }
    }
  }
}<|MERGE_RESOLUTION|>--- conflicted
+++ resolved
@@ -711,18 +711,6 @@
       }
     },
     "@metamask/accounts-controller": {
-<<<<<<< HEAD
-      "packages": {
-        "@metamask/base-controller": true,
-        "@metamask/eth-snap-keyring": true,
-        "@metamask/keyring-api": true,
-        "ethereumjs-util": true,
-        "uuid": true
-      }
-    },
-    "@metamask/address-book-controller": {
-=======
->>>>>>> 30c05176
       "packages": {
         "@metamask/base-controller": true,
         "@metamask/eth-snap-keyring": true,
@@ -1054,11 +1042,11 @@
       "packages": {
         "@ethereumjs/tx>@ethereumjs/util": true,
         "@ethereumjs/tx>ethereum-cryptography": true,
-        "@metamask/message-manager>@metamask/eth-sig-util>tweetnacl": true,
-        "@metamask/message-manager>@metamask/eth-sig-util>tweetnacl-util": true,
         "bn.js": true,
         "browserify>buffer": true,
-        "ethereumjs-abi>ethereumjs-util>ethjs-util": true
+        "eth-sig-util>ethereumjs-util>ethjs-util": true,
+        "eth-sig-util>tweetnacl": true,
+        "eth-sig-util>tweetnacl-util": true
       }
     },
     "@metamask/eth-json-rpc-middleware>clone": {
@@ -1132,16 +1120,12 @@
     "@metamask/eth-keyring-controller>@metamask/eth-sig-util": {
       "packages": {
         "@ethereumjs/tx>@ethereumjs/util": true,
-<<<<<<< HEAD
-        "@metamask/eth-keyring-controller>@metamask/eth-sig-util>ethereum-cryptography": true,
-        "@metamask/message-manager>@metamask/eth-sig-util>tweetnacl": true,
-        "@metamask/message-manager>@metamask/eth-sig-util>tweetnacl-util": true,
-=======
         "@ethereumjs/tx>ethereum-cryptography": true,
->>>>>>> 30c05176
         "bn.js": true,
         "browserify>buffer": true,
-        "ethereumjs-abi>ethereumjs-util>ethjs-util": true
+        "eth-sig-util>ethereumjs-util>ethjs-util": true,
+        "eth-sig-util>tweetnacl": true,
+        "eth-sig-util>tweetnacl-util": true
       }
     },
     "@metamask/eth-keyring-controller>@metamask/eth-simple-keyring": {
@@ -1203,9 +1187,9 @@
     "@metamask/eth-ledger-bridge-keyring>eth-sig-util": {
       "packages": {
         "@metamask/eth-ledger-bridge-keyring>eth-sig-util>ethereumjs-util": true,
-        "@metamask/message-manager>@metamask/eth-sig-util>tweetnacl": true,
-        "@metamask/message-manager>@metamask/eth-sig-util>tweetnacl-util": true,
-        "browserify>buffer": true,
+        "browserify>buffer": true,
+        "eth-sig-util>tweetnacl": true,
+        "eth-sig-util>tweetnacl-util": true,
         "ethereumjs-abi": true
       }
     },
@@ -1216,7 +1200,7 @@
         "bn.js": true,
         "browserify>assert": true,
         "browserify>buffer": true,
-        "ethereumjs-abi>ethereumjs-util>ethjs-util": true,
+        "eth-sig-util>ethereumjs-util>ethjs-util": true,
         "ethereumjs-util>create-hash": true,
         "ethereumjs-util>rlp": true,
         "koa>content-disposition>safe-buffer": true
@@ -1269,18 +1253,10 @@
         "@ethereumjs/tx>ethereum-cryptography": true,
         "@metamask/assets-controllers>@metamask/abi-utils": true,
         "@metamask/eth-snap-keyring>@metamask/utils": true,
-<<<<<<< HEAD
-        "@metamask/message-manager>@metamask/eth-sig-util>@metamask/abi-utils": true,
-        "@metamask/message-manager>@metamask/eth-sig-util>tweetnacl": true,
-        "@metamask/message-manager>@metamask/eth-sig-util>tweetnacl-util": true,
-        "browserify>buffer": true,
-        "ethereumjs-abi>ethereumjs-util>ethjs-util": true
-=======
         "browserify>buffer": true,
         "eth-sig-util>ethereumjs-util>ethjs-util": true,
         "eth-sig-util>tweetnacl": true,
         "eth-sig-util>tweetnacl-util": true
->>>>>>> 30c05176
       }
     },
     "@metamask/eth-snap-keyring>@metamask/utils": {
@@ -1434,11 +1410,11 @@
       "packages": {
         "@ethereumjs/tx>@ethereumjs/util": true,
         "@ethereumjs/tx>ethereum-cryptography": true,
-        "@metamask/message-manager>@metamask/eth-sig-util>tweetnacl": true,
-        "@metamask/message-manager>@metamask/eth-sig-util>tweetnacl-util": true,
         "bn.js": true,
         "browserify>buffer": true,
-        "ethereumjs-abi>ethereumjs-util>ethjs-util": true
+        "eth-sig-util>ethereumjs-util>ethjs-util": true,
+        "eth-sig-util>tweetnacl": true,
+        "eth-sig-util>tweetnacl-util": true
       }
     },
     "@metamask/eth-trezor-keyring>@metamask/utils": {
@@ -1773,70 +1749,10 @@
       }
     },
     "@metamask/keyring-api": {
-<<<<<<< HEAD
       "packages": {
         "@metamask/keyring-api>@metamask/utils": true,
         "@metamask/keyring-api>uuid": true,
         "superstruct": true
-      }
-    },
-    "@metamask/keyring-api>@metamask/utils": {
-      "globals": {
-        "TextDecoder": true,
-        "TextEncoder": true
-      },
-      "packages": {
-        "@metamask/key-tree>@noble/hashes": true,
-        "browserify>buffer": true,
-        "nock>debug": true,
-        "semver": true,
-        "superstruct": true
-      }
-    },
-    "@metamask/keyring-api>uuid": {
-      "globals": {
-        "crypto": true
-      }
-    },
-    "@metamask/keyring-controller": {
-      "packages": {
-        "@metamask/base-controller": true,
-        "@metamask/keyring-controller>@metamask/eth-keyring-controller": true,
-        "@metamask/keyring-controller>@metamask/utils": true,
-        "@metamask/keyring-controller>ethereumjs-wallet": true,
-        "eth-json-rpc-filters>async-mutex": true,
-        "ethereumjs-util": true
-      }
-    },
-    "@metamask/keyring-controller>@metamask/eth-keyring-controller": {
-      "globals": {
-        "console.error": true
-      },
-      "packages": {
-        "@metamask/browser-passworder": true,
-        "@metamask/eth-keyring-controller>@metamask/eth-hd-keyring": true,
-        "@metamask/eth-keyring-controller>@metamask/eth-simple-keyring": true,
-        "@metamask/keyring-controller>@metamask/eth-keyring-controller>@metamask/eth-sig-util": true,
-        "@metamask/keyring-controller>@metamask/eth-keyring-controller>@metamask/utils": true,
-        "@metamask/obs-store": true,
-        "webpack>events": true
-      }
-    },
-    "@metamask/keyring-controller>@metamask/eth-keyring-controller>@metamask/eth-sig-util": {
-      "packages": {
-        "@ethereumjs/tx>@ethereumjs/util": true,
-        "@ethereumjs/tx>ethereum-cryptography": true,
-        "@metamask/message-manager>@metamask/eth-sig-util>tweetnacl": true,
-        "@metamask/message-manager>@metamask/eth-sig-util>tweetnacl-util": true,
-        "bn.js": true,
-        "browserify>buffer": true,
-        "ethereumjs-abi>ethereumjs-util>ethjs-util": true
-=======
-      "packages": {
-        "@metamask/keyring-api>@metamask/utils": true,
-        "@metamask/keyring-api>uuid": true,
-        "superstruct": true
->>>>>>> 30c05176
       }
     },
     "@metamask/keyring-api>@metamask/utils": {
@@ -1954,17 +1870,12 @@
       "packages": {
         "@ethereumjs/tx>@ethereumjs/util": true,
         "@ethereumjs/tx>ethereum-cryptography": true,
-<<<<<<< HEAD
-        "@metamask/message-manager>@metamask/eth-sig-util>@metamask/abi-utils": true,
-        "@metamask/message-manager>@metamask/eth-sig-util>@metamask/utils": true,
-        "@metamask/message-manager>@metamask/eth-sig-util>tweetnacl": true,
-        "@metamask/message-manager>@metamask/eth-sig-util>tweetnacl-util": true,
-=======
         "@metamask/assets-controllers>@metamask/abi-utils": true,
         "@metamask/message-manager>@metamask/utils": true,
->>>>>>> 30c05176
-        "browserify>buffer": true,
-        "ethereumjs-abi>ethereumjs-util>ethjs-util": true
+        "browserify>buffer": true,
+        "eth-sig-util>ethereumjs-util>ethjs-util": true,
+        "eth-sig-util>tweetnacl": true,
+        "eth-sig-util>tweetnacl-util": true
       }
     },
     "@metamask/message-manager>@metamask/utils": {
@@ -1995,30 +1906,7 @@
         "eth-json-rpc-filters>async-mutex": true
       }
     },
-<<<<<<< HEAD
-    "@metamask/message-manager>@metamask/eth-sig-util>tweetnacl": {
-      "globals": {
-        "crypto": true,
-        "msCrypto": true,
-        "nacl": "write"
-      },
-      "packages": {
-        "browserify>browser-resolve": true
-      }
-    },
-    "@metamask/message-manager>@metamask/eth-sig-util>tweetnacl-util": {
-      "globals": {
-        "atob": true,
-        "btoa": true
-      },
-      "packages": {
-        "browserify>browser-resolve": true
-      }
-    },
-    "@metamask/message-manager>@metamask/utils": {
-=======
     "@metamask/name-controller>@metamask/utils": {
->>>>>>> 30c05176
       "globals": {
         "TextDecoder": true,
         "TextEncoder": true
@@ -2031,37 +1919,6 @@
         "superstruct": true
       }
     },
-<<<<<<< HEAD
-    "@metamask/message-manager>jsonschema": {
-      "packages": {
-        "browserify>url": true
-      }
-    },
-    "@metamask/name-controller": {
-      "globals": {
-        "fetch": true
-      },
-      "packages": {
-        "@metamask/base-controller": true,
-        "@metamask/name-controller>@metamask/utils": true,
-        "eth-json-rpc-filters>async-mutex": true
-      }
-    },
-    "@metamask/name-controller>@metamask/utils": {
-      "globals": {
-        "TextDecoder": true,
-        "TextEncoder": true
-      },
-      "packages": {
-        "@metamask/key-tree>@noble/hashes": true,
-        "browserify>buffer": true,
-        "nock>debug": true,
-        "semver": true,
-        "superstruct": true
-      }
-    },
-=======
->>>>>>> 30c05176
     "@metamask/network-controller": {
       "globals": {
         "URL": true,
@@ -2182,33 +2039,13 @@
       },
       "packages": {
         "@metamask/base-controller": true,
-        "@metamask/permission-controller>@metamask/controller-utils": true,
+        "@metamask/controller-utils": true,
         "@metamask/permission-controller>@metamask/utils": true,
         "@metamask/permission-controller>nanoid": true,
         "@metamask/providers>@metamask/json-rpc-engine": true,
         "@metamask/providers>@metamask/rpc-errors": true,
         "deep-freeze-strict": true,
         "immer": true
-<<<<<<< HEAD
-      }
-    },
-    "@metamask/permission-controller>@metamask/controller-utils": {
-      "globals": {
-        "URL": true,
-        "console.error": true,
-        "fetch": true,
-        "setTimeout": true
-      },
-      "packages": {
-        "@metamask/controller-utils>@spruceid/siwe-parser": true,
-        "@metamask/permission-controller>@metamask/utils": true,
-        "browserify>buffer": true,
-        "eslint>fast-deep-equal": true,
-        "eth-ens-namehash": true,
-        "ethereumjs-util": true,
-        "ethjs>ethjs-unit": true
-=======
->>>>>>> 30c05176
       }
     },
     "@metamask/permission-controller>@metamask/utils": {
@@ -2349,7 +2186,6 @@
       }
     },
     "@metamask/providers>@metamask/json-rpc-engine": {
-<<<<<<< HEAD
       "packages": {
         "@metamask/providers>@metamask/json-rpc-engine>@metamask/safe-event-emitter": true,
         "@metamask/providers>@metamask/json-rpc-engine>@metamask/utils": true,
@@ -2381,26 +2217,19 @@
       "globals": {
         "console.warn": true
       },
-=======
->>>>>>> 30c05176
-      "packages": {
-        "@metamask/providers>@metamask/json-rpc-engine>@metamask/safe-event-emitter": true,
-        "@metamask/providers>@metamask/json-rpc-engine>@metamask/utils": true,
-        "@metamask/providers>@metamask/rpc-errors": true
-      }
-    },
-    "@metamask/providers>@metamask/json-rpc-engine>@metamask/safe-event-emitter": {
-      "globals": {
-        "setTimeout": true
-      },
-      "packages": {
-        "webpack>events": true
-      }
-    },
-<<<<<<< HEAD
-    "@metamask/rpc-methods-flask>nanoid": {
-=======
-    "@metamask/providers>@metamask/json-rpc-engine>@metamask/utils": {
+      "packages": {
+        "end-of-stream": true,
+        "pump>once": true,
+        "readable-stream": true
+      }
+    },
+    "@metamask/providers>@metamask/rpc-errors": {
+      "packages": {
+        "@metamask/providers>@metamask/rpc-errors>@metamask/utils": true,
+        "eth-rpc-errors>fast-safe-stringify": true
+      }
+    },
+    "@metamask/providers>@metamask/rpc-errors>@metamask/utils": {
       "globals": {
         "TextDecoder": true,
         "TextEncoder": true
@@ -2413,38 +2242,6 @@
         "superstruct": true
       }
     },
-    "@metamask/providers>@metamask/object-multiplex": {
->>>>>>> 30c05176
-      "globals": {
-        "console.warn": true
-      },
-      "packages": {
-        "end-of-stream": true,
-        "pump>once": true,
-        "readable-stream": true
-      }
-    },
-    "@metamask/providers>@metamask/rpc-errors": {
-      "packages": {
-        "@metamask/providers>@metamask/rpc-errors>@metamask/utils": true,
-        "eth-rpc-errors>fast-safe-stringify": true
-      }
-    },
-<<<<<<< HEAD
-=======
-    "@metamask/providers>@metamask/rpc-errors>@metamask/utils": {
-      "globals": {
-        "TextDecoder": true,
-        "TextEncoder": true
-      },
-      "packages": {
-        "@metamask/key-tree>@noble/hashes": true,
-        "browserify>buffer": true,
-        "nock>debug": true,
-        "semver": true,
-        "superstruct": true
-      }
-    },
     "@metamask/rate-limit-controller": {
       "globals": {
         "setTimeout": true
@@ -2459,7 +2256,6 @@
         "crypto.getRandomValues": true
       }
     },
->>>>>>> 30c05176
     "@metamask/rpc-methods>nanoid": {
       "globals": {
         "crypto.getRandomValues": true
@@ -2499,48 +2295,14 @@
       },
       "packages": {
         "@metamask/base-controller": true,
-<<<<<<< HEAD
-=======
         "@metamask/controller-utils": true,
->>>>>>> 30c05176
         "@metamask/logging-controller": true,
         "@metamask/message-manager": true,
-        "@metamask/signature-controller>@metamask/controller-utils": true,
         "browserify>buffer": true,
         "eth-rpc-errors": true,
         "ethereumjs-util": true,
         "lodash": true,
         "webpack>events": true
-      }
-    },
-    "@metamask/signature-controller>@metamask/controller-utils": {
-      "globals": {
-        "URL": true,
-        "console.error": true,
-        "fetch": true,
-        "setTimeout": true
-      },
-      "packages": {
-        "@metamask/controller-utils>@spruceid/siwe-parser": true,
-        "@metamask/signature-controller>@metamask/utils": true,
-        "browserify>buffer": true,
-        "eslint>fast-deep-equal": true,
-        "eth-ens-namehash": true,
-        "ethereumjs-util": true,
-        "ethjs>ethjs-unit": true
-      }
-    },
-    "@metamask/signature-controller>@metamask/utils": {
-      "globals": {
-        "TextDecoder": true,
-        "TextEncoder": true
-      },
-      "packages": {
-        "@metamask/key-tree>@noble/hashes": true,
-        "browserify>buffer": true,
-        "nock>debug": true,
-        "semver": true,
-        "superstruct": true
       }
     },
     "@metamask/smart-transactions-controller": {
@@ -4496,26 +4258,29 @@
         "eth-rpc-errors>fast-safe-stringify": true
       }
     },
-    "ethereumjs-abi": {
-      "packages": {
-        "bn.js": true,
-        "browserify>buffer": true,
-        "ethereumjs-abi>ethereumjs-util": true
-      }
-    },
-    "ethereumjs-abi>ethereumjs-util": {
+    "eth-sig-util": {
+      "packages": {
+        "browserify>buffer": true,
+        "eth-sig-util>ethereumjs-util": true,
+        "eth-sig-util>tweetnacl": true,
+        "eth-sig-util>tweetnacl-util": true,
+        "ethereumjs-abi": true
+      }
+    },
+    "eth-sig-util>ethereumjs-util": {
       "packages": {
         "@metamask/ppom-validator>elliptic": true,
         "bn.js": true,
         "browserify>assert": true,
         "browserify>buffer": true,
-        "ethereumjs-abi>ethereumjs-util>ethereum-cryptography": true,
-        "ethereumjs-abi>ethereumjs-util>ethjs-util": true,
+        "eth-sig-util>ethereumjs-util>ethereum-cryptography": true,
+        "eth-sig-util>ethereumjs-util>ethjs-util": true,
         "ethereumjs-util>create-hash": true,
-        "ethereumjs-util>rlp": true
-      }
-    },
-    "ethereumjs-abi>ethereumjs-util>ethereum-cryptography": {
+        "ethereumjs-util>rlp": true,
+        "koa>content-disposition>safe-buffer": true
+      }
+    },
+    "eth-sig-util>ethereumjs-util>ethereum-cryptography": {
       "packages": {
         "browserify>buffer": true,
         "ethereumjs-util>ethereum-cryptography>keccak": true,
@@ -4523,11 +4288,57 @@
         "mocha>serialize-javascript>randombytes": true
       }
     },
-    "ethereumjs-abi>ethereumjs-util>ethjs-util": {
+    "eth-sig-util>ethereumjs-util>ethjs-util": {
       "packages": {
         "browserify>buffer": true,
         "ethjs>ethjs-util>is-hex-prefixed": true,
         "ethjs>ethjs-util>strip-hex-prefix": true
+      }
+    },
+    "eth-sig-util>tweetnacl": {
+      "globals": {
+        "crypto": true,
+        "msCrypto": true,
+        "nacl": "write"
+      },
+      "packages": {
+        "browserify>browser-resolve": true
+      }
+    },
+    "eth-sig-util>tweetnacl-util": {
+      "globals": {
+        "atob": true,
+        "btoa": true
+      },
+      "packages": {
+        "browserify>browser-resolve": true
+      }
+    },
+    "ethereumjs-abi": {
+      "packages": {
+        "bn.js": true,
+        "browserify>buffer": true,
+        "ethereumjs-abi>ethereumjs-util": true
+      }
+    },
+    "ethereumjs-abi>ethereumjs-util": {
+      "packages": {
+        "@metamask/ppom-validator>elliptic": true,
+        "bn.js": true,
+        "browserify>assert": true,
+        "browserify>buffer": true,
+        "eth-sig-util>ethereumjs-util>ethjs-util": true,
+        "ethereumjs-abi>ethereumjs-util>ethereum-cryptography": true,
+        "ethereumjs-util>create-hash": true,
+        "ethereumjs-util>rlp": true
+      }
+    },
+    "ethereumjs-abi>ethereumjs-util>ethereum-cryptography": {
+      "packages": {
+        "browserify>buffer": true,
+        "ethereumjs-util>ethereum-cryptography>keccak": true,
+        "ethereumjs-util>ethereum-cryptography>secp256k1": true,
+        "mocha>serialize-javascript>randombytes": true
       }
     },
     "ethereumjs-util": {
