{
  "resources": {
    "@babel/runtime": {
      "globals": {
        "regeneratorRuntime": "write"
      }
    },
    "@ensdomains/content-hash": {
      "globals": {
        "console.warn": true
      },
      "packages": {
        "@ensdomains/content-hash>cids": true,
        "@ensdomains/content-hash>js-base64": true,
        "@ensdomains/content-hash>multicodec": true,
        "@ensdomains/content-hash>multihashes": true,
        "browserify>buffer": true
      }
    },
    "@ensdomains/content-hash>cids": {
      "packages": {
        "@ensdomains/content-hash>cids>multibase": true,
        "@ensdomains/content-hash>cids>multicodec": true,
        "@ensdomains/content-hash>cids>multihashes": true,
        "@ensdomains/content-hash>cids>uint8arrays": true
      }
    },
    "@ensdomains/content-hash>cids>multibase": {
      "globals": {
        "TextDecoder": true,
        "TextEncoder": true
      },
      "packages": {
        "@ensdomains/content-hash>cids>multibase>@multiformats/base-x": true
      }
    },
    "@ensdomains/content-hash>cids>multicodec": {
      "packages": {
        "@ensdomains/content-hash>cids>multicodec>uint8arrays": true,
        "@ensdomains/content-hash>multicodec>varint": true
      }
    },
    "@ensdomains/content-hash>cids>multicodec>uint8arrays": {
      "globals": {
        "Buffer": true,
        "TextDecoder": true,
        "TextEncoder": true
      },
      "packages": {
        "@ensdomains/content-hash>cids>multicodec>uint8arrays>multiformats": true
      }
    },
    "@ensdomains/content-hash>cids>multicodec>uint8arrays>multiformats": {
      "globals": {
        "TextDecoder": true,
        "TextEncoder": true,
        "console.warn": true,
        "crypto.subtle.digest": true
      }
    },
    "@ensdomains/content-hash>cids>multihashes": {
      "packages": {
        "@ensdomains/content-hash>cids>multibase": true,
        "@ensdomains/content-hash>cids>multihashes>varint": true,
        "@ensdomains/content-hash>cids>uint8arrays": true
      }
    },
    "@ensdomains/content-hash>cids>uint8arrays": {
      "globals": {
        "TextDecoder": true,
        "TextEncoder": true
      },
      "packages": {
        "@ensdomains/content-hash>cids>multibase": true
      }
    },
    "@ensdomains/content-hash>js-base64": {
      "globals": {
        "Base64": "write",
        "TextDecoder": true,
        "TextEncoder": true,
        "atob": true,
        "btoa": true,
        "define": true
      },
      "packages": {
        "browserify>buffer": true
      }
    },
    "@ensdomains/content-hash>multicodec": {
      "packages": {
        "@ensdomains/content-hash>multicodec>uint8arrays": true,
        "@ensdomains/content-hash>multicodec>varint": true
      }
    },
    "@ensdomains/content-hash>multicodec>uint8arrays": {
      "packages": {
        "@ensdomains/content-hash>multicodec>uint8arrays>multibase": true,
        "@ensdomains/content-hash>multihashes>web-encoding": true
      }
    },
    "@ensdomains/content-hash>multicodec>uint8arrays>multibase": {
      "packages": {
        "@ensdomains/content-hash>cids>multibase>@multiformats/base-x": true,
        "@ensdomains/content-hash>multihashes>web-encoding": true
      }
    },
    "@ensdomains/content-hash>multihashes": {
      "packages": {
        "@ensdomains/content-hash>multihashes>multibase": true,
        "@ensdomains/content-hash>multihashes>varint": true,
        "@ensdomains/content-hash>multihashes>web-encoding": true,
        "browserify>buffer": true
      }
    },
    "@ensdomains/content-hash>multihashes>multibase": {
      "packages": {
        "@ensdomains/content-hash>multihashes>multibase>base-x": true,
        "@ensdomains/content-hash>multihashes>web-encoding": true,
        "browserify>buffer": true
      }
    },
    "@ensdomains/content-hash>multihashes>multibase>base-x": {
      "packages": {
        "koa>content-disposition>safe-buffer": true
      }
    },
    "@ensdomains/content-hash>multihashes>web-encoding": {
      "globals": {
        "TextDecoder": true,
        "TextEncoder": true
      },
      "packages": {
        "browserify>util": true
      }
    },
    "@ethereumjs/common": {
      "packages": {
        "@ethereumjs/common>crc-32": true,
        "@ethereumjs/tx>@ethereumjs/util": true,
        "browserify>buffer": true,
        "webpack>events": true
      }
    },
    "@ethereumjs/common>crc-32": {
      "globals": {
        "DO_NOT_EXPORT_CRC": true,
        "define": true
      }
    },
    "@ethereumjs/tx": {
      "packages": {
        "@ethereumjs/common": true,
        "@ethereumjs/tx>@ethereumjs/rlp": true,
        "@ethereumjs/tx>@ethereumjs/util": true,
        "@ethereumjs/tx>ethereum-cryptography": true,
        "browserify>buffer": true,
        "browserify>insert-module-globals>is-buffer": true
      }
    },
    "@ethereumjs/tx>@ethereumjs/rlp": {
      "globals": {
        "TextEncoder": true
      }
    },
    "@ethereumjs/tx>@ethereumjs/util": {
      "globals": {
        "console.warn": true
      },
      "packages": {
        "@ethereumjs/tx>@ethereumjs/rlp": true,
        "@ethereumjs/tx>@ethereumjs/util>micro-ftch": true,
        "@ethereumjs/tx>ethereum-cryptography": true,
        "browserify>buffer": true,
        "browserify>insert-module-globals>is-buffer": true,
        "webpack>events": true
      }
    },
    "@ethereumjs/tx>@ethereumjs/util>micro-ftch": {
      "globals": {
        "Headers": true,
        "TextDecoder": true,
        "URL": true,
        "btoa": true,
        "fetch": true
      },
      "packages": {
        "browserify>browserify-zlib": true,
        "browserify>buffer": true,
        "browserify>https-browserify": true,
        "browserify>process": true,
        "browserify>stream-http": true,
        "browserify>url": true,
        "browserify>util": true
      }
    },
    "@ethereumjs/tx>ethereum-cryptography": {
      "globals": {
        "TextDecoder": true,
        "crypto": true
      },
      "packages": {
        "@ethereumjs/tx>ethereum-cryptography>@noble/curves": true,
        "@ethereumjs/tx>ethereum-cryptography>@noble/hashes": true,
        "@ethereumjs/tx>ethereum-cryptography>@scure/bip32": true
      }
    },
    "@ethereumjs/tx>ethereum-cryptography>@noble/curves": {
      "globals": {
        "TextEncoder": true
      },
      "packages": {
        "@ethereumjs/tx>ethereum-cryptography>@noble/curves>@noble/hashes": true
      }
    },
    "@ethereumjs/tx>ethereum-cryptography>@noble/curves>@noble/hashes": {
      "globals": {
        "TextEncoder": true,
        "crypto": true
      }
    },
    "@ethereumjs/tx>ethereum-cryptography>@noble/hashes": {
      "globals": {
        "TextEncoder": true,
        "crypto": true
      }
    },
    "@ethereumjs/tx>ethereum-cryptography>@scure/bip32": {
      "packages": {
        "@ethereumjs/tx>ethereum-cryptography>@noble/curves": true,
        "@metamask/utils>@noble/hashes": true,
        "@metamask/utils>@scure/base": true
      }
    },
    "@ethersproject/abi": {
      "globals": {
        "console.log": true
      },
      "packages": {
        "@ethersproject/abi>@ethersproject/address": true,
        "@ethersproject/abi>@ethersproject/bytes": true,
        "@ethersproject/abi>@ethersproject/constants": true,
        "@ethersproject/abi>@ethersproject/hash": true,
        "@ethersproject/abi>@ethersproject/keccak256": true,
        "@ethersproject/abi>@ethersproject/logger": true,
        "@ethersproject/abi>@ethersproject/properties": true,
        "@ethersproject/abi>@ethersproject/strings": true,
        "@ethersproject/bignumber": true
      }
    },
    "@ethersproject/abi>@ethersproject/address": {
      "packages": {
        "@ethersproject/abi>@ethersproject/bytes": true,
        "@ethersproject/abi>@ethersproject/keccak256": true,
        "@ethersproject/abi>@ethersproject/logger": true,
        "@ethersproject/bignumber": true,
        "@ethersproject/providers>@ethersproject/rlp": true
      }
    },
    "@ethersproject/abi>@ethersproject/bytes": {
      "packages": {
        "@ethersproject/abi>@ethersproject/logger": true
      }
    },
    "@ethersproject/abi>@ethersproject/constants": {
      "packages": {
        "@ethersproject/bignumber": true
      }
    },
    "@ethersproject/abi>@ethersproject/hash": {
      "packages": {
        "@ethersproject/abi>@ethersproject/address": true,
        "@ethersproject/abi>@ethersproject/bytes": true,
        "@ethersproject/abi>@ethersproject/keccak256": true,
        "@ethersproject/abi>@ethersproject/logger": true,
        "@ethersproject/abi>@ethersproject/properties": true,
        "@ethersproject/abi>@ethersproject/strings": true,
        "@ethersproject/bignumber": true,
        "@ethersproject/providers>@ethersproject/base64": true
      }
    },
    "@ethersproject/abi>@ethersproject/keccak256": {
      "packages": {
        "@ethersproject/abi>@ethersproject/bytes": true,
        "@metamask/ethjs>js-sha3": true
      }
    },
    "@ethersproject/abi>@ethersproject/logger": {
      "globals": {
        "console": true
      }
    },
    "@ethersproject/abi>@ethersproject/properties": {
      "packages": {
        "@ethersproject/abi>@ethersproject/logger": true
      }
    },
    "@ethersproject/abi>@ethersproject/strings": {
      "packages": {
        "@ethersproject/abi>@ethersproject/bytes": true,
        "@ethersproject/abi>@ethersproject/constants": true,
        "@ethersproject/abi>@ethersproject/logger": true
      }
    },
    "@ethersproject/bignumber": {
      "packages": {
        "@ethersproject/abi>@ethersproject/bytes": true,
        "@ethersproject/abi>@ethersproject/logger": true,
        "bn.js": true
      }
    },
    "@ethersproject/contracts": {
      "globals": {
        "setTimeout": true
      },
      "packages": {
        "@ethersproject/abi": true,
        "@ethersproject/abi>@ethersproject/address": true,
        "@ethersproject/abi>@ethersproject/bytes": true,
        "@ethersproject/abi>@ethersproject/logger": true,
        "@ethersproject/abi>@ethersproject/properties": true,
        "@ethersproject/bignumber": true,
        "@ethersproject/contracts>@ethersproject/abstract-provider": true,
        "@ethersproject/hdnode>@ethersproject/abstract-signer": true,
        "@ethersproject/hdnode>@ethersproject/transactions": true
      }
    },
    "@ethersproject/contracts>@ethersproject/abstract-provider": {
      "packages": {
        "@ethersproject/abi>@ethersproject/bytes": true,
        "@ethersproject/abi>@ethersproject/logger": true,
        "@ethersproject/abi>@ethersproject/properties": true,
        "@ethersproject/bignumber": true
      }
    },
    "@ethersproject/hdnode": {
      "packages": {
        "@ethersproject/abi>@ethersproject/bytes": true,
        "@ethersproject/abi>@ethersproject/logger": true,
        "@ethersproject/abi>@ethersproject/properties": true,
        "@ethersproject/abi>@ethersproject/strings": true,
        "@ethersproject/bignumber": true,
        "@ethersproject/hdnode>@ethersproject/basex": true,
        "@ethersproject/hdnode>@ethersproject/pbkdf2": true,
        "@ethersproject/hdnode>@ethersproject/sha2": true,
        "@ethersproject/hdnode>@ethersproject/signing-key": true,
        "@ethersproject/hdnode>@ethersproject/transactions": true,
        "@ethersproject/hdnode>@ethersproject/wordlists": true
      }
    },
    "@ethersproject/hdnode>@ethersproject/abstract-signer": {
      "packages": {
        "@ethersproject/abi>@ethersproject/logger": true,
        "@ethersproject/abi>@ethersproject/properties": true
      }
    },
    "@ethersproject/hdnode>@ethersproject/basex": {
      "packages": {
        "@ethersproject/abi>@ethersproject/bytes": true,
        "@ethersproject/abi>@ethersproject/properties": true
      }
    },
    "@ethersproject/hdnode>@ethersproject/pbkdf2": {
      "packages": {
        "@ethersproject/abi>@ethersproject/bytes": true,
        "@ethersproject/hdnode>@ethersproject/sha2": true
      }
    },
    "@ethersproject/hdnode>@ethersproject/sha2": {
      "packages": {
        "@ethersproject/abi>@ethersproject/bytes": true,
        "@ethersproject/abi>@ethersproject/logger": true,
        "ethereumjs-util>ethereum-cryptography>hash.js": true
      }
    },
    "@ethersproject/hdnode>@ethersproject/signing-key": {
      "packages": {
        "@ethersproject/abi>@ethersproject/bytes": true,
        "@ethersproject/abi>@ethersproject/logger": true,
        "@ethersproject/abi>@ethersproject/properties": true,
        "@metamask/ppom-validator>elliptic": true
      }
    },
    "@ethersproject/hdnode>@ethersproject/transactions": {
      "packages": {
        "@ethersproject/abi>@ethersproject/address": true,
        "@ethersproject/abi>@ethersproject/bytes": true,
        "@ethersproject/abi>@ethersproject/constants": true,
        "@ethersproject/abi>@ethersproject/keccak256": true,
        "@ethersproject/abi>@ethersproject/logger": true,
        "@ethersproject/abi>@ethersproject/properties": true,
        "@ethersproject/bignumber": true,
        "@ethersproject/hdnode>@ethersproject/signing-key": true,
        "@ethersproject/providers>@ethersproject/rlp": true
      }
    },
    "@ethersproject/hdnode>@ethersproject/wordlists": {
      "packages": {
        "@ethersproject/abi>@ethersproject/bytes": true,
        "@ethersproject/abi>@ethersproject/hash": true,
        "@ethersproject/abi>@ethersproject/logger": true,
        "@ethersproject/abi>@ethersproject/properties": true,
        "@ethersproject/abi>@ethersproject/strings": true
      }
    },
    "@ethersproject/providers": {
      "globals": {
        "WebSocket": true,
        "clearInterval": true,
        "clearTimeout": true,
        "console.log": true,
        "console.warn": true,
        "setInterval": true,
        "setTimeout": true
      },
      "packages": {
        "@ethersproject/abi>@ethersproject/address": true,
        "@ethersproject/abi>@ethersproject/bytes": true,
        "@ethersproject/abi>@ethersproject/constants": true,
        "@ethersproject/abi>@ethersproject/hash": true,
        "@ethersproject/abi>@ethersproject/logger": true,
        "@ethersproject/abi>@ethersproject/properties": true,
        "@ethersproject/abi>@ethersproject/strings": true,
        "@ethersproject/bignumber": true,
        "@ethersproject/contracts>@ethersproject/abstract-provider": true,
        "@ethersproject/hdnode>@ethersproject/abstract-signer": true,
        "@ethersproject/hdnode>@ethersproject/basex": true,
        "@ethersproject/hdnode>@ethersproject/sha2": true,
        "@ethersproject/hdnode>@ethersproject/transactions": true,
        "@ethersproject/providers>@ethersproject/base64": true,
        "@ethersproject/providers>@ethersproject/networks": true,
        "@ethersproject/providers>@ethersproject/random": true,
        "@ethersproject/providers>@ethersproject/web": true,
        "@ethersproject/providers>bech32": true
      }
    },
    "@ethersproject/providers>@ethersproject/base64": {
      "globals": {
        "atob": true,
        "btoa": true
      },
      "packages": {
        "@ethersproject/abi>@ethersproject/bytes": true
      }
    },
    "@ethersproject/providers>@ethersproject/networks": {
      "packages": {
        "@ethersproject/abi>@ethersproject/logger": true
      }
    },
    "@ethersproject/providers>@ethersproject/random": {
      "globals": {
        "crypto.getRandomValues": true
      },
      "packages": {
        "@ethersproject/abi>@ethersproject/bytes": true,
        "@ethersproject/abi>@ethersproject/logger": true
      }
    },
    "@ethersproject/providers>@ethersproject/rlp": {
      "packages": {
        "@ethersproject/abi>@ethersproject/bytes": true,
        "@ethersproject/abi>@ethersproject/logger": true
      }
    },
    "@ethersproject/providers>@ethersproject/web": {
      "globals": {
        "clearTimeout": true,
        "fetch": true,
        "setTimeout": true
      },
      "packages": {
        "@ethersproject/abi>@ethersproject/bytes": true,
        "@ethersproject/abi>@ethersproject/logger": true,
        "@ethersproject/abi>@ethersproject/properties": true,
        "@ethersproject/abi>@ethersproject/strings": true,
        "@ethersproject/providers>@ethersproject/base64": true
      }
    },
    "@keystonehq/bc-ur-registry-eth": {
      "packages": {
        "@ethereumjs/tx>@ethereumjs/util": true,
        "@keystonehq/bc-ur-registry-eth>@keystonehq/bc-ur-registry": true,
        "@metamask/eth-trezor-keyring>hdkey": true,
        "browserify>buffer": true,
        "uuid": true
      }
    },
    "@keystonehq/bc-ur-registry-eth>@keystonehq/bc-ur-registry": {
      "globals": {
        "define": true
      },
      "packages": {
        "@ngraveio/bc-ur": true,
        "browserify>buffer": true,
        "ethereumjs-util>ethereum-cryptography>bs58check": true,
        "mockttp>graphql-tag>tslib": true
      }
    },
    "@keystonehq/metamask-airgapped-keyring": {
      "packages": {
        "@ethereumjs/tx": true,
        "@keystonehq/bc-ur-registry-eth": true,
        "@keystonehq/metamask-airgapped-keyring>@keystonehq/base-eth-keyring": true,
        "@keystonehq/metamask-airgapped-keyring>@metamask/obs-store": true,
        "browserify>buffer": true,
        "ethereumjs-util>rlp": true,
        "uuid": true,
        "webpack>events": true
      }
    },
    "@keystonehq/metamask-airgapped-keyring>@keystonehq/base-eth-keyring": {
      "packages": {
        "@ethereumjs/tx": true,
        "@ethereumjs/tx>@ethereumjs/util": true,
        "@keystonehq/bc-ur-registry-eth": true,
        "@keystonehq/metamask-airgapped-keyring>@keystonehq/base-eth-keyring>rlp": true,
        "@metamask/eth-trezor-keyring>hdkey": true,
        "browserify>buffer": true,
        "uuid": true
      }
    },
    "@keystonehq/metamask-airgapped-keyring>@keystonehq/base-eth-keyring>rlp": {
      "globals": {
        "TextEncoder": true
      }
    },
    "@keystonehq/metamask-airgapped-keyring>@metamask/obs-store": {
      "packages": {
        "@keystonehq/metamask-airgapped-keyring>@metamask/obs-store>through2": true,
        "@metamask/safe-event-emitter": true,
        "stream-browserify": true
      }
    },
    "@keystonehq/metamask-airgapped-keyring>@metamask/obs-store>through2": {
      "packages": {
        "browserify>process": true,
        "browserify>util": true,
        "readable-stream": true,
        "watchify>xtend": true
      }
    },
    "@lavamoat/lavadome-react": {
      "globals": {
        "Document.prototype": true,
        "Element.prototype": true,
        "Node.prototype": true,
        "console.warn": true,
        "document": true
      },
      "packages": {
        "react": true
      }
    },
    "@material-ui/core": {
      "globals": {
        "Image": true,
        "_formatMuiErrorMessage": true,
        "addEventListener": true,
        "clearInterval": true,
        "clearTimeout": true,
        "console.error": true,
        "console.warn": true,
        "document": true,
        "getComputedStyle": true,
        "getSelection": true,
        "innerHeight": true,
        "innerWidth": true,
        "matchMedia": true,
        "navigator": true,
        "performance.now": true,
        "removeEventListener": true,
        "requestAnimationFrame": true,
        "setInterval": true,
        "setTimeout": true
      },
      "packages": {
        "@babel/runtime": true,
        "@material-ui/core>@material-ui/styles": true,
        "@material-ui/core>@material-ui/system": true,
        "@material-ui/core>@material-ui/utils": true,
        "@material-ui/core>clsx": true,
        "@material-ui/core>popper.js": true,
        "@material-ui/core>react-transition-group": true,
        "prop-types": true,
        "prop-types>react-is": true,
        "react": true,
        "react-dom": true,
        "react-redux>hoist-non-react-statics": true
      }
    },
    "@material-ui/core>@material-ui/styles": {
      "globals": {
        "console.error": true,
        "console.warn": true,
        "document.createComment": true,
        "document.head": true
      },
      "packages": {
        "@babel/runtime": true,
        "@material-ui/core>@material-ui/styles>jss": true,
        "@material-ui/core>@material-ui/styles>jss-plugin-camel-case": true,
        "@material-ui/core>@material-ui/styles>jss-plugin-default-unit": true,
        "@material-ui/core>@material-ui/styles>jss-plugin-global": true,
        "@material-ui/core>@material-ui/styles>jss-plugin-nested": true,
        "@material-ui/core>@material-ui/styles>jss-plugin-props-sort": true,
        "@material-ui/core>@material-ui/styles>jss-plugin-rule-value-function": true,
        "@material-ui/core>@material-ui/styles>jss-plugin-vendor-prefixer": true,
        "@material-ui/core>@material-ui/utils": true,
        "@material-ui/core>clsx": true,
        "prop-types": true,
        "react": true,
        "react-redux>hoist-non-react-statics": true
      }
    },
    "@material-ui/core>@material-ui/styles>jss": {
      "globals": {
        "CSS": true,
        "document.createElement": true,
        "document.querySelector": true
      },
      "packages": {
        "@babel/runtime": true,
        "@material-ui/core>@material-ui/styles>jss>is-in-browser": true,
        "react-router-dom>tiny-warning": true
      }
    },
    "@material-ui/core>@material-ui/styles>jss-plugin-camel-case": {
      "packages": {
        "@material-ui/core>@material-ui/styles>jss-plugin-camel-case>hyphenate-style-name": true
      }
    },
    "@material-ui/core>@material-ui/styles>jss-plugin-default-unit": {
      "globals": {
        "CSS": true
      },
      "packages": {
        "@material-ui/core>@material-ui/styles>jss": true
      }
    },
    "@material-ui/core>@material-ui/styles>jss-plugin-global": {
      "packages": {
        "@babel/runtime": true,
        "@material-ui/core>@material-ui/styles>jss": true
      }
    },
    "@material-ui/core>@material-ui/styles>jss-plugin-nested": {
      "packages": {
        "@babel/runtime": true,
        "react-router-dom>tiny-warning": true
      }
    },
    "@material-ui/core>@material-ui/styles>jss-plugin-rule-value-function": {
      "packages": {
        "@material-ui/core>@material-ui/styles>jss": true,
        "react-router-dom>tiny-warning": true
      }
    },
    "@material-ui/core>@material-ui/styles>jss-plugin-vendor-prefixer": {
      "packages": {
        "@material-ui/core>@material-ui/styles>jss": true,
        "@material-ui/core>@material-ui/styles>jss-plugin-vendor-prefixer>css-vendor": true
      }
    },
    "@material-ui/core>@material-ui/styles>jss-plugin-vendor-prefixer>css-vendor": {
      "globals": {
        "document.createElement": true,
        "document.documentElement": true,
        "getComputedStyle": true
      },
      "packages": {
        "@babel/runtime": true,
        "@material-ui/core>@material-ui/styles>jss>is-in-browser": true
      }
    },
    "@material-ui/core>@material-ui/styles>jss>is-in-browser": {
      "globals": {
        "document": true
      }
    },
    "@material-ui/core>@material-ui/system": {
      "globals": {
        "console.error": true
      },
      "packages": {
        "@babel/runtime": true,
        "@material-ui/core>@material-ui/utils": true,
        "prop-types": true
      }
    },
    "@material-ui/core>@material-ui/utils": {
      "packages": {
        "@babel/runtime": true,
        "prop-types": true,
        "prop-types>react-is": true
      }
    },
    "@material-ui/core>popper.js": {
      "globals": {
        "MSInputMethodContext": true,
        "Node.DOCUMENT_POSITION_FOLLOWING": true,
        "cancelAnimationFrame": true,
        "console.warn": true,
        "define": true,
        "devicePixelRatio": true,
        "document": true,
        "getComputedStyle": true,
        "innerHeight": true,
        "innerWidth": true,
        "navigator": true,
        "requestAnimationFrame": true,
        "setTimeout": true
      }
    },
    "@material-ui/core>react-transition-group": {
      "globals": {
        "Element": true,
        "setTimeout": true
      },
      "packages": {
        "@material-ui/core>react-transition-group>dom-helpers": true,
        "prop-types": true,
        "react": true,
        "react-dom": true
      }
    },
    "@material-ui/core>react-transition-group>dom-helpers": {
      "packages": {
        "@babel/runtime": true
      }
    },
    "@metamask/accounts-controller": {
      "packages": {
        "@metamask/base-controller": true,
        "@metamask/eth-snap-keyring": true,
        "@metamask/keyring-api": true,
        "@metamask/keyring-controller": true,
        "ethereumjs-util": true,
        "uuid": true
      }
    },
    "@metamask/address-book-controller": {
      "packages": {
        "@metamask/address-book-controller>@metamask/base-controller": true,
        "@metamask/address-book-controller>@metamask/controller-utils": true
      }
    },
    "@metamask/address-book-controller>@metamask/base-controller": {
      "globals": {
        "setTimeout": true
      },
      "packages": {
        "immer": true
      }
    },
    "@metamask/address-book-controller>@metamask/controller-utils": {
      "globals": {
        "URL": true,
        "console.error": true,
        "fetch": true,
        "setTimeout": true
      },
      "packages": {
        "@metamask/address-book-controller>@metamask/controller-utils>@metamask/utils": true,
        "@metamask/address-book-controller>@metamask/controller-utils>ethjs-unit": true,
        "@metamask/controller-utils>@spruceid/siwe-parser": true,
<<<<<<< HEAD
        "@metamask/message-manager>@metamask/controller-utils>ethjs-unit": true,
=======
>>>>>>> ba3a20fc
        "browserify>buffer": true,
        "eslint>fast-deep-equal": true,
        "eth-ens-namehash": true,
        "ethereumjs-util": true
      }
    },
    "@metamask/address-book-controller>@metamask/controller-utils>@metamask/utils": {
      "globals": {
        "TextDecoder": true,
        "TextEncoder": true
      },
      "packages": {
        "@metamask/utils>@noble/hashes": true,
        "browserify>buffer": true,
        "nock>debug": true,
        "semver": true,
        "superstruct": true
      }
    },
    "@metamask/address-book-controller>@metamask/controller-utils>ethjs-unit": {
      "packages": {
        "@metamask/ethjs>number-to-bn": true,
        "bn.js": true
      }
    },
    "@metamask/announcement-controller": {
      "packages": {
        "@metamask/base-controller": true
      }
    },
    "@metamask/announcement-controller>@metamask/base-controller": {
      "packages": {
        "immer": true
      }
    },
    "@metamask/approval-controller": {
      "globals": {
        "console.info": true
      },
      "packages": {
        "@metamask/approval-controller>nanoid": true,
        "@metamask/base-controller": true,
        "@metamask/providers>@metamask/rpc-errors": true
      }
    },
    "@metamask/approval-controller>nanoid": {
      "globals": {
        "crypto.getRandomValues": true
      }
    },
    "@metamask/assets-controllers": {
      "globals": {
        "AbortController": true,
        "Headers": true,
        "URL": true,
        "clearInterval": true,
        "clearTimeout": true,
        "console.error": true,
        "console.log": true,
        "setInterval": true,
        "setTimeout": true
      },
      "packages": {
        "@ethersproject/abi>@ethersproject/address": true,
        "@ethersproject/contracts": true,
        "@ethersproject/providers": true,
        "@metamask/assets-controllers>@metamask/abi-utils": true,
        "@metamask/assets-controllers>cockatiel": true,
        "@metamask/assets-controllers>multiformats": true,
        "@metamask/base-controller": true,
        "@metamask/contract-metadata": true,
        "@metamask/controller-utils": true,
        "@metamask/eth-query": true,
        "@metamask/metamask-eth-abis": true,
        "@metamask/polling-controller": true,
        "@metamask/providers>@metamask/rpc-errors": true,
        "@metamask/utils": true,
        "eth-json-rpc-filters>async-mutex": true,
        "ethereumjs-util": true,
        "lodash": true,
        "single-call-balance-checker-abi": true,
        "uuid": true,
        "webpack>events": true
      }
    },
    "@metamask/assets-controllers>@metamask/abi-utils": {
      "packages": {
        "@metamask/utils": true,
        "superstruct": true
      }
    },
    "@metamask/assets-controllers>cockatiel": {
      "globals": {
        "AbortController": true,
        "AbortSignal": true,
        "WeakRef": true,
        "clearTimeout": true,
        "performance": true,
        "setTimeout": true
      },
      "packages": {
        "browserify>process": true
      }
    },
    "@metamask/assets-controllers>multiformats": {
      "globals": {
        "TextDecoder": true,
        "TextEncoder": true,
        "console.warn": true
      }
    },
    "@metamask/base-controller": {
      "globals": {
        "setTimeout": true
      },
      "packages": {
        "immer": true
      }
    },
    "@metamask/browser-passworder": {
      "globals": {
        "CryptoKey": true,
        "btoa": true,
        "crypto.getRandomValues": true,
        "crypto.subtle.decrypt": true,
        "crypto.subtle.deriveKey": true,
        "crypto.subtle.encrypt": true,
        "crypto.subtle.exportKey": true,
        "crypto.subtle.importKey": true
      },
      "packages": {
        "@metamask/utils": true,
        "browserify>buffer": true
      }
    },
    "@metamask/controller-utils": {
      "globals": {
        "URL": true,
        "console.error": true,
        "fetch": true,
        "setTimeout": true
      },
      "packages": {
        "@metamask/controller-utils>@spruceid/siwe-parser": true,
        "@metamask/ethjs>@metamask/ethjs-unit": true,
        "@metamask/utils": true,
        "browserify>buffer": true,
        "eslint>fast-deep-equal": true,
        "eth-ens-namehash": true,
        "ethereumjs-util": true
      }
    },
    "@metamask/controller-utils>@spruceid/siwe-parser": {
      "globals": {
        "console.error": true,
        "console.log": true
      },
      "packages": {
        "@metamask/controller-utils>@spruceid/siwe-parser>apg-js": true
      }
    },
    "@metamask/controller-utils>@spruceid/siwe-parser>apg-js": {
      "globals": {
        "mode": true
      },
      "packages": {
        "browserify>buffer": true,
        "browserify>insert-module-globals>is-buffer": true
      }
    },
    "@metamask/controllers>web3": {
      "globals": {
        "XMLHttpRequest": true
      }
    },
    "@metamask/controllers>web3-provider-engine>cross-fetch>node-fetch": {
      "globals": {
        "fetch": true
      }
    },
    "@metamask/controllers>web3-provider-engine>eth-json-rpc-middleware>node-fetch": {
      "globals": {
        "fetch": true
      }
    },
    "@metamask/desktop": {
      "globals": {
        "TextDecoder": true,
        "TextEncoder": true,
        "WebSocket": true,
        "clearInterval": true,
        "clearTimeout": true,
        "crypto.getRandomValues": true,
        "crypto.subtle.decrypt": true,
        "crypto.subtle.digest": true,
        "crypto.subtle.encrypt": true,
        "crypto.subtle.exportKey": true,
        "crypto.subtle.generateKey": true,
        "crypto.subtle.importKey": true,
        "isDesktopApp": true,
        "setInterval": true,
        "setTimeout": true
      },
      "packages": {
        "@metamask/desktop>@metamask/obs-store": true,
        "@metamask/desktop>eciesjs": true,
        "@metamask/desktop>extension-port-stream": true,
        "@metamask/desktop>otpauth": true,
        "browserify>buffer": true,
        "end-of-stream": true,
        "loglevel": true,
        "obj-multiplex": true,
        "stream-browserify": true,
        "uuid": true,
        "webextension-polyfill": true,
        "webpack>events": true
      }
    },
    "@metamask/desktop>@metamask/obs-store": {
      "globals": {
        "localStorage": true
      },
      "packages": {
        "@metamask/desktop>@metamask/obs-store>through2": true,
        "@metamask/safe-event-emitter": true,
        "stream-browserify": true
      }
    },
    "@metamask/desktop>@metamask/obs-store>through2": {
      "packages": {
        "browserify>process": true,
        "browserify>util": true,
        "readable-stream": true,
        "watchify>xtend": true
      }
    },
    "@metamask/desktop>eciesjs": {
      "packages": {
        "@metamask/desktop>eciesjs>futoin-hkdf": true,
        "browserify>buffer": true,
        "browserify>crypto-browserify": true,
        "ganache>secp256k1": true
      }
    },
    "@metamask/desktop>eciesjs>futoin-hkdf": {
      "packages": {
        "browserify>buffer": true,
        "browserify>crypto-browserify": true
      }
    },
    "@metamask/desktop>extension-port-stream": {
      "packages": {
        "browserify>buffer": true,
        "stream-browserify": true
      }
    },
    "@metamask/desktop>otpauth": {
      "globals": {
        "__GLOBALTHIS__": true,
        "define": true
      }
    },
    "@metamask/eth-json-rpc-middleware": {
      "globals": {
        "URL": true,
        "console.error": true,
        "setTimeout": true
      },
      "packages": {
        "@metamask/eth-json-rpc-middleware>safe-stable-stringify": true,
        "@metamask/message-manager>@metamask/eth-sig-util": true,
        "@metamask/providers>@metamask/json-rpc-engine": true,
        "@metamask/providers>@metamask/rpc-errors": true,
        "@metamask/utils": true,
        "pify": true,
        "sass-loader>klona": true
      }
    },
    "@metamask/eth-keyring-controller": {
      "globals": {
        "console.error": true
      },
      "packages": {
        "@metamask/browser-passworder": true,
        "@metamask/eth-keyring-controller>@metamask/eth-hd-keyring": true,
        "@metamask/eth-keyring-controller>@metamask/eth-simple-keyring": true,
        "@metamask/message-manager>@metamask/eth-sig-util": true,
        "@metamask/obs-store": true,
        "@metamask/utils": true,
        "webpack>events": true
      }
    },
    "@metamask/eth-keyring-controller>@metamask/eth-hd-keyring": {
      "globals": {
        "TextEncoder": true
      },
      "packages": {
        "@ethereumjs/tx>@ethereumjs/util": true,
        "@ethereumjs/tx>ethereum-cryptography": true,
        "@metamask/message-manager>@metamask/eth-sig-util": true,
        "@metamask/scure-bip39": true,
        "@metamask/utils": true,
        "browserify>buffer": true
      }
    },
    "@metamask/eth-keyring-controller>@metamask/eth-simple-keyring": {
      "packages": {
        "@ethereumjs/tx>@ethereumjs/util": true,
        "@ethereumjs/tx>ethereum-cryptography": true,
        "@metamask/message-manager>@metamask/eth-sig-util": true,
        "@metamask/utils": true,
        "browserify>buffer": true,
        "mocha>serialize-javascript>randombytes": true
      }
    },
    "@metamask/eth-ledger-bridge-keyring": {
      "globals": {
        "addEventListener": true,
        "console.log": true,
        "document.createElement": true,
        "document.head.appendChild": true,
        "fetch": true,
        "removeEventListener": true
      },
      "packages": {
        "@ethereumjs/tx": true,
        "@ethereumjs/tx>@ethereumjs/rlp": true,
        "@ethereumjs/tx>@ethereumjs/util": true,
        "@metamask/eth-trezor-keyring>hdkey": true,
        "@metamask/message-manager>@metamask/eth-sig-util": true,
        "browserify>buffer": true,
        "webpack>events": true
      }
    },
    "@metamask/eth-query": {
      "packages": {
        "@metamask/eth-query>json-rpc-random-id": true,
        "watchify>xtend": true
      }
    },
    "@metamask/eth-snap-keyring": {
      "globals": {
        "console.error": true
      },
      "packages": {
        "@ethereumjs/tx": true,
        "@metamask/eth-snap-keyring>@metamask/keyring-api": true,
        "@metamask/eth-snap-keyring>uuid": true,
        "@metamask/message-manager>@metamask/eth-sig-util": true,
        "@metamask/utils": true,
        "superstruct": true,
        "webpack>events": true
      }
    },
    "@metamask/eth-snap-keyring>@metamask/keyring-api": {
      "packages": {
        "@metamask/eth-snap-keyring>uuid": true,
        "@metamask/utils": true,
        "superstruct": true
      }
    },
    "@metamask/eth-snap-keyring>uuid": {
      "globals": {
        "crypto": true
      }
    },
    "@metamask/eth-token-tracker": {
      "globals": {
        "console.warn": true
      },
      "packages": {
        "@babel/runtime": true,
        "@metamask/eth-token-tracker>@metamask/safe-event-emitter": true,
        "@metamask/eth-token-tracker>deep-equal": true,
        "@metamask/eth-token-tracker>eth-block-tracker": true,
        "@metamask/ethjs-contract": true,
        "@metamask/ethjs-query": true,
        "bn.js": true,
        "human-standard-token-abi": true
      }
    },
    "@metamask/eth-token-tracker>@metamask/safe-event-emitter": {
      "globals": {
        "setTimeout": true
      },
      "packages": {
        "webpack>events": true
      }
    },
    "@metamask/eth-token-tracker>deep-equal": {
      "packages": {
        "@lavamoat/lavapack>json-stable-stringify>isarray": true,
        "@lavamoat/lavapack>json-stable-stringify>object-keys": true,
        "@metamask/eth-token-tracker>deep-equal>es-get-iterator": true,
        "@metamask/eth-token-tracker>deep-equal>is-date-object": true,
        "@metamask/eth-token-tracker>deep-equal>which-boxed-primitive": true,
        "@metamask/eth-token-tracker>deep-equal>which-collection": true,
        "@ngraveio/bc-ur>assert>object-is": true,
        "browserify>util>is-arguments": true,
        "browserify>util>which-typed-array": true,
        "gulp>vinyl-fs>object.assign": true,
        "string.prototype.matchall>call-bind": true,
        "string.prototype.matchall>es-abstract>array-buffer-byte-length": true,
        "string.prototype.matchall>es-abstract>is-array-buffer": true,
        "string.prototype.matchall>es-abstract>is-regex": true,
        "string.prototype.matchall>es-abstract>is-shared-array-buffer": true,
        "string.prototype.matchall>get-intrinsic": true,
        "string.prototype.matchall>regexp.prototype.flags": true,
        "string.prototype.matchall>side-channel": true
      }
    },
    "@metamask/eth-token-tracker>deep-equal>es-get-iterator": {
      "packages": {
        "@lavamoat/lavapack>json-stable-stringify>isarray": true,
        "@metamask/eth-token-tracker>deep-equal>es-get-iterator>is-map": true,
        "@metamask/eth-token-tracker>deep-equal>es-get-iterator>is-set": true,
        "@metamask/eth-token-tracker>deep-equal>es-get-iterator>stop-iteration-iterator": true,
        "browserify>process": true,
        "browserify>util>is-arguments": true,
        "eslint-plugin-react>array-includes>is-string": true,
        "string.prototype.matchall>call-bind": true,
        "string.prototype.matchall>get-intrinsic": true,
        "string.prototype.matchall>has-symbols": true
      }
    },
    "@metamask/eth-token-tracker>deep-equal>es-get-iterator>stop-iteration-iterator": {
      "globals": {
        "StopIteration": true
      },
      "packages": {
        "string.prototype.matchall>internal-slot": true
      }
    },
    "@metamask/eth-token-tracker>deep-equal>is-date-object": {
      "packages": {
        "koa>is-generator-function>has-tostringtag": true
      }
    },
    "@metamask/eth-token-tracker>deep-equal>which-boxed-primitive": {
      "packages": {
        "@metamask/eth-token-tracker>deep-equal>which-boxed-primitive>is-bigint": true,
        "@metamask/eth-token-tracker>deep-equal>which-boxed-primitive>is-boolean-object": true,
        "@metamask/eth-token-tracker>deep-equal>which-boxed-primitive>is-number-object": true,
        "eslint-plugin-react>array-includes>is-string": true,
        "string.prototype.matchall>es-abstract>es-to-primitive>is-symbol": true
      }
    },
    "@metamask/eth-token-tracker>deep-equal>which-boxed-primitive>is-bigint": {
      "packages": {
        "string.prototype.matchall>es-abstract>unbox-primitive>has-bigints": true
      }
    },
    "@metamask/eth-token-tracker>deep-equal>which-boxed-primitive>is-boolean-object": {
      "packages": {
        "koa>is-generator-function>has-tostringtag": true,
        "string.prototype.matchall>call-bind": true
      }
    },
    "@metamask/eth-token-tracker>deep-equal>which-boxed-primitive>is-number-object": {
      "packages": {
        "koa>is-generator-function>has-tostringtag": true
      }
    },
    "@metamask/eth-token-tracker>deep-equal>which-collection": {
      "packages": {
        "@metamask/eth-token-tracker>deep-equal>es-get-iterator>is-map": true,
        "@metamask/eth-token-tracker>deep-equal>es-get-iterator>is-set": true,
        "@metamask/eth-token-tracker>deep-equal>which-collection>is-weakmap": true,
        "@metamask/eth-token-tracker>deep-equal>which-collection>is-weakset": true
      }
    },
    "@metamask/eth-token-tracker>deep-equal>which-collection>is-weakset": {
      "packages": {
        "string.prototype.matchall>call-bind": true,
        "string.prototype.matchall>get-intrinsic": true
      }
    },
    "@metamask/eth-token-tracker>eth-block-tracker": {
      "globals": {
        "clearTimeout": true,
        "console.error": true,
        "setTimeout": true
      },
      "packages": {
        "@metamask/eth-query>json-rpc-random-id": true,
        "@metamask/eth-token-tracker>eth-block-tracker>@metamask/safe-event-emitter": true,
        "@metamask/utils": true,
        "pify": true
      }
    },
    "@metamask/eth-token-tracker>eth-block-tracker>@metamask/safe-event-emitter": {
      "globals": {
        "setTimeout": true
      },
      "packages": {
        "webpack>events": true
      }
    },
    "@metamask/eth-trezor-keyring": {
      "globals": {
        "setTimeout": true
      },
      "packages": {
        "@ethereumjs/tx": true,
        "@ethereumjs/tx>@ethereumjs/util": true,
        "@metamask/eth-trezor-keyring>@trezor/connect-plugin-ethereum": true,
        "@metamask/eth-trezor-keyring>hdkey": true,
        "@trezor/connect-web": true,
        "browserify>buffer": true,
        "webpack>events": true
      }
    },
    "@metamask/eth-trezor-keyring>@trezor/connect-plugin-ethereum": {
      "packages": {
        "@metamask/message-manager>@metamask/eth-sig-util": true
      }
    },
    "@metamask/eth-trezor-keyring>hdkey": {
      "packages": {
        "browserify>assert": true,
        "browserify>crypto-browserify": true,
        "ethereumjs-util>create-hash>ripemd160": true,
        "ethereumjs-util>ethereum-cryptography>bs58check": true,
        "ganache>secp256k1": true,
        "koa>content-disposition>safe-buffer": true
      }
    },
    "@metamask/etherscan-link": {
      "globals": {
        "URL": true
      }
    },
    "@metamask/ethjs": {
      "globals": {
        "clearInterval": true,
        "setInterval": true
      },
      "packages": {
        "@metamask/ethjs-contract": true,
        "@metamask/ethjs-query": true,
        "@metamask/ethjs>@metamask/ethjs-filter": true,
        "@metamask/ethjs>@metamask/ethjs-provider-http": true,
        "@metamask/ethjs>@metamask/ethjs-unit": true,
        "@metamask/ethjs>@metamask/ethjs-util": true,
        "@metamask/ethjs>ethjs-abi": true,
        "@metamask/ethjs>js-sha3": true,
        "@metamask/ethjs>number-to-bn": true,
        "bn.js": true,
        "browserify>buffer": true
      }
    },
    "@metamask/ethjs-contract": {
      "packages": {
        "@metamask/ethjs-query>babel-runtime": true,
        "@metamask/ethjs>@metamask/ethjs-filter": true,
        "@metamask/ethjs>@metamask/ethjs-util": true,
        "@metamask/ethjs>ethjs-abi": true,
        "@metamask/ethjs>js-sha3": true,
        "promise-to-callback": true
      }
    },
    "@metamask/ethjs-query": {
      "globals": {
        "console": true
      },
      "packages": {
        "@metamask/ethjs-query>@metamask/ethjs-format": true,
        "@metamask/ethjs-query>@metamask/ethjs-rpc": true,
        "promise-to-callback": true
      }
    },
    "@metamask/ethjs-query>@metamask/ethjs-format": {
      "packages": {
        "@metamask/ethjs-query>@metamask/ethjs-format>ethjs-schema": true,
        "@metamask/ethjs>@metamask/ethjs-util": true,
        "@metamask/ethjs>number-to-bn": true,
        "@metamask/ethjs>number-to-bn>strip-hex-prefix": true
      }
    },
    "@metamask/ethjs-query>@metamask/ethjs-rpc": {
      "packages": {
        "promise-to-callback": true
      }
    },
    "@metamask/ethjs-query>babel-runtime": {
      "packages": {
        "@metamask/ethjs-query>babel-runtime>core-js": true,
        "@metamask/ethjs-query>babel-runtime>regenerator-runtime": true
      }
    },
    "@metamask/ethjs-query>babel-runtime>core-js": {
      "globals": {
        "PromiseRejectionEvent": true,
        "__e": "write",
        "__g": "write",
        "document.createTextNode": true,
        "postMessage": true,
        "setTimeout": true
      }
    },
    "@metamask/ethjs-query>babel-runtime>regenerator-runtime": {
      "globals": {
        "regeneratorRuntime": "write"
      }
    },
    "@metamask/ethjs>@metamask/ethjs-filter": {
      "globals": {
        "clearInterval": true,
        "setInterval": true
      }
    },
    "@metamask/ethjs>@metamask/ethjs-provider-http": {
      "packages": {
        "@metamask/ethjs>@metamask/ethjs-provider-http>xhr2": true
      }
    },
    "@metamask/ethjs>@metamask/ethjs-provider-http>xhr2": {
      "globals": {
        "XMLHttpRequest": true
      }
    },
    "@metamask/ethjs>@metamask/ethjs-unit": {
      "packages": {
        "@metamask/ethjs>number-to-bn": true,
        "bn.js": true
      }
    },
    "@metamask/ethjs>@metamask/ethjs-util": {
      "packages": {
        "@metamask/ethjs>@metamask/ethjs-util>is-hex-prefixed": true,
        "@metamask/ethjs>number-to-bn>strip-hex-prefix": true,
        "browserify>buffer": true
      }
    },
    "@metamask/ethjs>ethjs-abi": {
      "packages": {
        "@metamask/ethjs>js-sha3": true,
        "@metamask/ethjs>number-to-bn": true,
        "bn.js": true,
        "browserify>buffer": true
      }
    },
    "@metamask/ethjs>js-sha3": {
      "globals": {
        "define": true
      },
      "packages": {
        "browserify>process": true
      }
    },
    "@metamask/ethjs>number-to-bn": {
      "packages": {
        "@metamask/ethjs>number-to-bn>strip-hex-prefix": true,
        "bn.js": true
      }
    },
    "@metamask/ethjs>number-to-bn>strip-hex-prefix": {
      "packages": {
        "@metamask/ethjs>@metamask/ethjs-util>is-hex-prefixed": true
      }
    },
    "@metamask/gas-fee-controller": {
      "globals": {
        "clearInterval": true,
        "console.error": true,
        "setInterval": true
      },
      "packages": {
        "@metamask/controller-utils": true,
        "@metamask/eth-query": true,
        "@metamask/ethjs>@metamask/ethjs-unit": true,
        "@metamask/polling-controller": true,
        "ethereumjs-util": true,
        "uuid": true
      }
    },
    "@metamask/jazzicon": {
      "globals": {
        "document.createElement": true,
        "document.createElementNS": true
      },
      "packages": {
        "@metamask/jazzicon>color": true,
        "@metamask/jazzicon>mersenne-twister": true
      }
    },
    "@metamask/jazzicon>color": {
      "packages": {
        "@metamask/jazzicon>color>clone": true,
        "@metamask/jazzicon>color>color-convert": true,
        "@metamask/jazzicon>color>color-string": true
      }
    },
    "@metamask/jazzicon>color>clone": {
      "packages": {
        "browserify>buffer": true
      }
    },
    "@metamask/jazzicon>color>color-convert": {
      "packages": {
        "@metamask/jazzicon>color>color-convert>color-name": true
      }
    },
    "@metamask/jazzicon>color>color-string": {
      "packages": {
        "jest-canvas-mock>moo-color>color-name": true
      }
    },
    "@metamask/keyring-api": {
      "packages": {
        "@metamask/keyring-api>uuid": true,
        "@metamask/utils": true,
        "superstruct": true
      }
    },
    "@metamask/keyring-api>uuid": {
      "globals": {
        "crypto": true
      }
    },
    "@metamask/keyring-controller": {
      "packages": {
        "@metamask/base-controller": true,
        "@metamask/keyring-controller>@metamask/eth-keyring-controller": true,
        "@metamask/keyring-controller>ethereumjs-wallet": true,
        "@metamask/utils": true,
        "eth-json-rpc-filters>async-mutex": true,
        "ethereumjs-util": true
      }
    },
    "@metamask/keyring-controller>@metamask/eth-keyring-controller": {
      "globals": {
        "console.error": true
      },
      "packages": {
        "@metamask/browser-passworder": true,
        "@metamask/eth-keyring-controller>@metamask/eth-hd-keyring": true,
        "@metamask/eth-keyring-controller>@metamask/eth-simple-keyring": true,
        "@metamask/keyring-controller>@metamask/eth-keyring-controller>@metamask/obs-store": true,
        "@metamask/message-manager>@metamask/eth-sig-util": true,
        "@metamask/utils": true,
        "webpack>events": true
      }
    },
    "@metamask/keyring-controller>@metamask/eth-keyring-controller>@metamask/obs-store": {
      "packages": {
        "@metamask/keyring-controller>@metamask/eth-keyring-controller>@metamask/obs-store>@metamask/safe-event-emitter": true,
        "@metamask/keyring-controller>@metamask/eth-keyring-controller>@metamask/obs-store>readable-stream": true
      }
    },
    "@metamask/keyring-controller>@metamask/eth-keyring-controller>@metamask/obs-store>@metamask/safe-event-emitter": {
      "globals": {
        "setTimeout": true
      },
      "packages": {
        "webpack>events": true
      }
    },
    "@metamask/keyring-controller>@metamask/eth-keyring-controller>@metamask/obs-store>readable-stream": {
      "packages": {
        "browserify>browser-resolve": true,
        "browserify>buffer": true,
        "browserify>process": true,
        "browserify>string_decoder": true,
        "pumpify>inherits": true,
        "readable-stream>util-deprecate": true,
        "webpack>events": true
      }
    },
    "@metamask/keyring-controller>ethereumjs-wallet": {
      "packages": {
        "@metamask/keyring-controller>ethereumjs-wallet>ethereum-cryptography": true,
        "@metamask/keyring-controller>ethereumjs-wallet>ethereumjs-util": true,
        "@metamask/keyring-controller>ethereumjs-wallet>utf8": true,
        "browserify>buffer": true,
        "browserify>crypto-browserify": true,
        "eth-lattice-keyring>gridplus-sdk>aes-js": true,
        "ethereumjs-util>ethereum-cryptography>bs58check": true,
        "ethereumjs-util>ethereum-cryptography>scrypt-js": true,
        "mocha>serialize-javascript>randombytes": true,
        "uuid": true
      }
    },
    "@metamask/keyring-controller>ethereumjs-wallet>ethereum-cryptography": {
      "packages": {
        "browserify>assert": true,
        "browserify>buffer": true,
        "browserify>crypto-browserify>create-hmac": true,
        "ethereumjs-util>ethereum-cryptography>bs58check": true,
        "ethereumjs-util>ethereum-cryptography>hash.js": true,
        "ganache>keccak": true,
        "ganache>secp256k1": true,
        "koa>content-disposition>safe-buffer": true,
        "mocha>serialize-javascript>randombytes": true
      }
    },
    "@metamask/keyring-controller>ethereumjs-wallet>ethereumjs-util": {
      "packages": {
        "@metamask/keyring-controller>ethereumjs-wallet>ethereum-cryptography": true,
        "bn.js": true,
        "browserify>assert": true,
        "browserify>buffer": true,
        "browserify>insert-module-globals>is-buffer": true,
        "ethereumjs-util>create-hash": true,
        "ethereumjs-util>rlp": true
      }
    },
    "@metamask/logging-controller": {
      "packages": {
        "@metamask/base-controller": true,
        "uuid": true
      }
    },
<<<<<<< HEAD
    "@metamask/logging-controller>@metamask/base-controller": {
      "globals": {
        "setTimeout": true
      },
      "packages": {
        "immer": true
      }
    },
=======
>>>>>>> ba3a20fc
    "@metamask/logo": {
      "globals": {
        "addEventListener": true,
        "document.body.appendChild": true,
        "document.createElementNS": true,
        "innerHeight": true,
        "innerWidth": true,
        "requestAnimationFrame": true
      },
      "packages": {
        "@metamask/logo>gl-mat4": true,
        "@metamask/logo>gl-vec3": true
      }
    },
    "@metamask/message-manager": {
      "packages": {
        "@metamask/message-manager>@metamask/base-controller": true,
        "@metamask/message-manager>@metamask/controller-utils": true,
        "@metamask/message-manager>@metamask/eth-sig-util": true,
        "@metamask/message-manager>jsonschema": true,
        "browserify>buffer": true,
        "ethereumjs-util": true,
        "uuid": true,
        "webpack>events": true
      }
    },
    "@metamask/message-manager>@metamask/base-controller": {
      "globals": {
        "setTimeout": true
      },
      "packages": {
        "immer": true
      }
    },
    "@metamask/message-manager>@metamask/controller-utils": {
      "globals": {
        "URL": true,
        "console.error": true,
        "fetch": true,
        "setTimeout": true
      },
      "packages": {
        "@metamask/controller-utils>@spruceid/siwe-parser": true,
        "@metamask/message-manager>@metamask/controller-utils>ethjs-unit": true,
        "@metamask/utils": true,
        "browserify>buffer": true,
        "eslint>fast-deep-equal": true,
        "eth-ens-namehash": true,
        "ethereumjs-util": true
      }
    },
    "@metamask/message-manager>@metamask/controller-utils>ethjs-unit": {
      "packages": {
        "@metamask/ethjs>number-to-bn": true,
        "bn.js": true
      }
    },
    "@metamask/message-manager>@metamask/eth-sig-util": {
      "packages": {
        "@ethereumjs/tx>@ethereumjs/util": true,
        "@ethereumjs/tx>ethereum-cryptography": true,
        "@metamask/assets-controllers>@metamask/abi-utils": true,
        "@metamask/utils": true,
        "browserify>buffer": true,
        "eth-sig-util>tweetnacl": true,
        "eth-sig-util>tweetnacl-util": true
      }
    },
    "@metamask/message-manager>jsonschema": {
      "packages": {
        "browserify>url": true
      }
    },
    "@metamask/name-controller": {
      "globals": {
        "fetch": true
      },
      "packages": {
        "@metamask/base-controller": true,
        "@metamask/utils": true,
        "eth-json-rpc-filters>async-mutex": true
      }
    },
    "@metamask/network-controller": {
      "globals": {
        "URL": true,
        "btoa": true,
        "fetch": true,
        "setTimeout": true
      },
      "packages": {
        "@metamask/base-controller": true,
        "@metamask/controller-utils": true,
        "@metamask/eth-json-rpc-middleware": true,
        "@metamask/eth-query": true,
        "@metamask/eth-token-tracker>eth-block-tracker": true,
        "@metamask/network-controller>@metamask/eth-json-rpc-infura": true,
        "@metamask/network-controller>@metamask/eth-json-rpc-provider": true,
        "@metamask/network-controller>@metamask/swappable-obj-proxy": true,
        "@metamask/providers>@metamask/json-rpc-engine": true,
        "@metamask/providers>@metamask/rpc-errors": true,
        "@metamask/utils": true,
        "browserify>assert": true,
        "uuid": true
      }
    },
    "@metamask/network-controller>@metamask/eth-json-rpc-infura": {
      "globals": {
        "setTimeout": true
      },
      "packages": {
        "@metamask/network-controller>@metamask/eth-json-rpc-provider": true,
        "@metamask/providers>@metamask/json-rpc-engine": true,
        "@metamask/providers>@metamask/rpc-errors": true,
        "@metamask/utils": true,
        "node-fetch": true
      }
    },
    "@metamask/network-controller>@metamask/eth-json-rpc-provider": {
      "packages": {
        "@metamask/network-controller>@metamask/eth-json-rpc-provider>@metamask/safe-event-emitter": true,
        "@metamask/providers>@metamask/json-rpc-engine": true
      }
    },
    "@metamask/network-controller>@metamask/eth-json-rpc-provider>@metamask/safe-event-emitter": {
      "globals": {
        "setTimeout": true
      },
      "packages": {
        "webpack>events": true
      }
    },
    "@metamask/notification-controller": {
      "packages": {
        "@metamask/notification-controller>@metamask/base-controller": true,
        "@metamask/notification-controller>@metamask/utils": true,
        "@metamask/notification-controller>nanoid": true
      }
    },
    "@metamask/notification-controller>@metamask/base-controller": {
      "globals": {
        "setTimeout": true
      },
      "packages": {
        "immer": true
      }
    },
    "@metamask/notification-controller>@metamask/utils": {
      "globals": {
        "TextDecoder": true,
        "TextEncoder": true
      },
      "packages": {
        "browserify>buffer": true,
        "nock>debug": true,
        "semver": true,
        "superstruct": true
      }
    },
    "@metamask/notification-controller>nanoid": {
      "globals": {
        "crypto.getRandomValues": true
      }
    },
    "@metamask/obs-store": {
      "packages": {
        "@metamask/obs-store>through2": true,
        "@metamask/safe-event-emitter": true,
        "stream-browserify": true
      }
    },
    "@metamask/obs-store>through2": {
      "packages": {
        "browserify>process": true,
        "browserify>util": true,
        "readable-stream": true,
        "watchify>xtend": true
      }
    },
    "@metamask/permission-controller": {
      "globals": {
        "console.error": true
      },
      "packages": {
        "@metamask/base-controller": true,
        "@metamask/controller-utils": true,
        "@metamask/permission-controller>nanoid": true,
        "@metamask/providers>@metamask/json-rpc-engine": true,
        "@metamask/providers>@metamask/rpc-errors": true,
        "@metamask/utils": true,
        "deep-freeze-strict": true,
        "immer": true
      }
    },
    "@metamask/permission-controller>nanoid": {
      "globals": {
        "crypto.getRandomValues": true
      }
    },
    "@metamask/phishing-controller": {
      "globals": {
        "fetch": true
      },
      "packages": {
        "@metamask/base-controller": true,
        "@metamask/controller-utils": true,
        "@metamask/phishing-warning>eth-phishing-detect": true,
        "punycode": true
      }
    },
    "@metamask/phishing-warning>eth-phishing-detect": {
      "packages": {
        "eslint>optionator>fast-levenshtein": true
      }
    },
    "@metamask/polling-controller": {
      "globals": {
        "clearTimeout": true,
        "console.error": true,
        "setTimeout": true
      },
      "packages": {
        "@metamask/base-controller": true,
        "@metamask/snaps-utils>fast-json-stable-stringify": true,
        "uuid": true
      }
    },
    "@metamask/post-message-stream": {
      "globals": {
        "MessageEvent.prototype": true,
        "WorkerGlobalScope": true,
        "addEventListener": true,
        "browser": true,
        "chrome": true,
        "location.origin": true,
        "postMessage": true,
        "removeEventListener": true
      },
      "packages": {
        "@metamask/post-message-stream>@metamask/utils": true,
        "@metamask/post-message-stream>readable-stream": true
      }
    },
    "@metamask/post-message-stream>@metamask/utils": {
      "globals": {
        "TextDecoder": true,
        "TextEncoder": true
      },
      "packages": {
        "browserify>buffer": true,
        "nock>debug": true,
        "semver": true,
        "superstruct": true
      }
    },
    "@metamask/post-message-stream>readable-stream": {
      "packages": {
        "browserify>browser-resolve": true,
        "browserify>buffer": true,
        "browserify>process": true,
        "browserify>string_decoder": true,
        "pumpify>inherits": true,
        "readable-stream>util-deprecate": true,
        "webpack>events": true
      }
    },
    "@metamask/ppom-validator": {
      "globals": {
        "URL": true,
        "clearInterval": true,
        "console.error": true,
        "crypto": true,
        "setInterval": true
      },
      "packages": {
        "@metamask/controller-utils": true,
        "@metamask/eth-query>json-rpc-random-id": true,
        "@metamask/ppom-validator>@metamask/base-controller": true,
        "@metamask/ppom-validator>crypto-js": true,
        "@metamask/ppom-validator>elliptic": true,
        "await-semaphore": true,
        "browserify>buffer": true
      }
    },
    "@metamask/ppom-validator>@metamask/base-controller": {
      "globals": {
        "setTimeout": true
      },
      "packages": {
        "immer": true
      }
    },
    "@metamask/ppom-validator>crypto-js": {
      "globals": {
        "crypto": true,
        "define": true,
        "msCrypto": true
      },
      "packages": {
        "browserify>browser-resolve": true
      }
    },
    "@metamask/ppom-validator>elliptic": {
      "packages": {
        "@metamask/ppom-validator>elliptic>brorand": true,
        "@metamask/ppom-validator>elliptic>hmac-drbg": true,
        "@metamask/ppom-validator>elliptic>minimalistic-assert": true,
        "@metamask/ppom-validator>elliptic>minimalistic-crypto-utils": true,
        "bn.js": true,
        "ethereumjs-util>ethereum-cryptography>hash.js": true,
        "pumpify>inherits": true
      }
    },
    "@metamask/ppom-validator>elliptic>brorand": {
      "globals": {
        "crypto": true,
        "msCrypto": true
      },
      "packages": {
        "browserify>browser-resolve": true
      }
    },
    "@metamask/ppom-validator>elliptic>hmac-drbg": {
      "packages": {
        "@metamask/ppom-validator>elliptic>minimalistic-assert": true,
        "@metamask/ppom-validator>elliptic>minimalistic-crypto-utils": true,
        "ethereumjs-util>ethereum-cryptography>hash.js": true
      }
    },
    "@metamask/providers>@metamask/json-rpc-engine": {
      "packages": {
        "@metamask/providers>@metamask/json-rpc-engine>@metamask/safe-event-emitter": true,
        "@metamask/providers>@metamask/rpc-errors": true,
        "@metamask/utils": true
      }
    },
    "@metamask/providers>@metamask/json-rpc-engine>@metamask/safe-event-emitter": {
      "globals": {
        "setTimeout": true
      },
      "packages": {
        "webpack>events": true
      }
    },
    "@metamask/providers>@metamask/object-multiplex": {
      "globals": {
        "console.warn": true
      },
      "packages": {
        "@metamask/providers>@metamask/object-multiplex>readable-stream": true,
        "pump>once": true
      }
    },
    "@metamask/providers>@metamask/object-multiplex>readable-stream": {
      "packages": {
        "browserify>browser-resolve": true,
        "browserify>buffer": true,
        "browserify>process": true,
        "browserify>string_decoder": true,
        "pumpify>inherits": true,
        "readable-stream>util-deprecate": true,
        "webpack>events": true
      }
    },
    "@metamask/providers>@metamask/rpc-errors": {
      "packages": {
        "@metamask/utils": true,
        "eth-rpc-errors>fast-safe-stringify": true
      }
    },
    "@metamask/queued-request-controller": {
      "packages": {
        "@metamask/base-controller": true,
        "@metamask/controller-utils": true,
        "@metamask/providers>@metamask/json-rpc-engine": true,
        "@metamask/providers>@metamask/rpc-errors": true,
        "@metamask/selected-network-controller": true
      }
    },
    "@metamask/rate-limit-controller": {
      "globals": {
        "setTimeout": true
      },
      "packages": {
        "@metamask/rate-limit-controller>@metamask/base-controller": true,
        "eth-rpc-errors": true
      }
    },
    "@metamask/rate-limit-controller>@metamask/base-controller": {
      "globals": {
        "setTimeout": true
      },
      "packages": {
        "immer": true
      }
    },
    "@metamask/rpc-methods-flask>nanoid": {
      "globals": {
        "crypto.getRandomValues": true
      }
    },
    "@metamask/rpc-methods>nanoid": {
      "globals": {
        "crypto.getRandomValues": true
      }
    },
    "@metamask/safe-event-emitter": {
      "globals": {
        "setTimeout": true
      },
      "packages": {
        "webpack>events": true
      }
    },
    "@metamask/scure-bip39": {
      "globals": {
        "TextEncoder": true
      },
      "packages": {
        "@metamask/scure-bip39>@noble/hashes": true,
        "@metamask/utils>@scure/base": true
      }
    },
    "@metamask/scure-bip39>@noble/hashes": {
      "globals": {
        "TextEncoder": true,
        "crypto": true
      }
    },
    "@metamask/selected-network-controller": {
      "packages": {
        "@metamask/base-controller": true,
        "@metamask/network-controller>@metamask/swappable-obj-proxy": true
      }
    },
    "@metamask/signature-controller": {
      "globals": {
        "console.info": true
      },
      "packages": {
        "@metamask/base-controller": true,
        "@metamask/controller-utils": true,
        "@metamask/logging-controller": true,
        "@metamask/message-manager": true,
        "@metamask/providers>@metamask/rpc-errors": true,
        "browserify>buffer": true,
        "ethereumjs-util": true,
        "lodash": true,
        "webpack>events": true
      }
    },
<<<<<<< HEAD
    "@metamask/signature-controller>@metamask/base-controller": {
      "globals": {
        "setTimeout": true
      },
      "packages": {
        "immer": true
      }
    },
    "@metamask/signature-controller>@metamask/controller-utils": {
      "globals": {
        "URL": true,
        "console.error": true,
        "fetch": true,
        "setTimeout": true
      },
      "packages": {
        "@metamask/controller-utils>@spruceid/siwe-parser": true,
        "@metamask/message-manager>@metamask/controller-utils>ethjs-unit": true,
        "@metamask/utils": true,
        "browserify>buffer": true,
        "eslint>fast-deep-equal": true,
        "eth-ens-namehash": true,
        "ethereumjs-util": true
      }
    },
=======
>>>>>>> ba3a20fc
    "@metamask/smart-transactions-controller": {
      "globals": {
        "URLSearchParams": true,
        "clearInterval": true,
        "console.error": true,
        "console.log": true,
        "fetch": true,
        "setInterval": true
      },
      "packages": {
        "@ethersproject/abi>@ethersproject/bytes": true,
        "@ethersproject/bignumber": true,
        "@ethersproject/providers": true,
        "@metamask/smart-transactions-controller>@metamask/base-controller": true,
        "@metamask/smart-transactions-controller>@metamask/controller-utils": true,
        "@metamask/smart-transactions-controller>bignumber.js": true,
        "fast-json-patch": true,
        "lodash": true
      }
    },
    "@metamask/smart-transactions-controller>@metamask/base-controller": {
      "globals": {
        "setTimeout": true
      },
      "packages": {
        "immer": true
      }
    },
    "@metamask/smart-transactions-controller>@metamask/controller-utils": {
      "globals": {
        "URL": true,
        "console.error": true,
        "fetch": true,
        "setTimeout": true
      },
      "packages": {
        "@metamask/address-book-controller>@metamask/controller-utils>ethjs-unit": true,
        "@metamask/controller-utils>@spruceid/siwe-parser": true,
<<<<<<< HEAD
        "@metamask/message-manager>@metamask/controller-utils>ethjs-unit": true,
=======
>>>>>>> ba3a20fc
        "@metamask/utils": true,
        "browserify>buffer": true,
        "eslint>fast-deep-equal": true,
        "eth-ens-namehash": true,
        "ethereumjs-util": true
      }
    },
    "@metamask/smart-transactions-controller>@metamask/controllers>nanoid": {
      "globals": {
        "crypto.getRandomValues": true
      }
    },
    "@metamask/smart-transactions-controller>bignumber.js": {
      "globals": {
        "crypto": true,
        "define": true
      }
    },
    "@metamask/snaps-controllers": {
      "globals": {
        "URL": true,
        "chrome.offscreen.createDocument": true,
        "chrome.offscreen.hasDocument": true,
        "clearTimeout": true,
        "document.getElementById": true,
        "fetch.bind": true,
        "setTimeout": true
      },
      "packages": {
        "@metamask/base-controller": true,
        "@metamask/permission-controller": true,
        "@metamask/post-message-stream": true,
        "@metamask/providers>@metamask/json-rpc-engine": true,
        "@metamask/providers>@metamask/object-multiplex": true,
        "@metamask/providers>@metamask/rpc-errors": true,
        "@metamask/snaps-controllers>@xstate/fsm": true,
        "@metamask/snaps-controllers>concat-stream": true,
        "@metamask/snaps-controllers>get-npm-tarball-url": true,
        "@metamask/snaps-controllers>nanoid": true,
        "@metamask/snaps-controllers>readable-stream": true,
        "@metamask/snaps-controllers>readable-web-to-node-stream": true,
        "@metamask/snaps-controllers>tar-stream": true,
        "@metamask/snaps-rpc-methods": true,
        "@metamask/snaps-sdk": true,
        "@metamask/snaps-utils": true,
        "@metamask/snaps-utils>@metamask/snaps-registry": true,
        "@metamask/utils": true,
        "browserify>browserify-zlib": true,
        "json-rpc-middleware-stream": true
      }
    },
    "@metamask/snaps-controllers-flask>nanoid": {
      "globals": {
        "crypto.getRandomValues": true
      }
    },
    "@metamask/snaps-controllers>concat-stream": {
      "packages": {
        "@metamask/snaps-controllers>readable-stream": true,
        "browserify>buffer": true,
        "browserify>concat-stream>typedarray": true,
        "pumpify>inherits": true,
        "terser>source-map-support>buffer-from": true
      }
    },
    "@metamask/snaps-controllers>nanoid": {
      "globals": {
        "crypto.getRandomValues": true
      }
    },
    "@metamask/snaps-controllers>readable-stream": {
      "packages": {
        "browserify>browser-resolve": true,
        "browserify>buffer": true,
        "browserify>process": true,
        "browserify>string_decoder": true,
        "pumpify>inherits": true,
        "readable-stream>util-deprecate": true,
        "webpack>events": true
      }
    },
    "@metamask/snaps-controllers>readable-web-to-node-stream": {
      "packages": {
        "@metamask/snaps-controllers>readable-web-to-node-stream>readable-stream": true
      }
    },
    "@metamask/snaps-controllers>readable-web-to-node-stream>readable-stream": {
      "packages": {
        "browserify>browser-resolve": true,
        "browserify>buffer": true,
        "browserify>process": true,
        "browserify>string_decoder": true,
        "pumpify>inherits": true,
        "readable-stream>util-deprecate": true,
        "webpack>events": true
      }
    },
    "@metamask/snaps-controllers>tar-stream": {
      "packages": {
        "@metamask/snaps-controllers>tar-stream>b4a": true,
        "@metamask/snaps-controllers>tar-stream>fast-fifo": true,
        "@metamask/snaps-controllers>tar-stream>streamx": true,
        "browserify>browser-resolve": true
      }
    },
    "@metamask/snaps-controllers>tar-stream>b4a": {
      "globals": {
        "TextDecoder": true,
        "TextEncoder": true
      }
    },
    "@metamask/snaps-controllers>tar-stream>streamx": {
      "packages": {
        "@metamask/snaps-controllers>tar-stream>fast-fifo": true,
        "@metamask/snaps-controllers>tar-stream>streamx>queue-tick": true,
        "webpack>events": true
      }
    },
    "@metamask/snaps-controllers>tar-stream>streamx>queue-tick": {
      "globals": {
        "queueMicrotask": true
      }
    },
    "@metamask/snaps-rpc-methods": {
      "packages": {
        "@metamask/permission-controller": true,
        "@metamask/providers>@metamask/rpc-errors": true,
        "@metamask/snaps-sdk": true,
        "@metamask/snaps-sdk>@metamask/key-tree": true,
        "@metamask/snaps-utils": true,
        "@metamask/utils": true,
        "@metamask/utils>@noble/hashes": true,
        "superstruct": true
      }
    },
    "@metamask/snaps-sdk": {
      "globals": {
        "fetch": true
      },
      "packages": {
        "@metamask/providers>@metamask/rpc-errors": true,
        "@metamask/snaps-sdk>is-svg": true,
        "@metamask/utils": true,
        "superstruct": true
      }
    },
    "@metamask/snaps-sdk>@metamask/key-tree": {
      "packages": {
        "@metamask/scure-bip39": true,
        "@metamask/snaps-sdk>@metamask/key-tree>@metamask/utils": true,
        "@metamask/snaps-sdk>@metamask/key-tree>@noble/ed25519": true,
        "@metamask/utils>@noble/hashes": true,
        "@metamask/utils>@scure/base": true,
        "eth-lattice-keyring>@noble/secp256k1": true
      }
    },
    "@metamask/snaps-sdk>@metamask/key-tree>@metamask/utils": {
      "globals": {
        "TextDecoder": true,
        "TextEncoder": true
      },
      "packages": {
        "@metamask/utils>@noble/hashes": true,
        "browserify>buffer": true,
        "nock>debug": true,
        "semver": true,
        "superstruct": true
      }
    },
    "@metamask/snaps-sdk>@metamask/key-tree>@noble/ed25519": {
      "globals": {
        "crypto": true
      },
      "packages": {
        "browserify>browser-resolve": true
      }
    },
    "@metamask/snaps-sdk>is-svg": {
      "packages": {
        "@metamask/snaps-sdk>is-svg>fast-xml-parser": true
      }
    },
    "@metamask/snaps-sdk>is-svg>fast-xml-parser": {
      "globals": {
        "entityName": true,
        "val": true
      },
      "packages": {
        "@metamask/snaps-sdk>is-svg>fast-xml-parser>strnum": true
      }
    },
    "@metamask/snaps-utils": {
      "globals": {
        "File": true,
        "FileReader": true,
        "TextDecoder": true,
        "URL": true,
        "console.error": true,
        "console.log": true,
        "console.warn": true,
        "crypto": true,
        "document.body.appendChild": true,
        "document.createElement": true,
        "fetch": true
      },
      "packages": {
        "@metamask/permission-controller": true,
        "@metamask/providers>@metamask/rpc-errors": true,
        "@metamask/snaps-sdk": true,
        "@metamask/snaps-sdk>@metamask/key-tree": true,
        "@metamask/snaps-sdk>is-svg": true,
        "@metamask/snaps-utils>@metamask/slip44": true,
        "@metamask/snaps-utils>cron-parser": true,
        "@metamask/snaps-utils>fast-json-stable-stringify": true,
        "@metamask/snaps-utils>rfdc": true,
        "@metamask/snaps-utils>validate-npm-package-name": true,
        "@metamask/utils": true,
        "@metamask/utils>@noble/hashes": true,
        "@metamask/utils>@scure/base": true,
        "browserify": true,
        "browserify>buffer": true,
        "browserify>path-browserify": true,
        "browserify>process": true,
        "chalk": true,
        "semver": true,
        "superstruct": true
      }
    },
    "@metamask/snaps-utils>@metamask/snaps-registry": {
      "packages": {
        "@metamask/snaps-utils>@metamask/snaps-registry>@noble/curves": true,
        "@metamask/utils": true,
        "@metamask/utils>@noble/hashes": true,
        "superstruct": true
      }
    },
    "@metamask/snaps-utils>@metamask/snaps-registry>@noble/curves": {
      "globals": {
        "TextEncoder": true
      },
      "packages": {
        "@metamask/utils>@noble/hashes": true
      }
    },
    "@metamask/snaps-utils>cron-parser": {
      "packages": {
        "browserify>browser-resolve": true,
        "luxon": true
      }
    },
    "@metamask/snaps-utils>rfdc": {
      "packages": {
        "browserify>buffer": true
      }
    },
    "@metamask/snaps-utils>validate-npm-package-name": {
      "packages": {
        "@metamask/snaps-utils>validate-npm-package-name>builtins": true
      }
    },
    "@metamask/snaps-utils>validate-npm-package-name>builtins": {
      "packages": {
        "browserify>process": true,
        "semver": true
      }
    },
    "@metamask/transaction-controller": {
      "globals": {
        "console.error": true,
        "setTimeout": true
      },
      "packages": {
        "@ethereumjs/common": true,
        "@ethereumjs/tx": true,
        "@ethersproject/abi": true,
        "@metamask/base-controller": true,
        "@metamask/controller-utils": true,
        "@metamask/eth-query": true,
        "@metamask/gas-fee-controller": true,
        "@metamask/metamask-eth-abis": true,
        "@metamask/providers>@metamask/rpc-errors": true,
        "@metamask/transaction-controller>nonce-tracker": true,
        "@metamask/utils": true,
        "eth-json-rpc-filters>async-mutex": true,
        "eth-method-registry": true,
        "ethereumjs-util": true,
        "fast-json-patch": true,
        "lodash": true,
        "uuid": true,
        "webpack>events": true
      }
    },
    "@metamask/transaction-controller>nonce-tracker": {
      "packages": {
        "@ethersproject/providers": true,
        "@metamask/eth-token-tracker>eth-block-tracker": true,
        "@metamask/transaction-controller>nonce-tracker>async-mutex": true,
        "browserify>assert": true
      }
    },
    "@metamask/transaction-controller>nonce-tracker>async-mutex": {
      "globals": {
        "clearTimeout": true,
        "setTimeout": true
      },
      "packages": {
        "mockttp>graphql-tag>tslib": true
      }
    },
    "@metamask/user-operation-controller": {
      "globals": {
        "fetch": true
      },
      "packages": {
        "@metamask/base-controller": true,
        "@metamask/controller-utils": true,
        "@metamask/eth-query": true,
        "@metamask/gas-fee-controller": true,
        "@metamask/polling-controller": true,
        "@metamask/transaction-controller": true,
        "@metamask/utils": true,
        "ethereumjs-util": true,
        "lodash": true,
        "superstruct": true,
        "uuid": true,
        "webpack>events": true
      }
    },
    "@metamask/utils": {
      "globals": {
        "TextDecoder": true,
        "TextEncoder": true
      },
      "packages": {
        "@metamask/utils>@noble/hashes": true,
        "@metamask/utils>@scure/base": true,
        "@metamask/utils>pony-cause": true,
        "browserify>buffer": true,
        "nock>debug": true,
        "semver": true,
        "superstruct": true
      }
    },
    "@metamask/utils>@noble/hashes": {
      "globals": {
        "TextEncoder": true,
        "crypto": true
      }
    },
    "@metamask/utils>@scure/base": {
      "globals": {
        "TextDecoder": true,
        "TextEncoder": true
      }
    },
    "@ngraveio/bc-ur": {
      "packages": {
        "@ngraveio/bc-ur>@apocentre/alias-sampling": true,
        "@ngraveio/bc-ur>bignumber.js": true,
        "@ngraveio/bc-ur>cbor-sync": true,
        "@ngraveio/bc-ur>crc": true,
        "@ngraveio/bc-ur>jsbi": true,
        "addons-linter>sha.js": true,
        "browserify>assert": true,
        "browserify>buffer": true
      }
    },
    "@ngraveio/bc-ur>assert>object-is": {
      "packages": {
        "string.prototype.matchall>call-bind": true,
        "string.prototype.matchall>define-properties": true
      }
    },
    "@ngraveio/bc-ur>bignumber.js": {
      "globals": {
        "crypto": true,
        "define": true
      }
    },
    "@ngraveio/bc-ur>cbor-sync": {
      "globals": {
        "define": true
      },
      "packages": {
        "browserify>buffer": true
      }
    },
    "@ngraveio/bc-ur>crc": {
      "packages": {
        "browserify>buffer": true
      }
    },
    "@ngraveio/bc-ur>jsbi": {
      "globals": {
        "define": true
      }
    },
    "@popperjs/core": {
      "globals": {
        "Element": true,
        "HTMLElement": true,
        "ShadowRoot": true,
        "console.error": true,
        "console.warn": true,
        "document": true,
        "navigator.userAgent": true
      }
    },
    "@reduxjs/toolkit": {
      "globals": {
        "AbortController": true,
        "__REDUX_DEVTOOLS_EXTENSION_COMPOSE__": true,
        "__REDUX_DEVTOOLS_EXTENSION__": true,
        "console.error": true,
        "console.info": true,
        "console.warn": true
      },
      "packages": {
        "@reduxjs/toolkit>reselect": true,
        "immer": true,
        "redux": true,
        "redux-thunk": true
      }
    },
    "@segment/loosely-validate-event": {
      "packages": {
        "@segment/loosely-validate-event>component-type": true,
        "@segment/loosely-validate-event>join-component": true,
        "browserify>assert": true,
        "browserify>buffer": true
      }
    },
    "@sentry/browser": {
      "globals": {
        "TextDecoder": true,
        "TextEncoder": true,
        "XMLHttpRequest": true,
        "__SENTRY_DEBUG__": true,
        "__SENTRY_RELEASE__": true,
        "indexedDB.open": true,
        "setTimeout": true
      },
      "packages": {
        "@sentry/browser>@sentry-internal/tracing": true,
        "@sentry/browser>@sentry/core": true,
        "@sentry/browser>@sentry/replay": true,
        "@sentry/utils": true
      }
    },
    "@sentry/browser>@sentry-internal/tracing": {
      "globals": {
        "Headers": true,
        "PerformanceObserver": true,
        "Request": true,
        "__SENTRY_DEBUG__": true,
        "addEventListener": true,
        "performance.getEntriesByType": true,
        "removeEventListener": true
      },
      "packages": {
        "@sentry/browser>@sentry/core": true,
        "@sentry/utils": true
      }
    },
    "@sentry/browser>@sentry/core": {
      "globals": {
        "__SENTRY_DEBUG__": true,
        "__SENTRY_TRACING__": true,
        "clearInterval": true,
        "clearTimeout": true,
        "console.warn": true,
        "setInterval": true,
        "setTimeout": true
      },
      "packages": {
        "@sentry/utils": true
      }
    },
    "@sentry/browser>@sentry/replay": {
      "globals": {
        "Blob": true,
        "CSSConditionRule": true,
        "CSSGroupingRule": true,
        "CSSMediaRule": true,
        "CSSSupportsRule": true,
        "DragEvent": true,
        "Element": true,
        "FormData": true,
        "HTMLCanvasElement": true,
        "HTMLElement.prototype": true,
        "HTMLFormElement": true,
        "HTMLImageElement": true,
        "HTMLInputElement.prototype": true,
        "HTMLOptionElement.prototype": true,
        "HTMLSelectElement.prototype": true,
        "HTMLTextAreaElement.prototype": true,
        "Headers": true,
        "ImageData": true,
        "MouseEvent": true,
        "MutationObserver": true,
        "Node.prototype.contains": true,
        "PerformanceObserver": true,
        "TextEncoder": true,
        "URL": true,
        "URLSearchParams": true,
        "Worker": true,
        "Zone": true,
        "__SENTRY_DEBUG__": true,
        "__rrMutationObserver": true,
        "clearTimeout": true,
        "console.error": true,
        "console.warn": true,
        "document": true,
        "innerHeight": true,
        "innerWidth": true,
        "location.href": true,
        "pageXOffset": true,
        "pageYOffset": true,
        "requestAnimationFrame": true,
        "setTimeout": true
      },
      "packages": {
        "@sentry/browser>@sentry/core": true,
        "@sentry/utils": true,
        "browserify>process": true
      }
    },
    "@sentry/integrations": {
      "globals": {
        "Request": true,
        "__SENTRY_DEBUG__": true,
        "console.log": true
      },
      "packages": {
        "@sentry/utils": true,
        "localforage": true
      }
    },
    "@sentry/utils": {
      "globals": {
        "CustomEvent": true,
        "DOMError": true,
        "DOMException": true,
        "Element": true,
        "ErrorEvent": true,
        "Event": true,
        "Headers": true,
        "Request": true,
        "Response": true,
        "TextEncoder": true,
        "URL": true,
        "XMLHttpRequest.prototype": true,
        "__SENTRY_BROWSER_BUNDLE__": true,
        "__SENTRY_DEBUG__": true,
        "clearTimeout": true,
        "console.error": true,
        "document": true,
        "setTimeout": true
      },
      "packages": {
        "browserify>process": true
      }
    },
    "@storybook/addon-docs>remark-external-links>mdast-util-definitions": {
      "packages": {
        "react-markdown>unist-util-visit": true
      }
    },
    "@storybook/addon-knobs>qs": {
      "packages": {
        "string.prototype.matchall>side-channel": true
      }
    },
    "@trezor/connect-web": {
      "globals": {
        "__TREZOR_CONNECT_SRC": true,
        "addEventListener": true,
        "btoa": true,
        "chrome": true,
        "clearInterval": true,
        "clearTimeout": true,
        "console.warn": true,
        "document.body": true,
        "document.createElement": true,
        "document.createTextNode": true,
        "document.getElementById": true,
        "document.querySelectorAll": true,
        "location": true,
        "navigator": true,
        "open": true,
        "removeEventListener": true,
        "setInterval": true,
        "setTimeout": true
      },
      "packages": {
        "@trezor/connect-web>@trezor/connect": true,
        "@trezor/connect-web>@trezor/utils": true,
        "mockttp>graphql-tag>tslib": true,
        "webpack>events": true
      }
    },
    "@trezor/connect-web>@trezor/connect": {
      "globals": {
        "console.error": true,
        "console.log": true,
        "console.warn": true
      },
      "packages": {
        "@trezor/connect-web>@trezor/connect>@trezor/transport": true,
        "@trezor/connect-web>@trezor/connect>tslib": true
      }
    },
    "@trezor/connect-web>@trezor/connect>tslib": {
      "globals": {
        "define": true
      }
    },
    "@trezor/connect-web>@trezor/utils": {
      "globals": {
        "AbortController": true,
        "Intl.NumberFormat": true,
        "clearTimeout": true,
        "setTimeout": true
      },
      "packages": {
        "browserify>buffer": true
      }
    },
    "@zxing/browser": {
      "globals": {
        "HTMLElement": true,
        "HTMLImageElement": true,
        "HTMLVideoElement": true,
        "clearTimeout": true,
        "console.error": true,
        "console.warn": true,
        "document": true,
        "navigator": true,
        "setTimeout": true
      },
      "packages": {
        "@zxing/library": true
      }
    },
    "@zxing/library": {
      "globals": {
        "HTMLImageElement": true,
        "HTMLVideoElement": true,
        "TextDecoder": true,
        "TextEncoder": true,
        "URL.createObjectURL": true,
        "btoa": true,
        "console.log": true,
        "console.warn": true,
        "document": true,
        "navigator": true,
        "setTimeout": true
      },
      "packages": {
        "@zxing/library>ts-custom-error": true
      }
    },
    "addons-linter>sha.js": {
      "packages": {
        "koa>content-disposition>safe-buffer": true,
        "pumpify>inherits": true
      }
    },
    "await-semaphore": {
      "packages": {
        "browserify>process": true,
        "browserify>timers-browserify": true
      }
    },
    "base32-encode": {
      "packages": {
        "base32-encode>to-data-view": true
      }
    },
    "bignumber.js": {
      "globals": {
        "crypto": true,
        "define": true
      }
    },
    "blo": {
      "globals": {
        "btoa": true
      }
    },
    "bn.js": {
      "globals": {
        "Buffer": true
      },
      "packages": {
        "browserify>browser-resolve": true
      }
    },
    "bowser": {
      "globals": {
        "define": true
      }
    },
    "brfs>static-module>object-inspect": {
      "globals": {
        "HTMLElement": true,
        "WeakRef": true
      },
      "packages": {
        "browserify>browser-resolve": true
      }
    },
    "browserify>assert": {
      "globals": {
        "Buffer": true
      },
      "packages": {
        "browserify>assert>util": true,
        "react>object-assign": true
      }
    },
    "browserify>assert>util": {
      "globals": {
        "console.error": true,
        "console.log": true,
        "console.trace": true,
        "process": true
      },
      "packages": {
        "browserify>assert>util>inherits": true,
        "browserify>process": true
      }
    },
    "browserify>browser-resolve": {
      "packages": {
        "ethjs-query>babel-runtime>core-js": true
      }
    },
    "browserify>browserify-zlib": {
      "packages": {
        "browserify>assert": true,
        "browserify>browserify-zlib>pako": true,
        "browserify>buffer": true,
        "browserify>process": true,
        "browserify>util": true,
        "stream-browserify": true
      }
    },
    "browserify>buffer": {
      "globals": {
        "console": true
      },
      "packages": {
        "base64-js": true,
        "browserify>buffer>ieee754": true
      }
    },
    "browserify>crypto-browserify": {
      "packages": {
        "browserify>crypto-browserify>browserify-cipher": true,
        "browserify>crypto-browserify>browserify-sign": true,
        "browserify>crypto-browserify>create-ecdh": true,
        "browserify>crypto-browserify>create-hmac": true,
        "browserify>crypto-browserify>diffie-hellman": true,
        "browserify>crypto-browserify>pbkdf2": true,
        "browserify>crypto-browserify>public-encrypt": true,
        "browserify>crypto-browserify>randomfill": true,
        "ethereumjs-util>create-hash": true,
        "mocha>serialize-javascript>randombytes": true
      }
    },
    "browserify>crypto-browserify>browserify-cipher": {
      "packages": {
        "browserify>crypto-browserify>browserify-cipher>browserify-des": true,
        "browserify>crypto-browserify>browserify-cipher>evp_bytestokey": true,
        "ethereumjs-util>ethereum-cryptography>browserify-aes": true
      }
    },
    "browserify>crypto-browserify>browserify-cipher>browserify-des": {
      "packages": {
        "browserify>buffer": true,
        "browserify>crypto-browserify>browserify-cipher>browserify-des>des.js": true,
        "ethereumjs-util>create-hash>cipher-base": true,
        "pumpify>inherits": true
      }
    },
    "browserify>crypto-browserify>browserify-cipher>browserify-des>des.js": {
      "packages": {
        "@metamask/ppom-validator>elliptic>minimalistic-assert": true,
        "pumpify>inherits": true
      }
    },
    "browserify>crypto-browserify>browserify-cipher>evp_bytestokey": {
      "packages": {
        "ethereumjs-util>create-hash>md5.js": true,
        "koa>content-disposition>safe-buffer": true
      }
    },
    "browserify>crypto-browserify>browserify-sign": {
      "packages": {
        "@metamask/ppom-validator>elliptic": true,
        "bn.js": true,
        "browserify>buffer": true,
        "browserify>crypto-browserify>create-hmac": true,
        "browserify>crypto-browserify>public-encrypt>browserify-rsa": true,
        "browserify>crypto-browserify>public-encrypt>parse-asn1": true,
        "ethereumjs-util>create-hash": true,
        "pumpify>inherits": true,
        "stream-browserify": true
      }
    },
    "browserify>crypto-browserify>create-ecdh": {
      "packages": {
        "@metamask/ppom-validator>elliptic": true,
        "bn.js": true,
        "browserify>buffer": true
      }
    },
    "browserify>crypto-browserify>create-hmac": {
      "packages": {
        "addons-linter>sha.js": true,
        "ethereumjs-util>create-hash": true,
        "ethereumjs-util>create-hash>cipher-base": true,
        "ethereumjs-util>create-hash>ripemd160": true,
        "koa>content-disposition>safe-buffer": true,
        "pumpify>inherits": true
      }
    },
    "browserify>crypto-browserify>diffie-hellman": {
      "packages": {
        "bn.js": true,
        "browserify>buffer": true,
        "browserify>crypto-browserify>diffie-hellman>miller-rabin": true,
        "mocha>serialize-javascript>randombytes": true
      }
    },
    "browserify>crypto-browserify>diffie-hellman>miller-rabin": {
      "packages": {
        "@metamask/ppom-validator>elliptic>brorand": true,
        "bn.js": true
      }
    },
    "browserify>crypto-browserify>pbkdf2": {
      "globals": {
        "crypto": true,
        "process": true,
        "queueMicrotask": true,
        "setImmediate": true,
        "setTimeout": true
      },
      "packages": {
        "addons-linter>sha.js": true,
        "browserify>process": true,
        "ethereumjs-util>create-hash": true,
        "ethereumjs-util>create-hash>ripemd160": true,
        "koa>content-disposition>safe-buffer": true
      }
    },
    "browserify>crypto-browserify>public-encrypt": {
      "packages": {
        "bn.js": true,
        "browserify>buffer": true,
        "browserify>crypto-browserify>public-encrypt>browserify-rsa": true,
        "browserify>crypto-browserify>public-encrypt>parse-asn1": true,
        "ethereumjs-util>create-hash": true,
        "mocha>serialize-javascript>randombytes": true
      }
    },
    "browserify>crypto-browserify>public-encrypt>browserify-rsa": {
      "packages": {
        "bn.js": true,
        "browserify>buffer": true,
        "mocha>serialize-javascript>randombytes": true
      }
    },
    "browserify>crypto-browserify>public-encrypt>parse-asn1": {
      "packages": {
        "browserify>buffer": true,
        "browserify>crypto-browserify>browserify-cipher>evp_bytestokey": true,
        "browserify>crypto-browserify>pbkdf2": true,
        "browserify>crypto-browserify>public-encrypt>parse-asn1>asn1.js": true,
        "ethereumjs-util>ethereum-cryptography>browserify-aes": true
      }
    },
    "browserify>crypto-browserify>public-encrypt>parse-asn1>asn1.js": {
      "packages": {
        "@metamask/ppom-validator>elliptic>minimalistic-assert": true,
        "bn.js": true,
        "browserify>buffer": true,
        "browserify>vm-browserify": true,
        "pumpify>inherits": true
      }
    },
    "browserify>crypto-browserify>randomfill": {
      "globals": {
        "crypto": true,
        "msCrypto": true
      },
      "packages": {
        "browserify>process": true,
        "koa>content-disposition>safe-buffer": true,
        "mocha>serialize-javascript>randombytes": true
      }
    },
    "browserify>https-browserify": {
      "packages": {
        "browserify>stream-http": true,
        "browserify>url": true
      }
    },
    "browserify>path-browserify": {
      "packages": {
        "browserify>process": true
      }
    },
    "browserify>process": {
      "globals": {
        "clearTimeout": true,
        "setTimeout": true
      }
    },
    "browserify>punycode": {
      "globals": {
        "define": true
      }
    },
    "browserify>stream-http": {
      "globals": {
        "AbortController": true,
        "Blob": true,
        "MSStreamReader": true,
        "ReadableStream": true,
        "WritableStream": true,
        "XDomainRequest": true,
        "XMLHttpRequest": true,
        "clearTimeout": true,
        "fetch": true,
        "location.protocol.search": true,
        "setTimeout": true
      },
      "packages": {
        "browserify>buffer": true,
        "browserify>process": true,
        "browserify>stream-http>builtin-status-codes": true,
        "browserify>stream-http>readable-stream": true,
        "browserify>url": true,
        "pumpify>inherits": true,
        "watchify>xtend": true
      }
    },
    "browserify>stream-http>readable-stream": {
      "packages": {
        "browserify>browser-resolve": true,
        "browserify>buffer": true,
        "browserify>process": true,
        "browserify>string_decoder": true,
        "pumpify>inherits": true,
        "readable-stream>util-deprecate": true,
        "webpack>events": true
      }
    },
    "browserify>string_decoder": {
      "packages": {
        "koa>content-disposition>safe-buffer": true
      }
    },
    "browserify>timers-browserify": {
      "globals": {
        "clearInterval": true,
        "clearTimeout": true,
        "setInterval": true,
        "setTimeout": true
      },
      "packages": {
        "browserify>process": true
      }
    },
    "browserify>url": {
      "packages": {
        "@storybook/addon-knobs>qs": true,
        "browserify>punycode": true
      }
    },
    "browserify>util": {
      "globals": {
        "console.error": true,
        "console.log": true,
        "console.trace": true
      },
      "packages": {
        "browserify>process": true,
        "browserify>util>is-arguments": true,
        "browserify>util>is-typed-array": true,
        "browserify>util>which-typed-array": true,
        "koa>is-generator-function": true,
        "pumpify>inherits": true
      }
    },
    "browserify>util>is-arguments": {
      "packages": {
        "koa>is-generator-function>has-tostringtag": true,
        "string.prototype.matchall>call-bind": true
      }
    },
    "browserify>util>is-typed-array": {
      "packages": {
        "browserify>util>is-typed-array>for-each": true,
        "koa>is-generator-function>has-tostringtag": true,
        "string.prototype.matchall>call-bind": true,
        "string.prototype.matchall>es-abstract>available-typed-arrays": true,
        "string.prototype.matchall>es-abstract>gopd": true
      }
    },
    "browserify>util>is-typed-array>for-each": {
      "packages": {
        "string.prototype.matchall>es-abstract>is-callable": true
      }
    },
    "browserify>util>which-typed-array": {
      "packages": {
        "browserify>util>is-typed-array": true,
        "browserify>util>is-typed-array>for-each": true,
        "koa>is-generator-function>has-tostringtag": true,
        "string.prototype.matchall>call-bind": true,
        "string.prototype.matchall>es-abstract>available-typed-arrays": true,
        "string.prototype.matchall>es-abstract>gopd": true
      }
    },
    "browserify>vm-browserify": {
      "globals": {
        "document.body.appendChild": true,
        "document.body.removeChild": true,
        "document.createElement": true
      }
    },
    "chalk": {
      "packages": {
        "chalk>ansi-styles": true,
        "chalk>supports-color": true
      }
    },
    "chalk>ansi-styles": {
      "packages": {
        "chalk>ansi-styles>color-convert": true
      }
    },
    "chalk>ansi-styles>color-convert": {
      "packages": {
        "jest-canvas-mock>moo-color>color-name": true
      }
    },
    "chart.js": {
      "globals": {
        "$animations": true,
        "Intl.NumberFormat": true,
        "MutationObserver": true,
        "OffscreenCanvas": true,
        "Path2D": true,
        "ResizeObserver": true,
        "active": true,
        "addEventListener": true,
        "circumference": true,
        "clearTimeout": true,
        "console.error": true,
        "console.warn": true,
        "dataElementType": true,
        "datasetElementType": true,
        "defaultRoutes": true,
        "defaults": true,
        "descriptors": true,
        "devicePixelRatio": true,
        "document": true,
        "endAngle": true,
        "fullCircles": true,
        "id": true,
        "innerRadius": true,
        "new": true,
        "options": true,
        "outerRadius": true,
        "overrides": true,
        "parsed": true,
        "pixelMargin": true,
        "removeEventListener": true,
        "requestAnimationFrame": true,
        "setTimeout": true,
        "startAngle": true,
        "stop": true,
        "target": true,
        "x": true,
        "y": true
      },
      "packages": {
        "chart.js>@kurkle/color": true
      }
    },
    "chart.js>@kurkle/color": {
      "globals": {
        "define": true
      }
    },
    "classnames": {
      "globals": {
        "classNames": "write",
        "define": true
      }
    },
    "copy-to-clipboard": {
      "globals": {
        "clipboardData": true,
        "console.error": true,
        "console.warn": true,
        "document.body.appendChild": true,
        "document.body.removeChild": true,
        "document.createElement": true,
        "document.createRange": true,
        "document.execCommand": true,
        "document.getSelection": true,
        "navigator.userAgent": true,
        "prompt": true
      },
      "packages": {
        "copy-to-clipboard>toggle-selection": true
      }
    },
    "copy-to-clipboard>toggle-selection": {
      "globals": {
        "document.activeElement": true,
        "document.getSelection": true
      }
    },
    "currency-formatter": {
      "packages": {
        "currency-formatter>accounting": true,
        "currency-formatter>locale-currency": true,
        "react>object-assign": true
      }
    },
    "currency-formatter>accounting": {
      "globals": {
        "define": true
      }
    },
    "currency-formatter>locale-currency": {
      "globals": {
        "countryCode": true
      }
    },
    "debounce-stream": {
      "packages": {
        "debounce-stream>debounce": true,
        "debounce-stream>duplexer": true,
        "debounce-stream>through": true
      }
    },
    "debounce-stream>debounce": {
      "globals": {
        "clearTimeout": true,
        "setTimeout": true
      }
    },
    "debounce-stream>duplexer": {
      "packages": {
        "stream-browserify": true
      }
    },
    "debounce-stream>through": {
      "packages": {
        "browserify>process": true,
        "stream-browserify": true
      }
    },
    "depcheck>@vue/compiler-sfc>postcss>nanoid": {
      "globals": {
        "crypto.getRandomValues": true
      }
    },
    "depcheck>is-core-module>hasown": {
      "packages": {
        "browserify>has>function-bind": true
      }
    },
    "dependency-tree>precinct>detective-postcss>postcss>nanoid": {
      "globals": {
        "crypto.getRandomValues": true
      }
    },
    "end-of-stream": {
      "packages": {
        "browserify>process": true,
        "pump>once": true
      }
    },
    "eslint-plugin-react>array-includes>is-string": {
      "packages": {
        "koa>is-generator-function>has-tostringtag": true
      }
    },
    "eslint>optionator>fast-levenshtein": {
      "globals": {
        "Intl": true,
        "Levenshtein": "write",
        "console.log": true,
        "define": true,
        "importScripts": true,
        "postMessage": true
      }
    },
    "eth-ens-namehash": {
      "globals": {
        "name": "write"
      },
      "packages": {
        "@metamask/ethjs>js-sha3": true,
        "browserify>buffer": true,
        "eth-ens-namehash>idna-uts46-hx": true
      }
    },
    "eth-ens-namehash>idna-uts46-hx": {
      "globals": {
        "define": true
      },
      "packages": {
        "browserify>punycode": true
      }
    },
    "eth-json-rpc-filters": {
      "globals": {
        "console.error": true
      },
      "packages": {
        "@metamask/safe-event-emitter": true,
        "eth-json-rpc-filters>async-mutex": true,
        "eth-json-rpc-filters>eth-query": true,
        "json-rpc-engine": true,
        "pify": true
      }
    },
    "eth-json-rpc-filters>async-mutex": {
      "globals": {
        "setTimeout": true
      },
      "packages": {
        "mockttp>graphql-tag>tslib": true
      }
    },
    "eth-json-rpc-filters>eth-query": {
      "packages": {
        "@metamask/eth-query>json-rpc-random-id": true,
        "nock>debug": true,
        "watchify>xtend": true
      }
    },
    "eth-keyring-controller>@metamask/browser-passworder": {
      "globals": {
        "crypto": true
      }
    },
    "eth-lattice-keyring": {
      "globals": {
        "addEventListener": true,
        "browser": true,
        "clearInterval": true,
        "fetch": true,
        "open": true,
        "setInterval": true
      },
      "packages": {
        "@ethereumjs/tx>@ethereumjs/util": true,
        "bn.js": true,
        "browserify>buffer": true,
        "browserify>crypto-browserify": true,
        "eth-lattice-keyring>@ethereumjs/tx": true,
        "eth-lattice-keyring>gridplus-sdk": true,
        "eth-lattice-keyring>rlp": true,
        "webpack>events": true
      }
    },
    "eth-lattice-keyring>@ethereumjs/tx": {
      "packages": {
        "@ethereumjs/common": true,
        "@ethereumjs/tx>@ethereumjs/rlp": true,
        "@ethereumjs/tx>@ethereumjs/util": true,
        "@ethersproject/providers": true,
        "browserify>buffer": true,
        "browserify>insert-module-globals>is-buffer": true,
        "eth-lattice-keyring>@ethereumjs/tx>@chainsafe/ssz": true,
        "eth-lattice-keyring>@ethereumjs/tx>ethereum-cryptography": true
      }
    },
    "eth-lattice-keyring>@ethereumjs/tx>@chainsafe/ssz": {
      "packages": {
        "browserify": true,
        "browserify>buffer": true,
        "eth-lattice-keyring>@ethereumjs/tx>@chainsafe/ssz>@chainsafe/persistent-merkle-tree": true,
        "eth-lattice-keyring>@ethereumjs/tx>@chainsafe/ssz>case": true
      }
    },
    "eth-lattice-keyring>@ethereumjs/tx>@chainsafe/ssz>@chainsafe/persistent-merkle-tree": {
      "globals": {
        "WeakRef": true
      },
      "packages": {
        "browserify": true
      }
    },
    "eth-lattice-keyring>@ethereumjs/tx>ethereum-cryptography": {
      "globals": {
        "TextDecoder": true,
        "crypto": true
      },
      "packages": {
        "eth-lattice-keyring>@ethereumjs/tx>ethereum-cryptography>@noble/hashes": true
      }
    },
    "eth-lattice-keyring>@ethereumjs/tx>ethereum-cryptography>@noble/hashes": {
      "globals": {
        "TextEncoder": true,
        "crypto": true
      }
    },
    "eth-lattice-keyring>@noble/secp256k1": {
      "globals": {
        "crypto": true
      },
      "packages": {
        "browserify>browser-resolve": true
      }
    },
    "eth-lattice-keyring>gridplus-sdk": {
      "globals": {
        "AbortController": true,
        "Request": true,
        "URL": true,
        "__values": true,
        "caches": true,
        "clearTimeout": true,
        "console.error": true,
        "console.log": true,
        "console.warn": true,
        "fetch": true,
        "setTimeout": true
      },
      "packages": {
        "@ethereumjs/common>crc-32": true,
        "@ethersproject/abi": true,
        "@metamask/ethjs>js-sha3": true,
        "@metamask/ppom-validator>elliptic": true,
        "bn.js": true,
        "browserify>buffer": true,
        "eth-lattice-keyring>gridplus-sdk>@ethereumjs/common": true,
        "eth-lattice-keyring>gridplus-sdk>@ethereumjs/tx": true,
        "eth-lattice-keyring>gridplus-sdk>aes-js": true,
        "eth-lattice-keyring>gridplus-sdk>bech32": true,
        "eth-lattice-keyring>gridplus-sdk>bignumber.js": true,
        "eth-lattice-keyring>gridplus-sdk>bitwise": true,
        "eth-lattice-keyring>gridplus-sdk>borc": true,
        "eth-lattice-keyring>gridplus-sdk>eth-eip712-util-browser": true,
        "eth-lattice-keyring>gridplus-sdk>rlp": true,
        "eth-lattice-keyring>gridplus-sdk>secp256k1": true,
        "eth-lattice-keyring>gridplus-sdk>uuid": true,
        "ethereumjs-util>ethereum-cryptography>bs58check": true,
        "ethereumjs-util>ethereum-cryptography>hash.js": true,
        "lodash": true
      }
    },
    "eth-lattice-keyring>gridplus-sdk>@ethereumjs/common": {
      "packages": {
        "@ethereumjs/common>crc-32": true,
        "@ethereumjs/tx>@ethereumjs/util": true,
        "browserify>buffer": true,
        "webpack>events": true
      }
    },
    "eth-lattice-keyring>gridplus-sdk>@ethereumjs/tx": {
      "packages": {
        "@ethereumjs/tx>@ethereumjs/rlp": true,
        "@ethereumjs/tx>@ethereumjs/util": true,
        "@ethersproject/providers": true,
        "browserify>buffer": true,
        "browserify>insert-module-globals>is-buffer": true,
        "eth-lattice-keyring>@ethereumjs/tx>@chainsafe/ssz": true,
        "eth-lattice-keyring>gridplus-sdk>@ethereumjs/tx>@ethereumjs/common": true,
        "eth-lattice-keyring>gridplus-sdk>@ethereumjs/tx>ethereum-cryptography": true
      }
    },
    "eth-lattice-keyring>gridplus-sdk>@ethereumjs/tx>@ethereumjs/common": {
      "packages": {
        "@ethereumjs/common>crc-32": true,
        "@ethereumjs/tx>@ethereumjs/util": true,
        "browserify>buffer": true,
        "webpack>events": true
      }
    },
    "eth-lattice-keyring>gridplus-sdk>@ethereumjs/tx>ethereum-cryptography": {
      "globals": {
        "TextDecoder": true,
        "crypto": true
      },
      "packages": {
        "eth-lattice-keyring>gridplus-sdk>@ethereumjs/tx>ethereum-cryptography>@noble/hashes": true
      }
    },
    "eth-lattice-keyring>gridplus-sdk>@ethereumjs/tx>ethereum-cryptography>@noble/hashes": {
      "globals": {
        "TextEncoder": true,
        "crypto": true
      }
    },
    "eth-lattice-keyring>gridplus-sdk>aes-js": {
      "globals": {
        "define": true
      }
    },
    "eth-lattice-keyring>gridplus-sdk>bignumber.js": {
      "globals": {
        "crypto": true,
        "define": true
      }
    },
    "eth-lattice-keyring>gridplus-sdk>bitwise": {
      "packages": {
        "browserify>buffer": true
      }
    },
    "eth-lattice-keyring>gridplus-sdk>borc": {
      "globals": {
        "console": true
      },
      "packages": {
        "browserify>buffer": true,
        "browserify>buffer>ieee754": true,
        "eth-lattice-keyring>gridplus-sdk>borc>bignumber.js": true,
        "eth-lattice-keyring>gridplus-sdk>borc>iso-url": true
      }
    },
    "eth-lattice-keyring>gridplus-sdk>borc>bignumber.js": {
      "globals": {
        "crypto": true,
        "define": true
      }
    },
    "eth-lattice-keyring>gridplus-sdk>borc>iso-url": {
      "globals": {
        "URL": true,
        "URLSearchParams": true,
        "location": true
      }
    },
    "eth-lattice-keyring>gridplus-sdk>eth-eip712-util-browser": {
      "globals": {
        "intToBuffer": true
      },
      "packages": {
        "@metamask/ethjs>js-sha3": true,
        "bn.js": true,
        "eth-lattice-keyring>gridplus-sdk>eth-eip712-util-browser>buffer": true
      }
    },
    "eth-lattice-keyring>gridplus-sdk>eth-eip712-util-browser>buffer": {
      "globals": {
        "console": true
      },
      "packages": {
        "base64-js": true,
        "browserify>buffer>ieee754": true
      }
    },
    "eth-lattice-keyring>gridplus-sdk>rlp": {
      "globals": {
        "TextEncoder": true
      }
    },
    "eth-lattice-keyring>gridplus-sdk>secp256k1": {
      "packages": {
        "@metamask/ppom-validator>elliptic": true
      }
    },
    "eth-lattice-keyring>gridplus-sdk>uuid": {
      "globals": {
        "crypto": true
      }
    },
    "eth-lattice-keyring>rlp": {
      "globals": {
        "TextEncoder": true
      }
    },
    "eth-method-registry": {
      "packages": {
        "@metamask/ethjs": true
      }
    },
    "eth-rpc-errors": {
      "packages": {
        "eth-rpc-errors>fast-safe-stringify": true
      }
    },
    "eth-sig-util": {
      "packages": {
        "browserify>buffer": true,
        "eth-sig-util>ethereumjs-util": true,
        "eth-sig-util>tweetnacl": true,
        "eth-sig-util>tweetnacl-util": true,
        "ethereumjs-abi": true
      }
    },
    "eth-sig-util>ethereumjs-util": {
      "packages": {
        "@metamask/ppom-validator>elliptic": true,
        "bn.js": true,
        "browserify>assert": true,
        "browserify>buffer": true,
        "eth-sig-util>ethereumjs-util>ethereum-cryptography": true,
        "eth-sig-util>ethereumjs-util>ethjs-util": true,
        "ethereumjs-util>create-hash": true,
        "ethereumjs-util>rlp": true,
        "koa>content-disposition>safe-buffer": true
      }
    },
    "eth-sig-util>ethereumjs-util>ethereum-cryptography": {
      "packages": {
        "browserify>buffer": true,
        "ganache>keccak": true,
        "ganache>secp256k1": true,
        "mocha>serialize-javascript>randombytes": true
      }
    },
    "eth-sig-util>ethereumjs-util>ethjs-util": {
      "packages": {
        "@metamask/ethjs>@metamask/ethjs-util>is-hex-prefixed": true,
        "@metamask/ethjs>number-to-bn>strip-hex-prefix": true,
        "browserify>buffer": true
      }
    },
    "eth-sig-util>tweetnacl": {
      "globals": {
        "crypto": true,
        "msCrypto": true,
        "nacl": "write"
      },
      "packages": {
        "browserify>browser-resolve": true
      }
    },
    "eth-sig-util>tweetnacl-util": {
      "globals": {
        "atob": true,
        "btoa": true
      },
      "packages": {
        "browserify>browser-resolve": true
      }
    },
    "ethereumjs-abi": {
      "packages": {
        "bn.js": true,
        "browserify>buffer": true,
        "ethereumjs-abi>ethereumjs-util": true
      }
    },
    "ethereumjs-abi>ethereumjs-util": {
      "packages": {
        "@metamask/ppom-validator>elliptic": true,
        "bn.js": true,
        "browserify>assert": true,
        "browserify>buffer": true,
        "eth-sig-util>ethereumjs-util>ethjs-util": true,
        "ethereumjs-abi>ethereumjs-util>ethereum-cryptography": true,
        "ethereumjs-util>create-hash": true,
        "ethereumjs-util>rlp": true
      }
    },
    "ethereumjs-abi>ethereumjs-util>ethereum-cryptography": {
      "packages": {
        "browserify>buffer": true,
        "ganache>keccak": true,
        "ganache>secp256k1": true,
        "mocha>serialize-javascript>randombytes": true
      }
    },
    "ethereumjs-util": {
      "packages": {
        "bn.js": true,
        "browserify>assert": true,
        "browserify>buffer": true,
        "browserify>insert-module-globals>is-buffer": true,
        "ethereumjs-util>create-hash": true,
        "ethereumjs-util>ethereum-cryptography": true,
        "ethereumjs-util>rlp": true
      }
    },
    "ethereumjs-util>create-hash": {
      "packages": {
        "addons-linter>sha.js": true,
        "ethereumjs-util>create-hash>cipher-base": true,
        "ethereumjs-util>create-hash>md5.js": true,
        "ethereumjs-util>create-hash>ripemd160": true,
        "pumpify>inherits": true
      }
    },
    "ethereumjs-util>create-hash>cipher-base": {
      "packages": {
        "browserify>string_decoder": true,
        "koa>content-disposition>safe-buffer": true,
        "pumpify>inherits": true,
        "stream-browserify": true
      }
    },
    "ethereumjs-util>create-hash>md5.js": {
      "packages": {
        "ethereumjs-util>create-hash>md5.js>hash-base": true,
        "koa>content-disposition>safe-buffer": true,
        "pumpify>inherits": true
      }
    },
    "ethereumjs-util>create-hash>md5.js>hash-base": {
      "packages": {
        "ethereumjs-util>create-hash>md5.js>hash-base>readable-stream": true,
        "koa>content-disposition>safe-buffer": true,
        "pumpify>inherits": true
      }
    },
    "ethereumjs-util>create-hash>md5.js>hash-base>readable-stream": {
      "packages": {
        "browserify>browser-resolve": true,
        "browserify>buffer": true,
        "browserify>process": true,
        "browserify>string_decoder": true,
        "pumpify>inherits": true,
        "readable-stream>util-deprecate": true,
        "webpack>events": true
      }
    },
    "ethereumjs-util>create-hash>ripemd160": {
      "packages": {
        "browserify>buffer": true,
        "ethereumjs-util>create-hash>md5.js>hash-base": true,
        "pumpify>inherits": true
      }
    },
    "ethereumjs-util>ethereum-cryptography": {
      "packages": {
        "browserify>buffer": true,
        "ganache>keccak": true,
        "ganache>secp256k1": true,
        "mocha>serialize-javascript>randombytes": true
      }
    },
    "ethereumjs-util>ethereum-cryptography>browserify-aes": {
      "packages": {
        "browserify>buffer": true,
        "browserify>crypto-browserify>browserify-cipher>evp_bytestokey": true,
        "ethereumjs-util>create-hash>cipher-base": true,
        "ethereumjs-util>ethereum-cryptography>browserify-aes>buffer-xor": true,
        "koa>content-disposition>safe-buffer": true,
        "pumpify>inherits": true
      }
    },
    "ethereumjs-util>ethereum-cryptography>browserify-aes>buffer-xor": {
      "packages": {
        "browserify>buffer": true
      }
    },
    "ethereumjs-util>ethereum-cryptography>bs58check": {
      "packages": {
        "ethereumjs-util>create-hash": true,
        "ethereumjs-util>ethereum-cryptography>bs58check>bs58": true,
        "koa>content-disposition>safe-buffer": true
      }
    },
    "ethereumjs-util>ethereum-cryptography>bs58check>bs58": {
      "packages": {
        "@ensdomains/content-hash>multihashes>multibase>base-x": true
      }
    },
    "ethereumjs-util>ethereum-cryptography>hash.js": {
      "packages": {
        "@metamask/ppom-validator>elliptic>minimalistic-assert": true,
        "pumpify>inherits": true
      }
    },
    "ethereumjs-util>ethereum-cryptography>scrypt-js": {
      "globals": {
        "define": true,
        "setTimeout": true
      },
      "packages": {
        "browserify>timers-browserify": true
      }
    },
    "ethereumjs-util>rlp": {
      "packages": {
        "bn.js": true,
        "browserify>buffer": true
      }
    },
    "ethereumjs-wallet>randombytes": {
      "globals": {
        "crypto.getRandomValues": true
      }
    },
    "ethjs-query>babel-runtime": {
      "packages": {
        "@babel/runtime": true
      }
    },
    "extension-port-stream": {
      "packages": {
        "browserify>buffer": true,
        "extension-port-stream>readable-stream": true
      }
    },
    "extension-port-stream>readable-stream": {
      "globals": {
        "AbortController": true,
        "AggregateError": true,
        "Blob": true
      },
      "packages": {
        "browserify>buffer": true,
        "browserify>process": true,
        "browserify>string_decoder": true,
        "extension-port-stream>readable-stream>abort-controller": true,
        "webpack>events": true
      }
    },
    "extension-port-stream>readable-stream>abort-controller": {
      "globals": {
        "AbortController": true
      }
    },
    "fast-json-patch": {
      "globals": {
        "addEventListener": true,
        "clearTimeout": true,
        "removeEventListener": true,
        "setTimeout": true
      }
    },
    "fuse.js": {
      "globals": {
        "console": true,
        "define": true
      }
    },
    "ganache>keccak": {
      "packages": {
        "browserify>buffer": true,
        "ganache>keccak>readable-stream": true
      }
    },
    "ganache>keccak>readable-stream": {
      "packages": {
        "browserify>browser-resolve": true,
        "browserify>buffer": true,
        "browserify>process": true,
        "browserify>string_decoder": true,
        "pumpify>inherits": true,
        "readable-stream>util-deprecate": true,
        "webpack>events": true
      }
    },
    "ganache>secp256k1": {
      "packages": {
        "@metamask/ppom-validator>elliptic": true
      }
    },
    "gulp>vinyl-fs>object.assign": {
      "packages": {
        "@lavamoat/lavapack>json-stable-stringify>object-keys": true,
        "string.prototype.matchall>call-bind": true,
        "string.prototype.matchall>define-properties": true,
        "string.prototype.matchall>has-symbols": true
      }
    },
    "json-rpc-engine": {
      "packages": {
        "@metamask/safe-event-emitter": true,
        "eth-rpc-errors": true
      }
    },
    "json-rpc-middleware-stream": {
      "globals": {
        "console.warn": true,
        "setTimeout": true
      },
      "packages": {
        "json-rpc-middleware-stream>@metamask/safe-event-emitter": true,
        "json-rpc-middleware-stream>readable-stream": true
      }
    },
    "json-rpc-middleware-stream>@metamask/safe-event-emitter": {
      "globals": {
        "setTimeout": true
      },
      "packages": {
        "webpack>events": true
      }
    },
    "json-rpc-middleware-stream>readable-stream": {
      "packages": {
        "browserify>browser-resolve": true,
        "browserify>buffer": true,
        "browserify>process": true,
        "browserify>string_decoder": true,
        "pumpify>inherits": true,
        "readable-stream>util-deprecate": true,
        "webpack>events": true
      }
    },
    "koa>content-disposition>safe-buffer": {
      "packages": {
        "browserify>buffer": true
      }
    },
    "koa>is-generator-function": {
      "packages": {
        "koa>is-generator-function>has-tostringtag": true
      }
    },
    "koa>is-generator-function>has-tostringtag": {
      "packages": {
        "string.prototype.matchall>has-symbols": true
      }
    },
    "localforage": {
      "globals": {
        "Blob": true,
        "BlobBuilder": true,
        "FileReader": true,
        "IDBKeyRange": true,
        "MSBlobBuilder": true,
        "MozBlobBuilder": true,
        "OIndexedDB": true,
        "WebKitBlobBuilder": true,
        "atob": true,
        "btoa": true,
        "console.error": true,
        "console.info": true,
        "console.warn": true,
        "define": true,
        "fetch": true,
        "indexedDB": true,
        "localStorage": true,
        "mozIndexedDB": true,
        "msIndexedDB": true,
        "navigator.platform": true,
        "navigator.userAgent": true,
        "openDatabase": true,
        "setTimeout": true,
        "webkitIndexedDB": true
      }
    },
    "lodash": {
      "globals": {
        "clearTimeout": true,
        "define": true,
        "setTimeout": true
      }
    },
    "loglevel": {
      "globals": {
        "console": true,
        "define": true,
        "document.cookie": true,
        "localStorage": true,
        "log": "write",
        "navigator": true
      }
    },
    "luxon": {
      "globals": {
        "Intl": true
      }
    },
    "mocha>serialize-javascript>randombytes": {
      "globals": {
        "crypto": true,
        "msCrypto": true
      },
      "packages": {
        "browserify>process": true,
        "koa>content-disposition>safe-buffer": true
      }
    },
    "mockttp>graphql-tag>tslib": {
      "globals": {
        "SuppressedError": true,
        "define": true
      }
    },
    "nanoid": {
      "globals": {
        "crypto": true,
        "msCrypto": true,
        "navigator": true
      }
    },
    "nock>debug": {
      "globals": {
        "console": true,
        "document": true,
        "localStorage": true,
        "navigator": true,
        "process": true
      },
      "packages": {
        "browserify>process": true,
        "nock>debug>ms": true
      }
    },
    "node-fetch": {
      "globals": {
        "Headers": true,
        "Request": true,
        "Response": true,
        "fetch": true
      }
    },
    "obj-multiplex": {
      "globals": {
        "console.warn": true
      },
      "packages": {
        "end-of-stream": true,
        "pump>once": true,
        "readable-stream": true
      }
    },
    "promise-to-callback": {
      "packages": {
        "promise-to-callback>is-fn": true,
        "promise-to-callback>set-immediate-shim": true
      }
    },
    "promise-to-callback>set-immediate-shim": {
      "globals": {
        "setTimeout.apply": true
      },
      "packages": {
        "browserify>timers-browserify": true
      }
    },
    "prop-types": {
      "globals": {
        "console": true
      },
      "packages": {
        "prop-types>react-is": true,
        "react>object-assign": true
      }
    },
    "prop-types>react-is": {
      "globals": {
        "console": true
      }
    },
    "pump": {
      "packages": {
        "browserify>browser-resolve": true,
        "browserify>process": true,
        "end-of-stream": true,
        "pump>once": true
      }
    },
    "pump>once": {
      "packages": {
        "pump>once>wrappy": true
      }
    },
    "qrcode-generator": {
      "globals": {
        "define": true
      }
    },
    "qrcode.react": {
      "globals": {
        "Path2D": true,
        "devicePixelRatio": true
      },
      "packages": {
        "prop-types": true,
        "qrcode.react>qr.js": true,
        "react": true
      }
    },
    "react": {
      "globals": {
        "console": true
      },
      "packages": {
        "prop-types": true,
        "react>object-assign": true
      }
    },
    "react-beautiful-dnd": {
      "globals": {
        "Element.prototype": true,
        "__REDUX_DEVTOOLS_EXTENSION_COMPOSE__": true,
        "addEventListener": true,
        "cancelAnimationFrame": true,
        "clearTimeout": true,
        "console": true,
        "document": true,
        "getComputedStyle": true,
        "pageXOffset": true,
        "pageYOffset": true,
        "removeEventListener": true,
        "requestAnimationFrame": true,
        "scrollBy": true,
        "setTimeout": true
      },
      "packages": {
        "@babel/runtime": true,
        "react": true,
        "react-beautiful-dnd>css-box-model": true,
        "react-beautiful-dnd>memoize-one": true,
        "react-beautiful-dnd>raf-schd": true,
        "react-beautiful-dnd>use-memo-one": true,
        "react-dom": true,
        "react-redux": true,
        "redux": true
      }
    },
    "react-beautiful-dnd>css-box-model": {
      "globals": {
        "getComputedStyle": true,
        "pageXOffset": true,
        "pageYOffset": true
      },
      "packages": {
        "react-router-dom>tiny-invariant": true
      }
    },
    "react-beautiful-dnd>raf-schd": {
      "globals": {
        "cancelAnimationFrame": true,
        "requestAnimationFrame": true
      }
    },
    "react-beautiful-dnd>use-memo-one": {
      "packages": {
        "react": true
      }
    },
    "react-chartjs-2": {
      "globals": {
        "setTimeout": true
      },
      "packages": {
        "chart.js": true,
        "react": true
      }
    },
    "react-devtools": {
      "packages": {
        "react-devtools>react-devtools-core": true
      }
    },
    "react-devtools>react-devtools-core": {
      "globals": {
        "WebSocket": true,
        "setTimeout": true
      }
    },
    "react-dnd-html5-backend": {
      "globals": {
        "addEventListener": true,
        "clearTimeout": true,
        "removeEventListener": true
      }
    },
    "react-dom": {
      "globals": {
        "HTMLIFrameElement": true,
        "MSApp": true,
        "__REACT_DEVTOOLS_GLOBAL_HOOK__": true,
        "addEventListener": true,
        "clearTimeout": true,
        "clipboardData": true,
        "console": true,
        "dispatchEvent": true,
        "document": true,
        "event": "write",
        "jest": true,
        "location.protocol": true,
        "navigator.userAgent.indexOf": true,
        "performance": true,
        "removeEventListener": true,
        "self": true,
        "setTimeout": true,
        "top": true,
        "trustedTypes": true
      },
      "packages": {
        "prop-types": true,
        "react": true,
        "react-dom>scheduler": true,
        "react>object-assign": true
      }
    },
    "react-dom>scheduler": {
      "globals": {
        "MessageChannel": true,
        "cancelAnimationFrame": true,
        "clearTimeout": true,
        "console": true,
        "navigator": true,
        "performance": true,
        "requestAnimationFrame": true,
        "setTimeout": true
      }
    },
    "react-focus-lock": {
      "globals": {
        "addEventListener": true,
        "console.error": true,
        "console.warn": true,
        "document": true,
        "removeEventListener": true,
        "setTimeout": true
      },
      "packages": {
        "@babel/runtime": true,
        "prop-types": true,
        "react": true,
        "react-focus-lock>focus-lock": true,
        "react-focus-lock>react-clientside-effect": true,
        "react-focus-lock>use-callback-ref": true,
        "react-focus-lock>use-sidecar": true
      }
    },
    "react-focus-lock>focus-lock": {
      "globals": {
        "HTMLIFrameElement": true,
        "Node.DOCUMENT_FRAGMENT_NODE": true,
        "Node.DOCUMENT_NODE": true,
        "Node.DOCUMENT_POSITION_CONTAINED_BY": true,
        "Node.DOCUMENT_POSITION_CONTAINS": true,
        "Node.ELEMENT_NODE": true,
        "console.error": true,
        "console.warn": true,
        "document": true,
        "getComputedStyle": true,
        "setTimeout": true
      },
      "packages": {
        "mockttp>graphql-tag>tslib": true
      }
    },
    "react-focus-lock>react-clientside-effect": {
      "packages": {
        "@babel/runtime": true,
        "react": true
      }
    },
    "react-focus-lock>use-callback-ref": {
      "packages": {
        "react": true
      }
    },
    "react-focus-lock>use-sidecar": {
      "globals": {
        "console.error": true
      },
      "packages": {
        "mockttp>graphql-tag>tslib": true,
        "react": true,
        "react-focus-lock>use-sidecar>detect-node-es": true
      }
    },
    "react-idle-timer": {
      "globals": {
        "clearTimeout": true,
        "document": true,
        "setTimeout": true
      },
      "packages": {
        "prop-types": true,
        "react": true
      }
    },
    "react-inspector": {
      "globals": {
        "Node": true,
        "chromeDark": true,
        "chromeLight": true
      },
      "packages": {
        "react": true
      }
    },
    "react-markdown": {
      "globals": {
        "console.warn": true
      },
      "packages": {
        "prop-types": true,
        "react": true,
        "react-markdown>comma-separated-tokens": true,
        "react-markdown>property-information": true,
        "react-markdown>react-is": true,
        "react-markdown>remark-parse": true,
        "react-markdown>remark-rehype": true,
        "react-markdown>space-separated-tokens": true,
        "react-markdown>style-to-object": true,
        "react-markdown>unified": true,
        "react-markdown>unist-util-visit": true,
        "react-markdown>vfile": true
      }
    },
    "react-markdown>property-information": {
      "packages": {
        "watchify>xtend": true
      }
    },
    "react-markdown>react-is": {
      "globals": {
        "console": true
      }
    },
    "react-markdown>remark-parse": {
      "packages": {
        "react-markdown>remark-parse>mdast-util-from-markdown": true
      }
    },
    "react-markdown>remark-parse>mdast-util-from-markdown": {
      "packages": {
        "react-markdown>remark-parse>mdast-util-from-markdown>mdast-util-to-string": true,
        "react-markdown>remark-parse>mdast-util-from-markdown>micromark": true,
        "react-markdown>remark-parse>mdast-util-from-markdown>unist-util-stringify-position": true,
        "react-syntax-highlighter>refractor>parse-entities": true
      }
    },
    "react-markdown>remark-parse>mdast-util-from-markdown>micromark": {
      "packages": {
        "react-syntax-highlighter>refractor>parse-entities": true
      }
    },
    "react-markdown>remark-rehype": {
      "packages": {
        "react-markdown>remark-rehype>mdast-util-to-hast": true
      }
    },
    "react-markdown>remark-rehype>mdast-util-to-hast": {
      "globals": {
        "console.warn": true
      },
      "packages": {
        "@storybook/addon-docs>remark-external-links>mdast-util-definitions": true,
        "react-markdown>remark-rehype>mdast-util-to-hast>mdurl": true,
        "react-markdown>remark-rehype>mdast-util-to-hast>unist-builder": true,
        "react-markdown>remark-rehype>mdast-util-to-hast>unist-util-generated": true,
        "react-markdown>remark-rehype>mdast-util-to-hast>unist-util-position": true,
        "react-markdown>unist-util-visit": true
      }
    },
    "react-markdown>style-to-object": {
      "packages": {
        "react-markdown>style-to-object>inline-style-parser": true
      }
    },
    "react-markdown>unified": {
      "packages": {
        "mocha>yargs-unparser>is-plain-obj": true,
        "react-markdown>unified>bail": true,
        "react-markdown>unified>extend": true,
        "react-markdown>unified>is-buffer": true,
        "react-markdown>unified>trough": true,
        "react-markdown>vfile": true
      }
    },
    "react-markdown>unist-util-visit": {
      "packages": {
        "react-markdown>unist-util-visit>unist-util-visit-parents": true
      }
    },
    "react-markdown>unist-util-visit>unist-util-visit-parents": {
      "packages": {
        "react-markdown>unist-util-visit>unist-util-is": true
      }
    },
    "react-markdown>vfile": {
      "packages": {
        "browserify>path-browserify": true,
        "browserify>process": true,
        "react-markdown>vfile>is-buffer": true,
        "react-markdown>vfile>vfile-message": true,
        "vinyl>replace-ext": true
      }
    },
    "react-markdown>vfile>vfile-message": {
      "packages": {
        "react-markdown>vfile>unist-util-stringify-position": true
      }
    },
    "react-popper": {
      "globals": {
        "document": true
      },
      "packages": {
        "@popperjs/core": true,
        "react": true,
        "react-popper>react-fast-compare": true,
        "react-popper>warning": true
      }
    },
    "react-popper>react-fast-compare": {
      "globals": {
        "Element": true,
        "console.warn": true
      }
    },
    "react-popper>warning": {
      "globals": {
        "console": true
      }
    },
    "react-redux": {
      "globals": {
        "console": true,
        "document": true
      },
      "packages": {
        "@babel/runtime": true,
        "prop-types": true,
        "prop-types>react-is": true,
        "react": true,
        "react-dom": true,
        "react-redux>hoist-non-react-statics": true,
        "redux": true
      }
    },
    "react-redux>hoist-non-react-statics": {
      "packages": {
        "prop-types>react-is": true
      }
    },
    "react-responsive-carousel": {
      "globals": {
        "HTMLElement": true,
        "addEventListener": true,
        "clearTimeout": true,
        "console.warn": true,
        "document": true,
        "getComputedStyle": true,
        "removeEventListener": true,
        "setTimeout": true
      },
      "packages": {
        "classnames": true,
        "react": true,
        "react-dom": true,
        "react-responsive-carousel>react-easy-swipe": true
      }
    },
    "react-responsive-carousel>react-easy-swipe": {
      "globals": {
        "addEventListener": true,
        "define": true,
        "document.addEventListener": true,
        "document.removeEventListener": true
      },
      "packages": {
        "prop-types": true,
        "react": true
      }
    },
    "react-router-dom": {
      "packages": {
        "prop-types": true,
        "react": true,
        "react-router-dom>history": true,
        "react-router-dom>react-router": true,
        "react-router-dom>tiny-invariant": true,
        "react-router-dom>tiny-warning": true
      }
    },
    "react-router-dom>history": {
      "globals": {
        "addEventListener": true,
        "confirm": true,
        "document": true,
        "history": true,
        "location": true,
        "navigator.userAgent": true,
        "removeEventListener": true
      },
      "packages": {
        "react-router-dom>history>resolve-pathname": true,
        "react-router-dom>history>value-equal": true,
        "react-router-dom>tiny-invariant": true,
        "react-router-dom>tiny-warning": true
      }
    },
    "react-router-dom>react-router": {
      "packages": {
        "prop-types": true,
        "prop-types>react-is": true,
        "react": true,
        "react-redux>hoist-non-react-statics": true,
        "react-router-dom>react-router>history": true,
        "react-router-dom>react-router>mini-create-react-context": true,
        "react-router-dom>tiny-invariant": true,
        "react-router-dom>tiny-warning": true,
        "sinon>nise>path-to-regexp": true
      }
    },
    "react-router-dom>react-router>history": {
      "globals": {
        "addEventListener": true,
        "confirm": true,
        "document": true,
        "history": true,
        "location": true,
        "navigator.userAgent": true,
        "removeEventListener": true
      },
      "packages": {
        "react-router-dom>history>resolve-pathname": true,
        "react-router-dom>history>value-equal": true,
        "react-router-dom>tiny-invariant": true,
        "react-router-dom>tiny-warning": true
      }
    },
    "react-router-dom>react-router>mini-create-react-context": {
      "packages": {
        "@babel/runtime": true,
        "prop-types": true,
        "react": true,
        "react-router-dom>react-router>mini-create-react-context>gud": true,
        "react-router-dom>tiny-warning": true
      }
    },
    "react-router-dom>tiny-warning": {
      "globals": {
        "console": true
      }
    },
    "react-simple-file-input": {
      "globals": {
        "File": true,
        "FileReader": true,
        "console.warn": true
      },
      "packages": {
        "prop-types": true,
        "react": true
      }
    },
    "react-syntax-highlighter>refractor>parse-entities": {
      "globals": {
        "document.createElement": true
      }
    },
    "react-tippy": {
      "globals": {
        "Element": true,
        "MSStream": true,
        "MutationObserver": true,
        "addEventListener": true,
        "clearTimeout": true,
        "console.error": true,
        "console.warn": true,
        "define": true,
        "document": true,
        "getComputedStyle": true,
        "innerHeight": true,
        "innerWidth": true,
        "navigator.maxTouchPoints": true,
        "navigator.msMaxTouchPoints": true,
        "navigator.userAgent": true,
        "performance": true,
        "requestAnimationFrame": true,
        "setTimeout": true
      },
      "packages": {
        "react": true,
        "react-dom": true,
        "react-tippy>popper.js": true
      }
    },
    "react-tippy>popper.js": {
      "globals": {
        "MSInputMethodContext": true,
        "Node.DOCUMENT_POSITION_FOLLOWING": true,
        "cancelAnimationFrame": true,
        "console.warn": true,
        "define": true,
        "devicePixelRatio": true,
        "document": true,
        "getComputedStyle": true,
        "innerHeight": true,
        "innerWidth": true,
        "navigator.userAgent": true,
        "requestAnimationFrame": true,
        "setTimeout": true
      }
    },
    "react-toggle-button": {
      "globals": {
        "clearTimeout": true,
        "console.warn": true,
        "define": true,
        "performance": true,
        "setTimeout": true
      },
      "packages": {
        "react": true
      }
    },
    "readable-stream": {
      "packages": {
        "browserify>browser-resolve": true,
        "browserify>process": true,
        "browserify>timers-browserify": true,
        "pumpify>inherits": true,
        "readable-stream>core-util-is": true,
        "readable-stream>isarray": true,
        "readable-stream>process-nextick-args": true,
        "readable-stream>safe-buffer": true,
        "readable-stream>string_decoder": true,
        "readable-stream>util-deprecate": true,
        "webpack>events": true
      }
    },
    "readable-stream>core-util-is": {
      "packages": {
        "browserify>insert-module-globals>is-buffer": true
      }
    },
    "readable-stream>process-nextick-args": {
      "packages": {
        "browserify>process": true
      }
    },
    "readable-stream>safe-buffer": {
      "packages": {
        "browserify>buffer": true
      }
    },
    "readable-stream>string_decoder": {
      "packages": {
        "readable-stream>safe-buffer": true
      }
    },
    "readable-stream>util-deprecate": {
      "globals": {
        "console.trace": true,
        "console.warn": true,
        "localStorage": true
      }
    },
    "redux": {
      "globals": {
        "console": true
      },
      "packages": {
        "@babel/runtime": true
      }
    },
    "semver": {
      "globals": {
        "console.error": true
      },
      "packages": {
        "browserify>process": true,
        "semver>lru-cache": true
      }
    },
    "semver>lru-cache": {
      "packages": {
        "semver>lru-cache>yallist": true
      }
    },
    "sinon>nise>path-to-regexp": {
      "packages": {
        "sinon>nise>path-to-regexp>isarray": true
      }
    },
    "stream-browserify": {
      "packages": {
        "pumpify>inherits": true,
        "stream-browserify>readable-stream": true,
        "webpack>events": true
      }
    },
    "stream-browserify>readable-stream": {
      "packages": {
        "browserify>browser-resolve": true,
        "browserify>buffer": true,
        "browserify>process": true,
        "browserify>string_decoder": true,
        "pumpify>inherits": true,
        "readable-stream>util-deprecate": true,
        "webpack>events": true
      }
    },
    "string.prototype.matchall>call-bind": {
      "packages": {
        "browserify>has>function-bind": true,
        "string.prototype.matchall>call-bind>es-errors": true,
        "string.prototype.matchall>call-bind>set-function-length": true,
        "string.prototype.matchall>get-intrinsic": true
      }
    },
    "string.prototype.matchall>call-bind>set-function-length": {
      "packages": {
        "string.prototype.matchall>call-bind>es-errors": true,
        "string.prototype.matchall>define-properties>define-data-property": true,
        "string.prototype.matchall>es-abstract>gopd": true,
        "string.prototype.matchall>es-abstract>has-property-descriptors": true,
        "string.prototype.matchall>get-intrinsic": true
      }
    },
    "string.prototype.matchall>define-properties": {
      "packages": {
        "@lavamoat/lavapack>json-stable-stringify>object-keys": true,
        "string.prototype.matchall>define-properties>define-data-property": true,
        "string.prototype.matchall>es-abstract>has-property-descriptors": true
      }
    },
    "string.prototype.matchall>define-properties>define-data-property": {
      "packages": {
        "string.prototype.matchall>call-bind>es-errors": true,
        "string.prototype.matchall>es-abstract>gopd": true,
        "string.prototype.matchall>es-abstract>has-property-descriptors": true,
        "string.prototype.matchall>get-intrinsic": true
      }
    },
    "string.prototype.matchall>es-abstract>array-buffer-byte-length": {
      "packages": {
        "string.prototype.matchall>call-bind": true,
        "string.prototype.matchall>es-abstract>is-array-buffer": true
      }
    },
    "string.prototype.matchall>es-abstract>es-to-primitive>is-symbol": {
      "packages": {
        "string.prototype.matchall>has-symbols": true
      }
    },
    "string.prototype.matchall>es-abstract>gopd": {
      "packages": {
        "string.prototype.matchall>get-intrinsic": true
      }
    },
    "string.prototype.matchall>es-abstract>has-property-descriptors": {
      "packages": {
        "string.prototype.matchall>get-intrinsic": true
      }
    },
    "string.prototype.matchall>es-abstract>is-array-buffer": {
      "packages": {
        "browserify>util>is-typed-array": true,
        "string.prototype.matchall>call-bind": true,
        "string.prototype.matchall>get-intrinsic": true
      }
    },
    "string.prototype.matchall>es-abstract>is-callable": {
      "globals": {
        "document": true
      }
    },
    "string.prototype.matchall>es-abstract>is-regex": {
      "packages": {
        "koa>is-generator-function>has-tostringtag": true,
        "string.prototype.matchall>call-bind": true
      }
    },
    "string.prototype.matchall>es-abstract>is-shared-array-buffer": {
      "packages": {
        "string.prototype.matchall>call-bind": true
      }
    },
    "string.prototype.matchall>get-intrinsic": {
      "globals": {
        "AggregateError": true,
        "FinalizationRegistry": true,
        "WeakRef": true
      },
      "packages": {
        "browserify>has>function-bind": true,
        "depcheck>is-core-module>hasown": true,
        "string.prototype.matchall>call-bind>es-errors": true,
        "string.prototype.matchall>es-abstract>has-proto": true,
        "string.prototype.matchall>has-symbols": true
      }
    },
    "string.prototype.matchall>internal-slot": {
      "packages": {
        "depcheck>is-core-module>hasown": true,
        "string.prototype.matchall>get-intrinsic": true,
        "string.prototype.matchall>side-channel": true
      }
    },
    "string.prototype.matchall>regexp.prototype.flags": {
      "packages": {
        "string.prototype.matchall>call-bind": true,
        "string.prototype.matchall>define-properties": true,
        "string.prototype.matchall>regexp.prototype.flags>set-function-name": true
      }
    },
    "string.prototype.matchall>regexp.prototype.flags>set-function-name": {
      "packages": {
        "string.prototype.matchall>define-properties>define-data-property": true,
        "string.prototype.matchall>es-abstract>function.prototype.name>functions-have-names": true,
        "string.prototype.matchall>es-abstract>has-property-descriptors": true
      }
    },
    "string.prototype.matchall>side-channel": {
      "packages": {
        "brfs>static-module>object-inspect": true,
        "string.prototype.matchall>call-bind": true,
        "string.prototype.matchall>get-intrinsic": true
      }
    },
    "superstruct": {
      "globals": {
        "console.warn": true,
        "define": true
      }
    },
    "terser>source-map-support>buffer-from": {
      "packages": {
        "browserify>buffer": true
      }
    },
    "uuid": {
      "globals": {
        "crypto": true,
        "msCrypto": true
      }
    },
    "vinyl>replace-ext": {
      "packages": {
        "browserify>path-browserify": true
      }
    },
    "web3": {
      "globals": {
        "XMLHttpRequest": true
      }
    },
    "web3-stream-provider": {
      "globals": {
        "setTimeout": true
      },
      "packages": {
        "browserify>util": true,
        "readable-stream": true,
        "web3-stream-provider>uuid": true
      }
    },
    "web3-stream-provider>uuid": {
      "globals": {
        "crypto": true,
        "msCrypto": true
      }
    },
    "webextension-polyfill": {
      "globals": {
        "browser": true,
        "chrome": true,
        "console.error": true,
        "console.warn": true,
        "define": true
      }
    },
    "webpack>events": {
      "globals": {
        "console": true
      }
    }
  }
}<|MERGE_RESOLUTION|>--- conflicted
+++ resolved
@@ -20,9 +20,9 @@
     "@ensdomains/content-hash>cids": {
       "packages": {
         "@ensdomains/content-hash>cids>multibase": true,
-        "@ensdomains/content-hash>cids>multicodec": true,
         "@ensdomains/content-hash>cids>multihashes": true,
-        "@ensdomains/content-hash>cids>uint8arrays": true
+        "@ensdomains/content-hash>cids>uint8arrays": true,
+        "@ensdomains/content-hash>multicodec": true
       }
     },
     "@ensdomains/content-hash>cids>multibase": {
@@ -34,44 +34,20 @@
         "@ensdomains/content-hash>cids>multibase>@multiformats/base-x": true
       }
     },
-    "@ensdomains/content-hash>cids>multicodec": {
-      "packages": {
-        "@ensdomains/content-hash>cids>multicodec>uint8arrays": true,
-        "@ensdomains/content-hash>multicodec>varint": true
-      }
-    },
-    "@ensdomains/content-hash>cids>multicodec>uint8arrays": {
-      "globals": {
-        "Buffer": true,
+    "@ensdomains/content-hash>cids>multihashes": {
+      "packages": {
+        "@ensdomains/content-hash>cids>multibase": true,
+        "@ensdomains/content-hash>cids>uint8arrays": true,
+        "@ensdomains/content-hash>multihashes>varint": true
+      }
+    },
+    "@ensdomains/content-hash>cids>uint8arrays": {
+      "globals": {
         "TextDecoder": true,
         "TextEncoder": true
       },
       "packages": {
-        "@ensdomains/content-hash>cids>multicodec>uint8arrays>multiformats": true
-      }
-    },
-    "@ensdomains/content-hash>cids>multicodec>uint8arrays>multiformats": {
-      "globals": {
-        "TextDecoder": true,
-        "TextEncoder": true,
-        "console.warn": true,
-        "crypto.subtle.digest": true
-      }
-    },
-    "@ensdomains/content-hash>cids>multihashes": {
-      "packages": {
-        "@ensdomains/content-hash>cids>multibase": true,
-        "@ensdomains/content-hash>cids>multihashes>varint": true,
-        "@ensdomains/content-hash>cids>uint8arrays": true
-      }
-    },
-    "@ensdomains/content-hash>cids>uint8arrays": {
-      "globals": {
-        "TextDecoder": true,
-        "TextEncoder": true
-      },
-      "packages": {
-        "@ensdomains/content-hash>cids>multibase": true
+        "@metamask/assets-controllers>multiformats": true
       }
     },
     "@ensdomains/content-hash>js-base64": {
@@ -94,15 +70,13 @@
       }
     },
     "@ensdomains/content-hash>multicodec>uint8arrays": {
-      "packages": {
-        "@ensdomains/content-hash>multicodec>uint8arrays>multibase": true,
-        "@ensdomains/content-hash>multihashes>web-encoding": true
-      }
-    },
-    "@ensdomains/content-hash>multicodec>uint8arrays>multibase": {
-      "packages": {
-        "@ensdomains/content-hash>cids>multibase>@multiformats/base-x": true,
-        "@ensdomains/content-hash>multihashes>web-encoding": true
+      "globals": {
+        "Buffer": true,
+        "TextDecoder": true,
+        "TextEncoder": true
+      },
+      "packages": {
+        "@metamask/assets-controllers>multiformats": true
       }
     },
     "@ensdomains/content-hash>multihashes": {
@@ -764,10 +738,6 @@
         "@metamask/address-book-controller>@metamask/controller-utils>@metamask/utils": true,
         "@metamask/address-book-controller>@metamask/controller-utils>ethjs-unit": true,
         "@metamask/controller-utils>@spruceid/siwe-parser": true,
-<<<<<<< HEAD
-        "@metamask/message-manager>@metamask/controller-utils>ethjs-unit": true,
-=======
->>>>>>> ba3a20fc
         "browserify>buffer": true,
         "eslint>fast-deep-equal": true,
         "eth-ens-namehash": true,
@@ -876,7 +846,8 @@
       "globals": {
         "TextDecoder": true,
         "TextEncoder": true,
-        "console.warn": true
+        "console.warn": true,
+        "crypto.subtle.digest": true
       }
     },
     "@metamask/base-controller": {
@@ -1581,17 +1552,6 @@
         "uuid": true
       }
     },
-<<<<<<< HEAD
-    "@metamask/logging-controller>@metamask/base-controller": {
-      "globals": {
-        "setTimeout": true
-      },
-      "packages": {
-        "immer": true
-      }
-    },
-=======
->>>>>>> ba3a20fc
     "@metamask/logo": {
       "globals": {
         "addEventListener": true,
@@ -1608,45 +1568,14 @@
     },
     "@metamask/message-manager": {
       "packages": {
-        "@metamask/message-manager>@metamask/base-controller": true,
-        "@metamask/message-manager>@metamask/controller-utils": true,
+        "@metamask/base-controller": true,
+        "@metamask/controller-utils": true,
         "@metamask/message-manager>@metamask/eth-sig-util": true,
         "@metamask/message-manager>jsonschema": true,
         "browserify>buffer": true,
         "ethereumjs-util": true,
         "uuid": true,
         "webpack>events": true
-      }
-    },
-    "@metamask/message-manager>@metamask/base-controller": {
-      "globals": {
-        "setTimeout": true
-      },
-      "packages": {
-        "immer": true
-      }
-    },
-    "@metamask/message-manager>@metamask/controller-utils": {
-      "globals": {
-        "URL": true,
-        "console.error": true,
-        "fetch": true,
-        "setTimeout": true
-      },
-      "packages": {
-        "@metamask/controller-utils>@spruceid/siwe-parser": true,
-        "@metamask/message-manager>@metamask/controller-utils>ethjs-unit": true,
-        "@metamask/utils": true,
-        "browserify>buffer": true,
-        "eslint>fast-deep-equal": true,
-        "eth-ens-namehash": true,
-        "ethereumjs-util": true
-      }
-    },
-    "@metamask/message-manager>@metamask/controller-utils>ethjs-unit": {
-      "packages": {
-        "@metamask/ethjs>number-to-bn": true,
-        "bn.js": true
       }
     },
     "@metamask/message-manager>@metamask/eth-sig-util": {
@@ -2043,34 +1972,6 @@
         "webpack>events": true
       }
     },
-<<<<<<< HEAD
-    "@metamask/signature-controller>@metamask/base-controller": {
-      "globals": {
-        "setTimeout": true
-      },
-      "packages": {
-        "immer": true
-      }
-    },
-    "@metamask/signature-controller>@metamask/controller-utils": {
-      "globals": {
-        "URL": true,
-        "console.error": true,
-        "fetch": true,
-        "setTimeout": true
-      },
-      "packages": {
-        "@metamask/controller-utils>@spruceid/siwe-parser": true,
-        "@metamask/message-manager>@metamask/controller-utils>ethjs-unit": true,
-        "@metamask/utils": true,
-        "browserify>buffer": true,
-        "eslint>fast-deep-equal": true,
-        "eth-ens-namehash": true,
-        "ethereumjs-util": true
-      }
-    },
-=======
->>>>>>> ba3a20fc
     "@metamask/smart-transactions-controller": {
       "globals": {
         "URLSearchParams": true,
@@ -2109,10 +2010,6 @@
       "packages": {
         "@metamask/address-book-controller>@metamask/controller-utils>ethjs-unit": true,
         "@metamask/controller-utils>@spruceid/siwe-parser": true,
-<<<<<<< HEAD
-        "@metamask/message-manager>@metamask/controller-utils>ethjs-unit": true,
-=======
->>>>>>> ba3a20fc
         "@metamask/utils": true,
         "browserify>buffer": true,
         "eslint>fast-deep-equal": true,
@@ -3164,55 +3061,6 @@
         "jest-canvas-mock>moo-color>color-name": true
       }
     },
-    "chart.js": {
-      "globals": {
-        "$animations": true,
-        "Intl.NumberFormat": true,
-        "MutationObserver": true,
-        "OffscreenCanvas": true,
-        "Path2D": true,
-        "ResizeObserver": true,
-        "active": true,
-        "addEventListener": true,
-        "circumference": true,
-        "clearTimeout": true,
-        "console.error": true,
-        "console.warn": true,
-        "dataElementType": true,
-        "datasetElementType": true,
-        "defaultRoutes": true,
-        "defaults": true,
-        "descriptors": true,
-        "devicePixelRatio": true,
-        "document": true,
-        "endAngle": true,
-        "fullCircles": true,
-        "id": true,
-        "innerRadius": true,
-        "new": true,
-        "options": true,
-        "outerRadius": true,
-        "overrides": true,
-        "parsed": true,
-        "pixelMargin": true,
-        "removeEventListener": true,
-        "requestAnimationFrame": true,
-        "setTimeout": true,
-        "startAngle": true,
-        "stop": true,
-        "target": true,
-        "x": true,
-        "y": true
-      },
-      "packages": {
-        "chart.js>@kurkle/color": true
-      }
-    },
-    "chart.js>@kurkle/color": {
-      "globals": {
-        "define": true
-      }
-    },
     "classnames": {
       "globals": {
         "classNames": "write",
@@ -4158,15 +4006,6 @@
         "react": true
       }
     },
-    "react-chartjs-2": {
-      "globals": {
-        "setTimeout": true
-      },
-      "packages": {
-        "chart.js": true,
-        "react": true
-      }
-    },
     "react-devtools": {
       "packages": {
         "react-devtools>react-devtools-core": true
