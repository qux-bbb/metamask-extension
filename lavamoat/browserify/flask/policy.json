{
  "resources": {
    "@babel/runtime": {
      "globals": {
        "regeneratorRuntime": "write"
      }
    },
    "@download/blockies": {
      "globals": {
        "document.createElement": true
      }
    },
    "@ensdomains/content-hash": {
      "globals": {
        "console.warn": true
      },
      "packages": {
        "@ensdomains/content-hash>cids": true,
        "@ensdomains/content-hash>js-base64": true,
        "@ensdomains/content-hash>multicodec": true,
        "@ensdomains/content-hash>multihashes": true,
        "browserify>buffer": true
      }
    },
    "@ensdomains/content-hash>cids": {
      "packages": {
        "@ensdomains/content-hash>cids>multibase": true,
        "@ensdomains/content-hash>cids>multicodec": true,
        "@ensdomains/content-hash>cids>multihashes": true,
        "@ensdomains/content-hash>cids>uint8arrays": true
      }
    },
    "@ensdomains/content-hash>cids>multibase": {
      "globals": {
        "TextDecoder": true,
        "TextEncoder": true
      },
      "packages": {
        "@ensdomains/content-hash>cids>multibase>@multiformats/base-x": true
      }
    },
    "@ensdomains/content-hash>cids>multicodec": {
      "packages": {
        "@ensdomains/content-hash>cids>multicodec>varint": true,
        "@ensdomains/content-hash>cids>uint8arrays": true
      }
    },
    "@ensdomains/content-hash>cids>multihashes": {
      "packages": {
        "@ensdomains/content-hash>cids>multibase": true,
        "@ensdomains/content-hash>cids>uint8arrays": true,
        "@ensdomains/content-hash>multihashes>varint": true
      }
    },
    "@ensdomains/content-hash>cids>uint8arrays": {
      "globals": {
        "TextDecoder": true,
        "TextEncoder": true
      },
      "packages": {
        "@ensdomains/content-hash>cids>multibase": true
      }
    },
    "@ensdomains/content-hash>js-base64": {
      "globals": {
        "Base64": "write",
        "TextDecoder": true,
        "TextEncoder": true,
        "atob": true,
        "btoa": true,
        "define": true
      },
      "packages": {
        "browserify>buffer": true
      }
    },
    "@ensdomains/content-hash>multicodec": {
      "packages": {
        "@ensdomains/content-hash>multicodec>uint8arrays": true,
        "@ensdomains/content-hash>multicodec>varint": true
      }
    },
    "@ensdomains/content-hash>multicodec>uint8arrays": {
      "packages": {
        "@ensdomains/content-hash>multicodec>uint8arrays>multibase": true,
        "@ensdomains/content-hash>multihashes>web-encoding": true
      }
    },
    "@ensdomains/content-hash>multicodec>uint8arrays>multibase": {
      "packages": {
        "@ensdomains/content-hash>cids>multibase>@multiformats/base-x": true,
        "@ensdomains/content-hash>multihashes>web-encoding": true
      }
    },
    "@ensdomains/content-hash>multihashes": {
      "packages": {
        "@ensdomains/content-hash>multihashes>multibase": true,
        "@ensdomains/content-hash>multihashes>varint": true,
        "@ensdomains/content-hash>multihashes>web-encoding": true,
        "browserify>buffer": true
      }
    },
    "@ensdomains/content-hash>multihashes>multibase": {
      "packages": {
        "@ensdomains/content-hash>multihashes>multibase>base-x": true,
        "@ensdomains/content-hash>multihashes>web-encoding": true,
        "browserify>buffer": true
      }
    },
    "@ensdomains/content-hash>multihashes>multibase>base-x": {
      "packages": {
        "koa>content-disposition>safe-buffer": true
      }
    },
    "@ensdomains/content-hash>multihashes>web-encoding": {
      "globals": {
        "TextDecoder": true,
        "TextEncoder": true
      },
      "packages": {
        "browserify>util": true
      }
    },
    "@ethereumjs/common": {
      "packages": {
        "@ethereumjs/common>crc-32": true,
        "@ethereumjs/tx>@ethereumjs/util": true,
        "browserify>buffer": true,
        "webpack>events": true
      }
    },
    "@ethereumjs/common>crc-32": {
      "globals": {
        "DO_NOT_EXPORT_CRC": true,
        "define": true
      }
    },
    "@ethereumjs/tx": {
      "packages": {
        "@ethereumjs/common": true,
        "@ethereumjs/tx>@ethereumjs/rlp": true,
        "@ethereumjs/tx>@ethereumjs/util": true,
        "@ethereumjs/tx>ethereum-cryptography": true,
        "browserify>buffer": true,
        "browserify>insert-module-globals>is-buffer": true
      }
    },
    "@ethereumjs/tx>@ethereumjs/rlp": {
      "globals": {
        "TextEncoder": true
      }
    },
    "@ethereumjs/tx>@ethereumjs/util": {
      "globals": {
        "console.warn": true
      },
      "packages": {
        "@ethereumjs/tx>@ethereumjs/rlp": true,
        "@ethereumjs/tx>@ethereumjs/util>micro-ftch": true,
        "@ethereumjs/tx>ethereum-cryptography": true,
        "browserify>buffer": true,
        "browserify>insert-module-globals>is-buffer": true,
        "webpack>events": true
      }
    },
    "@ethereumjs/tx>@ethereumjs/util>micro-ftch": {
      "globals": {
        "Headers": true,
        "TextDecoder": true,
        "URL": true,
        "btoa": true,
        "fetch": true
      },
      "packages": {
        "browserify>browserify-zlib": true,
        "browserify>buffer": true,
        "browserify>https-browserify": true,
        "browserify>process": true,
        "browserify>stream-http": true,
        "browserify>url": true,
        "browserify>util": true
      }
    },
    "@ethereumjs/tx>ethereum-cryptography": {
      "globals": {
        "TextDecoder": true,
        "crypto": true
      },
      "packages": {
        "@ethereumjs/tx>ethereum-cryptography>@noble/curves": true,
        "@ethereumjs/tx>ethereum-cryptography>@noble/hashes": true
      }
    },
    "@ethereumjs/tx>ethereum-cryptography>@noble/curves": {
      "globals": {
        "TextEncoder": true
      },
      "packages": {
        "@ethereumjs/tx>ethereum-cryptography>@noble/curves>@noble/hashes": true
      }
    },
    "@ethereumjs/tx>ethereum-cryptography>@noble/curves>@noble/hashes": {
      "globals": {
        "TextEncoder": true,
        "crypto": true
      }
    },
    "@ethereumjs/tx>ethereum-cryptography>@noble/hashes": {
      "globals": {
        "TextEncoder": true,
        "crypto": true
      }
    },
    "@ethersproject/abi": {
      "globals": {
        "console.log": true
      },
      "packages": {
        "@ethersproject/abi>@ethersproject/address": true,
        "@ethersproject/abi>@ethersproject/bytes": true,
        "@ethersproject/abi>@ethersproject/constants": true,
        "@ethersproject/abi>@ethersproject/hash": true,
        "@ethersproject/abi>@ethersproject/keccak256": true,
        "@ethersproject/abi>@ethersproject/logger": true,
        "@ethersproject/abi>@ethersproject/properties": true,
        "@ethersproject/abi>@ethersproject/strings": true,
        "@ethersproject/bignumber": true
      }
    },
    "@ethersproject/abi>@ethersproject/address": {
      "packages": {
        "@ethersproject/abi>@ethersproject/bytes": true,
        "@ethersproject/abi>@ethersproject/keccak256": true,
        "@ethersproject/abi>@ethersproject/logger": true,
        "@ethersproject/bignumber": true,
        "@ethersproject/providers>@ethersproject/rlp": true
      }
    },
    "@ethersproject/abi>@ethersproject/bytes": {
      "packages": {
        "@ethersproject/abi>@ethersproject/logger": true
      }
    },
    "@ethersproject/abi>@ethersproject/constants": {
      "packages": {
        "@ethersproject/bignumber": true
      }
    },
    "@ethersproject/abi>@ethersproject/hash": {
      "packages": {
        "@ethersproject/abi>@ethersproject/address": true,
        "@ethersproject/abi>@ethersproject/bytes": true,
        "@ethersproject/abi>@ethersproject/keccak256": true,
        "@ethersproject/abi>@ethersproject/logger": true,
        "@ethersproject/abi>@ethersproject/properties": true,
        "@ethersproject/abi>@ethersproject/strings": true,
        "@ethersproject/bignumber": true,
        "@ethersproject/providers>@ethersproject/base64": true
      }
    },
    "@ethersproject/abi>@ethersproject/keccak256": {
      "packages": {
        "@ethersproject/abi>@ethersproject/bytes": true,
        "@ethersproject/abi>@ethersproject/keccak256>js-sha3": true
      }
    },
    "@ethersproject/abi>@ethersproject/keccak256>js-sha3": {
      "globals": {
        "define": true
      },
      "packages": {
        "browserify>process": true
      }
    },
    "@ethersproject/abi>@ethersproject/logger": {
      "globals": {
        "console": true
      }
    },
    "@ethersproject/abi>@ethersproject/properties": {
      "packages": {
        "@ethersproject/abi>@ethersproject/logger": true
      }
    },
    "@ethersproject/abi>@ethersproject/strings": {
      "packages": {
        "@ethersproject/abi>@ethersproject/bytes": true,
        "@ethersproject/abi>@ethersproject/constants": true,
        "@ethersproject/abi>@ethersproject/logger": true
      }
    },
    "@ethersproject/bignumber": {
      "packages": {
        "@ethersproject/abi>@ethersproject/bytes": true,
        "@ethersproject/abi>@ethersproject/logger": true,
        "bn.js": true
      }
    },
    "@ethersproject/contracts": {
      "globals": {
        "setTimeout": true
      },
      "packages": {
        "@ethersproject/abi": true,
        "@ethersproject/abi>@ethersproject/address": true,
        "@ethersproject/abi>@ethersproject/bytes": true,
        "@ethersproject/abi>@ethersproject/logger": true,
        "@ethersproject/abi>@ethersproject/properties": true,
        "@ethersproject/bignumber": true,
        "@ethersproject/contracts>@ethersproject/abstract-provider": true,
        "@ethersproject/hdnode>@ethersproject/abstract-signer": true,
        "@ethersproject/hdnode>@ethersproject/transactions": true
      }
    },
    "@ethersproject/contracts>@ethersproject/abstract-provider": {
      "packages": {
        "@ethersproject/abi>@ethersproject/bytes": true,
        "@ethersproject/abi>@ethersproject/logger": true,
        "@ethersproject/abi>@ethersproject/properties": true,
        "@ethersproject/bignumber": true
      }
    },
    "@ethersproject/hdnode": {
      "packages": {
        "@ethersproject/abi>@ethersproject/bytes": true,
        "@ethersproject/abi>@ethersproject/logger": true,
        "@ethersproject/abi>@ethersproject/properties": true,
        "@ethersproject/abi>@ethersproject/strings": true,
        "@ethersproject/bignumber": true,
        "@ethersproject/hdnode>@ethersproject/basex": true,
        "@ethersproject/hdnode>@ethersproject/pbkdf2": true,
        "@ethersproject/hdnode>@ethersproject/sha2": true,
        "@ethersproject/hdnode>@ethersproject/signing-key": true,
        "@ethersproject/hdnode>@ethersproject/transactions": true,
        "@ethersproject/hdnode>@ethersproject/wordlists": true
      }
    },
    "@ethersproject/hdnode>@ethersproject/abstract-signer": {
      "packages": {
        "@ethersproject/abi>@ethersproject/logger": true,
        "@ethersproject/abi>@ethersproject/properties": true
      }
    },
    "@ethersproject/hdnode>@ethersproject/basex": {
      "packages": {
        "@ethersproject/abi>@ethersproject/bytes": true,
        "@ethersproject/abi>@ethersproject/properties": true
      }
    },
    "@ethersproject/hdnode>@ethersproject/pbkdf2": {
      "packages": {
        "@ethersproject/abi>@ethersproject/bytes": true,
        "@ethersproject/hdnode>@ethersproject/sha2": true
      }
    },
    "@ethersproject/hdnode>@ethersproject/sha2": {
      "packages": {
        "@ethersproject/abi>@ethersproject/bytes": true,
        "@ethersproject/abi>@ethersproject/logger": true,
        "ethereumjs-util>ethereum-cryptography>hash.js": true
      }
    },
    "@ethersproject/hdnode>@ethersproject/signing-key": {
      "packages": {
        "@ethersproject/abi>@ethersproject/bytes": true,
        "@ethersproject/abi>@ethersproject/logger": true,
        "@ethersproject/abi>@ethersproject/properties": true,
        "@metamask/ppom-validator>elliptic": true
      }
    },
    "@ethersproject/hdnode>@ethersproject/transactions": {
      "packages": {
        "@ethersproject/abi>@ethersproject/address": true,
        "@ethersproject/abi>@ethersproject/bytes": true,
        "@ethersproject/abi>@ethersproject/constants": true,
        "@ethersproject/abi>@ethersproject/keccak256": true,
        "@ethersproject/abi>@ethersproject/logger": true,
        "@ethersproject/abi>@ethersproject/properties": true,
        "@ethersproject/bignumber": true,
        "@ethersproject/hdnode>@ethersproject/signing-key": true,
        "@ethersproject/providers>@ethersproject/rlp": true
      }
    },
    "@ethersproject/hdnode>@ethersproject/wordlists": {
      "packages": {
        "@ethersproject/abi>@ethersproject/bytes": true,
        "@ethersproject/abi>@ethersproject/hash": true,
        "@ethersproject/abi>@ethersproject/logger": true,
        "@ethersproject/abi>@ethersproject/properties": true,
        "@ethersproject/abi>@ethersproject/strings": true
      }
    },
    "@ethersproject/providers": {
      "globals": {
        "WebSocket": true,
        "clearInterval": true,
        "clearTimeout": true,
        "console.log": true,
        "console.warn": true,
        "setInterval": true,
        "setTimeout": true
      },
      "packages": {
        "@ethersproject/abi>@ethersproject/address": true,
        "@ethersproject/abi>@ethersproject/bytes": true,
        "@ethersproject/abi>@ethersproject/constants": true,
        "@ethersproject/abi>@ethersproject/hash": true,
        "@ethersproject/abi>@ethersproject/logger": true,
        "@ethersproject/abi>@ethersproject/properties": true,
        "@ethersproject/abi>@ethersproject/strings": true,
        "@ethersproject/bignumber": true,
        "@ethersproject/contracts>@ethersproject/abstract-provider": true,
        "@ethersproject/hdnode>@ethersproject/abstract-signer": true,
        "@ethersproject/hdnode>@ethersproject/basex": true,
        "@ethersproject/hdnode>@ethersproject/sha2": true,
        "@ethersproject/hdnode>@ethersproject/transactions": true,
        "@ethersproject/providers>@ethersproject/base64": true,
        "@ethersproject/providers>@ethersproject/networks": true,
        "@ethersproject/providers>@ethersproject/random": true,
        "@ethersproject/providers>@ethersproject/web": true,
        "@ethersproject/providers>bech32": true
      }
    },
    "@ethersproject/providers>@ethersproject/base64": {
      "globals": {
        "atob": true,
        "btoa": true
      },
      "packages": {
        "@ethersproject/abi>@ethersproject/bytes": true
      }
    },
    "@ethersproject/providers>@ethersproject/networks": {
      "packages": {
        "@ethersproject/abi>@ethersproject/logger": true
      }
    },
    "@ethersproject/providers>@ethersproject/random": {
      "packages": {
        "@ethersproject/abi>@ethersproject/bytes": true,
        "@ethersproject/abi>@ethersproject/logger": true
      }
    },
    "@ethersproject/providers>@ethersproject/rlp": {
      "packages": {
        "@ethersproject/abi>@ethersproject/bytes": true,
        "@ethersproject/abi>@ethersproject/logger": true
      }
    },
    "@ethersproject/providers>@ethersproject/web": {
      "globals": {
        "clearTimeout": true,
        "fetch": true,
        "setTimeout": true
      },
      "packages": {
        "@ethersproject/abi>@ethersproject/bytes": true,
        "@ethersproject/abi>@ethersproject/logger": true,
        "@ethersproject/abi>@ethersproject/properties": true,
        "@ethersproject/abi>@ethersproject/strings": true,
        "@ethersproject/providers>@ethersproject/base64": true
      }
    },
    "@keystonehq/bc-ur-registry-eth": {
      "packages": {
        "@ethereumjs/tx>@ethereumjs/util": true,
        "@keystonehq/bc-ur-registry-eth>@keystonehq/bc-ur-registry": true,
        "@keystonehq/bc-ur-registry-eth>hdkey": true,
        "browserify>buffer": true,
        "uuid": true
      }
    },
    "@keystonehq/bc-ur-registry-eth>@keystonehq/bc-ur-registry": {
      "globals": {
        "define": true
      },
      "packages": {
        "@ngraveio/bc-ur": true,
        "browserify>buffer": true,
        "ethereumjs-util>ethereum-cryptography>bs58check": true,
        "mockttp>graphql-tag>tslib": true
      }
    },
    "@keystonehq/bc-ur-registry-eth>hdkey": {
      "packages": {
        "browserify>assert": true,
        "browserify>crypto-browserify": true,
        "ethereumjs-util>ethereum-cryptography>bs58check": true,
        "ethereumjs-util>ethereum-cryptography>secp256k1": true,
        "koa>content-disposition>safe-buffer": true
      }
    },
    "@keystonehq/metamask-airgapped-keyring": {
      "packages": {
        "@ethereumjs/tx": true,
        "@keystonehq/bc-ur-registry-eth": true,
        "@keystonehq/metamask-airgapped-keyring>@keystonehq/base-eth-keyring": true,
        "@keystonehq/metamask-airgapped-keyring>@metamask/obs-store": true,
        "browserify>buffer": true,
        "ethereumjs-util>rlp": true,
        "uuid": true,
        "webpack>events": true
      }
    },
    "@keystonehq/metamask-airgapped-keyring>@keystonehq/base-eth-keyring": {
      "packages": {
        "@ethereumjs/tx": true,
        "@ethereumjs/tx>@ethereumjs/util": true,
        "@keystonehq/bc-ur-registry-eth": true,
        "@keystonehq/bc-ur-registry-eth>hdkey": true,
        "@keystonehq/metamask-airgapped-keyring>@keystonehq/base-eth-keyring>rlp": true,
        "browserify>buffer": true,
        "uuid": true
      }
    },
    "@keystonehq/metamask-airgapped-keyring>@keystonehq/base-eth-keyring>rlp": {
      "globals": {
        "TextEncoder": true
      }
    },
    "@keystonehq/metamask-airgapped-keyring>@metamask/obs-store": {
      "packages": {
        "@keystonehq/metamask-airgapped-keyring>@metamask/obs-store>through2": true,
        "@metamask/safe-event-emitter": true,
        "stream-browserify": true
      }
    },
    "@keystonehq/metamask-airgapped-keyring>@metamask/obs-store>through2": {
      "packages": {
        "browserify>process": true,
        "browserify>util": true,
        "readable-stream": true,
        "watchify>xtend": true
      }
    },
    "@material-ui/core": {
      "globals": {
        "Image": true,
        "_formatMuiErrorMessage": true,
        "addEventListener": true,
        "clearInterval": true,
        "clearTimeout": true,
        "console.error": true,
        "console.warn": true,
        "document": true,
        "getComputedStyle": true,
        "getSelection": true,
        "innerHeight": true,
        "innerWidth": true,
        "matchMedia": true,
        "navigator": true,
        "performance.now": true,
        "removeEventListener": true,
        "requestAnimationFrame": true,
        "setInterval": true,
        "setTimeout": true
      },
      "packages": {
        "@babel/runtime": true,
        "@material-ui/core>@material-ui/styles": true,
        "@material-ui/core>@material-ui/system": true,
        "@material-ui/core>@material-ui/utils": true,
        "@material-ui/core>clsx": true,
        "@material-ui/core>popper.js": true,
        "@material-ui/core>react-transition-group": true,
        "prop-types": true,
        "prop-types>react-is": true,
        "react": true,
        "react-dom": true,
        "react-redux>hoist-non-react-statics": true
      }
    },
    "@material-ui/core>@material-ui/styles": {
      "globals": {
        "console.error": true,
        "console.warn": true,
        "document.createComment": true,
        "document.head": true
      },
      "packages": {
        "@babel/runtime": true,
        "@material-ui/core>@material-ui/styles>jss": true,
        "@material-ui/core>@material-ui/styles>jss-plugin-camel-case": true,
        "@material-ui/core>@material-ui/styles>jss-plugin-default-unit": true,
        "@material-ui/core>@material-ui/styles>jss-plugin-global": true,
        "@material-ui/core>@material-ui/styles>jss-plugin-nested": true,
        "@material-ui/core>@material-ui/styles>jss-plugin-props-sort": true,
        "@material-ui/core>@material-ui/styles>jss-plugin-rule-value-function": true,
        "@material-ui/core>@material-ui/styles>jss-plugin-vendor-prefixer": true,
        "@material-ui/core>@material-ui/utils": true,
        "@material-ui/core>clsx": true,
        "prop-types": true,
        "react": true,
        "react-redux>hoist-non-react-statics": true
      }
    },
    "@material-ui/core>@material-ui/styles>jss": {
      "globals": {
        "CSS": true,
        "document.createElement": true,
        "document.querySelector": true
      },
      "packages": {
        "@babel/runtime": true,
        "@material-ui/core>@material-ui/styles>jss>is-in-browser": true,
        "react-router-dom>tiny-warning": true
      }
    },
    "@material-ui/core>@material-ui/styles>jss-plugin-camel-case": {
      "packages": {
        "@material-ui/core>@material-ui/styles>jss-plugin-camel-case>hyphenate-style-name": true
      }
    },
    "@material-ui/core>@material-ui/styles>jss-plugin-default-unit": {
      "globals": {
        "CSS": true
      },
      "packages": {
        "@material-ui/core>@material-ui/styles>jss": true
      }
    },
    "@material-ui/core>@material-ui/styles>jss-plugin-global": {
      "packages": {
        "@babel/runtime": true,
        "@material-ui/core>@material-ui/styles>jss": true
      }
    },
    "@material-ui/core>@material-ui/styles>jss-plugin-nested": {
      "packages": {
        "@babel/runtime": true,
        "react-router-dom>tiny-warning": true
      }
    },
    "@material-ui/core>@material-ui/styles>jss-plugin-rule-value-function": {
      "packages": {
        "@material-ui/core>@material-ui/styles>jss": true,
        "react-router-dom>tiny-warning": true
      }
    },
    "@material-ui/core>@material-ui/styles>jss-plugin-vendor-prefixer": {
      "packages": {
        "@material-ui/core>@material-ui/styles>jss": true,
        "@material-ui/core>@material-ui/styles>jss-plugin-vendor-prefixer>css-vendor": true
      }
    },
    "@material-ui/core>@material-ui/styles>jss-plugin-vendor-prefixer>css-vendor": {
      "globals": {
        "document.createElement": true,
        "document.documentElement": true,
        "getComputedStyle": true
      },
      "packages": {
        "@babel/runtime": true,
        "@material-ui/core>@material-ui/styles>jss>is-in-browser": true
      }
    },
    "@material-ui/core>@material-ui/styles>jss>is-in-browser": {
      "globals": {
        "document": true
      }
    },
    "@material-ui/core>@material-ui/system": {
      "globals": {
        "console.error": true
      },
      "packages": {
        "@babel/runtime": true,
        "@material-ui/core>@material-ui/utils": true,
        "prop-types": true
      }
    },
    "@material-ui/core>@material-ui/utils": {
      "packages": {
        "@babel/runtime": true,
        "prop-types": true,
        "prop-types>react-is": true
      }
    },
    "@material-ui/core>popper.js": {
      "globals": {
        "MSInputMethodContext": true,
        "Node.DOCUMENT_POSITION_FOLLOWING": true,
        "cancelAnimationFrame": true,
        "console.warn": true,
        "define": true,
        "devicePixelRatio": true,
        "document": true,
        "getComputedStyle": true,
        "innerHeight": true,
        "innerWidth": true,
        "navigator": true,
        "requestAnimationFrame": true,
        "setTimeout": true
      }
    },
    "@material-ui/core>react-transition-group": {
      "globals": {
        "Element": true,
        "setTimeout": true
      },
      "packages": {
        "@material-ui/core>react-transition-group>dom-helpers": true,
        "prop-types": true,
        "react": true,
        "react-dom": true
      }
    },
    "@material-ui/core>react-transition-group>dom-helpers": {
      "packages": {
        "@babel/runtime": true
      }
    },
    "@metamask/address-book-controller": {
      "packages": {
        "@metamask/address-book-controller>@metamask/controller-utils": true,
        "@metamask/base-controller": true
      }
    },
    "@metamask/address-book-controller>@metamask/controller-utils": {
      "globals": {
        "URL": true,
        "console.error": true,
        "fetch": true,
        "setTimeout": true
      },
      "packages": {
        "@metamask/address-book-controller>@metamask/controller-utils>@metamask/utils": true,
        "@metamask/controller-utils>@spruceid/siwe-parser": true,
        "browserify>buffer": true,
        "eslint>fast-deep-equal": true,
        "eth-ens-namehash": true,
        "ethereumjs-util": true,
        "ethjs>ethjs-unit": true
      }
    },
    "@metamask/address-book-controller>@metamask/controller-utils>@metamask/utils": {
      "globals": {
        "TextDecoder": true,
        "TextEncoder": true
      },
      "packages": {
        "@metamask/key-tree>@noble/hashes": true,
        "browserify>buffer": true,
        "nock>debug": true,
        "semver": true,
        "superstruct": true
      }
    },
    "@metamask/announcement-controller": {
      "packages": {
        "@metamask/base-controller": true
      }
    },
    "@metamask/approval-controller": {
      "globals": {
        "console.info": true
      },
      "packages": {
        "@metamask/approval-controller>nanoid": true,
        "@metamask/base-controller": true,
        "eth-rpc-errors": true
      }
    },
    "@metamask/approval-controller>nanoid": {
      "globals": {
        "crypto.getRandomValues": true
      }
    },
    "@metamask/assets-controllers": {
      "globals": {
        "AbortController": true,
        "Headers": true,
        "URL": true,
        "clearInterval": true,
        "clearTimeout": true,
        "console.info": true,
        "console.log": true,
        "setInterval": true,
        "setTimeout": true
      },
      "packages": {
        "@ethersproject/abi>@ethersproject/address": true,
        "@ethersproject/contracts": true,
        "@ethersproject/providers": true,
        "@metamask/assets-controllers>@metamask/abi-utils": true,
<<<<<<< HEAD
        "@metamask/assets-controllers>@metamask/controller-utils": true,
        "@metamask/assets-controllers>@metamask/rpc-errors": true,
        "@metamask/assets-controllers>@metamask/utils": true,
        "@metamask/assets-controllers>abort-controller": true,
        "@metamask/assets-controllers>multiformats": true,
        "@metamask/base-controller": true,
        "@metamask/contract-metadata": true,
        "@metamask/controller-utils>@metamask/eth-query": true,
        "@metamask/metamask-eth-abis": true,
=======
        "@metamask/assets-controllers>@metamask/polling-controller": true,
        "@metamask/assets-controllers>@metamask/utils": true,
        "@metamask/assets-controllers>multiformats": true,
        "@metamask/base-controller": true,
        "@metamask/contract-metadata": true,
        "@metamask/controller-utils": true,
        "@metamask/controller-utils>@metamask/eth-query": true,
        "@metamask/metamask-eth-abis": true,
        "@metamask/providers>@metamask/rpc-errors": true,
>>>>>>> d679ec34
        "eth-json-rpc-filters>async-mutex": true,
        "ethereumjs-util": true,
        "single-call-balance-checker-abi": true,
        "uuid": true,
        "webpack>events": true
      }
    },
    "@metamask/assets-controllers>@metamask/abi-utils": {
      "packages": {
        "@metamask/assets-controllers>@metamask/abi-utils>@metamask/utils": true,
        "superstruct": true
      }
    },
    "@metamask/assets-controllers>@metamask/abi-utils>@metamask/utils": {
      "globals": {
        "TextDecoder": true,
        "TextEncoder": true
      },
      "packages": {
        "@metamask/key-tree>@noble/hashes": true,
<<<<<<< HEAD
        "browserify>buffer": true,
        "nock>debug": true,
        "semver": true,
        "superstruct": true
      }
    },
    "@metamask/assets-controllers>@metamask/controller-utils": {
      "globals": {
        "URL": true,
        "console.error": true,
        "fetch": true,
        "setTimeout": true
      },
      "packages": {
        "@metamask/assets-controllers>@metamask/controller-utils>@metamask/utils": true,
        "@metamask/controller-utils>@spruceid/siwe-parser": true,
        "browserify>buffer": true,
        "eslint>fast-deep-equal": true,
        "eth-ens-namehash": true,
        "ethereumjs-util": true,
        "ethjs>ethjs-unit": true
      }
    },
    "@metamask/assets-controllers>@metamask/controller-utils>@metamask/utils": {
      "globals": {
        "TextDecoder": true,
        "TextEncoder": true
      },
      "packages": {
        "@metamask/key-tree>@noble/hashes": true,
=======
>>>>>>> d679ec34
        "browserify>buffer": true,
        "nock>debug": true,
        "semver": true,
        "superstruct": true
      }
    },
    "@metamask/assets-controllers>@metamask/polling-controller": {
      "globals": {
        "clearTimeout": true,
        "console.error": true,
        "setTimeout": true
      },
      "packages": {
<<<<<<< HEAD
        "@metamask/assets-controllers>@metamask/rpc-errors>@metamask/utils": true,
        "eth-rpc-errors>fast-safe-stringify": true
      }
    },
    "@metamask/assets-controllers>@metamask/rpc-errors>@metamask/utils": {
      "globals": {
        "TextDecoder": true,
        "TextEncoder": true
      },
      "packages": {
        "browserify>buffer": true,
        "nock>debug": true,
        "semver": true,
        "superstruct": true
      }
    },
    "@metamask/assets-controllers>@metamask/utils": {
      "globals": {
        "TextDecoder": true,
        "TextEncoder": true
      },
      "packages": {
        "@metamask/key-tree>@noble/hashes": true,
        "browserify>buffer": true,
        "nock>debug": true,
        "semver": true,
        "superstruct": true
      }
    },
    "@metamask/assets-controllers>abort-controller": {
=======
        "@metamask/base-controller": true,
        "@metamask/snaps-utils>fast-json-stable-stringify": true,
        "uuid": true
      }
    },
    "@metamask/assets-controllers>@metamask/utils": {
>>>>>>> d679ec34
      "globals": {
        "TextDecoder": true,
        "TextEncoder": true
      },
      "packages": {
        "@metamask/key-tree>@noble/hashes": true,
        "browserify>buffer": true,
        "nock>debug": true,
        "semver": true,
        "superstruct": true
      }
    },
    "@metamask/assets-controllers>multiformats": {
      "globals": {
        "TextDecoder": true,
        "TextEncoder": true,
        "console.warn": true
      }
    },
    "@metamask/base-controller": {
      "globals": {
        "setTimeout": true
      },
      "packages": {
        "immer": true
      }
    },
    "@metamask/browser-passworder": {
      "globals": {
        "btoa": true,
        "crypto.getRandomValues": true,
        "crypto.subtle.decrypt": true,
        "crypto.subtle.deriveKey": true,
        "crypto.subtle.encrypt": true,
        "crypto.subtle.exportKey": true,
        "crypto.subtle.importKey": true
      },
      "packages": {
        "browserify>buffer": true
      }
    },
    "@metamask/controller-utils": {
      "globals": {
        "URL": true,
        "console.error": true,
        "fetch": true,
        "setTimeout": true
      },
      "packages": {
        "@metamask/controller-utils>@metamask/utils": true,
        "@metamask/controller-utils>@spruceid/siwe-parser": true,
        "browserify>buffer": true,
        "eslint>fast-deep-equal": true,
        "eth-ens-namehash": true,
        "ethereumjs-util": true,
        "ethjs>ethjs-unit": true
      }
    },
    "@metamask/controller-utils>@metamask/eth-query": {
      "packages": {
        "eth-query>json-rpc-random-id": true,
        "watchify>xtend": true
      }
    },
    "@metamask/controller-utils>@metamask/utils": {
      "globals": {
        "TextDecoder": true,
        "TextEncoder": true
      },
      "packages": {
        "@metamask/key-tree>@noble/hashes": true,
        "browserify>buffer": true,
        "nock>debug": true,
        "semver": true,
        "superstruct": true
      }
    },
    "@metamask/controller-utils>@spruceid/siwe-parser": {
      "globals": {
        "console.error": true,
        "console.log": true
      },
      "packages": {
        "@metamask/controller-utils>@spruceid/siwe-parser>apg-js": true
      }
    },
    "@metamask/controller-utils>@spruceid/siwe-parser>apg-js": {
      "globals": {
        "mode": true
      },
      "packages": {
        "browserify>buffer": true,
        "browserify>insert-module-globals>is-buffer": true
      }
    },
    "@metamask/controllers>web3": {
      "globals": {
        "XMLHttpRequest": true
      }
    },
    "@metamask/controllers>web3-provider-engine>cross-fetch>node-fetch": {
      "globals": {
        "fetch": true
      }
    },
    "@metamask/controllers>web3-provider-engine>eth-json-rpc-middleware>node-fetch": {
      "globals": {
        "fetch": true
      }
    },
    "@metamask/desktop": {
      "globals": {
        "TextDecoder": true,
        "TextEncoder": true,
        "WebSocket": true,
        "clearInterval": true,
        "clearTimeout": true,
        "crypto.getRandomValues": true,
        "crypto.subtle.decrypt": true,
        "crypto.subtle.digest": true,
        "crypto.subtle.encrypt": true,
        "crypto.subtle.exportKey": true,
        "crypto.subtle.generateKey": true,
        "crypto.subtle.importKey": true,
        "isDesktopApp": true,
        "setInterval": true,
        "setTimeout": true
      },
      "packages": {
        "@metamask/desktop>@metamask/obs-store": true,
        "@metamask/desktop>eciesjs": true,
        "@metamask/desktop>otpauth": true,
        "browserify>buffer": true,
        "end-of-stream": true,
        "extension-port-stream": true,
        "loglevel": true,
        "obj-multiplex": true,
        "stream-browserify": true,
        "uuid": true,
        "webextension-polyfill": true,
        "webpack>events": true
      }
    },
    "@metamask/desktop>@metamask/obs-store": {
      "globals": {
        "localStorage": true
      },
      "packages": {
        "@metamask/desktop>@metamask/obs-store>through2": true,
        "@metamask/safe-event-emitter": true,
        "stream-browserify": true
      }
    },
    "@metamask/desktop>@metamask/obs-store>through2": {
      "packages": {
        "browserify>process": true,
        "browserify>util": true,
        "readable-stream": true,
        "watchify>xtend": true
      }
    },
    "@metamask/desktop>eciesjs": {
      "packages": {
        "@metamask/desktop>eciesjs>futoin-hkdf": true,
        "browserify>buffer": true,
        "browserify>crypto-browserify": true,
        "ethereumjs-util>ethereum-cryptography>secp256k1": true
      }
    },
    "@metamask/desktop>eciesjs>futoin-hkdf": {
      "packages": {
        "browserify>buffer": true,
        "browserify>crypto-browserify": true
      }
    },
    "@metamask/desktop>otpauth": {
      "globals": {
        "__GLOBALTHIS__": true,
        "define": true
      }
    },
    "@metamask/eth-json-rpc-middleware": {
      "globals": {
        "URL": true,
        "console.error": true,
        "setTimeout": true
      },
      "packages": {
        "@metamask/eth-json-rpc-middleware>@metamask/eth-sig-util": true,
        "@metamask/eth-json-rpc-middleware>clone": true,
        "@metamask/eth-json-rpc-middleware>pify": true,
        "@metamask/eth-json-rpc-middleware>safe-stable-stringify": true,
        "@metamask/utils": true,
        "eth-rpc-errors": true,
        "json-rpc-engine": true
      }
    },
    "@metamask/eth-json-rpc-middleware>@metamask/eth-sig-util": {
      "packages": {
        "@ethereumjs/tx>@ethereumjs/util": true,
        "@ethereumjs/tx>ethereum-cryptography": true,
        "bn.js": true,
        "browserify>buffer": true,
        "eth-sig-util>ethereumjs-util>ethjs-util": true,
        "eth-sig-util>tweetnacl": true,
        "eth-sig-util>tweetnacl-util": true
      }
    },
    "@metamask/eth-json-rpc-middleware>clone": {
      "packages": {
        "browserify>buffer": true
      }
    },
    "@metamask/eth-keyring-controller": {
      "globals": {
        "console.error": true
      },
      "packages": {
        "@metamask/browser-passworder": true,
        "@metamask/eth-keyring-controller>@metamask/eth-hd-keyring": true,
        "@metamask/eth-keyring-controller>@metamask/eth-sig-util": true,
        "@metamask/eth-keyring-controller>@metamask/eth-simple-keyring": true,
        "@metamask/eth-keyring-controller>@metamask/utils": true,
        "@metamask/obs-store": true,
        "webpack>events": true
      }
    },
    "@metamask/eth-keyring-controller>@metamask/eth-hd-keyring": {
      "globals": {
        "TextEncoder": true
      },
      "packages": {
        "@ethereumjs/tx>@ethereumjs/util": true,
        "@metamask/eth-keyring-controller>@metamask/eth-hd-keyring>ethereum-cryptography": true,
        "@metamask/eth-trezor-keyring>@metamask/eth-sig-util": true,
        "@metamask/scure-bip39": true,
        "browserify>buffer": true
      }
    },
    "@metamask/eth-keyring-controller>@metamask/eth-hd-keyring>ethereum-cryptography": {
      "globals": {
        "TextDecoder": true,
        "crypto": true
      },
      "packages": {
        "@metamask/eth-keyring-controller>@metamask/eth-hd-keyring>ethereum-cryptography>@noble/hashes": true,
        "@metamask/eth-keyring-controller>@metamask/eth-hd-keyring>ethereum-cryptography>@scure/bip32": true
      }
    },
    "@metamask/eth-keyring-controller>@metamask/eth-hd-keyring>ethereum-cryptography>@noble/hashes": {
      "globals": {
        "TextEncoder": true,
        "crypto": true
      }
    },
    "@metamask/eth-keyring-controller>@metamask/eth-hd-keyring>ethereum-cryptography>@noble/secp256k1": {
      "globals": {
        "crypto": true
      },
      "packages": {
        "browserify>browser-resolve": true
      }
    },
    "@metamask/eth-keyring-controller>@metamask/eth-hd-keyring>ethereum-cryptography>@scure/bip32": {
      "packages": {
        "@metamask/eth-keyring-controller>@metamask/eth-hd-keyring>ethereum-cryptography>@noble/secp256k1": true,
        "@metamask/eth-keyring-controller>@metamask/eth-hd-keyring>ethereum-cryptography>@scure/bip32>@noble/hashes": true,
        "@metamask/key-tree>@scure/base": true
      }
    },
    "@metamask/eth-keyring-controller>@metamask/eth-hd-keyring>ethereum-cryptography>@scure/bip32>@noble/hashes": {
      "globals": {
        "TextEncoder": true,
        "crypto": true
      }
    },
    "@metamask/eth-keyring-controller>@metamask/eth-sig-util": {
      "packages": {
        "@ethereumjs/tx>@ethereumjs/util": true,
        "@ethereumjs/tx>ethereum-cryptography": true,
        "bn.js": true,
        "browserify>buffer": true,
        "eth-sig-util>ethereumjs-util>ethjs-util": true,
        "eth-sig-util>tweetnacl": true,
        "eth-sig-util>tweetnacl-util": true
      }
    },
    "@metamask/eth-keyring-controller>@metamask/eth-simple-keyring": {
      "packages": {
        "@ethereumjs/tx>@ethereumjs/util": true,
        "@metamask/eth-keyring-controller>@metamask/eth-simple-keyring>ethereum-cryptography": true,
        "@metamask/eth-trezor-keyring>@metamask/eth-sig-util": true,
        "browserify>buffer": true,
        "mocha>serialize-javascript>randombytes": true,
        "webpack>events": true
      }
    },
    "@metamask/eth-keyring-controller>@metamask/eth-simple-keyring>ethereum-cryptography": {
      "globals": {
        "TextDecoder": true,
        "crypto": true
      },
      "packages": {
        "@metamask/eth-keyring-controller>@metamask/eth-simple-keyring>ethereum-cryptography>@noble/hashes": true
      }
    },
    "@metamask/eth-keyring-controller>@metamask/eth-simple-keyring>ethereum-cryptography>@noble/hashes": {
      "globals": {
        "TextEncoder": true,
        "crypto": true
      }
    },
    "@metamask/eth-keyring-controller>@metamask/utils": {
      "globals": {
        "TextDecoder": true,
        "TextEncoder": true
      },
      "packages": {
        "@metamask/key-tree>@noble/hashes": true,
        "browserify>buffer": true,
        "nock>debug": true,
        "semver": true,
        "superstruct": true
      }
    },
    "@metamask/eth-ledger-bridge-keyring": {
      "globals": {
        "addEventListener": true,
        "console.log": true,
        "document.createElement": true,
        "document.head.appendChild": true,
        "fetch": true,
        "removeEventListener": true
      },
      "packages": {
        "@ethereumjs/tx": true,
        "@metamask/eth-ledger-bridge-keyring>eth-sig-util": true,
        "@metamask/eth-ledger-bridge-keyring>hdkey": true,
        "browserify>buffer": true,
        "ethereumjs-util": true,
        "webpack>events": true
      }
    },
    "@metamask/eth-ledger-bridge-keyring>eth-sig-util": {
      "packages": {
        "@metamask/eth-ledger-bridge-keyring>eth-sig-util>ethereumjs-util": true,
        "browserify>buffer": true,
        "eth-sig-util>tweetnacl": true,
        "eth-sig-util>tweetnacl-util": true,
        "ethereumjs-abi": true
      }
    },
    "@metamask/eth-ledger-bridge-keyring>eth-sig-util>ethereumjs-util": {
      "packages": {
        "@metamask/eth-ledger-bridge-keyring>eth-sig-util>ethereumjs-util>ethereum-cryptography": true,
        "@metamask/ppom-validator>elliptic": true,
        "bn.js": true,
        "browserify>assert": true,
        "browserify>buffer": true,
        "eth-sig-util>ethereumjs-util>ethjs-util": true,
        "ethereumjs-util>create-hash": true,
        "ethereumjs-util>rlp": true,
        "koa>content-disposition>safe-buffer": true
      }
    },
    "@metamask/eth-ledger-bridge-keyring>eth-sig-util>ethereumjs-util>ethereum-cryptography": {
      "packages": {
        "browserify>buffer": true,
        "ethereumjs-util>ethereum-cryptography>keccak": true,
        "ethereumjs-util>ethereum-cryptography>secp256k1": true,
        "mocha>serialize-javascript>randombytes": true
      }
    },
    "@metamask/eth-ledger-bridge-keyring>hdkey": {
      "packages": {
        "@metamask/eth-ledger-bridge-keyring>hdkey>secp256k1": true,
        "@metamask/eth-trezor-keyring>hdkey>coinstring": true,
        "browserify>assert": true,
        "browserify>crypto-browserify": true,
        "koa>content-disposition>safe-buffer": true
      }
    },
    "@metamask/eth-ledger-bridge-keyring>hdkey>secp256k1": {
      "packages": {
        "@metamask/eth-trezor-keyring>hdkey>secp256k1>bip66": true,
        "@metamask/ppom-validator>elliptic": true,
        "bn.js": true,
        "browserify>insert-module-globals>is-buffer": true,
        "ethereumjs-util>create-hash": true,
        "koa>content-disposition>safe-buffer": true
      }
    },
    "@metamask/eth-snap-keyring": {
      "globals": {
        "console.error": true
      },
      "packages": {
        "@ethereumjs/tx": true,
        "@metamask/eth-snap-keyring>@metamask/eth-sig-util": true,
        "@metamask/eth-snap-keyring>@metamask/utils": true,
        "@metamask/eth-snap-keyring>uuid": true,
        "@metamask/keyring-api": true,
        "superstruct": true,
        "webpack>events": true
      }
    },
    "@metamask/eth-snap-keyring>@metamask/eth-sig-util": {
      "packages": {
        "@ethereumjs/tx>@ethereumjs/util": true,
        "@ethereumjs/tx>ethereum-cryptography": true,
        "@metamask/assets-controllers>@metamask/abi-utils": true,
        "@metamask/eth-snap-keyring>@metamask/utils": true,
        "browserify>buffer": true,
        "eth-sig-util>ethereumjs-util>ethjs-util": true,
        "eth-sig-util>tweetnacl": true,
        "eth-sig-util>tweetnacl-util": true
      }
    },
    "@metamask/eth-snap-keyring>@metamask/utils": {
      "globals": {
        "TextDecoder": true,
        "TextEncoder": true
      },
      "packages": {
        "@metamask/key-tree>@noble/hashes": true,
        "browserify>buffer": true,
        "nock>debug": true,
        "semver": true,
        "superstruct": true
      }
    },
    "@metamask/eth-snap-keyring>uuid": {
      "globals": {
        "crypto": true
      }
    },
    "@metamask/eth-token-tracker": {
      "globals": {
        "console.warn": true
      },
      "packages": {
        "@babel/runtime": true,
        "@metamask/eth-token-tracker>deep-equal": true,
        "@metamask/eth-token-tracker>eth-block-tracker": true,
        "@metamask/eth-token-tracker>ethjs": true,
        "@metamask/eth-token-tracker>human-standard-token-abi": true,
        "@metamask/eth-token-tracker>safe-event-emitter": true,
        "ethjs-contract": true,
        "ethjs>ethjs-query": true
      }
    },
    "@metamask/eth-token-tracker>deep-equal": {
      "packages": {
        "@metamask/eth-token-tracker>deep-equal>is-date-object": true,
        "@ngraveio/bc-ur>assert>object-is": true,
        "browserify>util>is-arguments": true,
        "globalthis>define-properties>object-keys": true,
        "string.prototype.matchall>es-abstract>is-regex": true,
        "string.prototype.matchall>regexp.prototype.flags": true
      }
    },
    "@metamask/eth-token-tracker>deep-equal>is-date-object": {
      "packages": {
        "koa>is-generator-function>has-tostringtag": true
      }
    },
    "@metamask/eth-token-tracker>eth-block-tracker": {
      "globals": {
        "clearTimeout": true,
        "console.error": true,
        "setTimeout": true
      },
      "packages": {
        "@metamask/eth-token-tracker>eth-block-tracker>pify": true,
        "@metamask/eth-token-tracker>safe-event-emitter": true,
        "eth-query": true
      }
    },
    "@metamask/eth-token-tracker>ethjs": {
      "globals": {
        "clearInterval": true,
        "setInterval": true
      },
      "packages": {
        "@metamask/eth-token-tracker>ethjs>ethjs-abi": true,
        "@metamask/eth-token-tracker>ethjs>ethjs-contract": true,
        "@metamask/eth-token-tracker>ethjs>ethjs-query": true,
        "@metamask/eth-token-tracker>ethjs>ethjs-util": true,
        "bn.js": true,
        "browserify>buffer": true,
        "ethjs>ethjs-filter": true,
        "ethjs>ethjs-provider-http": true,
        "ethjs>ethjs-unit": true,
        "ethjs>js-sha3": true,
        "ethjs>number-to-bn": true
      }
    },
    "@metamask/eth-token-tracker>ethjs>ethjs-abi": {
      "packages": {
        "bn.js": true,
        "browserify>buffer": true,
        "ethjs>js-sha3": true,
        "ethjs>number-to-bn": true
      }
    },
    "@metamask/eth-token-tracker>ethjs>ethjs-contract": {
      "packages": {
        "@metamask/eth-token-tracker>ethjs>ethjs-contract>ethjs-abi": true,
        "@metamask/eth-token-tracker>ethjs>ethjs-util": true,
        "ethjs-contract>babel-runtime": true,
        "ethjs>ethjs-filter": true,
        "ethjs>js-sha3": true,
        "promise-to-callback": true
      }
    },
    "@metamask/eth-token-tracker>ethjs>ethjs-contract>ethjs-abi": {
      "packages": {
        "bn.js": true,
        "browserify>buffer": true,
        "ethjs>js-sha3": true,
        "ethjs>number-to-bn": true
      }
    },
    "@metamask/eth-token-tracker>ethjs>ethjs-query": {
      "globals": {
        "console": true
      },
      "packages": {
        "@metamask/ethjs-query>ethjs-format": true,
        "@metamask/ethjs-query>ethjs-rpc": true,
        "ethjs-contract>babel-runtime": true,
        "promise-to-callback": true
      }
    },
    "@metamask/eth-token-tracker>ethjs>ethjs-util": {
      "packages": {
        "browserify>buffer": true,
        "ethjs>ethjs-util>is-hex-prefixed": true,
        "ethjs>ethjs-util>strip-hex-prefix": true
      }
    },
    "@metamask/eth-token-tracker>safe-event-emitter": {
      "globals": {
        "setTimeout": true
      },
      "packages": {
        "browserify>util": true,
        "webpack>events": true
      }
    },
    "@metamask/eth-trezor-keyring": {
      "globals": {
        "setTimeout": true
      },
      "packages": {
        "@ethereumjs/tx": true,
        "@ethereumjs/tx>@ethereumjs/util": true,
        "@metamask/eth-trezor-keyring>@metamask/utils": true,
        "@metamask/eth-trezor-keyring>@trezor/connect-plugin-ethereum": true,
        "@metamask/eth-trezor-keyring>@trezor/connect-web": true,
        "@metamask/eth-trezor-keyring>hdkey": true,
        "browserify>buffer": true,
        "webpack>events": true
      }
    },
    "@metamask/eth-trezor-keyring>@metamask/eth-sig-util": {
      "packages": {
        "@ethereumjs/tx>@ethereumjs/util": true,
        "@ethereumjs/tx>ethereum-cryptography": true,
        "bn.js": true,
        "browserify>buffer": true,
        "eth-sig-util>ethereumjs-util>ethjs-util": true,
        "eth-sig-util>tweetnacl": true,
        "eth-sig-util>tweetnacl-util": true
      }
    },
    "@metamask/eth-trezor-keyring>@metamask/utils": {
      "globals": {
        "TextDecoder": true,
        "TextEncoder": true
      },
      "packages": {
        "browserify>buffer": true,
        "nock>debug": true,
        "semver": true,
        "superstruct": true
      }
    },
    "@metamask/eth-trezor-keyring>@trezor/connect-plugin-ethereum": {
      "packages": {
        "@metamask/eth-trezor-keyring>@metamask/eth-sig-util": true
      }
    },
    "@metamask/eth-trezor-keyring>@trezor/connect-web": {
      "globals": {
        "addEventListener": true,
        "btoa": true,
        "chrome": true,
        "clearInterval": true,
        "clearTimeout": true,
        "console.warn": true,
        "document.body": true,
        "document.createElement": true,
        "document.createTextNode": true,
        "document.getElementById": true,
        "document.querySelectorAll": true,
        "navigator.usb.requestDevice": true,
        "open": true,
        "removeEventListener": true,
        "setInterval": true,
        "setTimeout": true
      },
      "packages": {
        "@metamask/eth-trezor-keyring>@trezor/connect-web>@trezor/connect": true,
        "@metamask/eth-trezor-keyring>@trezor/connect-web>@trezor/utils": true,
        "mockttp>graphql-tag>tslib": true,
        "webpack>events": true
      }
    },
    "@metamask/eth-trezor-keyring>@trezor/connect-web>@trezor/connect": {
      "globals": {
        "__TREZOR_CONNECT_SRC": true,
        "chrome": true,
        "console.error": true,
        "console.log": true,
        "console.warn": true,
        "location": true,
        "navigator": true
      },
      "packages": {
        "@metamask/eth-trezor-keyring>@trezor/connect-web>@trezor/connect>@trezor/transport": true,
        "mockttp>graphql-tag>tslib": true
      }
    },
    "@metamask/eth-trezor-keyring>@trezor/connect-web>@trezor/connect>@trezor/transport": {
      "globals": {
        "fetch": true,
        "navigator.usb": true,
        "onconnect": "write",
        "setTimeout": true
      },
      "packages": {
        "@metamask/eth-trezor-keyring>@trezor/connect-web>@trezor/connect>@trezor/transport>bytebuffer": true,
        "@metamask/eth-trezor-keyring>@trezor/connect-web>@trezor/connect>@trezor/transport>long": true,
        "@metamask/eth-trezor-keyring>@trezor/connect-web>@trezor/connect>@trezor/transport>protobufjs": true,
        "@metamask/eth-trezor-keyring>@trezor/connect-web>@trezor/utils": true,
        "browserify>buffer": true,
        "lavamoat>json-stable-stringify": true,
        "webpack>events": true
      }
    },
    "@metamask/eth-trezor-keyring>@trezor/connect-web>@trezor/connect>@trezor/transport>bytebuffer": {
      "globals": {
        "console": true,
        "define": true
      },
      "packages": {
        "@metamask/eth-trezor-keyring>@trezor/connect-web>@trezor/connect>@trezor/transport>bytebuffer>long": true
      }
    },
    "@metamask/eth-trezor-keyring>@trezor/connect-web>@trezor/connect>@trezor/transport>bytebuffer>long": {
      "globals": {
        "define": true
      }
    },
    "@metamask/eth-trezor-keyring>@trezor/connect-web>@trezor/connect>@trezor/transport>long": {
      "globals": {
        "WebAssembly.Instance": true,
        "WebAssembly.Module": true
      }
    },
    "@metamask/eth-trezor-keyring>@trezor/connect-web>@trezor/connect>@trezor/transport>protobufjs": {
      "globals": {
        "process": true,
        "setTimeout": true
      },
      "packages": {
        "@metamask/eth-trezor-keyring>@trezor/connect-web>@trezor/connect>@trezor/transport>protobufjs>@protobufjs/aspromise": true,
        "@metamask/eth-trezor-keyring>@trezor/connect-web>@trezor/connect>@trezor/transport>protobufjs>@protobufjs/base64": true,
        "@metamask/eth-trezor-keyring>@trezor/connect-web>@trezor/connect>@trezor/transport>protobufjs>@protobufjs/codegen": true,
        "@metamask/eth-trezor-keyring>@trezor/connect-web>@trezor/connect>@trezor/transport>protobufjs>@protobufjs/eventemitter": true,
        "@metamask/eth-trezor-keyring>@trezor/connect-web>@trezor/connect>@trezor/transport>protobufjs>@protobufjs/fetch": true,
        "@metamask/eth-trezor-keyring>@trezor/connect-web>@trezor/connect>@trezor/transport>protobufjs>@protobufjs/float": true,
        "@metamask/eth-trezor-keyring>@trezor/connect-web>@trezor/connect>@trezor/transport>protobufjs>@protobufjs/inquire": true,
        "@metamask/eth-trezor-keyring>@trezor/connect-web>@trezor/connect>@trezor/transport>protobufjs>@protobufjs/path": true,
        "@metamask/eth-trezor-keyring>@trezor/connect-web>@trezor/connect>@trezor/transport>protobufjs>@protobufjs/pool": true,
        "@metamask/eth-trezor-keyring>@trezor/connect-web>@trezor/connect>@trezor/transport>protobufjs>@protobufjs/utf8": true
      }
    },
    "@metamask/eth-trezor-keyring>@trezor/connect-web>@trezor/connect>@trezor/transport>protobufjs>@protobufjs/codegen": {
      "globals": {
        "console.log": true
      }
    },
    "@metamask/eth-trezor-keyring>@trezor/connect-web>@trezor/connect>@trezor/transport>protobufjs>@protobufjs/fetch": {
      "globals": {
        "XMLHttpRequest": true
      },
      "packages": {
        "@metamask/eth-trezor-keyring>@trezor/connect-web>@trezor/connect>@trezor/transport>protobufjs>@protobufjs/aspromise": true,
        "@metamask/eth-trezor-keyring>@trezor/connect-web>@trezor/connect>@trezor/transport>protobufjs>@protobufjs/inquire": true
      }
    },
    "@metamask/eth-trezor-keyring>@trezor/connect-web>@trezor/utils": {
      "globals": {
        "AbortController": true,
        "clearTimeout": true,
        "setTimeout": true
      },
      "packages": {
        "browserify>buffer": true
      }
    },
    "@metamask/eth-trezor-keyring>hdkey": {
      "packages": {
        "@metamask/eth-trezor-keyring>hdkey>coinstring": true,
        "@metamask/eth-trezor-keyring>hdkey>secp256k1": true,
        "browserify>assert": true,
        "browserify>crypto-browserify": true,
        "koa>content-disposition>safe-buffer": true
      }
    },
    "@metamask/eth-trezor-keyring>hdkey>coinstring": {
      "packages": {
        "@metamask/eth-trezor-keyring>hdkey>coinstring>bs58": true,
        "browserify>buffer": true,
        "ethereumjs-util>create-hash": true
      }
    },
    "@metamask/eth-trezor-keyring>hdkey>secp256k1": {
      "packages": {
        "@metamask/eth-trezor-keyring>hdkey>secp256k1>bip66": true,
        "@metamask/ppom-validator>elliptic": true,
        "bn.js": true,
        "browserify>insert-module-globals>is-buffer": true,
        "ethereumjs-util>create-hash": true,
        "koa>content-disposition>safe-buffer": true
      }
    },
    "@metamask/eth-trezor-keyring>hdkey>secp256k1>bip66": {
      "packages": {
        "koa>content-disposition>safe-buffer": true
      }
    },
    "@metamask/etherscan-link": {
      "globals": {
        "URL": true
      }
    },
    "@metamask/ethjs-query": {
      "globals": {
        "console": true
      },
      "packages": {
        "@metamask/ethjs-query>ethjs-format": true,
        "@metamask/ethjs-query>ethjs-rpc": true,
        "promise-to-callback": true
      }
    },
    "@metamask/ethjs-query>ethjs-format": {
      "packages": {
        "@metamask/ethjs-query>ethjs-format>ethjs-schema": true,
        "@metamask/ethjs-query>ethjs-format>ethjs-util": true,
        "ethjs>ethjs-util>strip-hex-prefix": true,
        "ethjs>number-to-bn": true
      }
    },
    "@metamask/ethjs-query>ethjs-format>ethjs-util": {
      "packages": {
        "browserify>buffer": true,
        "ethjs>ethjs-util>is-hex-prefixed": true,
        "ethjs>ethjs-util>strip-hex-prefix": true
      }
    },
    "@metamask/ethjs-query>ethjs-rpc": {
      "packages": {
        "promise-to-callback": true
      }
    },
    "@metamask/gas-fee-controller": {
      "globals": {
        "clearInterval": true,
        "console.error": true,
        "setInterval": true
      },
      "packages": {
        "@metamask/base-controller": true,
        "@metamask/gas-fee-controller>@metamask/controller-utils": true,
        "eth-query": true,
        "ethereumjs-util": true,
        "ethjs>ethjs-unit": true,
        "uuid": true
      }
    },
    "@metamask/gas-fee-controller>@metamask/controller-utils": {
      "globals": {
        "URL": true,
        "console.error": true,
        "fetch": true,
        "setTimeout": true
      },
      "packages": {
        "@metamask/controller-utils>@spruceid/siwe-parser": true,
        "@metamask/gas-fee-controller>@metamask/controller-utils>@metamask/utils": true,
        "browserify>buffer": true,
        "eslint>fast-deep-equal": true,
        "eth-ens-namehash": true,
        "ethereumjs-util": true,
        "ethjs>ethjs-unit": true
      }
    },
    "@metamask/gas-fee-controller>@metamask/controller-utils>@metamask/utils": {
      "globals": {
        "TextDecoder": true,
        "TextEncoder": true
      },
      "packages": {
        "@metamask/key-tree>@noble/hashes": true,
        "browserify>buffer": true,
        "nock>debug": true,
        "semver": true,
        "superstruct": true
      }
    },
    "@metamask/jazzicon": {
      "globals": {
        "document.createElement": true,
        "document.createElementNS": true
      },
      "packages": {
        "@metamask/jazzicon>color": true,
        "@metamask/jazzicon>mersenne-twister": true
      }
    },
    "@metamask/jazzicon>color": {
      "packages": {
        "@metamask/jazzicon>color>clone": true,
        "@metamask/jazzicon>color>color-convert": true,
        "@metamask/jazzicon>color>color-string": true
      }
    },
    "@metamask/jazzicon>color>clone": {
      "packages": {
        "browserify>buffer": true
      }
    },
    "@metamask/jazzicon>color>color-convert": {
      "packages": {
        "@metamask/jazzicon>color>color-convert>color-name": true
      }
    },
    "@metamask/jazzicon>color>color-string": {
      "packages": {
        "jest-canvas-mock>moo-color>color-name": true
      }
    },
    "@metamask/key-tree": {
      "packages": {
        "@metamask/key-tree>@metamask/utils": true,
        "@metamask/key-tree>@noble/ed25519": true,
        "@metamask/key-tree>@noble/hashes": true,
        "@metamask/key-tree>@noble/secp256k1": true,
        "@metamask/key-tree>@scure/base": true,
        "@metamask/scure-bip39": true
      }
    },
    "@metamask/key-tree>@metamask/utils": {
      "globals": {
        "TextDecoder": true,
        "TextEncoder": true
      },
      "packages": {
        "@metamask/key-tree>@noble/hashes": true,
        "browserify>buffer": true,
        "nock>debug": true,
        "semver": true,
        "superstruct": true
      }
    },
    "@metamask/key-tree>@noble/ed25519": {
      "globals": {
        "crypto": true
      },
      "packages": {
        "browserify>browser-resolve": true
      }
    },
    "@metamask/key-tree>@noble/hashes": {
      "globals": {
        "TextEncoder": true,
        "crypto": true
      }
    },
    "@metamask/key-tree>@noble/secp256k1": {
      "globals": {
        "crypto": true
      },
      "packages": {
        "browserify>browser-resolve": true
      }
    },
    "@metamask/key-tree>@scure/base": {
      "globals": {
        "TextDecoder": true,
        "TextEncoder": true
      }
    },
    "@metamask/keyring-api": {
      "packages": {
        "@metamask/keyring-api>@metamask/utils": true,
        "@metamask/keyring-api>uuid": true,
        "superstruct": true
      }
    },
    "@metamask/keyring-api>@metamask/utils": {
      "globals": {
        "TextDecoder": true,
        "TextEncoder": true
      },
      "packages": {
        "@metamask/key-tree>@noble/hashes": true,
        "browserify>buffer": true,
        "nock>debug": true,
        "semver": true,
        "superstruct": true
      }
    },
    "@metamask/keyring-api>uuid": {
      "globals": {
        "crypto": true
      }
    },
    "@metamask/keyring-controller": {
      "packages": {
        "@metamask/base-controller": true,
        "@metamask/eth-keyring-controller": true,
        "@metamask/keyring-controller>@metamask/utils": true,
        "@metamask/keyring-controller>ethereumjs-wallet": true,
        "eth-json-rpc-filters>async-mutex": true,
        "ethereumjs-util": true
      }
    },
    "@metamask/keyring-controller>@metamask/utils": {
      "globals": {
        "TextDecoder": true,
        "TextEncoder": true
      },
      "packages": {
        "@metamask/key-tree>@noble/hashes": true,
        "browserify>buffer": true,
        "nock>debug": true,
        "semver": true,
        "superstruct": true
      }
    },
    "@metamask/keyring-controller>ethereumjs-wallet": {
      "packages": {
        "@metamask/keyring-controller>ethereumjs-wallet>ethereum-cryptography": true,
        "@metamask/keyring-controller>ethereumjs-wallet>ethereumjs-util": true,
        "@truffle/codec>utf8": true,
        "browserify>buffer": true,
        "browserify>crypto-browserify": true,
        "eth-lattice-keyring>gridplus-sdk>aes-js": true,
        "ethereumjs-util>ethereum-cryptography>bs58check": true,
        "ethereumjs-util>ethereum-cryptography>scrypt-js": true,
        "mocha>serialize-javascript>randombytes": true,
        "uuid": true
      }
    },
    "@metamask/keyring-controller>ethereumjs-wallet>ethereum-cryptography": {
      "packages": {
        "browserify>assert": true,
        "browserify>buffer": true,
        "browserify>crypto-browserify>create-hmac": true,
        "ethereumjs-util>ethereum-cryptography>bs58check": true,
        "ethereumjs-util>ethereum-cryptography>hash.js": true,
        "ethereumjs-util>ethereum-cryptography>keccak": true,
        "ethereumjs-util>ethereum-cryptography>secp256k1": true,
        "koa>content-disposition>safe-buffer": true,
        "mocha>serialize-javascript>randombytes": true
      }
    },
    "@metamask/keyring-controller>ethereumjs-wallet>ethereumjs-util": {
      "packages": {
        "@metamask/keyring-controller>ethereumjs-wallet>ethereum-cryptography": true,
        "bn.js": true,
        "browserify>assert": true,
        "browserify>buffer": true,
        "browserify>insert-module-globals>is-buffer": true,
        "ethereumjs-util>create-hash": true,
        "ethereumjs-util>rlp": true
      }
    },
    "@metamask/logging-controller": {
      "packages": {
        "@metamask/base-controller": true,
        "uuid": true
      }
    },
    "@metamask/logo": {
      "globals": {
        "addEventListener": true,
        "document.body.appendChild": true,
        "document.createElementNS": true,
        "innerHeight": true,
        "innerWidth": true,
        "requestAnimationFrame": true
      },
      "packages": {
        "@metamask/logo>gl-mat4": true,
        "@metamask/logo>gl-vec3": true
      }
    },
    "@metamask/message-manager": {
      "packages": {
        "@metamask/base-controller": true,
        "@metamask/controller-utils": true,
        "@metamask/message-manager>@metamask/eth-sig-util": true,
        "@metamask/message-manager>jsonschema": true,
        "browserify>buffer": true,
        "ethereumjs-util": true,
        "uuid": true,
        "webpack>events": true
      }
    },
    "@metamask/message-manager>@metamask/eth-sig-util": {
      "packages": {
        "@ethereumjs/tx>@ethereumjs/util": true,
        "@ethereumjs/tx>ethereum-cryptography": true,
        "@metamask/assets-controllers>@metamask/abi-utils": true,
        "@metamask/message-manager>@metamask/utils": true,
        "browserify>buffer": true,
        "eth-sig-util>ethereumjs-util>ethjs-util": true,
        "eth-sig-util>tweetnacl": true,
        "eth-sig-util>tweetnacl-util": true
      }
    },
    "@metamask/message-manager>@metamask/utils": {
      "globals": {
        "TextDecoder": true,
        "TextEncoder": true
      },
      "packages": {
        "@metamask/key-tree>@noble/hashes": true,
        "browserify>buffer": true,
        "nock>debug": true,
        "semver": true,
        "superstruct": true
      }
    },
    "@metamask/message-manager>jsonschema": {
      "packages": {
        "browserify>url": true
      }
    },
    "@metamask/name-controller": {
      "globals": {
        "fetch": true
      },
      "packages": {
        "@metamask/base-controller": true,
        "@metamask/name-controller>@metamask/utils": true,
        "eth-json-rpc-filters>async-mutex": true
      }
    },
    "@metamask/name-controller>@metamask/utils": {
      "globals": {
        "TextDecoder": true,
        "TextEncoder": true
      },
      "packages": {
        "@metamask/key-tree>@noble/hashes": true,
        "browserify>buffer": true,
        "nock>debug": true,
        "semver": true,
        "superstruct": true
      }
    },
    "@metamask/network-controller": {
      "globals": {
        "URL": true,
        "btoa": true,
        "fetch": true,
        "setTimeout": true
      },
      "packages": {
        "@metamask/base-controller": true,
        "@metamask/controller-utils": true,
        "@metamask/controller-utils>@metamask/eth-query": true,
        "@metamask/eth-json-rpc-middleware": true,
        "@metamask/network-controller>@metamask/eth-json-rpc-infura": true,
        "@metamask/network-controller>@metamask/eth-json-rpc-provider": true,
        "@metamask/network-controller>@metamask/swappable-obj-proxy": true,
        "@metamask/network-controller>@metamask/utils": true,
        "@metamask/network-controller>eth-block-tracker": true,
        "browserify>assert": true,
        "eth-rpc-errors": true,
        "json-rpc-engine": true,
        "uuid": true
      }
    },
    "@metamask/network-controller>@metamask/eth-json-rpc-infura": {
      "globals": {
        "setTimeout": true
      },
      "packages": {
        "@metamask/network-controller>@metamask/eth-json-rpc-infura>@metamask/utils": true,
        "@metamask/network-controller>@metamask/eth-json-rpc-provider": true,
        "eth-rpc-errors": true,
        "json-rpc-engine": true,
        "node-fetch": true
      }
    },
    "@metamask/network-controller>@metamask/eth-json-rpc-infura>@metamask/utils": {
      "globals": {
        "TextDecoder": true,
        "TextEncoder": true
      },
      "packages": {
        "browserify>buffer": true,
        "nock>debug": true,
        "semver": true,
        "superstruct": true
      }
    },
    "@metamask/network-controller>@metamask/eth-json-rpc-provider": {
      "packages": {
        "@metamask/safe-event-emitter": true,
        "json-rpc-engine": true
      }
    },
    "@metamask/network-controller>@metamask/utils": {
      "globals": {
        "TextDecoder": true,
        "TextEncoder": true
      },
      "packages": {
        "@metamask/key-tree>@noble/hashes": true,
        "browserify>buffer": true,
        "nock>debug": true,
        "semver": true,
        "superstruct": true
      }
    },
    "@metamask/network-controller>eth-block-tracker": {
      "globals": {
        "clearTimeout": true,
        "console.error": true,
        "setTimeout": true
      },
      "packages": {
        "@metamask/network-controller>eth-block-tracker>@metamask/safe-event-emitter": true,
        "@metamask/network-controller>eth-block-tracker>pify": true,
        "@metamask/utils": true,
        "eth-query>json-rpc-random-id": true
      }
    },
    "@metamask/network-controller>eth-block-tracker>@metamask/safe-event-emitter": {
      "globals": {
        "setTimeout": true
      },
      "packages": {
        "webpack>events": true
      }
    },
    "@metamask/notification-controller": {
      "packages": {
        "@metamask/base-controller": true,
        "@metamask/notification-controller>nanoid": true,
        "@metamask/utils": true
      }
    },
    "@metamask/notification-controller>nanoid": {
      "globals": {
        "crypto.getRandomValues": true
      }
    },
    "@metamask/obs-store": {
      "packages": {
        "@metamask/obs-store>through2": true,
        "@metamask/safe-event-emitter": true,
        "stream-browserify": true
      }
    },
    "@metamask/obs-store>through2": {
      "packages": {
        "browserify>process": true,
        "browserify>util": true,
        "readable-stream": true,
        "watchify>xtend": true
      }
    },
    "@metamask/permission-controller": {
      "globals": {
        "console.error": true
      },
      "packages": {
        "@metamask/base-controller": true,
        "@metamask/permission-controller>@metamask/controller-utils": true,
        "@metamask/permission-controller>@metamask/utils": true,
        "@metamask/permission-controller>nanoid": true,
        "@metamask/providers>@metamask/json-rpc-engine": true,
        "@metamask/providers>@metamask/rpc-errors": true,
        "deep-freeze-strict": true,
        "immer": true
      }
    },
    "@metamask/permission-controller>@metamask/controller-utils": {
      "globals": {
        "URL": true,
        "console.error": true,
        "fetch": true,
        "setTimeout": true
      },
      "packages": {
        "@metamask/controller-utils>@spruceid/siwe-parser": true,
        "@metamask/permission-controller>@metamask/controller-utils>@metamask/utils": true,
        "browserify>buffer": true,
        "eslint>fast-deep-equal": true,
        "eth-ens-namehash": true,
        "ethereumjs-util": true,
        "ethjs>ethjs-unit": true
      }
    },
    "@metamask/permission-controller>@metamask/controller-utils>@metamask/utils": {
      "globals": {
        "TextDecoder": true,
        "TextEncoder": true
      },
      "packages": {
        "@metamask/key-tree>@noble/hashes": true,
        "browserify>buffer": true,
        "nock>debug": true,
        "semver": true,
        "superstruct": true
      }
    },
    "@metamask/permission-controller>@metamask/utils": {
      "globals": {
        "TextDecoder": true,
        "TextEncoder": true
      },
      "packages": {
        "@metamask/key-tree>@noble/hashes": true,
        "browserify>buffer": true,
        "nock>debug": true,
        "semver": true,
        "superstruct": true
      }
    },
    "@metamask/permission-controller>nanoid": {
      "globals": {
        "crypto.getRandomValues": true
      }
    },
    "@metamask/phishing-controller": {
      "globals": {
        "fetch": true
      },
      "packages": {
        "@metamask/base-controller": true,
        "@metamask/phishing-controller>@metamask/controller-utils": true,
        "@metamask/phishing-warning>eth-phishing-detect": true,
        "punycode": true
      }
    },
    "@metamask/phishing-controller>@metamask/controller-utils": {
      "globals": {
        "URL": true,
        "console.error": true,
        "fetch": true,
        "setTimeout": true
      },
      "packages": {
        "@metamask/controller-utils>@spruceid/siwe-parser": true,
        "@metamask/phishing-controller>@metamask/controller-utils>@metamask/utils": true,
        "browserify>buffer": true,
        "eslint>fast-deep-equal": true,
        "eth-ens-namehash": true,
        "ethereumjs-util": true,
        "ethjs>ethjs-unit": true
      }
    },
    "@metamask/phishing-controller>@metamask/controller-utils>@metamask/utils": {
      "globals": {
        "TextDecoder": true,
        "TextEncoder": true
      },
      "packages": {
        "@metamask/key-tree>@noble/hashes": true,
        "browserify>buffer": true,
        "nock>debug": true,
        "semver": true,
        "superstruct": true
      }
    },
    "@metamask/phishing-warning>eth-phishing-detect": {
      "packages": {
        "eslint>optionator>fast-levenshtein": true
      }
    },
    "@metamask/ppom-validator": {
      "globals": {
        "URL": true,
        "clearInterval": true,
        "console.error": true,
        "setInterval": true
      },
      "packages": {
        "@metamask/base-controller": true,
        "@metamask/ppom-validator>@metamask/controller-utils": true,
        "@metamask/ppom-validator>elliptic": true,
        "await-semaphore": true,
        "browserify>buffer": true,
        "eth-query>json-rpc-random-id": true
      }
    },
    "@metamask/ppom-validator>@metamask/controller-utils": {
      "globals": {
        "URL": true,
        "console.error": true,
        "fetch": true,
        "setTimeout": true
      },
      "packages": {
        "@metamask/controller-utils>@spruceid/siwe-parser": true,
        "@metamask/ppom-validator>@metamask/controller-utils>@metamask/utils": true,
        "browserify>buffer": true,
        "eslint>fast-deep-equal": true,
        "eth-ens-namehash": true,
        "ethereumjs-util": true,
        "ethjs>ethjs-unit": true
      }
    },
    "@metamask/ppom-validator>@metamask/controller-utils>@metamask/utils": {
      "globals": {
        "TextDecoder": true,
        "TextEncoder": true
      },
      "packages": {
        "@metamask/key-tree>@noble/hashes": true,
        "browserify>buffer": true,
        "nock>debug": true,
        "semver": true,
        "superstruct": true
      }
    },
    "@metamask/ppom-validator>elliptic": {
      "packages": {
        "@metamask/ppom-validator>elliptic>brorand": true,
        "@metamask/ppom-validator>elliptic>hmac-drbg": true,
        "@metamask/ppom-validator>elliptic>minimalistic-assert": true,
        "@metamask/ppom-validator>elliptic>minimalistic-crypto-utils": true,
        "bn.js": true,
        "ethereumjs-util>ethereum-cryptography>hash.js": true,
        "pumpify>inherits": true
      }
    },
    "@metamask/ppom-validator>elliptic>brorand": {
      "globals": {
        "crypto": true,
        "msCrypto": true
      },
      "packages": {
        "browserify>browser-resolve": true
      }
    },
    "@metamask/ppom-validator>elliptic>hmac-drbg": {
      "packages": {
        "@metamask/ppom-validator>elliptic>minimalistic-assert": true,
        "@metamask/ppom-validator>elliptic>minimalistic-crypto-utils": true,
        "ethereumjs-util>ethereum-cryptography>hash.js": true
      }
    },
    "@metamask/providers>@metamask/json-rpc-engine": {
      "packages": {
        "@metamask/providers>@metamask/json-rpc-engine>@metamask/safe-event-emitter": true,
        "@metamask/providers>@metamask/json-rpc-engine>@metamask/utils": true,
        "@metamask/providers>@metamask/rpc-errors": true
      }
    },
    "@metamask/providers>@metamask/json-rpc-engine>@metamask/safe-event-emitter": {
      "globals": {
        "setTimeout": true
      },
      "packages": {
        "webpack>events": true
      }
    },
    "@metamask/providers>@metamask/json-rpc-engine>@metamask/utils": {
      "globals": {
        "TextDecoder": true,
        "TextEncoder": true
      },
      "packages": {
        "@metamask/key-tree>@noble/hashes": true,
        "browserify>buffer": true,
        "nock>debug": true,
        "semver": true,
        "superstruct": true
      }
    },
    "@metamask/providers>@metamask/object-multiplex": {
      "globals": {
        "console.warn": true
      },
      "packages": {
        "end-of-stream": true,
        "pump>once": true,
        "readable-stream": true
      }
    },
    "@metamask/providers>@metamask/rpc-errors": {
      "packages": {
        "@metamask/providers>@metamask/rpc-errors>@metamask/utils": true,
        "eth-rpc-errors>fast-safe-stringify": true
      }
    },
    "@metamask/providers>@metamask/rpc-errors>@metamask/utils": {
      "globals": {
        "TextDecoder": true,
        "TextEncoder": true
      },
      "packages": {
        "@metamask/key-tree>@noble/hashes": true,
        "browserify>buffer": true,
        "nock>debug": true,
        "semver": true,
        "superstruct": true
      }
    },
    "@metamask/rate-limit-controller": {
      "globals": {
        "setTimeout": true
      },
      "packages": {
        "@metamask/base-controller": true,
        "eth-rpc-errors": true
      }
    },
    "@metamask/rpc-methods-flask>nanoid": {
      "globals": {
        "crypto.getRandomValues": true
      }
    },
    "@metamask/rpc-methods>nanoid": {
      "globals": {
        "crypto.getRandomValues": true
      }
    },
    "@metamask/safe-event-emitter": {
      "globals": {
        "setTimeout": true
      },
      "packages": {
        "webpack>events": true
      }
    },
    "@metamask/scure-bip39": {
      "globals": {
        "TextEncoder": true
      },
      "packages": {
        "@metamask/key-tree>@scure/base": true,
        "@metamask/scure-bip39>@noble/hashes": true
      }
    },
    "@metamask/scure-bip39>@noble/hashes": {
      "globals": {
        "TextEncoder": true,
        "crypto": true
      }
    },
    "@metamask/selected-network-controller": {
      "packages": {
        "@metamask/base-controller": true
      }
    },
    "@metamask/signature-controller": {
      "globals": {
        "console.info": true
      },
      "packages": {
        "@metamask/base-controller": true,
        "@metamask/controller-utils": true,
        "@metamask/logging-controller": true,
        "@metamask/message-manager": true,
        "browserify>buffer": true,
        "eth-rpc-errors": true,
        "ethereumjs-util": true,
        "lodash": true,
        "webpack>events": true
      }
    },
    "@metamask/smart-transactions-controller": {
      "globals": {
        "URLSearchParams": true,
        "clearInterval": true,
        "console.error": true,
        "console.log": true,
        "fetch": true,
        "setInterval": true
      },
      "packages": {
        "@ethersproject/abi>@ethersproject/bytes": true,
        "@ethersproject/bignumber": true,
        "@ethersproject/providers": true,
        "@metamask/base-controller": true,
        "@metamask/smart-transactions-controller>@metamask/controller-utils": true,
        "@metamask/smart-transactions-controller>bignumber.js": true,
        "fast-json-patch": true,
        "lodash": true
      }
    },
    "@metamask/smart-transactions-controller>@metamask/controller-utils": {
      "globals": {
        "URL": true,
        "console.error": true,
        "fetch": true,
        "setTimeout": true
      },
      "packages": {
        "@metamask/controller-utils>@spruceid/siwe-parser": true,
        "@metamask/smart-transactions-controller>@metamask/controller-utils>@metamask/utils": true,
        "browserify>buffer": true,
        "eslint>fast-deep-equal": true,
        "eth-ens-namehash": true,
        "ethereumjs-util": true,
        "ethjs>ethjs-unit": true
      }
    },
    "@metamask/smart-transactions-controller>@metamask/controller-utils>@metamask/utils": {
      "globals": {
        "TextDecoder": true,
        "TextEncoder": true
      },
      "packages": {
        "@metamask/key-tree>@noble/hashes": true,
        "browserify>buffer": true,
        "nock>debug": true,
        "semver": true,
        "superstruct": true
      }
    },
    "@metamask/smart-transactions-controller>@metamask/controllers>nanoid": {
      "globals": {
        "crypto.getRandomValues": true
      }
    },
    "@metamask/smart-transactions-controller>bignumber.js": {
      "globals": {
        "crypto": true,
        "define": true
      }
    },
    "@metamask/snaps-controllers": {
      "globals": {
        "URL": true,
        "chrome.offscreen.createDocument": true,
        "chrome.offscreen.hasDocument": true,
        "clearTimeout": true,
        "document.getElementById": true,
        "fetch.bind": true,
        "setTimeout": true
      },
      "packages": {
        "@metamask/base-controller": true,
        "@metamask/permission-controller": true,
        "@metamask/providers>@metamask/json-rpc-engine": true,
        "@metamask/providers>@metamask/object-multiplex": true,
        "@metamask/providers>@metamask/rpc-errors": true,
        "@metamask/snaps-controllers>@metamask/post-message-stream": true,
        "@metamask/snaps-controllers>@metamask/utils": true,
        "@metamask/snaps-controllers>@xstate/fsm": true,
        "@metamask/snaps-controllers>concat-stream": true,
        "@metamask/snaps-controllers>get-npm-tarball-url": true,
        "@metamask/snaps-controllers>gunzip-maybe": true,
        "@metamask/snaps-controllers>json-rpc-middleware-stream": true,
        "@metamask/snaps-controllers>nanoid": true,
        "@metamask/snaps-controllers>readable-web-to-node-stream": true,
        "@metamask/snaps-controllers>tar-stream": true,
        "@metamask/snaps-rpc-methods": true,
        "@metamask/snaps-utils": true,
        "@metamask/snaps-utils>@metamask/snaps-registry": true,
        "stream-browserify": true
      }
    },
    "@metamask/snaps-controllers-flask>nanoid": {
      "globals": {
        "crypto.getRandomValues": true
      }
    },
    "@metamask/snaps-controllers>@metamask/post-message-stream": {
      "globals": {
        "MessageEvent.prototype": true,
        "WorkerGlobalScope": true,
        "addEventListener": true,
        "browser": true,
        "chrome": true,
        "location.origin": true,
        "postMessage": true,
        "removeEventListener": true
      },
      "packages": {
        "@metamask/snaps-controllers>@metamask/post-message-stream>@metamask/utils": true,
        "@metamask/snaps-controllers>concat-stream>readable-stream": true
      }
    },
    "@metamask/snaps-controllers>@metamask/post-message-stream>@metamask/utils": {
      "globals": {
        "TextDecoder": true,
        "TextEncoder": true
      },
      "packages": {
        "browserify>buffer": true,
        "nock>debug": true,
        "semver": true,
        "superstruct": true
      }
    },
    "@metamask/snaps-controllers>@metamask/utils": {
      "globals": {
        "TextDecoder": true,
        "TextEncoder": true
      },
      "packages": {
        "@metamask/key-tree>@noble/hashes": true,
        "browserify>buffer": true,
        "nock>debug": true,
        "semver": true,
        "superstruct": true
      }
    },
    "@metamask/snaps-controllers>concat-stream": {
      "packages": {
        "@metamask/snaps-controllers>concat-stream>readable-stream": true,
        "browserify>buffer": true,
        "browserify>concat-stream>typedarray": true,
        "pumpify>inherits": true,
        "terser>source-map-support>buffer-from": true
      }
    },
    "@metamask/snaps-controllers>concat-stream>readable-stream": {
      "packages": {
        "browserify>browser-resolve": true,
        "browserify>buffer": true,
        "browserify>process": true,
        "browserify>string_decoder": true,
        "pumpify>inherits": true,
        "readable-stream>util-deprecate": true,
        "webpack>events": true
      }
    },
    "@metamask/snaps-controllers>gunzip-maybe": {
      "packages": {
        "@metamask/snaps-controllers>gunzip-maybe>browserify-zlib": true,
        "@metamask/snaps-controllers>gunzip-maybe>is-deflate": true,
        "@metamask/snaps-controllers>gunzip-maybe>is-gzip": true,
        "@metamask/snaps-controllers>gunzip-maybe>peek-stream": true,
        "@metamask/snaps-controllers>gunzip-maybe>pumpify": true,
        "@metamask/snaps-controllers>gunzip-maybe>through2": true
      }
    },
    "@metamask/snaps-controllers>gunzip-maybe>browserify-zlib": {
      "packages": {
        "@metamask/snaps-controllers>gunzip-maybe>browserify-zlib>pako": true,
        "browserify>assert": true,
        "browserify>buffer": true,
        "browserify>process": true,
        "browserify>util": true,
        "readable-stream": true
      }
    },
    "@metamask/snaps-controllers>gunzip-maybe>peek-stream": {
      "packages": {
        "@metamask/snaps-controllers>gunzip-maybe>peek-stream>duplexify": true,
        "@metamask/snaps-controllers>gunzip-maybe>peek-stream>through2": true,
        "browserify>buffer": true,
        "terser>source-map-support>buffer-from": true
      }
    },
    "@metamask/snaps-controllers>gunzip-maybe>peek-stream>duplexify": {
      "packages": {
        "browserify>buffer": true,
        "browserify>process": true,
        "duplexify>stream-shift": true,
        "end-of-stream": true,
        "pumpify>inherits": true,
        "readable-stream": true
      }
    },
    "@metamask/snaps-controllers>gunzip-maybe>peek-stream>through2": {
      "packages": {
        "browserify>process": true,
        "browserify>util": true,
        "readable-stream": true,
        "watchify>xtend": true
      }
    },
    "@metamask/snaps-controllers>gunzip-maybe>pumpify": {
      "packages": {
        "@metamask/snaps-controllers>gunzip-maybe>pumpify>duplexify": true,
        "@metamask/snaps-controllers>gunzip-maybe>pumpify>pump": true,
        "pumpify>inherits": true
      }
    },
    "@metamask/snaps-controllers>gunzip-maybe>pumpify>duplexify": {
      "packages": {
        "browserify>buffer": true,
        "browserify>process": true,
        "duplexify>stream-shift": true,
        "end-of-stream": true,
        "pumpify>inherits": true,
        "readable-stream": true
      }
    },
    "@metamask/snaps-controllers>gunzip-maybe>pumpify>pump": {
      "packages": {
        "browserify>browser-resolve": true,
        "end-of-stream": true,
        "pump>once": true
      }
    },
    "@metamask/snaps-controllers>gunzip-maybe>through2": {
      "packages": {
        "browserify>process": true,
        "browserify>util": true,
        "readable-stream": true,
        "watchify>xtend": true
      }
    },
    "@metamask/snaps-controllers>json-rpc-middleware-stream": {
      "globals": {
        "console.warn": true,
        "setTimeout": true
      },
      "packages": {
        "@metamask/snaps-controllers>concat-stream>readable-stream": true,
        "@metamask/snaps-controllers>json-rpc-middleware-stream>@metamask/safe-event-emitter": true
      }
    },
    "@metamask/snaps-controllers>json-rpc-middleware-stream>@metamask/safe-event-emitter": {
      "globals": {
        "setTimeout": true
      },
      "packages": {
        "webpack>events": true
      }
    },
    "@metamask/snaps-controllers>nanoid": {
      "globals": {
        "crypto.getRandomValues": true
      }
    },
    "@metamask/snaps-controllers>readable-web-to-node-stream": {
      "packages": {
        "@metamask/snaps-controllers>readable-web-to-node-stream>readable-stream": true
      }
    },
    "@metamask/snaps-controllers>readable-web-to-node-stream>readable-stream": {
      "packages": {
        "browserify>browser-resolve": true,
        "browserify>buffer": true,
        "browserify>process": true,
        "browserify>string_decoder": true,
        "pumpify>inherits": true,
        "readable-stream>util-deprecate": true,
        "webpack>events": true
      }
    },
    "@metamask/snaps-controllers>tar-stream": {
      "packages": {
        "@metamask/snaps-controllers>tar-stream>b4a": true,
        "@metamask/snaps-controllers>tar-stream>fast-fifo": true,
        "@metamask/snaps-controllers>tar-stream>streamx": true,
        "browserify>browser-resolve": true
      }
    },
    "@metamask/snaps-controllers>tar-stream>b4a": {
      "globals": {
        "TextDecoder": true,
        "TextEncoder": true
      }
    },
    "@metamask/snaps-controllers>tar-stream>streamx": {
      "packages": {
        "@metamask/snaps-controllers>tar-stream>fast-fifo": true,
        "@metamask/snaps-controllers>tar-stream>streamx>queue-tick": true,
        "webpack>events": true
      }
    },
    "@metamask/snaps-controllers>tar-stream>streamx>queue-tick": {
      "globals": {
        "queueMicrotask": true
      }
    },
    "@metamask/snaps-rpc-methods": {
      "packages": {
        "@metamask/key-tree": true,
        "@metamask/key-tree>@noble/hashes": true,
        "@metamask/permission-controller": true,
        "@metamask/providers>@metamask/rpc-errors": true,
        "@metamask/snaps-rpc-methods>@metamask/utils": true,
        "@metamask/snaps-ui": true,
        "@metamask/snaps-utils": true,
        "superstruct": true
      }
    },
    "@metamask/snaps-rpc-methods>@metamask/utils": {
      "globals": {
        "TextDecoder": true,
        "TextEncoder": true
      },
      "packages": {
        "@metamask/key-tree>@noble/hashes": true,
        "browserify>buffer": true,
        "nock>debug": true,
        "semver": true,
        "superstruct": true
      }
    },
    "@metamask/snaps-ui": {
      "packages": {
        "@metamask/snaps-ui>@metamask/utils": true,
        "@metamask/snaps-ui>is-svg": true,
        "superstruct": true
      }
    },
    "@metamask/snaps-ui>@metamask/utils": {
      "globals": {
        "TextDecoder": true,
        "TextEncoder": true
      },
      "packages": {
        "@metamask/key-tree>@noble/hashes": true,
        "browserify>buffer": true,
        "nock>debug": true,
        "semver": true,
        "superstruct": true
      }
    },
    "@metamask/snaps-ui>is-svg": {
      "packages": {
        "@metamask/snaps-ui>is-svg>fast-xml-parser": true
      }
    },
    "@metamask/snaps-ui>is-svg>fast-xml-parser": {
      "globals": {
        "entityName": true,
        "val": true
      },
      "packages": {
        "@metamask/snaps-ui>is-svg>fast-xml-parser>strnum": true
      }
    },
    "@metamask/snaps-utils": {
      "globals": {
        "TextDecoder": true,
        "URL": true,
        "console.error": true,
        "console.log": true,
        "console.warn": true,
        "document.body.appendChild": true,
        "document.createElement": true
      },
      "packages": {
        "@metamask/key-tree": true,
        "@metamask/key-tree>@noble/hashes": true,
        "@metamask/key-tree>@scure/base": true,
        "@metamask/permission-controller": true,
<<<<<<< HEAD
=======
        "@metamask/providers>@metamask/rpc-errors": true,
>>>>>>> d679ec34
        "@metamask/snaps-ui>is-svg": true,
        "@metamask/snaps-utils>@metamask/utils": true,
        "@metamask/snaps-utils>cron-parser": true,
        "@metamask/snaps-utils>fast-json-stable-stringify": true,
        "@metamask/snaps-utils>rfdc": true,
        "@metamask/snaps-utils>validate-npm-package-name": true,
        "browserify>buffer": true,
        "browserify>path-browserify": true,
        "browserify>process": true,
        "chalk": true,
        "semver": true,
        "superstruct": true
      }
    },
    "@metamask/snaps-utils>@metamask/snaps-registry": {
      "packages": {
        "@metamask/key-tree>@noble/secp256k1": true,
        "@metamask/snaps-utils>@metamask/snaps-registry>@metamask/utils": true,
        "superstruct": true
      }
    },
    "@metamask/snaps-utils>@metamask/snaps-registry>@metamask/utils": {
      "globals": {
        "TextDecoder": true,
        "TextEncoder": true
      },
      "packages": {
        "@metamask/key-tree>@noble/hashes": true,
        "browserify>buffer": true,
        "nock>debug": true,
        "semver": true,
        "superstruct": true
      }
    },
    "@metamask/snaps-utils>@metamask/utils": {
      "globals": {
        "TextDecoder": true,
        "TextEncoder": true
      },
      "packages": {
        "@metamask/key-tree>@noble/hashes": true,
        "browserify>buffer": true,
        "nock>debug": true,
        "semver": true,
        "superstruct": true
      }
    },
    "@metamask/snaps-utils>cron-parser": {
      "packages": {
        "browserify>browser-resolve": true,
        "luxon": true
      }
    },
    "@metamask/snaps-utils>rfdc": {
      "packages": {
        "browserify>buffer": true
      }
    },
    "@metamask/snaps-utils>validate-npm-package-name": {
      "packages": {
        "@metamask/snaps-utils>validate-npm-package-name>builtins": true
      }
    },
    "@metamask/snaps-utils>validate-npm-package-name>builtins": {
      "packages": {
        "browserify>process": true,
        "semver": true
      }
    },
    "@metamask/utils": {
      "globals": {
        "TextDecoder": true,
        "TextEncoder": true
      },
      "packages": {
        "browserify>buffer": true,
        "nock>debug": true,
        "semver": true,
        "superstruct": true
      }
    },
    "@ngraveio/bc-ur": {
      "packages": {
        "@ngraveio/bc-ur>@apocentre/alias-sampling": true,
        "@ngraveio/bc-ur>bignumber.js": true,
        "@ngraveio/bc-ur>cbor-sync": true,
        "@ngraveio/bc-ur>crc": true,
        "@ngraveio/bc-ur>jsbi": true,
        "addons-linter>sha.js": true,
        "browserify>assert": true,
        "browserify>buffer": true
      }
    },
    "@ngraveio/bc-ur>assert>object-is": {
      "packages": {
        "globalthis>define-properties": true,
        "string.prototype.matchall>call-bind": true
      }
    },
    "@ngraveio/bc-ur>bignumber.js": {
      "globals": {
        "crypto": true,
        "define": true
      }
    },
    "@ngraveio/bc-ur>cbor-sync": {
      "globals": {
        "define": true
      },
      "packages": {
        "browserify>buffer": true
      }
    },
    "@ngraveio/bc-ur>crc": {
      "packages": {
        "browserify>buffer": true
      }
    },
    "@ngraveio/bc-ur>jsbi": {
      "globals": {
        "define": true
      }
    },
    "@popperjs/core": {
      "globals": {
        "Element": true,
        "HTMLElement": true,
        "ShadowRoot": true,
        "console.error": true,
        "console.warn": true,
        "document": true,
        "navigator.userAgent": true
      }
    },
    "@reduxjs/toolkit": {
      "globals": {
        "AbortController": true,
        "__REDUX_DEVTOOLS_EXTENSION_COMPOSE__": true,
        "__REDUX_DEVTOOLS_EXTENSION__": true,
        "console.error": true,
        "console.info": true,
        "console.warn": true
      },
      "packages": {
        "@reduxjs/toolkit>reselect": true,
        "immer": true,
        "redux": true,
        "redux-thunk": true
      }
    },
    "@segment/loosely-validate-event": {
      "packages": {
        "@segment/loosely-validate-event>component-type": true,
        "@segment/loosely-validate-event>join-component": true,
        "browserify>assert": true,
        "browserify>buffer": true
      }
    },
    "@sentry/browser": {
      "globals": {
        "TextDecoder": true,
        "TextEncoder": true,
        "XMLHttpRequest": true,
        "__SENTRY_DEBUG__": true,
        "__SENTRY_RELEASE__": true,
        "indexedDB.open": true,
        "setTimeout": true
      },
      "packages": {
        "@sentry/browser>@sentry-internal/tracing": true,
        "@sentry/browser>@sentry/core": true,
        "@sentry/browser>@sentry/replay": true,
        "@sentry/utils": true
      }
    },
    "@sentry/browser>@sentry-internal/tracing": {
      "globals": {
        "Headers": true,
        "PerformanceObserver": true,
        "Request": true,
        "__SENTRY_DEBUG__": true,
        "addEventListener": true,
        "performance.getEntriesByType": true,
        "removeEventListener": true
      },
      "packages": {
        "@sentry/browser>@sentry/core": true,
        "@sentry/utils": true
      }
    },
    "@sentry/browser>@sentry/core": {
      "globals": {
        "__SENTRY_DEBUG__": true,
        "__SENTRY_TRACING__": true,
        "clearInterval": true,
        "clearTimeout": true,
        "console.warn": true,
        "setInterval": true,
        "setTimeout": true
      },
      "packages": {
        "@sentry/utils": true
      }
    },
    "@sentry/browser>@sentry/replay": {
      "globals": {
        "Blob": true,
        "CSSConditionRule": true,
        "CSSGroupingRule": true,
        "CSSMediaRule": true,
        "CSSSupportsRule": true,
        "DragEvent": true,
        "Element": true,
        "FormData": true,
        "HTMLCanvasElement": true,
        "HTMLElement.prototype": true,
        "HTMLFormElement": true,
        "HTMLImageElement": true,
        "HTMLInputElement.prototype": true,
        "HTMLOptionElement.prototype": true,
        "HTMLSelectElement.prototype": true,
        "HTMLTextAreaElement.prototype": true,
        "Headers": true,
        "ImageData": true,
        "MouseEvent": true,
        "MutationObserver": true,
        "Node.prototype.contains": true,
        "PerformanceObserver": true,
        "TextEncoder": true,
        "URL": true,
        "URLSearchParams": true,
        "Worker": true,
        "Zone": true,
        "__SENTRY_DEBUG__": true,
        "__rrMutationObserver": true,
        "clearTimeout": true,
        "console.error": true,
        "console.warn": true,
        "document": true,
        "innerHeight": true,
        "innerWidth": true,
        "location.href": true,
        "pageXOffset": true,
        "pageYOffset": true,
        "requestAnimationFrame": true,
        "setTimeout": true
      },
      "packages": {
        "@sentry/browser>@sentry/core": true,
        "@sentry/utils": true,
        "browserify>process": true
      }
    },
    "@sentry/integrations": {
      "globals": {
        "Request": true,
        "__SENTRY_DEBUG__": true,
        "console.log": true
      },
      "packages": {
        "@sentry/utils": true,
        "localforage": true
      }
    },
    "@sentry/utils": {
      "globals": {
        "CustomEvent": true,
        "DOMError": true,
        "DOMException": true,
        "Element": true,
        "ErrorEvent": true,
        "Event": true,
        "Headers": true,
        "Request": true,
        "Response": true,
        "TextEncoder": true,
        "URL": true,
        "XMLHttpRequest.prototype": true,
        "__SENTRY_BROWSER_BUNDLE__": true,
        "__SENTRY_DEBUG__": true,
        "clearTimeout": true,
        "console.error": true,
        "document": true,
        "new": true,
        "setTimeout": true,
        "target": true
      },
      "packages": {
        "browserify>process": true
      }
    },
    "@storybook/addon-knobs>qs": {
      "packages": {
        "string.prototype.matchall>side-channel": true
      }
    },
    "@truffle/codec": {
      "packages": {
        "@truffle/codec>@truffle/abi-utils": true,
        "@truffle/codec>@truffle/compile-common": true,
        "@truffle/codec>big.js": true,
        "@truffle/codec>cbor": true,
        "@truffle/codec>utf8": true,
        "@truffle/codec>web3-utils": true,
        "bn.js": true,
        "browserify>buffer": true,
        "browserify>os-browserify": true,
        "browserify>util": true,
        "lodash": true,
        "nock>debug": true,
        "semver": true
      }
    },
    "@truffle/codec>@truffle/abi-utils": {
      "packages": {
        "@truffle/codec>@truffle/abi-utils>change-case": true,
        "@truffle/codec>@truffle/abi-utils>fast-check": true,
        "@truffle/codec>web3-utils": true
      }
    },
    "@truffle/codec>@truffle/abi-utils>change-case": {
      "packages": {
        "@truffle/codec>@truffle/abi-utils>change-case>camel-case": true,
        "@truffle/codec>@truffle/abi-utils>change-case>constant-case": true,
        "@truffle/codec>@truffle/abi-utils>change-case>dot-case": true,
        "@truffle/codec>@truffle/abi-utils>change-case>header-case": true,
        "@truffle/codec>@truffle/abi-utils>change-case>is-lower-case": true,
        "@truffle/codec>@truffle/abi-utils>change-case>is-upper-case": true,
        "@truffle/codec>@truffle/abi-utils>change-case>lower-case": true,
        "@truffle/codec>@truffle/abi-utils>change-case>lower-case-first": true,
        "@truffle/codec>@truffle/abi-utils>change-case>no-case": true,
        "@truffle/codec>@truffle/abi-utils>change-case>param-case": true,
        "@truffle/codec>@truffle/abi-utils>change-case>pascal-case": true,
        "@truffle/codec>@truffle/abi-utils>change-case>path-case": true,
        "@truffle/codec>@truffle/abi-utils>change-case>sentence-case": true,
        "@truffle/codec>@truffle/abi-utils>change-case>snake-case": true,
        "@truffle/codec>@truffle/abi-utils>change-case>swap-case": true,
        "@truffle/codec>@truffle/abi-utils>change-case>title-case": true,
        "@truffle/codec>@truffle/abi-utils>change-case>upper-case": true,
        "@truffle/codec>@truffle/abi-utils>change-case>upper-case-first": true
      }
    },
    "@truffle/codec>@truffle/abi-utils>change-case>camel-case": {
      "packages": {
        "@truffle/codec>@truffle/abi-utils>change-case>no-case": true,
        "@truffle/codec>@truffle/abi-utils>change-case>upper-case": true
      }
    },
    "@truffle/codec>@truffle/abi-utils>change-case>constant-case": {
      "packages": {
        "@truffle/codec>@truffle/abi-utils>change-case>snake-case": true,
        "@truffle/codec>@truffle/abi-utils>change-case>upper-case": true
      }
    },
    "@truffle/codec>@truffle/abi-utils>change-case>dot-case": {
      "packages": {
        "@truffle/codec>@truffle/abi-utils>change-case>no-case": true
      }
    },
    "@truffle/codec>@truffle/abi-utils>change-case>header-case": {
      "packages": {
        "@truffle/codec>@truffle/abi-utils>change-case>no-case": true,
        "@truffle/codec>@truffle/abi-utils>change-case>upper-case": true
      }
    },
    "@truffle/codec>@truffle/abi-utils>change-case>is-lower-case": {
      "packages": {
        "@truffle/codec>@truffle/abi-utils>change-case>lower-case": true
      }
    },
    "@truffle/codec>@truffle/abi-utils>change-case>is-upper-case": {
      "packages": {
        "@truffle/codec>@truffle/abi-utils>change-case>upper-case": true
      }
    },
    "@truffle/codec>@truffle/abi-utils>change-case>lower-case-first": {
      "packages": {
        "@truffle/codec>@truffle/abi-utils>change-case>lower-case": true
      }
    },
    "@truffle/codec>@truffle/abi-utils>change-case>no-case": {
      "packages": {
        "@truffle/codec>@truffle/abi-utils>change-case>lower-case": true
      }
    },
    "@truffle/codec>@truffle/abi-utils>change-case>param-case": {
      "packages": {
        "@truffle/codec>@truffle/abi-utils>change-case>no-case": true
      }
    },
    "@truffle/codec>@truffle/abi-utils>change-case>pascal-case": {
      "packages": {
        "@truffle/codec>@truffle/abi-utils>change-case>camel-case": true,
        "@truffle/codec>@truffle/abi-utils>change-case>upper-case-first": true
      }
    },
    "@truffle/codec>@truffle/abi-utils>change-case>path-case": {
      "packages": {
        "@truffle/codec>@truffle/abi-utils>change-case>no-case": true
      }
    },
    "@truffle/codec>@truffle/abi-utils>change-case>sentence-case": {
      "packages": {
        "@truffle/codec>@truffle/abi-utils>change-case>no-case": true,
        "@truffle/codec>@truffle/abi-utils>change-case>upper-case-first": true
      }
    },
    "@truffle/codec>@truffle/abi-utils>change-case>snake-case": {
      "packages": {
        "@truffle/codec>@truffle/abi-utils>change-case>no-case": true
      }
    },
    "@truffle/codec>@truffle/abi-utils>change-case>swap-case": {
      "packages": {
        "@truffle/codec>@truffle/abi-utils>change-case>lower-case": true,
        "@truffle/codec>@truffle/abi-utils>change-case>upper-case": true
      }
    },
    "@truffle/codec>@truffle/abi-utils>change-case>title-case": {
      "packages": {
        "@truffle/codec>@truffle/abi-utils>change-case>no-case": true,
        "@truffle/codec>@truffle/abi-utils>change-case>upper-case": true
      }
    },
    "@truffle/codec>@truffle/abi-utils>change-case>upper-case-first": {
      "packages": {
        "@truffle/codec>@truffle/abi-utils>change-case>upper-case": true
      }
    },
    "@truffle/codec>@truffle/abi-utils>fast-check": {
      "globals": {
        "clearTimeout": true,
        "console.log": true,
        "setTimeout": true
      },
      "packages": {
        "@truffle/codec>@truffle/abi-utils>fast-check>pure-rand": true,
        "browserify>buffer": true
      }
    },
    "@truffle/codec>@truffle/compile-common": {
      "packages": {
        "@truffle/codec>@truffle/compile-common>@truffle/error": true,
        "@truffle/codec>@truffle/compile-common>colors": true,
        "browserify>path-browserify": true
      }
    },
    "@truffle/codec>@truffle/compile-common>colors": {
      "globals": {
        "console.log": true
      },
      "packages": {
        "browserify>os-browserify": true,
        "browserify>process": true,
        "browserify>util": true
      }
    },
    "@truffle/codec>big.js": {
      "globals": {
        "define": true
      }
    },
    "@truffle/codec>cbor": {
      "globals": {
        "TextDecoder": true
      },
      "packages": {
        "@truffle/codec>cbor>bignumber.js": true,
        "@truffle/codec>cbor>nofilter": true,
        "browserify>buffer": true,
        "browserify>insert-module-globals>is-buffer": true,
        "browserify>url": true,
        "browserify>util": true,
        "stream-browserify": true
      }
    },
    "@truffle/codec>cbor>bignumber.js": {
      "globals": {
        "crypto": true,
        "define": true
      }
    },
    "@truffle/codec>cbor>nofilter": {
      "packages": {
        "browserify>buffer": true,
        "browserify>util": true,
        "stream-browserify": true
      }
    },
    "@truffle/codec>web3-utils": {
      "globals": {
        "setTimeout": true
      },
      "packages": {
        "@truffle/codec>utf8": true,
        "@truffle/codec>web3-utils>ethereum-bloom-filters": true,
        "bn.js": true,
        "browserify>buffer": true,
        "ethereumjs-util": true,
        "ethjs>ethjs-unit": true,
        "ethjs>number-to-bn": true,
        "mocha>serialize-javascript>randombytes": true
      }
    },
    "@truffle/codec>web3-utils>ethereum-bloom-filters": {
      "packages": {
        "@truffle/codec>web3-utils>ethereum-bloom-filters>js-sha3": true
      }
    },
    "@truffle/codec>web3-utils>ethereum-bloom-filters>js-sha3": {
      "globals": {
        "define": true
      },
      "packages": {
        "browserify>process": true
      }
    },
    "@truffle/decoder": {
      "packages": {
        "@truffle/codec": true,
        "@truffle/codec>@truffle/abi-utils": true,
        "@truffle/codec>@truffle/compile-common": true,
        "@truffle/codec>web3-utils": true,
        "@truffle/decoder>@truffle/encoder": true,
        "@truffle/decoder>@truffle/source-map-utils": true,
        "bn.js": true,
        "nock>debug": true
      }
    },
    "@truffle/decoder>@truffle/encoder": {
      "packages": {
        "@ethersproject/abi>@ethersproject/address": true,
        "@ethersproject/bignumber": true,
        "@truffle/codec": true,
        "@truffle/codec>@truffle/abi-utils": true,
        "@truffle/codec>@truffle/compile-common": true,
        "@truffle/codec>big.js": true,
        "@truffle/codec>web3-utils": true,
        "@truffle/decoder>@truffle/encoder>@ensdomains/ensjs": true,
        "@truffle/decoder>@truffle/encoder>bignumber.js": true,
        "lodash": true,
        "nock>debug": true
      }
    },
    "@truffle/decoder>@truffle/encoder>@ensdomains/ensjs": {
      "globals": {
        "console.log": true,
        "console.warn": true,
        "registries": true
      },
      "packages": {
        "@babel/runtime": true,
        "@truffle/decoder>@truffle/encoder>@ensdomains/ensjs>@ensdomains/address-encoder": true,
        "@truffle/decoder>@truffle/encoder>@ensdomains/ensjs>@ensdomains/ens": true,
        "@truffle/decoder>@truffle/encoder>@ensdomains/ensjs>@ensdomains/resolver": true,
        "@truffle/decoder>@truffle/encoder>@ensdomains/ensjs>content-hash": true,
        "@truffle/decoder>@truffle/encoder>@ensdomains/ensjs>ethers": true,
        "@truffle/decoder>@truffle/encoder>@ensdomains/ensjs>js-sha3": true,
        "browserify>buffer": true,
        "eth-ens-namehash": true,
        "ethereumjs-util>ethereum-cryptography>bs58check>bs58": true
      }
    },
    "@truffle/decoder>@truffle/encoder>@ensdomains/ensjs>@ensdomains/address-encoder": {
      "globals": {
        "console": true
      },
      "packages": {
        "bn.js": true,
        "browserify>buffer": true,
        "browserify>crypto-browserify": true,
        "ethereumjs-util>create-hash>ripemd160": true
      }
    },
    "@truffle/decoder>@truffle/encoder>@ensdomains/ensjs>content-hash": {
      "packages": {
        "@truffle/decoder>@truffle/encoder>@ensdomains/ensjs>content-hash>cids": true,
        "@truffle/decoder>@truffle/encoder>@ensdomains/ensjs>content-hash>multicodec": true,
        "@truffle/decoder>@truffle/encoder>@ensdomains/ensjs>content-hash>multihashes": true,
        "browserify>buffer": true
      }
    },
    "@truffle/decoder>@truffle/encoder>@ensdomains/ensjs>content-hash>cids": {
      "packages": {
        "@truffle/decoder>@truffle/encoder>@ensdomains/ensjs>content-hash>cids>class-is": true,
        "@truffle/decoder>@truffle/encoder>@ensdomains/ensjs>content-hash>cids>multibase": true,
        "@truffle/decoder>@truffle/encoder>@ensdomains/ensjs>content-hash>cids>multicodec": true,
        "@truffle/decoder>@truffle/encoder>@ensdomains/ensjs>content-hash>multihashes": true,
        "browserify>buffer": true
      }
    },
    "@truffle/decoder>@truffle/encoder>@ensdomains/ensjs>content-hash>cids>multibase": {
      "packages": {
        "@ensdomains/content-hash>multihashes>multibase>base-x": true,
        "browserify>buffer": true
      }
    },
    "@truffle/decoder>@truffle/encoder>@ensdomains/ensjs>content-hash>cids>multicodec": {
      "packages": {
        "@ensdomains/content-hash>multihashes>varint": true,
        "browserify>buffer": true
      }
    },
    "@truffle/decoder>@truffle/encoder>@ensdomains/ensjs>content-hash>multicodec": {
      "packages": {
        "@ensdomains/content-hash>multihashes>varint": true,
        "browserify>buffer": true
      }
    },
    "@truffle/decoder>@truffle/encoder>@ensdomains/ensjs>content-hash>multihashes": {
      "packages": {
        "@ensdomains/content-hash>multihashes>varint": true,
        "@truffle/decoder>@truffle/encoder>@ensdomains/ensjs>content-hash>multihashes>multibase": true,
        "browserify>buffer": true
      }
    },
    "@truffle/decoder>@truffle/encoder>@ensdomains/ensjs>content-hash>multihashes>multibase": {
      "packages": {
        "@ensdomains/content-hash>multihashes>multibase>base-x": true,
        "browserify>buffer": true
      }
    },
    "@truffle/decoder>@truffle/encoder>@ensdomains/ensjs>ethers": {
      "packages": {
        "@ethersproject/abi": true,
        "@ethersproject/abi>@ethersproject/address": true,
        "@ethersproject/abi>@ethersproject/bytes": true,
        "@ethersproject/abi>@ethersproject/constants": true,
        "@ethersproject/abi>@ethersproject/hash": true,
        "@ethersproject/abi>@ethersproject/keccak256": true,
        "@ethersproject/abi>@ethersproject/logger": true,
        "@ethersproject/abi>@ethersproject/properties": true,
        "@ethersproject/abi>@ethersproject/strings": true,
        "@ethersproject/bignumber": true,
        "@ethersproject/contracts": true,
        "@ethersproject/hdnode": true,
        "@ethersproject/hdnode>@ethersproject/abstract-signer": true,
        "@ethersproject/hdnode>@ethersproject/basex": true,
        "@ethersproject/hdnode>@ethersproject/sha2": true,
        "@ethersproject/hdnode>@ethersproject/signing-key": true,
        "@ethersproject/hdnode>@ethersproject/transactions": true,
        "@ethersproject/hdnode>@ethersproject/wordlists": true,
        "@ethersproject/providers": true,
        "@ethersproject/providers>@ethersproject/base64": true,
        "@ethersproject/providers>@ethersproject/random": true,
        "@ethersproject/providers>@ethersproject/rlp": true,
        "@ethersproject/providers>@ethersproject/web": true,
        "@truffle/decoder>@truffle/encoder>@ensdomains/ensjs>ethers>@ethersproject/json-wallets": true,
        "@truffle/decoder>@truffle/encoder>@ensdomains/ensjs>ethers>@ethersproject/solidity": true,
        "@truffle/decoder>@truffle/encoder>@ensdomains/ensjs>ethers>@ethersproject/units": true,
        "@truffle/decoder>@truffle/encoder>@ensdomains/ensjs>ethers>@ethersproject/wallet": true
      }
    },
    "@truffle/decoder>@truffle/encoder>@ensdomains/ensjs>ethers>@ethersproject/json-wallets": {
      "packages": {
        "@ethersproject/abi>@ethersproject/address": true,
        "@ethersproject/abi>@ethersproject/bytes": true,
        "@ethersproject/abi>@ethersproject/keccak256": true,
        "@ethersproject/abi>@ethersproject/logger": true,
        "@ethersproject/abi>@ethersproject/properties": true,
        "@ethersproject/abi>@ethersproject/strings": true,
        "@ethersproject/hdnode": true,
        "@ethersproject/hdnode>@ethersproject/pbkdf2": true,
        "@ethersproject/hdnode>@ethersproject/transactions": true,
        "@ethersproject/providers>@ethersproject/random": true,
        "@truffle/decoder>@truffle/encoder>@ensdomains/ensjs>ethers>@ethersproject/json-wallets>aes-js": true,
        "ethereumjs-util>ethereum-cryptography>scrypt-js": true
      }
    },
    "@truffle/decoder>@truffle/encoder>@ensdomains/ensjs>ethers>@ethersproject/json-wallets>aes-js": {
      "globals": {
        "define": true
      }
    },
    "@truffle/decoder>@truffle/encoder>@ensdomains/ensjs>ethers>@ethersproject/solidity": {
      "packages": {
        "@ethersproject/abi>@ethersproject/bytes": true,
        "@ethersproject/abi>@ethersproject/keccak256": true,
        "@ethersproject/abi>@ethersproject/logger": true,
        "@ethersproject/abi>@ethersproject/strings": true,
        "@ethersproject/bignumber": true,
        "@ethersproject/hdnode>@ethersproject/sha2": true
      }
    },
    "@truffle/decoder>@truffle/encoder>@ensdomains/ensjs>ethers>@ethersproject/units": {
      "packages": {
        "@ethersproject/abi>@ethersproject/logger": true,
        "@ethersproject/bignumber": true
      }
    },
    "@truffle/decoder>@truffle/encoder>@ensdomains/ensjs>ethers>@ethersproject/wallet": {
      "packages": {
        "@ethersproject/abi>@ethersproject/address": true,
        "@ethersproject/abi>@ethersproject/bytes": true,
        "@ethersproject/abi>@ethersproject/hash": true,
        "@ethersproject/abi>@ethersproject/keccak256": true,
        "@ethersproject/abi>@ethersproject/logger": true,
        "@ethersproject/abi>@ethersproject/properties": true,
        "@ethersproject/contracts>@ethersproject/abstract-provider": true,
        "@ethersproject/hdnode": true,
        "@ethersproject/hdnode>@ethersproject/abstract-signer": true,
        "@ethersproject/hdnode>@ethersproject/signing-key": true,
        "@ethersproject/hdnode>@ethersproject/transactions": true,
        "@ethersproject/providers>@ethersproject/random": true,
        "@truffle/decoder>@truffle/encoder>@ensdomains/ensjs>ethers>@ethersproject/json-wallets": true
      }
    },
    "@truffle/decoder>@truffle/encoder>@ensdomains/ensjs>js-sha3": {
      "globals": {
        "define": true
      },
      "packages": {
        "browserify>process": true
      }
    },
    "@truffle/decoder>@truffle/encoder>bignumber.js": {
      "globals": {
        "crypto": true,
        "define": true
      }
    },
    "@truffle/decoder>@truffle/source-map-utils": {
      "packages": {
        "@truffle/codec": true,
        "@truffle/codec>web3-utils": true,
        "@truffle/decoder>@truffle/source-map-utils>@truffle/code-utils": true,
        "@truffle/decoder>@truffle/source-map-utils>json-pointer": true,
        "@truffle/decoder>@truffle/source-map-utils>node-interval-tree": true,
        "nock>debug": true
      }
    },
    "@truffle/decoder>@truffle/source-map-utils>@truffle/code-utils": {
      "packages": {
        "@truffle/codec>cbor": true,
        "browserify>buffer": true
      }
    },
    "@truffle/decoder>@truffle/source-map-utils>json-pointer": {
      "packages": {
        "@truffle/decoder>@truffle/source-map-utils>json-pointer>foreach": true
      }
    },
    "@truffle/decoder>@truffle/source-map-utils>node-interval-tree": {
      "packages": {
        "@truffle/decoder>@truffle/source-map-utils>node-interval-tree>shallowequal": true
      }
    },
    "@zxing/browser": {
      "globals": {
        "HTMLElement": true,
        "HTMLImageElement": true,
        "HTMLVideoElement": true,
        "clearTimeout": true,
        "console.error": true,
        "console.warn": true,
        "document": true,
        "navigator": true,
        "setTimeout": true
      },
      "packages": {
        "@zxing/library": true
      }
    },
    "@zxing/library": {
      "globals": {
        "HTMLImageElement": true,
        "HTMLVideoElement": true,
        "TextDecoder": true,
        "TextEncoder": true,
        "URL.createObjectURL": true,
        "btoa": true,
        "console.log": true,
        "console.warn": true,
        "document": true,
        "navigator": true,
        "setTimeout": true
      },
      "packages": {
        "@zxing/library>ts-custom-error": true
      }
    },
    "addons-linter>sha.js": {
      "packages": {
        "koa>content-disposition>safe-buffer": true,
        "pumpify>inherits": true
      }
    },
    "await-semaphore": {
      "packages": {
        "browserify>process": true,
        "browserify>timers-browserify": true
      }
    },
    "base32-encode": {
      "packages": {
        "base32-encode>to-data-view": true
      }
    },
    "bignumber.js": {
      "globals": {
        "crypto": true,
        "define": true
      }
    },
    "bn.js": {
      "globals": {
        "Buffer": true
      },
      "packages": {
        "browserify>browser-resolve": true
      }
    },
    "bowser": {
      "globals": {
        "define": true
      }
    },
    "brfs>static-module>object-inspect": {
      "globals": {
        "HTMLElement": true,
        "WeakRef": true
      },
      "packages": {
        "browserify>browser-resolve": true
      }
    },
    "browserify>assert": {
      "globals": {
        "Buffer": true
      },
      "packages": {
        "browserify>assert>util": true,
        "react>object-assign": true
      }
    },
    "browserify>assert>util": {
      "globals": {
        "console.error": true,
        "console.log": true,
        "console.trace": true,
        "process": true
      },
      "packages": {
        "browserify>assert>util>inherits": true,
        "browserify>process": true
      }
    },
    "browserify>browser-resolve": {
      "packages": {
        "ethjs-query>babel-runtime>core-js": true
      }
    },
    "browserify>browserify-zlib": {
      "packages": {
        "browserify>assert": true,
        "browserify>browserify-zlib>pako": true,
        "browserify>buffer": true,
        "browserify>process": true,
        "browserify>util": true,
        "stream-browserify": true
      }
    },
    "browserify>buffer": {
      "globals": {
        "console": true
      },
      "packages": {
        "base64-js": true,
        "browserify>buffer>ieee754": true
      }
    },
    "browserify>crypto-browserify": {
      "packages": {
        "browserify>crypto-browserify>browserify-cipher": true,
        "browserify>crypto-browserify>browserify-sign": true,
        "browserify>crypto-browserify>create-ecdh": true,
        "browserify>crypto-browserify>create-hmac": true,
        "browserify>crypto-browserify>diffie-hellman": true,
        "browserify>crypto-browserify>pbkdf2": true,
        "browserify>crypto-browserify>public-encrypt": true,
        "browserify>crypto-browserify>randomfill": true,
        "ethereumjs-util>create-hash": true,
        "mocha>serialize-javascript>randombytes": true
      }
    },
    "browserify>crypto-browserify>browserify-cipher": {
      "packages": {
        "browserify>crypto-browserify>browserify-cipher>browserify-des": true,
        "browserify>crypto-browserify>browserify-cipher>evp_bytestokey": true,
        "ethereumjs-util>ethereum-cryptography>browserify-aes": true
      }
    },
    "browserify>crypto-browserify>browserify-cipher>browserify-des": {
      "packages": {
        "browserify>buffer": true,
        "browserify>crypto-browserify>browserify-cipher>browserify-des>des.js": true,
        "ethereumjs-util>create-hash>cipher-base": true,
        "pumpify>inherits": true
      }
    },
    "browserify>crypto-browserify>browserify-cipher>browserify-des>des.js": {
      "packages": {
        "@metamask/ppom-validator>elliptic>minimalistic-assert": true,
        "pumpify>inherits": true
      }
    },
    "browserify>crypto-browserify>browserify-cipher>evp_bytestokey": {
      "packages": {
        "ethereumjs-util>create-hash>md5.js": true,
        "koa>content-disposition>safe-buffer": true
      }
    },
    "browserify>crypto-browserify>browserify-sign": {
      "packages": {
        "@metamask/ppom-validator>elliptic": true,
        "bn.js": true,
        "browserify>buffer": true,
        "browserify>crypto-browserify>create-hmac": true,
        "browserify>crypto-browserify>public-encrypt>browserify-rsa": true,
        "browserify>crypto-browserify>public-encrypt>parse-asn1": true,
        "ethereumjs-util>create-hash": true,
        "pumpify>inherits": true,
        "stream-browserify": true
      }
    },
    "browserify>crypto-browserify>create-ecdh": {
      "packages": {
        "@metamask/ppom-validator>elliptic": true,
        "bn.js": true,
        "browserify>buffer": true
      }
    },
    "browserify>crypto-browserify>create-hmac": {
      "packages": {
        "addons-linter>sha.js": true,
        "ethereumjs-util>create-hash": true,
        "ethereumjs-util>create-hash>cipher-base": true,
        "ethereumjs-util>create-hash>ripemd160": true,
        "koa>content-disposition>safe-buffer": true,
        "pumpify>inherits": true
      }
    },
    "browserify>crypto-browserify>diffie-hellman": {
      "packages": {
        "bn.js": true,
        "browserify>buffer": true,
        "browserify>crypto-browserify>diffie-hellman>miller-rabin": true,
        "mocha>serialize-javascript>randombytes": true
      }
    },
    "browserify>crypto-browserify>diffie-hellman>miller-rabin": {
      "packages": {
        "@metamask/ppom-validator>elliptic>brorand": true,
        "bn.js": true
      }
    },
    "browserify>crypto-browserify>pbkdf2": {
      "globals": {
        "crypto": true,
        "process": true,
        "queueMicrotask": true,
        "setImmediate": true,
        "setTimeout": true
      },
      "packages": {
        "addons-linter>sha.js": true,
        "browserify>process": true,
        "ethereumjs-util>create-hash": true,
        "ethereumjs-util>create-hash>ripemd160": true,
        "koa>content-disposition>safe-buffer": true
      }
    },
    "browserify>crypto-browserify>public-encrypt": {
      "packages": {
        "bn.js": true,
        "browserify>buffer": true,
        "browserify>crypto-browserify>public-encrypt>browserify-rsa": true,
        "browserify>crypto-browserify>public-encrypt>parse-asn1": true,
        "ethereumjs-util>create-hash": true,
        "mocha>serialize-javascript>randombytes": true
      }
    },
    "browserify>crypto-browserify>public-encrypt>browserify-rsa": {
      "packages": {
        "bn.js": true,
        "browserify>buffer": true,
        "mocha>serialize-javascript>randombytes": true
      }
    },
    "browserify>crypto-browserify>public-encrypt>parse-asn1": {
      "packages": {
        "browserify>buffer": true,
        "browserify>crypto-browserify>browserify-cipher>evp_bytestokey": true,
        "browserify>crypto-browserify>pbkdf2": true,
        "browserify>crypto-browserify>public-encrypt>parse-asn1>asn1.js": true,
        "ethereumjs-util>ethereum-cryptography>browserify-aes": true
      }
    },
    "browserify>crypto-browserify>public-encrypt>parse-asn1>asn1.js": {
      "packages": {
        "@metamask/ppom-validator>elliptic>minimalistic-assert": true,
        "bn.js": true,
        "browserify>buffer": true,
        "browserify>vm-browserify": true,
        "pumpify>inherits": true
      }
    },
    "browserify>crypto-browserify>randomfill": {
      "globals": {
        "crypto": true,
        "msCrypto": true
      },
      "packages": {
        "browserify>process": true,
        "koa>content-disposition>safe-buffer": true,
        "mocha>serialize-javascript>randombytes": true
      }
    },
    "browserify>has": {
      "packages": {
        "browserify>has>function-bind": true
      }
    },
    "browserify>https-browserify": {
      "packages": {
        "browserify>stream-http": true,
        "browserify>url": true
      }
    },
    "browserify>os-browserify": {
      "globals": {
        "location": true,
        "navigator": true
      }
    },
    "browserify>path-browserify": {
      "packages": {
        "browserify>process": true
      }
    },
    "browserify>process": {
      "globals": {
        "clearTimeout": true,
        "setTimeout": true
      }
    },
    "browserify>punycode": {
      "globals": {
        "define": true
      }
    },
    "browserify>stream-http": {
      "globals": {
        "AbortController": true,
        "Blob": true,
        "MSStreamReader": true,
        "ReadableStream": true,
        "WritableStream": true,
        "XDomainRequest": true,
        "XMLHttpRequest": true,
        "clearTimeout": true,
        "fetch": true,
        "location.protocol.search": true,
        "setTimeout": true
      },
      "packages": {
        "browserify>buffer": true,
        "browserify>process": true,
        "browserify>stream-http>builtin-status-codes": true,
        "browserify>stream-http>readable-stream": true,
        "browserify>url": true,
        "pumpify>inherits": true,
        "watchify>xtend": true
      }
    },
    "browserify>stream-http>readable-stream": {
      "packages": {
        "browserify>browser-resolve": true,
        "browserify>buffer": true,
        "browserify>process": true,
        "browserify>string_decoder": true,
        "pumpify>inherits": true,
        "readable-stream>util-deprecate": true,
        "webpack>events": true
      }
    },
    "browserify>string_decoder": {
      "packages": {
        "koa>content-disposition>safe-buffer": true
      }
    },
    "browserify>timers-browserify": {
      "globals": {
        "clearInterval": true,
        "clearTimeout": true,
        "setInterval": true,
        "setTimeout": true
      },
      "packages": {
        "browserify>process": true
      }
    },
    "browserify>url": {
      "packages": {
        "@storybook/addon-knobs>qs": true,
        "browserify>punycode": true
      }
    },
    "browserify>util": {
      "globals": {
        "console.error": true,
        "console.log": true,
        "console.trace": true
      },
      "packages": {
        "browserify>process": true,
        "browserify>util>is-arguments": true,
        "browserify>util>is-typed-array": true,
        "browserify>util>which-typed-array": true,
        "koa>is-generator-function": true,
        "pumpify>inherits": true
      }
    },
    "browserify>util>is-arguments": {
      "packages": {
        "koa>is-generator-function>has-tostringtag": true,
        "string.prototype.matchall>call-bind": true
      }
    },
    "browserify>util>is-typed-array": {
      "packages": {
        "browserify>util>is-typed-array>for-each": true,
        "koa>is-generator-function>has-tostringtag": true,
        "string.prototype.matchall>call-bind": true,
        "string.prototype.matchall>es-abstract>available-typed-arrays": true,
        "string.prototype.matchall>es-abstract>gopd": true
      }
    },
    "browserify>util>is-typed-array>for-each": {
      "packages": {
        "string.prototype.matchall>es-abstract>is-callable": true
      }
    },
    "browserify>util>which-typed-array": {
      "packages": {
        "browserify>util>is-typed-array": true,
        "browserify>util>is-typed-array>for-each": true,
        "koa>is-generator-function>has-tostringtag": true,
        "string.prototype.matchall>call-bind": true,
        "string.prototype.matchall>es-abstract>available-typed-arrays": true,
        "string.prototype.matchall>es-abstract>gopd": true
      }
    },
    "browserify>vm-browserify": {
      "globals": {
        "document.body.appendChild": true,
        "document.body.removeChild": true,
        "document.createElement": true
      }
    },
    "chalk": {
      "packages": {
        "chalk>ansi-styles": true,
        "chalk>supports-color": true
      }
    },
    "chalk>ansi-styles": {
      "packages": {
        "chalk>ansi-styles>color-convert": true
      }
    },
    "chalk>ansi-styles>color-convert": {
      "packages": {
        "jest-canvas-mock>moo-color>color-name": true
      }
    },
    "classnames": {
      "globals": {
        "classNames": "write",
        "define": true
      }
    },
    "copy-to-clipboard": {
      "globals": {
        "clipboardData": true,
        "console.error": true,
        "console.warn": true,
        "document.body.appendChild": true,
        "document.body.removeChild": true,
        "document.createElement": true,
        "document.createRange": true,
        "document.execCommand": true,
        "document.getSelection": true,
        "navigator.userAgent": true,
        "prompt": true
      },
      "packages": {
        "copy-to-clipboard>toggle-selection": true
      }
    },
    "copy-to-clipboard>toggle-selection": {
      "globals": {
        "document.activeElement": true,
        "document.getSelection": true
      }
    },
    "currency-formatter": {
      "packages": {
        "currency-formatter>accounting": true,
        "currency-formatter>locale-currency": true,
        "react>object-assign": true
      }
    },
    "currency-formatter>accounting": {
      "globals": {
        "define": true
      }
    },
    "currency-formatter>locale-currency": {
      "globals": {
        "countryCode": true
      }
    },
    "debounce-stream": {
      "packages": {
        "debounce-stream>debounce": true,
        "debounce-stream>duplexer": true,
        "debounce-stream>through": true
      }
    },
    "debounce-stream>debounce": {
      "globals": {
        "clearTimeout": true,
        "setTimeout": true
      }
    },
    "debounce-stream>duplexer": {
      "packages": {
        "stream-browserify": true
      }
    },
    "debounce-stream>through": {
      "packages": {
        "browserify>process": true,
        "stream-browserify": true
      }
    },
    "depcheck>@vue/compiler-sfc>postcss>nanoid": {
      "globals": {
        "crypto.getRandomValues": true
      }
    },
    "dependency-tree>precinct>detective-postcss>postcss>nanoid": {
      "globals": {
        "crypto.getRandomValues": true
      }
    },
    "end-of-stream": {
      "packages": {
        "browserify>process": true,
        "pump>once": true
      }
    },
    "eslint>optionator>fast-levenshtein": {
      "globals": {
        "Intl": true,
        "Levenshtein": "write",
        "console.log": true,
        "define": true,
        "importScripts": true,
        "postMessage": true
      }
    },
    "eth-ens-namehash": {
      "globals": {
        "name": "write"
      },
      "packages": {
        "browserify>buffer": true,
        "eth-ens-namehash>idna-uts46-hx": true,
        "eth-ens-namehash>js-sha3": true
      }
    },
    "eth-ens-namehash>idna-uts46-hx": {
      "globals": {
        "define": true
      },
      "packages": {
        "browserify>punycode": true
      }
    },
    "eth-ens-namehash>js-sha3": {
      "packages": {
        "browserify>process": true
      }
    },
    "eth-json-rpc-filters": {
      "globals": {
        "console.error": true
      },
      "packages": {
        "@metamask/safe-event-emitter": true,
        "eth-json-rpc-filters>async-mutex": true,
        "eth-query": true,
        "json-rpc-engine": true,
        "pify": true
      }
    },
    "eth-json-rpc-filters>async-mutex": {
      "globals": {
        "setTimeout": true
      },
      "packages": {
        "mockttp>graphql-tag>tslib": true
      }
    },
    "eth-keyring-controller>@metamask/browser-passworder": {
      "globals": {
        "crypto": true
      }
    },
    "eth-lattice-keyring": {
      "globals": {
        "addEventListener": true,
        "browser": true,
        "clearInterval": true,
        "fetch": true,
        "open": true,
        "setInterval": true
      },
      "packages": {
        "@ethereumjs/tx>@ethereumjs/util": true,
        "bn.js": true,
        "browserify>buffer": true,
        "browserify>crypto-browserify": true,
        "eth-lattice-keyring>@ethereumjs/tx": true,
        "eth-lattice-keyring>gridplus-sdk": true,
        "eth-lattice-keyring>rlp": true,
        "webpack>events": true
      }
    },
    "eth-lattice-keyring>@ethereumjs/tx": {
      "packages": {
        "@ethereumjs/common": true,
        "@ethereumjs/tx>@ethereumjs/rlp": true,
        "@ethereumjs/tx>@ethereumjs/util": true,
        "@ethersproject/providers": true,
        "browserify>buffer": true,
        "browserify>insert-module-globals>is-buffer": true,
        "eth-lattice-keyring>@ethereumjs/tx>@chainsafe/ssz": true,
        "eth-lattice-keyring>@ethereumjs/tx>ethereum-cryptography": true
      }
    },
    "eth-lattice-keyring>@ethereumjs/tx>@chainsafe/ssz": {
      "packages": {
        "browserify": true,
        "browserify>buffer": true,
        "eth-lattice-keyring>@ethereumjs/tx>@chainsafe/ssz>@chainsafe/persistent-merkle-tree": true,
        "eth-lattice-keyring>@ethereumjs/tx>@chainsafe/ssz>case": true
      }
    },
    "eth-lattice-keyring>@ethereumjs/tx>@chainsafe/ssz>@chainsafe/persistent-merkle-tree": {
      "globals": {
        "WeakRef": true
      },
      "packages": {
        "browserify": true
      }
    },
    "eth-lattice-keyring>@ethereumjs/tx>ethereum-cryptography": {
      "globals": {
        "TextDecoder": true,
        "crypto": true
      },
      "packages": {
        "eth-lattice-keyring>@ethereumjs/tx>ethereum-cryptography>@noble/hashes": true
      }
    },
    "eth-lattice-keyring>@ethereumjs/tx>ethereum-cryptography>@noble/hashes": {
      "globals": {
        "TextEncoder": true,
        "crypto": true
      }
    },
    "eth-lattice-keyring>gridplus-sdk": {
      "globals": {
        "AbortController": true,
        "Request": true,
        "URL": true,
        "__values": true,
        "caches": true,
        "clearTimeout": true,
        "console.error": true,
        "console.log": true,
        "console.warn": true,
        "fetch": true,
        "setTimeout": true
      },
      "packages": {
        "@ethereumjs/common>crc-32": true,
        "@ethersproject/abi": true,
        "@metamask/ppom-validator>elliptic": true,
        "bn.js": true,
        "browserify>buffer": true,
        "eth-lattice-keyring>gridplus-sdk>@ethereumjs/common": true,
        "eth-lattice-keyring>gridplus-sdk>@ethereumjs/tx": true,
        "eth-lattice-keyring>gridplus-sdk>aes-js": true,
        "eth-lattice-keyring>gridplus-sdk>bech32": true,
        "eth-lattice-keyring>gridplus-sdk>bignumber.js": true,
        "eth-lattice-keyring>gridplus-sdk>bitwise": true,
        "eth-lattice-keyring>gridplus-sdk>borc": true,
        "eth-lattice-keyring>gridplus-sdk>eth-eip712-util-browser": true,
        "eth-lattice-keyring>gridplus-sdk>js-sha3": true,
        "eth-lattice-keyring>gridplus-sdk>rlp": true,
        "eth-lattice-keyring>gridplus-sdk>secp256k1": true,
        "eth-lattice-keyring>gridplus-sdk>uuid": true,
        "ethereumjs-util>ethereum-cryptography>bs58check": true,
        "ethereumjs-util>ethereum-cryptography>hash.js": true,
        "lodash": true
      }
    },
    "eth-lattice-keyring>gridplus-sdk>@ethereumjs/common": {
      "packages": {
        "@ethereumjs/common>crc-32": true,
        "@ethereumjs/tx>@ethereumjs/util": true,
        "browserify>buffer": true,
        "webpack>events": true
      }
    },
    "eth-lattice-keyring>gridplus-sdk>@ethereumjs/tx": {
      "packages": {
        "@ethereumjs/tx>@ethereumjs/rlp": true,
        "@ethereumjs/tx>@ethereumjs/util": true,
        "@ethersproject/providers": true,
        "browserify>buffer": true,
        "browserify>insert-module-globals>is-buffer": true,
        "eth-lattice-keyring>@ethereumjs/tx>@chainsafe/ssz": true,
        "eth-lattice-keyring>gridplus-sdk>@ethereumjs/tx>@ethereumjs/common": true,
        "eth-lattice-keyring>gridplus-sdk>@ethereumjs/tx>ethereum-cryptography": true
      }
    },
    "eth-lattice-keyring>gridplus-sdk>@ethereumjs/tx>@ethereumjs/common": {
      "packages": {
        "@ethereumjs/common>crc-32": true,
        "@ethereumjs/tx>@ethereumjs/util": true,
        "browserify>buffer": true,
        "webpack>events": true
      }
    },
    "eth-lattice-keyring>gridplus-sdk>@ethereumjs/tx>ethereum-cryptography": {
      "globals": {
        "TextDecoder": true,
        "crypto": true
      },
      "packages": {
        "eth-lattice-keyring>gridplus-sdk>@ethereumjs/tx>ethereum-cryptography>@noble/hashes": true
      }
    },
    "eth-lattice-keyring>gridplus-sdk>@ethereumjs/tx>ethereum-cryptography>@noble/hashes": {
      "globals": {
        "TextEncoder": true,
        "crypto": true
      }
    },
    "eth-lattice-keyring>gridplus-sdk>aes-js": {
      "globals": {
        "define": true
      }
    },
    "eth-lattice-keyring>gridplus-sdk>bignumber.js": {
      "globals": {
        "crypto": true,
        "define": true
      }
    },
    "eth-lattice-keyring>gridplus-sdk>bitwise": {
      "packages": {
        "browserify>buffer": true
      }
    },
    "eth-lattice-keyring>gridplus-sdk>borc": {
      "globals": {
        "console": true
      },
      "packages": {
        "browserify>buffer": true,
        "browserify>buffer>ieee754": true,
        "eth-lattice-keyring>gridplus-sdk>borc>bignumber.js": true,
        "eth-lattice-keyring>gridplus-sdk>borc>iso-url": true
      }
    },
    "eth-lattice-keyring>gridplus-sdk>borc>bignumber.js": {
      "globals": {
        "crypto": true,
        "define": true
      }
    },
    "eth-lattice-keyring>gridplus-sdk>borc>iso-url": {
      "globals": {
        "URL": true,
        "URLSearchParams": true,
        "location": true
      }
    },
    "eth-lattice-keyring>gridplus-sdk>eth-eip712-util-browser": {
      "globals": {
        "intToBuffer": true
      },
      "packages": {
        "bn.js": true,
        "eth-lattice-keyring>gridplus-sdk>eth-eip712-util-browser>buffer": true,
        "eth-lattice-keyring>gridplus-sdk>eth-eip712-util-browser>js-sha3": true
      }
    },
    "eth-lattice-keyring>gridplus-sdk>eth-eip712-util-browser>buffer": {
      "globals": {
        "console": true
      },
      "packages": {
        "base64-js": true,
        "browserify>buffer>ieee754": true
      }
    },
    "eth-lattice-keyring>gridplus-sdk>eth-eip712-util-browser>js-sha3": {
      "globals": {
        "define": true
      },
      "packages": {
        "browserify>process": true
      }
    },
    "eth-lattice-keyring>gridplus-sdk>js-sha3": {
      "globals": {
        "define": true
      },
      "packages": {
        "browserify>process": true
      }
    },
    "eth-lattice-keyring>gridplus-sdk>rlp": {
      "globals": {
        "TextEncoder": true
      }
    },
    "eth-lattice-keyring>gridplus-sdk>secp256k1": {
      "packages": {
        "@metamask/ppom-validator>elliptic": true
      }
    },
    "eth-lattice-keyring>gridplus-sdk>uuid": {
      "globals": {
        "crypto": true
      }
    },
    "eth-lattice-keyring>rlp": {
      "globals": {
        "TextEncoder": true
      }
    },
    "eth-method-registry": {
      "packages": {
        "ethjs": true
      }
    },
    "eth-query": {
      "packages": {
        "eth-query>json-rpc-random-id": true,
        "nock>debug": true,
        "watchify>xtend": true
      }
    },
    "eth-rpc-errors": {
      "packages": {
        "eth-rpc-errors>fast-safe-stringify": true
      }
    },
    "eth-sig-util": {
      "packages": {
        "browserify>buffer": true,
        "eth-sig-util>ethereumjs-util": true,
        "eth-sig-util>tweetnacl": true,
        "eth-sig-util>tweetnacl-util": true,
        "ethereumjs-abi": true
      }
    },
    "eth-sig-util>ethereumjs-util": {
      "packages": {
        "@metamask/ppom-validator>elliptic": true,
        "bn.js": true,
        "browserify>assert": true,
        "browserify>buffer": true,
        "eth-sig-util>ethereumjs-util>ethereum-cryptography": true,
        "eth-sig-util>ethereumjs-util>ethjs-util": true,
        "ethereumjs-util>create-hash": true,
        "ethereumjs-util>rlp": true,
        "koa>content-disposition>safe-buffer": true
      }
    },
    "eth-sig-util>ethereumjs-util>ethereum-cryptography": {
      "packages": {
        "browserify>buffer": true,
        "ethereumjs-util>ethereum-cryptography>keccak": true,
        "ethereumjs-util>ethereum-cryptography>secp256k1": true,
        "mocha>serialize-javascript>randombytes": true
      }
    },
    "eth-sig-util>ethereumjs-util>ethjs-util": {
      "packages": {
        "browserify>buffer": true,
        "ethjs>ethjs-util>is-hex-prefixed": true,
        "ethjs>ethjs-util>strip-hex-prefix": true
      }
    },
    "eth-sig-util>tweetnacl": {
      "globals": {
        "crypto": true,
        "msCrypto": true,
        "nacl": "write"
      },
      "packages": {
        "browserify>browser-resolve": true
      }
    },
    "eth-sig-util>tweetnacl-util": {
      "globals": {
        "atob": true,
        "btoa": true
      },
      "packages": {
        "browserify>browser-resolve": true
      }
    },
    "ethereumjs-abi": {
      "packages": {
        "bn.js": true,
        "browserify>buffer": true,
        "ethereumjs-abi>ethereumjs-util": true
      }
    },
    "ethereumjs-abi>ethereumjs-util": {
      "packages": {
        "@metamask/ppom-validator>elliptic": true,
        "bn.js": true,
        "browserify>assert": true,
        "browserify>buffer": true,
        "eth-sig-util>ethereumjs-util>ethjs-util": true,
        "ethereumjs-abi>ethereumjs-util>ethereum-cryptography": true,
        "ethereumjs-util>create-hash": true,
        "ethereumjs-util>rlp": true
      }
    },
    "ethereumjs-abi>ethereumjs-util>ethereum-cryptography": {
      "packages": {
        "browserify>buffer": true,
        "ethereumjs-util>ethereum-cryptography>keccak": true,
        "ethereumjs-util>ethereum-cryptography>secp256k1": true,
        "mocha>serialize-javascript>randombytes": true
      }
    },
    "ethereumjs-util": {
      "packages": {
        "bn.js": true,
        "browserify>assert": true,
        "browserify>buffer": true,
        "browserify>insert-module-globals>is-buffer": true,
        "ethereumjs-util>create-hash": true,
        "ethereumjs-util>ethereum-cryptography": true,
        "ethereumjs-util>rlp": true
      }
    },
    "ethereumjs-util>create-hash": {
      "packages": {
        "addons-linter>sha.js": true,
        "ethereumjs-util>create-hash>cipher-base": true,
        "ethereumjs-util>create-hash>md5.js": true,
        "ethereumjs-util>create-hash>ripemd160": true,
        "pumpify>inherits": true
      }
    },
    "ethereumjs-util>create-hash>cipher-base": {
      "packages": {
        "browserify>string_decoder": true,
        "koa>content-disposition>safe-buffer": true,
        "pumpify>inherits": true,
        "stream-browserify": true
      }
    },
    "ethereumjs-util>create-hash>md5.js": {
      "packages": {
        "ethereumjs-util>create-hash>md5.js>hash-base": true,
        "koa>content-disposition>safe-buffer": true,
        "pumpify>inherits": true
      }
    },
    "ethereumjs-util>create-hash>md5.js>hash-base": {
      "packages": {
        "ethereumjs-util>create-hash>md5.js>hash-base>readable-stream": true,
        "koa>content-disposition>safe-buffer": true,
        "pumpify>inherits": true
      }
    },
    "ethereumjs-util>create-hash>md5.js>hash-base>readable-stream": {
      "packages": {
        "browserify>browser-resolve": true,
        "browserify>buffer": true,
        "browserify>process": true,
        "browserify>string_decoder": true,
        "pumpify>inherits": true,
        "readable-stream>util-deprecate": true,
        "webpack>events": true
      }
    },
    "ethereumjs-util>create-hash>ripemd160": {
      "packages": {
        "browserify>buffer": true,
        "ethereumjs-util>create-hash>md5.js>hash-base": true,
        "pumpify>inherits": true
      }
    },
    "ethereumjs-util>ethereum-cryptography": {
      "packages": {
        "browserify>buffer": true,
        "ethereumjs-util>ethereum-cryptography>keccak": true,
        "ethereumjs-util>ethereum-cryptography>secp256k1": true,
        "mocha>serialize-javascript>randombytes": true
      }
    },
    "ethereumjs-util>ethereum-cryptography>browserify-aes": {
      "packages": {
        "browserify>buffer": true,
        "browserify>crypto-browserify>browserify-cipher>evp_bytestokey": true,
        "ethereumjs-util>create-hash>cipher-base": true,
        "ethereumjs-util>ethereum-cryptography>browserify-aes>buffer-xor": true,
        "koa>content-disposition>safe-buffer": true,
        "pumpify>inherits": true
      }
    },
    "ethereumjs-util>ethereum-cryptography>browserify-aes>buffer-xor": {
      "packages": {
        "browserify>buffer": true
      }
    },
    "ethereumjs-util>ethereum-cryptography>bs58check": {
      "packages": {
        "ethereumjs-util>create-hash": true,
        "ethereumjs-util>ethereum-cryptography>bs58check>bs58": true,
        "koa>content-disposition>safe-buffer": true
      }
    },
    "ethereumjs-util>ethereum-cryptography>bs58check>bs58": {
      "packages": {
        "@ensdomains/content-hash>multihashes>multibase>base-x": true
      }
    },
    "ethereumjs-util>ethereum-cryptography>hash.js": {
      "packages": {
        "@metamask/ppom-validator>elliptic>minimalistic-assert": true,
        "pumpify>inherits": true
      }
    },
    "ethereumjs-util>ethereum-cryptography>keccak": {
      "packages": {
        "browserify>buffer": true,
        "ethereumjs-util>ethereum-cryptography>keccak>readable-stream": true
      }
    },
    "ethereumjs-util>ethereum-cryptography>keccak>readable-stream": {
      "packages": {
        "browserify>browser-resolve": true,
        "browserify>buffer": true,
        "browserify>process": true,
        "browserify>string_decoder": true,
        "pumpify>inherits": true,
        "readable-stream>util-deprecate": true,
        "webpack>events": true
      }
    },
    "ethereumjs-util>ethereum-cryptography>scrypt-js": {
      "globals": {
        "define": true,
        "setTimeout": true
      },
      "packages": {
        "browserify>timers-browserify": true
      }
    },
    "ethereumjs-util>ethereum-cryptography>secp256k1": {
      "packages": {
        "@metamask/ppom-validator>elliptic": true
      }
    },
    "ethereumjs-util>rlp": {
      "packages": {
        "bn.js": true,
        "browserify>buffer": true
      }
    },
    "ethereumjs-wallet>randombytes": {
      "globals": {
        "crypto.getRandomValues": true
      }
    },
    "ethers>@ethersproject/random": {
      "globals": {
        "crypto.getRandomValues": true
      }
    },
    "ethjs": {
      "globals": {
        "clearInterval": true,
        "setInterval": true
      },
      "packages": {
        "bn.js": true,
        "browserify>buffer": true,
        "ethjs-contract": true,
        "ethjs>ethjs-abi": true,
        "ethjs>ethjs-filter": true,
        "ethjs>ethjs-provider-http": true,
        "ethjs>ethjs-query": true,
        "ethjs>ethjs-unit": true,
        "ethjs>ethjs-util": true,
        "ethjs>js-sha3": true,
        "ethjs>number-to-bn": true
      }
    },
    "ethjs-contract": {
      "packages": {
        "ethjs-contract>babel-runtime": true,
        "ethjs-contract>ethjs-abi": true,
        "ethjs-contract>ethjs-util": true,
        "ethjs>ethjs-filter": true,
        "ethjs>js-sha3": true,
        "promise-to-callback": true
      }
    },
    "ethjs-contract>babel-runtime": {
      "packages": {
        "ethjs-contract>babel-runtime>core-js": true,
        "ethjs-contract>babel-runtime>regenerator-runtime": true
      }
    },
    "ethjs-contract>babel-runtime>core-js": {
      "globals": {
        "PromiseRejectionEvent": true,
        "__e": "write",
        "__g": "write",
        "document.createTextNode": true,
        "postMessage": true,
        "setTimeout": true
      }
    },
    "ethjs-contract>babel-runtime>regenerator-runtime": {
      "globals": {
        "regeneratorRuntime": "write"
      }
    },
    "ethjs-contract>ethjs-abi": {
      "packages": {
        "bn.js": true,
        "browserify>buffer": true,
        "ethjs>js-sha3": true,
        "ethjs>number-to-bn": true
      }
    },
    "ethjs-contract>ethjs-util": {
      "packages": {
        "browserify>buffer": true,
        "ethjs>ethjs-util>is-hex-prefixed": true,
        "ethjs>ethjs-util>strip-hex-prefix": true
      }
    },
    "ethjs-query>babel-runtime": {
      "packages": {
        "@babel/runtime": true
      }
    },
    "ethjs>ethjs-abi": {
      "packages": {
        "bn.js": true,
        "browserify>buffer": true,
        "ethjs>js-sha3": true,
        "ethjs>number-to-bn": true
      }
    },
    "ethjs>ethjs-filter": {
      "globals": {
        "clearInterval": true,
        "setInterval": true
      }
    },
    "ethjs>ethjs-provider-http": {
      "packages": {
        "ethjs>ethjs-provider-http>xhr2": true
      }
    },
    "ethjs>ethjs-provider-http>xhr2": {
      "globals": {
        "XMLHttpRequest": true
      }
    },
    "ethjs>ethjs-query": {
      "globals": {
        "console": true
      },
      "packages": {
        "@metamask/ethjs-query>ethjs-format": true,
        "@metamask/ethjs-query>ethjs-rpc": true,
        "promise-to-callback": true
      }
    },
    "ethjs>ethjs-unit": {
      "packages": {
        "bn.js": true,
        "ethjs>number-to-bn": true
      }
    },
    "ethjs>ethjs-util": {
      "packages": {
        "browserify>buffer": true,
        "ethjs>ethjs-util>is-hex-prefixed": true,
        "ethjs>ethjs-util>strip-hex-prefix": true
      }
    },
    "ethjs>ethjs-util>strip-hex-prefix": {
      "packages": {
        "ethjs>ethjs-util>is-hex-prefixed": true
      }
    },
    "ethjs>js-sha3": {
      "packages": {
        "browserify>process": true
      }
    },
    "ethjs>number-to-bn": {
      "packages": {
        "bn.js": true,
        "ethjs>ethjs-util>strip-hex-prefix": true
      }
    },
    "extension-port-stream": {
      "packages": {
        "browserify>buffer": true,
        "stream-browserify": true
      }
    },
    "fast-json-patch": {
      "globals": {
        "addEventListener": true,
        "clearTimeout": true,
        "removeEventListener": true,
        "setTimeout": true
      }
    },
    "fuse.js": {
      "globals": {
        "console": true,
        "define": true
      }
    },
    "globalthis>define-properties": {
      "packages": {
        "globalthis>define-properties>has-property-descriptors": true,
        "globalthis>define-properties>object-keys": true
      }
    },
    "globalthis>define-properties>has-property-descriptors": {
      "packages": {
        "string.prototype.matchall>get-intrinsic": true
      }
    },
    "json-rpc-engine": {
      "packages": {
        "@metamask/safe-event-emitter": true,
        "eth-rpc-errors": true
      }
    },
    "json-rpc-middleware-stream": {
      "globals": {
        "console.warn": true,
        "setTimeout": true
      },
      "packages": {
        "@metamask/safe-event-emitter": true,
        "readable-stream": true
      }
    },
    "koa>content-disposition>safe-buffer": {
      "packages": {
        "browserify>buffer": true
      }
    },
    "koa>is-generator-function": {
      "packages": {
        "koa>is-generator-function>has-tostringtag": true
      }
    },
    "koa>is-generator-function>has-tostringtag": {
      "packages": {
        "string.prototype.matchall>has-symbols": true
      }
    },
    "lavamoat>json-stable-stringify": {
      "packages": {
        "lavamoat>json-stable-stringify>jsonify": true
      }
    },
    "localforage": {
      "globals": {
        "Blob": true,
        "BlobBuilder": true,
        "FileReader": true,
        "IDBKeyRange": true,
        "MSBlobBuilder": true,
        "MozBlobBuilder": true,
        "OIndexedDB": true,
        "WebKitBlobBuilder": true,
        "atob": true,
        "btoa": true,
        "console.error": true,
        "console.info": true,
        "console.warn": true,
        "define": true,
        "fetch": true,
        "indexedDB": true,
        "localStorage": true,
        "mozIndexedDB": true,
        "msIndexedDB": true,
        "navigator.platform": true,
        "navigator.userAgent": true,
        "openDatabase": true,
        "setTimeout": true,
        "webkitIndexedDB": true
      }
    },
    "lodash": {
      "globals": {
        "clearTimeout": true,
        "define": true,
        "setTimeout": true
      }
    },
    "loglevel": {
      "globals": {
        "console": true,
        "define": true,
        "document.cookie": true,
        "localStorage": true,
        "log": "write",
        "navigator": true
      }
    },
    "luxon": {
      "globals": {
        "Intl": true
      }
    },
    "mocha>serialize-javascript>randombytes": {
      "globals": {
        "crypto": true,
        "msCrypto": true
      },
      "packages": {
        "browserify>process": true,
        "koa>content-disposition>safe-buffer": true
      }
    },
    "mockttp>graphql-tag>tslib": {
      "globals": {
        "define": true
      }
    },
    "nanoid": {
      "globals": {
        "crypto": true,
        "msCrypto": true,
        "navigator": true
      }
    },
    "nock>debug": {
      "globals": {
        "console": true,
        "document": true,
        "localStorage": true,
        "navigator": true,
        "process": true
      },
      "packages": {
        "browserify>process": true,
        "nock>debug>ms": true
      }
    },
    "node-fetch": {
      "globals": {
        "Headers": true,
        "Request": true,
        "Response": true,
        "fetch": true
      }
    },
    "nonce-tracker": {
      "packages": {
        "await-semaphore": true,
        "browserify>assert": true,
        "ethjs>ethjs-query": true
      }
    },
    "obj-multiplex": {
      "globals": {
        "console.warn": true
      },
      "packages": {
        "end-of-stream": true,
        "pump>once": true,
        "readable-stream": true
      }
    },
    "promise-to-callback": {
      "packages": {
        "promise-to-callback>is-fn": true,
        "promise-to-callback>set-immediate-shim": true
      }
    },
    "promise-to-callback>set-immediate-shim": {
      "globals": {
        "setTimeout.apply": true
      },
      "packages": {
        "browserify>timers-browserify": true
      }
    },
    "prop-types": {
      "globals": {
        "console": true
      },
      "packages": {
        "prop-types>react-is": true,
        "react>object-assign": true
      }
    },
    "prop-types>react-is": {
      "globals": {
        "console": true
      }
    },
    "pump": {
      "packages": {
        "browserify>browser-resolve": true,
        "browserify>process": true,
        "end-of-stream": true,
        "pump>once": true
      }
    },
    "pump>once": {
      "packages": {
        "pump>once>wrappy": true
      }
    },
    "qrcode-generator": {
      "globals": {
        "define": true
      }
    },
    "qrcode.react": {
      "globals": {
        "Path2D": true,
        "devicePixelRatio": true
      },
      "packages": {
        "prop-types": true,
        "qrcode.react>qr.js": true,
        "react": true
      }
    },
    "react": {
      "globals": {
        "console": true
      },
      "packages": {
        "prop-types": true,
        "react>object-assign": true
      }
    },
    "react-devtools": {
      "packages": {
        "react-devtools>react-devtools-core": true
      }
    },
    "react-devtools>react-devtools-core": {
      "globals": {
        "WebSocket": true,
        "setTimeout": true
      }
    },
    "react-dnd-html5-backend": {
      "globals": {
        "addEventListener": true,
        "clearTimeout": true,
        "removeEventListener": true
      }
    },
    "react-dom": {
      "globals": {
        "HTMLIFrameElement": true,
        "MSApp": true,
        "__REACT_DEVTOOLS_GLOBAL_HOOK__": true,
        "addEventListener": true,
        "clearTimeout": true,
        "clipboardData": true,
        "console": true,
        "dispatchEvent": true,
        "document": true,
        "event": "write",
        "jest": true,
        "location.protocol": true,
        "navigator.userAgent.indexOf": true,
        "performance": true,
        "removeEventListener": true,
        "self": true,
        "setTimeout": true,
        "top": true,
        "trustedTypes": true
      },
      "packages": {
        "prop-types": true,
        "react": true,
        "react-dom>scheduler": true,
        "react>object-assign": true
      }
    },
    "react-dom>scheduler": {
      "globals": {
        "MessageChannel": true,
        "cancelAnimationFrame": true,
        "clearTimeout": true,
        "console": true,
        "navigator": true,
        "performance": true,
        "requestAnimationFrame": true,
        "setTimeout": true
      }
    },
    "react-focus-lock": {
      "globals": {
        "addEventListener": true,
        "console.error": true,
        "console.warn": true,
        "document": true,
        "removeEventListener": true,
        "setTimeout": true
      },
      "packages": {
        "@babel/runtime": true,
        "prop-types": true,
        "react": true,
        "react-focus-lock>focus-lock": true,
        "react-focus-lock>react-clientside-effect": true,
        "react-focus-lock>use-callback-ref": true,
        "react-focus-lock>use-sidecar": true
      }
    },
    "react-focus-lock>focus-lock": {
      "globals": {
        "HTMLIFrameElement": true,
        "Node.DOCUMENT_FRAGMENT_NODE": true,
        "Node.DOCUMENT_NODE": true,
        "Node.DOCUMENT_POSITION_CONTAINED_BY": true,
        "Node.DOCUMENT_POSITION_CONTAINS": true,
        "Node.ELEMENT_NODE": true,
        "console.error": true,
        "console.warn": true,
        "document": true,
        "getComputedStyle": true,
        "setTimeout": true
      },
      "packages": {
        "mockttp>graphql-tag>tslib": true
      }
    },
    "react-focus-lock>react-clientside-effect": {
      "packages": {
        "@babel/runtime": true,
        "react": true
      }
    },
    "react-focus-lock>use-callback-ref": {
      "packages": {
        "react": true
      }
    },
    "react-focus-lock>use-sidecar": {
      "globals": {
        "console.error": true
      },
      "packages": {
        "mockttp>graphql-tag>tslib": true,
        "react": true,
        "react-focus-lock>use-sidecar>detect-node-es": true
      }
    },
    "react-idle-timer": {
      "globals": {
        "clearTimeout": true,
        "document": true,
        "setTimeout": true
      },
      "packages": {
        "prop-types": true,
        "react": true
      }
    },
    "react-inspector": {
      "globals": {
        "Node": true,
        "chromeDark": true,
        "chromeLight": true
      },
      "packages": {
        "react": true
      }
    },
    "react-markdown": {
      "globals": {
        "console.warn": true
      },
      "packages": {
        "prop-types": true,
        "react": true,
        "react-markdown>comma-separated-tokens": true,
        "react-markdown>property-information": true,
        "react-markdown>react-is": true,
        "react-markdown>remark-parse": true,
        "react-markdown>remark-rehype": true,
        "react-markdown>space-separated-tokens": true,
        "react-markdown>style-to-object": true,
        "react-markdown>unified": true,
        "react-markdown>unist-util-visit": true,
        "react-markdown>vfile": true
      }
    },
    "react-markdown>property-information": {
      "packages": {
        "watchify>xtend": true
      }
    },
    "react-markdown>react-is": {
      "globals": {
        "console": true
      }
    },
    "react-markdown>remark-parse": {
      "packages": {
        "react-markdown>remark-parse>mdast-util-from-markdown": true
      }
    },
    "react-markdown>remark-parse>mdast-util-from-markdown": {
      "packages": {
        "react-markdown>remark-parse>mdast-util-from-markdown>mdast-util-to-string": true,
        "react-markdown>remark-parse>mdast-util-from-markdown>micromark": true,
        "react-markdown>remark-parse>mdast-util-from-markdown>unist-util-stringify-position": true,
        "react-syntax-highlighter>refractor>parse-entities": true
      }
    },
    "react-markdown>remark-parse>mdast-util-from-markdown>micromark": {
      "packages": {
        "react-syntax-highlighter>refractor>parse-entities": true
      }
    },
    "react-markdown>remark-rehype": {
      "packages": {
        "react-markdown>remark-rehype>mdast-util-to-hast": true
      }
    },
    "react-markdown>remark-rehype>mdast-util-to-hast": {
      "globals": {
        "console.warn": true
      },
      "packages": {
        "react-markdown>remark-rehype>mdast-util-to-hast>mdast-util-definitions": true,
        "react-markdown>remark-rehype>mdast-util-to-hast>mdurl": true,
        "react-markdown>remark-rehype>mdast-util-to-hast>unist-builder": true,
        "react-markdown>remark-rehype>mdast-util-to-hast>unist-util-generated": true,
        "react-markdown>remark-rehype>mdast-util-to-hast>unist-util-position": true,
        "react-markdown>unist-util-visit": true
      }
    },
    "react-markdown>remark-rehype>mdast-util-to-hast>mdast-util-definitions": {
      "packages": {
        "react-markdown>unist-util-visit": true
      }
    },
    "react-markdown>style-to-object": {
      "packages": {
        "react-markdown>style-to-object>inline-style-parser": true
      }
    },
    "react-markdown>unified": {
      "packages": {
        "mocha>yargs-unparser>is-plain-obj": true,
        "react-markdown>unified>bail": true,
        "react-markdown>unified>extend": true,
        "react-markdown>unified>is-buffer": true,
        "react-markdown>unified>trough": true,
        "react-markdown>vfile": true
      }
    },
    "react-markdown>unist-util-visit": {
      "packages": {
        "react-markdown>unist-util-visit>unist-util-visit-parents": true
      }
    },
    "react-markdown>unist-util-visit>unist-util-visit-parents": {
      "packages": {
        "react-markdown>unist-util-visit>unist-util-is": true
      }
    },
    "react-markdown>vfile": {
      "packages": {
        "browserify>path-browserify": true,
        "browserify>process": true,
        "react-markdown>vfile>is-buffer": true,
        "react-markdown>vfile>vfile-message": true,
        "vinyl>replace-ext": true
      }
    },
    "react-markdown>vfile>vfile-message": {
      "packages": {
        "react-markdown>vfile>unist-util-stringify-position": true
      }
    },
    "react-popper": {
      "globals": {
        "document": true
      },
      "packages": {
        "@popperjs/core": true,
        "react": true,
        "react-popper>react-fast-compare": true,
        "react-popper>warning": true
      }
    },
    "react-popper>react-fast-compare": {
      "globals": {
        "Element": true,
        "console.warn": true
      }
    },
    "react-popper>warning": {
      "globals": {
        "console": true
      }
    },
    "react-redux": {
      "globals": {
        "console": true,
        "document": true
      },
      "packages": {
        "@babel/runtime": true,
        "prop-types": true,
        "prop-types>react-is": true,
        "react": true,
        "react-dom": true,
        "react-redux>hoist-non-react-statics": true,
        "redux": true
      }
    },
    "react-redux>hoist-non-react-statics": {
      "packages": {
        "prop-types>react-is": true
      }
    },
    "react-responsive-carousel": {
      "globals": {
        "HTMLElement": true,
        "addEventListener": true,
        "clearTimeout": true,
        "console.warn": true,
        "document": true,
        "getComputedStyle": true,
        "removeEventListener": true,
        "setTimeout": true
      },
      "packages": {
        "classnames": true,
        "react": true,
        "react-dom": true,
        "react-responsive-carousel>react-easy-swipe": true
      }
    },
    "react-responsive-carousel>react-easy-swipe": {
      "globals": {
        "addEventListener": true,
        "define": true,
        "document.addEventListener": true,
        "document.removeEventListener": true
      },
      "packages": {
        "prop-types": true,
        "react": true
      }
    },
    "react-router-dom": {
      "packages": {
        "prop-types": true,
        "react": true,
        "react-router-dom>history": true,
        "react-router-dom>react-router": true,
        "react-router-dom>tiny-invariant": true,
        "react-router-dom>tiny-warning": true
      }
    },
    "react-router-dom>history": {
      "globals": {
        "addEventListener": true,
        "confirm": true,
        "document": true,
        "history": true,
        "location": true,
        "navigator.userAgent": true,
        "removeEventListener": true
      },
      "packages": {
        "react-router-dom>history>resolve-pathname": true,
        "react-router-dom>history>value-equal": true,
        "react-router-dom>tiny-invariant": true,
        "react-router-dom>tiny-warning": true
      }
    },
    "react-router-dom>react-router": {
      "packages": {
        "prop-types": true,
        "prop-types>react-is": true,
        "react": true,
        "react-redux>hoist-non-react-statics": true,
        "react-router-dom>react-router>history": true,
        "react-router-dom>react-router>mini-create-react-context": true,
        "react-router-dom>tiny-invariant": true,
        "react-router-dom>tiny-warning": true,
        "sinon>nise>path-to-regexp": true
      }
    },
    "react-router-dom>react-router>history": {
      "globals": {
        "addEventListener": true,
        "confirm": true,
        "document": true,
        "history": true,
        "location": true,
        "navigator.userAgent": true,
        "removeEventListener": true
      },
      "packages": {
        "react-router-dom>history>resolve-pathname": true,
        "react-router-dom>history>value-equal": true,
        "react-router-dom>tiny-invariant": true,
        "react-router-dom>tiny-warning": true
      }
    },
    "react-router-dom>react-router>mini-create-react-context": {
      "packages": {
        "@babel/runtime": true,
        "prop-types": true,
        "react": true,
        "react-router-dom>react-router>mini-create-react-context>gud": true,
        "react-router-dom>tiny-warning": true
      }
    },
    "react-router-dom>tiny-warning": {
      "globals": {
        "console": true
      }
    },
    "react-simple-file-input": {
      "globals": {
        "File": true,
        "FileReader": true,
        "console.warn": true
      },
      "packages": {
        "prop-types": true,
        "react": true
      }
    },
    "react-syntax-highlighter>refractor>parse-entities": {
      "globals": {
        "document.createElement": true
      }
    },
    "react-tippy": {
      "globals": {
        "Element": true,
        "MSStream": true,
        "MutationObserver": true,
        "addEventListener": true,
        "clearTimeout": true,
        "console.error": true,
        "console.warn": true,
        "define": true,
        "document": true,
        "getComputedStyle": true,
        "innerHeight": true,
        "innerWidth": true,
        "navigator.maxTouchPoints": true,
        "navigator.msMaxTouchPoints": true,
        "navigator.userAgent": true,
        "performance": true,
        "requestAnimationFrame": true,
        "setTimeout": true
      },
      "packages": {
        "react": true,
        "react-dom": true,
        "react-tippy>popper.js": true
      }
    },
    "react-tippy>popper.js": {
      "globals": {
        "MSInputMethodContext": true,
        "Node.DOCUMENT_POSITION_FOLLOWING": true,
        "cancelAnimationFrame": true,
        "console.warn": true,
        "define": true,
        "devicePixelRatio": true,
        "document": true,
        "getComputedStyle": true,
        "innerHeight": true,
        "innerWidth": true,
        "navigator.userAgent": true,
        "requestAnimationFrame": true,
        "setTimeout": true
      }
    },
    "react-toggle-button": {
      "globals": {
        "clearTimeout": true,
        "console.warn": true,
        "define": true,
        "performance": true,
        "setTimeout": true
      },
      "packages": {
        "react": true
      }
    },
    "readable-stream": {
      "packages": {
        "browserify>browser-resolve": true,
        "browserify>process": true,
        "browserify>timers-browserify": true,
        "pumpify>inherits": true,
        "readable-stream>core-util-is": true,
        "readable-stream>isarray": true,
        "readable-stream>process-nextick-args": true,
        "readable-stream>safe-buffer": true,
        "readable-stream>string_decoder": true,
        "readable-stream>util-deprecate": true,
        "webpack>events": true
      }
    },
    "readable-stream>core-util-is": {
      "packages": {
        "browserify>insert-module-globals>is-buffer": true
      }
    },
    "readable-stream>process-nextick-args": {
      "packages": {
        "browserify>process": true
      }
    },
    "readable-stream>safe-buffer": {
      "packages": {
        "browserify>buffer": true
      }
    },
    "readable-stream>string_decoder": {
      "packages": {
        "readable-stream>safe-buffer": true
      }
    },
    "readable-stream>util-deprecate": {
      "globals": {
        "console.trace": true,
        "console.warn": true,
        "localStorage": true
      }
    },
    "redux": {
      "globals": {
        "console": true
      },
      "packages": {
        "@babel/runtime": true
      }
    },
    "semver": {
      "globals": {
        "console.error": true
      },
      "packages": {
        "browserify>process": true,
        "semver>lru-cache": true
      }
    },
    "semver>lru-cache": {
      "packages": {
        "semver>lru-cache>yallist": true
      }
    },
    "sinon>nise>path-to-regexp": {
      "packages": {
        "sinon>nise>path-to-regexp>isarray": true
      }
    },
    "stream-browserify": {
      "packages": {
        "pumpify>inherits": true,
        "stream-browserify>readable-stream": true,
        "webpack>events": true
      }
    },
    "stream-browserify>readable-stream": {
      "packages": {
        "browserify>browser-resolve": true,
        "browserify>buffer": true,
        "browserify>process": true,
        "browserify>string_decoder": true,
        "pumpify>inherits": true,
        "readable-stream>util-deprecate": true,
        "webpack>events": true
      }
    },
    "string.prototype.matchall>call-bind": {
      "packages": {
        "browserify>has>function-bind": true,
        "string.prototype.matchall>get-intrinsic": true
      }
    },
    "string.prototype.matchall>es-abstract>gopd": {
      "packages": {
        "string.prototype.matchall>get-intrinsic": true
      }
    },
    "string.prototype.matchall>es-abstract>is-callable": {
      "globals": {
        "document": true
      }
    },
    "string.prototype.matchall>es-abstract>is-regex": {
      "packages": {
        "koa>is-generator-function>has-tostringtag": true,
        "string.prototype.matchall>call-bind": true
      }
    },
    "string.prototype.matchall>get-intrinsic": {
      "globals": {
        "AggregateError": true,
        "FinalizationRegistry": true,
        "WeakRef": true
      },
      "packages": {
        "browserify>has": true,
        "browserify>has>function-bind": true,
        "string.prototype.matchall>es-abstract>has-proto": true,
        "string.prototype.matchall>has-symbols": true
      }
    },
    "string.prototype.matchall>regexp.prototype.flags": {
      "packages": {
        "globalthis>define-properties": true,
        "string.prototype.matchall>call-bind": true,
        "string.prototype.matchall>regexp.prototype.flags>functions-have-names": true
      }
    },
    "string.prototype.matchall>side-channel": {
      "packages": {
        "brfs>static-module>object-inspect": true,
        "string.prototype.matchall>call-bind": true,
        "string.prototype.matchall>get-intrinsic": true
      }
    },
    "superstruct": {
      "globals": {
        "console.warn": true,
        "define": true
      }
    },
    "terser>source-map-support>buffer-from": {
      "packages": {
        "browserify>buffer": true
      }
    },
    "uuid": {
      "globals": {
        "crypto": true,
        "msCrypto": true
      }
    },
    "vinyl>replace-ext": {
      "packages": {
        "browserify>path-browserify": true
      }
    },
    "web3": {
      "globals": {
        "XMLHttpRequest": true
      }
    },
    "web3-stream-provider": {
      "globals": {
        "setTimeout": true
      },
      "packages": {
        "browserify>util": true,
        "readable-stream": true,
        "web3-stream-provider>uuid": true
      }
    },
    "web3-stream-provider>uuid": {
      "globals": {
        "crypto": true,
        "msCrypto": true
      }
    },
    "webextension-polyfill": {
      "globals": {
        "browser": true,
        "chrome": true,
        "console.error": true,
        "console.warn": true,
        "define": true
      }
    },
    "webpack>events": {
      "globals": {
        "console": true
      }
    }
  }
}<|MERGE_RESOLUTION|>--- conflicted
+++ resolved
@@ -783,17 +783,6 @@
         "@ethersproject/contracts": true,
         "@ethersproject/providers": true,
         "@metamask/assets-controllers>@metamask/abi-utils": true,
-<<<<<<< HEAD
-        "@metamask/assets-controllers>@metamask/controller-utils": true,
-        "@metamask/assets-controllers>@metamask/rpc-errors": true,
-        "@metamask/assets-controllers>@metamask/utils": true,
-        "@metamask/assets-controllers>abort-controller": true,
-        "@metamask/assets-controllers>multiformats": true,
-        "@metamask/base-controller": true,
-        "@metamask/contract-metadata": true,
-        "@metamask/controller-utils>@metamask/eth-query": true,
-        "@metamask/metamask-eth-abis": true,
-=======
         "@metamask/assets-controllers>@metamask/polling-controller": true,
         "@metamask/assets-controllers>@metamask/utils": true,
         "@metamask/assets-controllers>multiformats": true,
@@ -803,7 +792,6 @@
         "@metamask/controller-utils>@metamask/eth-query": true,
         "@metamask/metamask-eth-abis": true,
         "@metamask/providers>@metamask/rpc-errors": true,
->>>>>>> d679ec34
         "eth-json-rpc-filters>async-mutex": true,
         "ethereumjs-util": true,
         "single-call-balance-checker-abi": true,
@@ -824,45 +812,12 @@
       },
       "packages": {
         "@metamask/key-tree>@noble/hashes": true,
-<<<<<<< HEAD
         "browserify>buffer": true,
         "nock>debug": true,
         "semver": true,
         "superstruct": true
       }
     },
-    "@metamask/assets-controllers>@metamask/controller-utils": {
-      "globals": {
-        "URL": true,
-        "console.error": true,
-        "fetch": true,
-        "setTimeout": true
-      },
-      "packages": {
-        "@metamask/assets-controllers>@metamask/controller-utils>@metamask/utils": true,
-        "@metamask/controller-utils>@spruceid/siwe-parser": true,
-        "browserify>buffer": true,
-        "eslint>fast-deep-equal": true,
-        "eth-ens-namehash": true,
-        "ethereumjs-util": true,
-        "ethjs>ethjs-unit": true
-      }
-    },
-    "@metamask/assets-controllers>@metamask/controller-utils>@metamask/utils": {
-      "globals": {
-        "TextDecoder": true,
-        "TextEncoder": true
-      },
-      "packages": {
-        "@metamask/key-tree>@noble/hashes": true,
-=======
->>>>>>> d679ec34
-        "browserify>buffer": true,
-        "nock>debug": true,
-        "semver": true,
-        "superstruct": true
-      }
-    },
     "@metamask/assets-controllers>@metamask/polling-controller": {
       "globals": {
         "clearTimeout": true,
@@ -870,45 +825,12 @@
         "setTimeout": true
       },
       "packages": {
-<<<<<<< HEAD
-        "@metamask/assets-controllers>@metamask/rpc-errors>@metamask/utils": true,
-        "eth-rpc-errors>fast-safe-stringify": true
-      }
-    },
-    "@metamask/assets-controllers>@metamask/rpc-errors>@metamask/utils": {
-      "globals": {
-        "TextDecoder": true,
-        "TextEncoder": true
-      },
-      "packages": {
-        "browserify>buffer": true,
-        "nock>debug": true,
-        "semver": true,
-        "superstruct": true
-      }
-    },
-    "@metamask/assets-controllers>@metamask/utils": {
-      "globals": {
-        "TextDecoder": true,
-        "TextEncoder": true
-      },
-      "packages": {
-        "@metamask/key-tree>@noble/hashes": true,
-        "browserify>buffer": true,
-        "nock>debug": true,
-        "semver": true,
-        "superstruct": true
-      }
-    },
-    "@metamask/assets-controllers>abort-controller": {
-=======
         "@metamask/base-controller": true,
         "@metamask/snaps-utils>fast-json-stable-stringify": true,
         "uuid": true
       }
     },
     "@metamask/assets-controllers>@metamask/utils": {
->>>>>>> d679ec34
       "globals": {
         "TextDecoder": true,
         "TextEncoder": true
@@ -2107,43 +2029,13 @@
       },
       "packages": {
         "@metamask/base-controller": true,
-        "@metamask/permission-controller>@metamask/controller-utils": true,
+        "@metamask/controller-utils": true,
         "@metamask/permission-controller>@metamask/utils": true,
         "@metamask/permission-controller>nanoid": true,
         "@metamask/providers>@metamask/json-rpc-engine": true,
         "@metamask/providers>@metamask/rpc-errors": true,
         "deep-freeze-strict": true,
         "immer": true
-      }
-    },
-    "@metamask/permission-controller>@metamask/controller-utils": {
-      "globals": {
-        "URL": true,
-        "console.error": true,
-        "fetch": true,
-        "setTimeout": true
-      },
-      "packages": {
-        "@metamask/controller-utils>@spruceid/siwe-parser": true,
-        "@metamask/permission-controller>@metamask/controller-utils>@metamask/utils": true,
-        "browserify>buffer": true,
-        "eslint>fast-deep-equal": true,
-        "eth-ens-namehash": true,
-        "ethereumjs-util": true,
-        "ethjs>ethjs-unit": true
-      }
-    },
-    "@metamask/permission-controller>@metamask/controller-utils>@metamask/utils": {
-      "globals": {
-        "TextDecoder": true,
-        "TextEncoder": true
-      },
-      "packages": {
-        "@metamask/key-tree>@noble/hashes": true,
-        "browserify>buffer": true,
-        "nock>debug": true,
-        "semver": true,
-        "superstruct": true
       }
     },
     "@metamask/permission-controller>@metamask/utils": {
@@ -2779,10 +2671,7 @@
         "@metamask/key-tree>@noble/hashes": true,
         "@metamask/key-tree>@scure/base": true,
         "@metamask/permission-controller": true,
-<<<<<<< HEAD
-=======
         "@metamask/providers>@metamask/rpc-errors": true,
->>>>>>> d679ec34
         "@metamask/snaps-ui>is-svg": true,
         "@metamask/snaps-utils>@metamask/utils": true,
         "@metamask/snaps-utils>cron-parser": true,
