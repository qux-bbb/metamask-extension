--- conflicted
+++ resolved
@@ -1505,8 +1505,6 @@
       }
     },
     "@metamask/key-tree>@noble/ed25519": {
-<<<<<<< HEAD
-=======
       "globals": {
         "crypto": true
       },
@@ -1570,7 +1568,6 @@
       }
     },
     "@metamask/keyring-controller>@metamask/eth-keyring-controller>@metamask/eth-sig-util>ethereum-cryptography": {
->>>>>>> ab378000
       "globals": {
         "TextDecoder": true,
         "crypto": true
@@ -1831,103 +1828,6 @@
       }
     },
     "@metamask/post-message-stream": {
-<<<<<<< HEAD
-      "globals": {
-        "MessageEvent.prototype": true,
-        "WorkerGlobalScope": true,
-        "addEventListener": true,
-        "browser": true,
-        "chrome": true,
-        "location.origin": true,
-        "postMessage": true,
-        "removeEventListener": true
-      },
-      "packages": {
-        "@metamask/post-message-stream>readable-stream": true,
-        "@metamask/utils": true
-      }
-    },
-    "@metamask/post-message-stream>readable-stream": {
-      "packages": {
-        "@metamask/post-message-stream>readable-stream>process-nextick-args": true,
-        "@metamask/post-message-stream>readable-stream>safe-buffer": true,
-        "@metamask/post-message-stream>readable-stream>string_decoder": true,
-        "browserify>browser-resolve": true,
-        "browserify>events": true,
-        "browserify>process": true,
-        "browserify>timers-browserify": true,
-        "pumpify>inherits": true,
-        "readable-stream>core-util-is": true,
-        "readable-stream>isarray": true,
-        "readable-stream>util-deprecate": true
-      }
-    },
-    "@metamask/post-message-stream>readable-stream>process-nextick-args": {
-      "packages": {
-        "browserify>process": true
-      }
-    },
-    "@metamask/post-message-stream>readable-stream>safe-buffer": {
-      "packages": {
-        "browserify>buffer": true
-      }
-    },
-    "@metamask/post-message-stream>readable-stream>string_decoder": {
-      "packages": {
-        "@metamask/post-message-stream>readable-stream>safe-buffer": true
-      }
-    },
-    "@metamask/providers>@metamask/object-multiplex": {
-      "globals": {
-        "console.warn": true
-      },
-      "packages": {
-        "end-of-stream": true,
-        "pump>once": true,
-        "readable-stream": true
-      }
-    },
-    "@metamask/rate-limit-controller": {
-      "globals": {
-        "setTimeout": true
-      },
-      "packages": {
-        "@metamask/base-controller": true,
-        "eth-rpc-errors": true
-      }
-    },
-    "@metamask/rpc-methods": {
-      "packages": {
-        "@metamask/browser-passworder": true,
-        "@metamask/key-tree>@noble/hashes": true,
-        "@metamask/permission-controller": true,
-        "@metamask/rpc-methods>@metamask/key-tree": true,
-        "@metamask/rpc-methods>@metamask/utils": true,
-        "@metamask/rpc-methods>nanoid": true,
-        "@metamask/snaps-ui": true,
-        "@metamask/snaps-utils": true,
-        "eth-rpc-errors": true,
-        "superstruct": true
-      }
-    },
-    "@metamask/rpc-methods-flask>nanoid": {
-      "globals": {
-        "crypto.getRandomValues": true
-      }
-    },
-    "@metamask/rpc-methods>@metamask/key-tree": {
-      "packages": {
-        "@metamask/key-tree>@noble/ed25519": true,
-        "@metamask/key-tree>@noble/hashes": true,
-        "@metamask/key-tree>@noble/secp256k1": true,
-        "@metamask/key-tree>@scure/base": true,
-        "@metamask/rpc-methods>@metamask/utils": true,
-        "@metamask/scure-bip39": true
-      }
-    },
-    "@metamask/rpc-methods>@metamask/utils": {
-=======
->>>>>>> ab378000
       "globals": {
         "MessageEvent.prototype": true,
         "WorkerGlobalScope": true,
@@ -2169,152 +2069,6 @@
     "@metamask/snaps-controllers-flask>nanoid": {
       "globals": {
         "crypto.getRandomValues": true
-      }
-    },
-<<<<<<< HEAD
-    "@metamask/snaps-controllers": {
-      "globals": {
-        "URL": true,
-        "chrome.offscreen.createDocument": true,
-        "chrome.offscreen.hasDocument": true,
-        "clearTimeout": true,
-        "document.getElementById": true,
-        "fetch.bind": true,
-        "setTimeout": true
-      },
-      "packages": {
-        "@metamask/base-controller": true,
-        "@metamask/permission-controller": true,
-        "@metamask/post-message-stream": true,
-        "@metamask/providers>@metamask/object-multiplex": true,
-        "@metamask/rpc-methods": true,
-        "@metamask/snaps-controllers>@metamask/utils": true,
-        "@metamask/snaps-controllers>@xstate/fsm": true,
-        "@metamask/snaps-controllers>concat-stream": true,
-        "@metamask/snaps-controllers>gunzip-maybe": true,
-        "@metamask/snaps-controllers>nanoid": true,
-        "@metamask/snaps-controllers>readable-web-to-node-stream": true,
-        "@metamask/snaps-controllers>tar-stream": true,
-        "@metamask/snaps-utils": true,
-        "@metamask/snaps-utils>@metamask/snaps-registry": true,
-        "eth-rpc-errors": true,
-        "json-rpc-engine": true,
-        "json-rpc-middleware-stream": true,
-        "pump": true
-      }
-    },
-    "@metamask/snaps-controllers-flask>nanoid": {
-=======
-    "@metamask/snaps-controllers>@metamask/utils": {
->>>>>>> ab378000
-      "globals": {
-        "TextDecoder": true,
-        "TextEncoder": true
-      },
-      "packages": {
-        "@metamask/key-tree>@noble/hashes": true,
-        "browserify>buffer": true,
-        "nock>debug": true,
-        "semver": true,
-        "superstruct": true
-      }
-    },
-    "@metamask/snaps-controllers>concat-stream": {
-      "packages": {
-        "@metamask/snaps-controllers>concat-stream>readable-stream": true,
-        "browserify>buffer": true,
-        "browserify>concat-stream>typedarray": true,
-        "pumpify>inherits": true,
-        "terser>source-map-support>buffer-from": true
-      }
-    },
-    "@metamask/snaps-controllers>concat-stream>readable-stream": {
-      "packages": {
-        "browserify>browser-resolve": true,
-        "browserify>buffer": true,
-        "browserify>events": true,
-        "browserify>process": true,
-        "browserify>string_decoder": true,
-        "pumpify>inherits": true,
-        "readable-stream>util-deprecate": true
-      }
-    },
-    "@metamask/snaps-controllers>gunzip-maybe": {
-      "packages": {
-        "@metamask/snaps-controllers>gunzip-maybe>browserify-zlib": true,
-        "@metamask/snaps-controllers>gunzip-maybe>is-deflate": true,
-        "@metamask/snaps-controllers>gunzip-maybe>is-gzip": true,
-        "@metamask/snaps-controllers>gunzip-maybe>peek-stream": true,
-        "@metamask/snaps-controllers>gunzip-maybe>pumpify": true,
-        "@metamask/snaps-controllers>gunzip-maybe>through2": true
-      }
-    },
-    "@metamask/snaps-controllers>gunzip-maybe>browserify-zlib": {
-      "packages": {
-        "@metamask/snaps-controllers>gunzip-maybe>browserify-zlib>pako": true,
-        "browserify>assert": true,
-        "browserify>buffer": true,
-        "browserify>process": true,
-        "browserify>util": true,
-        "readable-stream": true
-      }
-    },
-    "@metamask/snaps-controllers>gunzip-maybe>peek-stream": {
-      "packages": {
-        "@metamask/snaps-controllers>gunzip-maybe>peek-stream>duplexify": true,
-        "@metamask/snaps-controllers>gunzip-maybe>peek-stream>through2": true,
-        "browserify>buffer": true,
-        "terser>source-map-support>buffer-from": true
-      }
-    },
-    "@metamask/snaps-controllers>gunzip-maybe>peek-stream>duplexify": {
-      "packages": {
-        "browserify>buffer": true,
-        "browserify>process": true,
-        "duplexify>stream-shift": true,
-        "end-of-stream": true,
-        "pumpify>inherits": true,
-        "readable-stream": true
-      }
-    },
-    "@metamask/snaps-controllers>gunzip-maybe>peek-stream>through2": {
-      "packages": {
-        "browserify>process": true,
-        "browserify>util": true,
-        "readable-stream": true,
-        "watchify>xtend": true
-      }
-    },
-    "@metamask/snaps-controllers>gunzip-maybe>pumpify": {
-      "packages": {
-        "@metamask/snaps-controllers>gunzip-maybe>pumpify>duplexify": true,
-        "@metamask/snaps-controllers>gunzip-maybe>pumpify>pump": true,
-        "pumpify>inherits": true
-      }
-    },
-    "@metamask/snaps-controllers>gunzip-maybe>pumpify>duplexify": {
-      "packages": {
-        "browserify>buffer": true,
-        "browserify>process": true,
-        "duplexify>stream-shift": true,
-        "end-of-stream": true,
-        "pumpify>inherits": true,
-        "readable-stream": true
-      }
-    },
-    "@metamask/snaps-controllers>gunzip-maybe>pumpify>pump": {
-      "packages": {
-        "browserify>browser-resolve": true,
-        "end-of-stream": true,
-        "pump>once": true
-      }
-    },
-    "@metamask/snaps-controllers>gunzip-maybe>through2": {
-      "packages": {
-        "browserify>process": true,
-        "browserify>util": true,
-        "readable-stream": true,
-        "watchify>xtend": true
       }
     },
     "@metamask/snaps-controllers>@metamask/utils": {
@@ -4545,8 +4299,6 @@
         "readable-stream>util-deprecate": true
       }
     },
-<<<<<<< HEAD
-=======
     "mocha>serialize-javascript>randombytes": {
       "globals": {
         "crypto": true,
@@ -4562,7 +4314,6 @@
         "define": true
       }
     },
->>>>>>> ab378000
     "nanoid": {
       "globals": {
         "crypto": true,
@@ -4921,115 +4672,6 @@
         "react-markdown>vfile>unist-util-stringify-position": true
       }
     },
-    "react-markdown": {
-      "globals": {
-        "console.warn": true
-      },
-      "packages": {
-        "prop-types": true,
-        "react": true,
-        "react-markdown>comma-separated-tokens": true,
-        "react-markdown>property-information": true,
-        "react-markdown>react-is": true,
-        "react-markdown>remark-parse": true,
-        "react-markdown>remark-rehype": true,
-        "react-markdown>space-separated-tokens": true,
-        "react-markdown>style-to-object": true,
-        "react-markdown>unified": true,
-        "react-markdown>unist-util-visit": true,
-        "react-markdown>vfile": true
-      }
-    },
-    "react-markdown>property-information": {
-      "packages": {
-        "watchify>xtend": true
-      }
-    },
-    "react-markdown>react-is": {
-      "globals": {
-        "console": true
-      }
-    },
-    "react-markdown>remark-parse": {
-      "packages": {
-        "react-markdown>remark-parse>mdast-util-from-markdown": true
-      }
-    },
-    "react-markdown>remark-parse>mdast-util-from-markdown": {
-      "packages": {
-        "react-markdown>remark-parse>mdast-util-from-markdown>mdast-util-to-string": true,
-        "react-markdown>remark-parse>mdast-util-from-markdown>micromark": true,
-        "react-markdown>remark-parse>mdast-util-from-markdown>unist-util-stringify-position": true,
-        "react-syntax-highlighter>refractor>parse-entities": true
-      }
-    },
-    "react-markdown>remark-parse>mdast-util-from-markdown>micromark": {
-      "packages": {
-        "react-syntax-highlighter>refractor>parse-entities": true
-      }
-    },
-    "react-markdown>remark-rehype": {
-      "packages": {
-        "react-markdown>remark-rehype>mdast-util-to-hast": true
-      }
-    },
-    "react-markdown>remark-rehype>mdast-util-to-hast": {
-      "globals": {
-        "console.warn": true
-      },
-      "packages": {
-        "react-markdown>remark-rehype>mdast-util-to-hast>mdast-util-definitions": true,
-        "react-markdown>remark-rehype>mdast-util-to-hast>mdurl": true,
-        "react-markdown>remark-rehype>mdast-util-to-hast>unist-builder": true,
-        "react-markdown>remark-rehype>mdast-util-to-hast>unist-util-generated": true,
-        "react-markdown>remark-rehype>mdast-util-to-hast>unist-util-position": true,
-        "react-markdown>unist-util-visit": true
-      }
-    },
-    "react-markdown>remark-rehype>mdast-util-to-hast>mdast-util-definitions": {
-      "packages": {
-        "react-markdown>unist-util-visit": true
-      }
-    },
-    "react-markdown>style-to-object": {
-      "packages": {
-        "react-markdown>style-to-object>inline-style-parser": true
-      }
-    },
-    "react-markdown>unified": {
-      "packages": {
-        "mocha>yargs-unparser>is-plain-obj": true,
-        "react-markdown>unified>bail": true,
-        "react-markdown>unified>extend": true,
-        "react-markdown>unified>is-buffer": true,
-        "react-markdown>unified>trough": true,
-        "react-markdown>vfile": true
-      }
-    },
-    "react-markdown>unist-util-visit": {
-      "packages": {
-        "react-markdown>unist-util-visit>unist-util-visit-parents": true
-      }
-    },
-    "react-markdown>unist-util-visit>unist-util-visit-parents": {
-      "packages": {
-        "react-markdown>unist-util-visit>unist-util-is": true
-      }
-    },
-    "react-markdown>vfile": {
-      "packages": {
-        "browserify>path-browserify": true,
-        "browserify>process": true,
-        "react-markdown>vfile>is-buffer": true,
-        "react-markdown>vfile>vfile-message": true,
-        "vinyl>replace-ext": true
-      }
-    },
-    "react-markdown>vfile>vfile-message": {
-      "packages": {
-        "react-markdown>vfile>unist-util-stringify-position": true
-      }
-    },
     "react-popper": {
       "globals": {
         "document": true
@@ -5365,21 +5007,7 @@
     },
     "vinyl>replace-ext": {
       "packages": {
-<<<<<<< HEAD
-        "browserify>buffer": true
-      }
-    },
-    "vinyl>replace-ext": {
-      "packages": {
         "browserify>path-browserify": true
-      }
-    },
-    "wait-on>rxjs>tslib": {
-      "globals": {
-        "define": true
-=======
-        "browserify>path-browserify": true
->>>>>>> ab378000
       }
     },
     "web3": {
