--- conflicted
+++ resolved
@@ -8,9 +8,6 @@
     <script type="text/javascript" src="./load-offscreen.js"></script>
     <iframe src="./trezor-iframe.html"></iframe>
     <iframe src="./ledger-iframe.html"></iframe>
-<<<<<<< HEAD
-=======
     <iframe src="./lattice-iframe.html"></iframe>
->>>>>>> befc516a
   </body>
 </html>