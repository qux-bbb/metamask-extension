--- conflicted
+++ resolved
@@ -5,14 +5,6 @@
     <title>MetaMask Offscreen Page</title>
   </head>
   <body>
-<<<<<<< HEAD
-    <script type="text/javascript" src="./load-offscreen.js"></script>
-    <iframe
-      src="https://metamask.github.io/eth-ledger-bridge-keyring"
-      allow="hid"
-    ></iframe>
-=======
     <script src="./load-offscreen.js"></script>
->>>>>>> 2c457705
   </body>
 </html>