{
  "name": "metamask-crx",
  "version": "11.7.0",
  "private": true,
  "repository": {
    "type": "git",
    "url": "https://github.com/MetaMask/metamask-extension.git"
  },
  "scripts": {
    "start": "yarn build:dev dev --apply-lavamoat=false --snow=false",
    "start:mv3": "ENABLE_MV3=true yarn build:dev dev --apply-lavamoat=false",
    "start:flask": "yarn start --build-type flask",
    "start:mmi": "yarn start --build-type mmi",
    "start:lavamoat": "yarn build:dev dev --apply-lavamoat=true",
    "dist": "yarn build dist",
    "dist:mv3": "ENABLE_MV3=true yarn build dist",
    "dist:mmi": "yarn dist --build-type mmi",
    "dist:mmi:debug": "yarn dist --build-type mmi --apply-lavamoat=false",
    "build": "yarn lavamoat:build",
    "build:dev": "node development/build/index.js",
    "start:test": "BLOCKAID_FILE_CDN=static.metafi-dev.codefi.network/api/v1/confirmations/ppom SEGMENT_HOST='https://api.segment.io' SEGMENT_WRITE_KEY='FAKE' SENTRY_DSN_DEV=https://fake@sentry.io/0000000 yarn build:dev testDev --apply-lavamoat=false --snow=false",
    "start:test:flask": "SEGMENT_HOST='https://api.segment.io' SEGMENT_WRITE_KEY='FAKE' SENTRY_DSN_DEV=https://fake@sentry.io/0000000 yarn build:dev testDev --build-type flask --apply-lavamoat=false --snow=false",
    "start:test:mv3": "ENABLE_MV3=true SEGMENT_HOST='https://api.segment.io' SEGMENT_WRITE_KEY='FAKE' SENTRY_DSN_DEV=https://fake@sentry.io/0000000 yarn build:dev testDev",
    "benchmark:chrome": "SELENIUM_BROWSER=chrome ts-node test/e2e/benchmark.js",
    "mv3:stats:chrome": "SELENIUM_BROWSER=chrome ENABLE_MV3=true ts-node test/e2e/mv3-perf-stats/index.js",
    "user-actions-benchmark:chrome": "SELENIUM_BROWSER=chrome ts-node test/e2e/user-actions-benchmark.js",
    "benchmark:firefox": "SELENIUM_BROWSER=firefox ts-node test/e2e/benchmark.js",
    "build:test": "BLOCKAID_FILE_CDN=static.metafi-dev.codefi.network/api/v1/confirmations/ppom SEGMENT_HOST='https://api.segment.io' SEGMENT_WRITE_KEY='FAKE' SENTRY_DSN_DEV=https://fake@sentry.io/0000000 yarn build test",
    "build:test:flask": "yarn build test --build-type flask",
    "build:test:mmi": "SEGMENT_HOST='https://api.segment.io' SEGMENT_WRITE_KEY='FAKE' yarn build test --build-type mmi",
    "build:test:mv3": "ENABLE_MV3=true SEGMENT_HOST='https://api.segment.io' SEGMENT_WRITE_KEY='FAKE' SENTRY_DSN_DEV=https://fake@sentry.io/0000000 yarn build test",
    "build:test:dev:mv3": "ENABLE_MV3=true SEGMENT_HOST='https://api.segment.io' SEGMENT_WRITE_KEY='FAKE' SENTRY_DSN_DEV=https://fake@sentry.io/0000000 yarn build:dev testDev --apply-lavamoat=false",
    "test": "yarn lint && yarn test:unit && yarn test:unit:jest",
    "dapp": "node development/static-server.js node_modules/@metamask/test-dapp/dist --port 8080",
    "dapp-chain": "GANACHE_ARGS='-b 2' concurrently -k -n ganache,dapp -p '[{time}][{name}]' 'yarn ganache:start' 'sleep 5 && yarn dapp'",
    "forwarder": "node ./development/static-server.js ./node_modules/@metamask/forwarder/dist/ --port 9010",
    "dapp-forwarder": "concurrently -k -n forwarder,dapp -p '[{time}][{name}]' 'yarn forwarder' 'yarn dapp'",
    "test:unit": "node ./test/run-unit-tests.js --mocha --jestGlobal --jestDev",
    "test:unit:jest": "node ./test/run-unit-tests.js --jestGlobal --jestDev",
    "test:unit:jest:watch": "node --inspect ./node_modules/.bin/jest --watch",
    "test:unit:global": "mocha test/unit-global/*.test.js",
    "test:unit:mocha": "node ./test/run-unit-tests.js --mocha",
    "test:e2e:chrome": "SELENIUM_BROWSER=chrome node test/e2e/run-all.js",
    "test:e2e:chrome:mmi": "SELENIUM_BROWSER=chrome node test/e2e/run-all.js --mmi",
    "test:e2e:chrome:flask": "SELENIUM_BROWSER=chrome node test/e2e/run-all.js --build-type flask",
    "test:e2e:mmi:ci": "yarn playwright test",
    "test:e2e:mmi:all": "yarn playwright test --project=mmi && yarn test:e2e:mmi:visual",
    "test:e2e:mmi:regular": "yarn playwright test --project=mmi",
    "test:e2e:mmi:visual": "./test/e2e/mmi/scripts/run-visual-test.sh check",
    "test:e2e:mmi:visual:update": "./test/e2e/mmi/scripts/run-visual-test.sh update",
    "test:e2e:pw:report": "yarn playwright show-report public/playwright/playwright-reports/html",
    "test:e2e:chrome:mv3": "ENABLE_MV3=true SELENIUM_BROWSER=chrome node test/e2e/run-all.js",
    "test:e2e:chrome:rpc": "SELENIUM_BROWSER=chrome node test/e2e/run-all.js --rpc",
    "test:e2e:firefox": "SELENIUM_BROWSER=firefox node test/e2e/run-all.js",
    "test:e2e:firefox:flask": "SELENIUM_BROWSER=firefox node test/e2e/run-all.js --build-type flask",
    "test:e2e:single": "node test/e2e/run-e2e-test.js",
    "test:coverage:mocha": "node ./test/run-unit-tests.js --mocha --coverage",
    "test:coverage:jest": "node ./test/run-unit-tests.js --jestGlobal --coverage",
    "test:coverage:jest:dev": "node ./test/run-unit-tests.js --jestDev --coverage",
    "test:coverage:validate": "node ./test/merge-coverage.js",
    "test:coverage": "node ./test/run-unit-tests.js --mocha --jestGlobal --jestDev --coverage && yarn test:coverage:validate",
    "test:coverage:html": "yarn test:coverage --html",
    "ganache:start": "./development/run-ganache.sh",
    "sentry:publish": "node ./development/sentry-publish.js",
    "lint": "yarn lint:prettier && yarn lint:eslint && yarn lint:tsc && yarn lint:styles",
    "lint:fix": "yarn lint:prettier:fix && yarn lint:eslint:fix && yarn lint:styles:fix",
    "lint:prettier": "prettier --check -- '**/*.json'",
    "lint:prettier:fix": "prettier --write -- '**/*.json'",
    "lint:changed": "./development/get-changed-file-names.sh | grep --regexp='[.]js$' | tr '\\n' '\\0' | xargs -0 eslint",
    "lint:changed:fix": "./development/get-changed-file-names.sh | grep --regexp='[.]js$' | tr '\\n' '\\0' | xargs -0 eslint --fix",
    "lint:changelog": "auto-changelog validate",
    "lint:changelog:rc": "auto-changelog validate --rc",
    "lint:eslint": "eslint . --ext js,ts,tsx,snap --cache",
    "lint:eslint:fix": "yarn lint:eslint --fix",
    "lint:lockfile:dedupe": "yarn dedupe --check",
    "lint:lockfile:dedupe:fix": "yarn dedupe",
    "lint:lockfile": "lockfile-lint --path yarn.lock --allowed-hosts npm yarn github.com codeload.github.com --empty-hostname true --allowed-schemes \"https:\" \"git+https:\" \"npm:\" \"patch:\" \"workspace:\"",
    "lint:shellcheck": "./development/shellcheck.sh",
    "lint:styles": "stylelint '*/**/*.scss'",
    "lint:styles:fix": "yarn lint:styles --fix",
    "lint:tsc": "tsc --project tsconfig.json --noEmit",
    "validate-source-maps": "node ./development/sourcemap-validator.js",
    "verify-locales": "node ./development/verify-locale-strings.js",
    "verify-locales:fix": "node ./development/verify-locale-strings.js --fix",
    "mozilla-lint": "addons-linter dist/firefox",
    "devtools:react": "react-devtools",
    "devtools:redux": "remotedev --hostname=localhost --port=8000",
    "start:dev": "concurrently -k -n build,react,redux yarn:start yarn:devtools:react yarn:devtools:redux",
    "announce": "node development/announcer.js",
    "storybook": "storybook dev -p 6006 -c .storybook",
    "storybook:build": "storybook build -c .storybook -o storybook-build",
    "storybook:deploy": "storybook-to-ghpages --existing-output-dir storybook-build --remote storybook --branch master",
    "update-changelog": "auto-changelog update",
    "generate:migration": "./development/generate-migration.sh",
    "lavamoat:build": "lavamoat development/build/index.js --policy lavamoat/build-system/policy.json --policyOverride lavamoat/build-system/policy-override.json",
    "lavamoat:build:auto": "yarn lavamoat:build --writeAutoPolicy",
    "lavamoat:debug:build": "yarn lavamoat:build --writeAutoPolicyDebug --policydebug lavamoat/build-system/policy-debug.json",
    "lavamoat:webapp:auto": "node ./development/generate-lavamoat-policies.js --devMode=true",
    "lavamoat:webapp:auto:ci": "node ./development/generate-lavamoat-policies.js --parallel=false",
    "lavamoat:auto": "yarn lavamoat:build:auto && yarn lavamoat:webapp:auto",
    "ts-migration:dashboard:build": "ts-node development/ts-migration-dashboard/scripts/build-app.ts",
    "ts-migration:dashboard:deploy": "gh-pages --dist development/ts-migration-dashboard/build/final --remote ts-migration-dashboard",
    "ts-migration:dashboard:watch": "yarn ts-migration:dashboard:build --watch",
    "ts-migration:enumerate": "ts-node development/ts-migration-dashboard/scripts/write-list-of-files-to-convert.ts",
    "test-storybook": "test-storybook -c .storybook",
    "test-storybook:ci": "concurrently -k -s first -n \"SB,TEST\" -c \"magenta,blue\" \"yarn storybook:build && npx http-server storybook-build --port 6006 \" \"wait-on tcp:6006 && echo 'Build done. Running storybook tests...' && npx playwright install && yarn test-storybook --maxWorkers=2\"",
    "githooks:install": "husky install",
    "fitness-functions": "ts-node development/fitness-functions/index.ts",
    "generate-beta-commit": "node ./development/generate-beta-commit.js",
    "validate-branch-name": "validate-branch-name",
    "add-release-label-to-pr-and-linked-issues": "ts-node ./.github/scripts/add-release-label-to-pr-and-linked-issues.ts",
    "check-pr-has-required-labels": "ts-node ./.github/scripts/check-pr-has-required-labels.ts",
    "close-release-bug-report-issue": "ts-node ./.github/scripts/close-release-bug-report-issue.ts",
    "check-template-and-add-labels": "ts-node ./.github/scripts/check-template-and-add-labels.ts",
    "audit": "yarn npm audit --recursive --environment production --severity moderate --ignore '@metamask/types (deprecation)'"
  },
  "resolutions": {
    "simple-update-notifier@^1.0.0": "^2.0.0",
    "@babel/core": "patch:@babel/core@npm%3A7.23.2#~/.yarn/patches/@babel-core-npm-7.23.2-b93f586907.patch",
    "@babel/runtime": "patch:@babel/runtime@npm%3A7.23.2#~/.yarn/patches/@babel-runtime-npm-7.23.2-d013d6cf7e.patch",
    "@metamask/approval-controller": "^3.4.0",
    "@types/react": "^16.9.53",
    "analytics-node/axios": "^0.21.2",
    "bn.js": "^5.2.1",
    "ganache-core/lodash": "^4.17.21",
    "git-url-parse@^12.0.0": "^13.1.0",
    "glob-parent": "^6.0.2",
    "globalthis@^1.0.1": "1.0.1",
    "netmask": "^2.0.1",
    "json-schema": "^0.4.0",
    "ast-types": "^0.14.2",
    "x-default-browser": "^0.5.2",
    "web3-provider-engine/eth-json-rpc-filters": "^6.0.0",
    "acorn@^7.0.0": "patch:acorn@npm:7.4.1#.yarn/patches/acorn-npm-7.4.1-f450b4646c.patch",
    "acorn@^7.4.1": "patch:acorn@npm:7.4.1#.yarn/patches/acorn-npm-7.4.1-f450b4646c.patch",
    "acorn@^7.1.1": "patch:acorn@npm:7.4.1#.yarn/patches/acorn-npm-7.4.1-f450b4646c.patch",
    "acorn@7.4.1": "patch:acorn@npm:7.4.1#.yarn/patches/acorn-npm-7.4.1-f450b4646c.patch",
    "object.values@^1.1.0": "patch:object.values@npm%3A1.1.5#./.yarn/patches/object.values-npm-1.1.5-f1de7f3742.patch",
    "object.values@^1.1.5": "patch:object.values@npm%3A1.1.5#./.yarn/patches/object.values-npm-1.1.5-f1de7f3742.patch",
    "object.values@^1.0.4": "patch:object.values@npm%3A1.1.5#./.yarn/patches/object.values-npm-1.1.5-f1de7f3742.patch",
    "error@^7.0.0": "patch:error@npm%3A7.0.2#./.yarn/patches/error-npm-7.0.2-6dfbeab4da.patch",
    "eslint-import-resolver-typescript@^2.5.0": "patch:eslint-import-resolver-typescript@npm%3A2.5.0#./.yarn/patches/eslint-import-resolver-typescript-npm-2.5.0-3b8adf0d03.patch",
    "colors@1.4.0": "patch:colors@npm%3A1.4.0#./.yarn/patches/colors-npm-1.4.0-7e2cf12234.patch",
    "colors@0.5.x": "patch:colors@npm%3A1.4.0#./.yarn/patches/colors-npm-1.4.0-7e2cf12234.patch",
    "borc@^2.1.2": "patch:borc@npm%3A2.1.2#./.yarn/patches/borc-npm-2.1.2-8ffcc2dd81.patch",
    "borc@^2.1.0": "patch:borc@npm%3A2.1.2#./.yarn/patches/borc-npm-2.1.2-8ffcc2dd81.patch",
    "convert-source-map@^1.7.0": "patch:convert-source-map@npm%3A1.1.3#./.yarn/patches/convert-source-map-npm-1.1.3-7f1bfeabd4.patch",
    "convert-source-map@1.7.0": "patch:convert-source-map@npm%3A1.1.3#./.yarn/patches/convert-source-map-npm-1.1.3-7f1bfeabd4.patch",
    "convert-source-map@^1.0.0": "patch:convert-source-map@npm%3A1.1.3#./.yarn/patches/convert-source-map-npm-1.1.3-7f1bfeabd4.patch",
    "convert-source-map@^1.8.0": "patch:convert-source-map@npm%3A1.1.3#./.yarn/patches/convert-source-map-npm-1.1.3-7f1bfeabd4.patch",
    "convert-source-map@~1.1.0": "patch:convert-source-map@npm%3A1.1.3#./.yarn/patches/convert-source-map-npm-1.1.3-7f1bfeabd4.patch",
    "convert-source-map@^0.3.3": "patch:convert-source-map@npm%3A1.1.3#./.yarn/patches/convert-source-map-npm-1.1.3-7f1bfeabd4.patch",
    "convert-source-map@^1.5.1": "patch:convert-source-map@npm%3A1.1.3#./.yarn/patches/convert-source-map-npm-1.1.3-7f1bfeabd4.patch",
    "convert-source-map@^1.5.0": "patch:convert-source-map@npm%3A1.1.3#./.yarn/patches/convert-source-map-npm-1.1.3-7f1bfeabd4.patch",
    "convert-source-map@^1.4.0": "patch:convert-source-map@npm%3A1.1.3#./.yarn/patches/convert-source-map-npm-1.1.3-7f1bfeabd4.patch",
    "convert-source-map@^1.6.0": "patch:convert-source-map@npm%3A1.1.3#./.yarn/patches/convert-source-map-npm-1.1.3-7f1bfeabd4.patch",
    "abort-controller@^3.0.0": "patch:abort-controller@npm%3A3.0.0#./.yarn/patches/abort-controller-npm-3.0.0-2f3a9a2bcb.patch",
    "await-semaphore@^0.1.1": "patch:await-semaphore@npm%3A0.1.3#./.yarn/patches/await-semaphore-npm-0.1.3-b7a0001fab.patch",
    "await-semaphore@^0.1.3": "patch:await-semaphore@npm%3A0.1.3#./.yarn/patches/await-semaphore-npm-0.1.3-b7a0001fab.patch",
    "eslint@8.36.0": "patch:eslint@npm%3A8.36.0#./.yarn/patches/eslint-npm-8.36.0-f8482bce95.patch",
    "eslint@^8.36.0": "patch:eslint@npm%3A8.36.0#./.yarn/patches/eslint-npm-8.36.0-f8482bce95.patch",
    "eth-query@^2.1.2": "patch:eth-query@npm%3A2.1.2#./.yarn/patches/eth-query-npm-2.1.2-7c6adc825f.patch",
    "eth-query@^2.1.0": "patch:eth-query@npm%3A2.1.2#./.yarn/patches/eth-query-npm-2.1.2-7c6adc825f.patch",
    "ethereumjs-util@^5.1.1": "patch:ethereumjs-util@npm%3A5.2.1#./.yarn/patches/ethereumjs-util-npm-5.2.1-72b39f4e7e.patch",
    "ethereumjs-util@^5.1.2": "patch:ethereumjs-util@npm%3A5.2.1#./.yarn/patches/ethereumjs-util-npm-5.2.1-72b39f4e7e.patch",
    "ethereumjs-util@^5.1.5": "patch:ethereumjs-util@npm%3A5.2.1#./.yarn/patches/ethereumjs-util-npm-5.2.1-72b39f4e7e.patch",
    "ethereumjs-util@^5.0.0": "patch:ethereumjs-util@npm%3A5.2.1#./.yarn/patches/ethereumjs-util-npm-5.2.1-72b39f4e7e.patch",
    "ethereumjs-util@^5.2.0": "patch:ethereumjs-util@npm%3A5.2.1#./.yarn/patches/ethereumjs-util-npm-5.2.1-72b39f4e7e.patch",
    "ethereumjs-util@^7.0.10": "patch:ethereumjs-util@npm%3A7.1.5#./.yarn/patches/ethereumjs-util-npm-7.1.5-5bb4d00000.patch",
    "ethereumjs-util@^7.1.5": "patch:ethereumjs-util@npm%3A7.1.5#./.yarn/patches/ethereumjs-util-npm-7.1.5-5bb4d00000.patch",
    "ethereumjs-util@^7.1.4": "patch:ethereumjs-util@npm%3A7.1.5#./.yarn/patches/ethereumjs-util-npm-7.1.5-5bb4d00000.patch",
    "ethereumjs-util@^7.0.9": "patch:ethereumjs-util@npm%3A7.1.5#./.yarn/patches/ethereumjs-util-npm-7.1.5-5bb4d00000.patch",
    "ethereumjs-util@^7.1.0": "patch:ethereumjs-util@npm%3A7.1.5#./.yarn/patches/ethereumjs-util-npm-7.1.5-5bb4d00000.patch",
    "ethereumjs-util@^7.0.2": "patch:ethereumjs-util@npm%3A7.1.5#./.yarn/patches/ethereumjs-util-npm-7.1.5-5bb4d00000.patch",
    "ethereumjs-util@^7.0.8": "patch:ethereumjs-util@npm%3A7.1.5#./.yarn/patches/ethereumjs-util-npm-7.1.5-5bb4d00000.patch",
    "ethereumjs-util@^7.0.7": "patch:ethereumjs-util@npm%3A7.1.5#./.yarn/patches/ethereumjs-util-npm-7.1.5-5bb4d00000.patch",
    "fast-json-patch@^2.2.1": "patch:fast-json-patch@npm%3A2.2.1#./.yarn/patches/fast-json-patch-npm-2.2.1-63b021bb37.patch",
    "fast-json-patch@^2.0.6": "patch:fast-json-patch@npm%3A2.2.1#./.yarn/patches/fast-json-patch-npm-2.2.1-63b021bb37.patch",
    "gulp-sourcemaps@^3.0.0": "patch:gulp-sourcemaps@npm%3A3.0.0#./.yarn/patches/gulp-sourcemaps-npm-3.0.0-1ae0fbef6d.patch",
    "inline-source-map@~0.6.0": "patch:inline-source-map@npm%3A0.6.2#./.yarn/patches/inline-source-map-npm-0.6.2-96902459a0.patch",
    "plugin-error@^1.0.1": "patch:plugin-error@npm%3A1.0.1#./.yarn/patches/plugin-error-npm-1.0.1-7d15e880d6.patch",
    "plugin-error@1.0.1": "patch:plugin-error@npm%3A1.0.1#./.yarn/patches/plugin-error-npm-1.0.1-7d15e880d6.patch",
    "regenerator-runtime@^0.13.4": "patch:regenerator-runtime@npm%3A0.13.7#./.yarn/patches/regenerator-runtime-npm-0.13.7-41bcbe64ea.patch",
    "regenerator-runtime@^0.13.7": "patch:regenerator-runtime@npm%3A0.13.7#./.yarn/patches/regenerator-runtime-npm-0.13.7-41bcbe64ea.patch",
    "regenerator-runtime@^0.11.0": "patch:regenerator-runtime@npm%3A0.13.7#./.yarn/patches/regenerator-runtime-npm-0.13.7-41bcbe64ea.patch",
    "jsdom@^16.7.0": "patch:jsdom@npm%3A16.7.0#./.yarn/patches/jsdom-npm-16.7.0-216c5c4bf9.patch",
    "trim": "^0.0.3",
    "@eslint/eslintrc@^2.0.1": "patch:@eslint/eslintrc@npm%3A2.0.2#./.yarn/patches/@eslint-eslintrc-npm-2.0.2-d308674d86.patch",
    "@fortawesome/fontawesome-free@^5.13.0": "patch:@fortawesome/fontawesome-free@npm%3A5.13.0#./.yarn/patches/@fortawesome-fontawesome-free-npm-5.13.0-f20fc0388d.patch",
    "@keystonehq/bc-ur-registry@^0.5.0-alpha.5": "patch:@keystonehq/bc-ur-registry@npm%3A0.5.0-alpha.5#./.yarn/patches/@keystonehq-bc-ur-registry-npm-0.5.0-alpha.5-b95c7992a6.patch",
    "@lavamoat/lavapack@^3.1.0": "patch:@lavamoat/lavapack@npm%3A3.1.0#./.yarn/patches/@lavamoat-lavapack-npm-3.1.0-34c65d233b.patch",
    "fast-json-patch@^3.1.0": "patch:fast-json-patch@npm%3A3.1.1#./.yarn/patches/fast-json-patch-npm-3.1.1-7e8bb70a45.patch",
    "@reduxjs/toolkit@^1.6.2": "patch:@reduxjs/toolkit@npm%3A1.6.2#./.yarn/patches/@reduxjs-toolkit-npm-1.6.2-67af09515f.patch",
    "parse5@^7.0.0": "patch:parse5@npm%3A7.1.2#./.yarn/patches/parse5-npm-7.1.2-aa9a92c270.patch",
    "@types/madge@^5.0.0": "patch:@types/madge@npm%3A5.0.0#./.yarn/patches/@types-madge-npm-5.0.0-654566c2d2.patch",
    "zxcvbn@^4.4.2": "patch:zxcvbn@npm%3A4.4.2#./.yarn/patches/zxcvbn-npm-4.4.2-6527983856.patch",
    "web3@^0.20.7": "patch:web3@npm%3A0.20.7#./.yarn/patches/web3-npm-0.20.7-ee7ef00c57.patch",
    "watchify@^4.0.0": "patch:watchify@npm%3A4.0.0#./.yarn/patches/watchify-npm-4.0.0-4fd965dd49.patch",
    "undeclared-identifiers@^1.1.2": "patch:undeclared-identifiers@npm%3A1.1.2#./.yarn/patches/undeclared-identifiers-npm-1.1.2-13d6792e9e.patch",
    "sass@^1.32.4": "patch:sass@npm%3A1.35.2#./.yarn/patches/sass-npm-1.35.2-6df4e15d13.patch",
    "sass@^1.26.3": "patch:sass@npm%3A1.35.2#./.yarn/patches/sass-npm-1.35.2-6df4e15d13.patch",
    "sass@^1.29.0": "patch:sass@npm%3A1.35.2#./.yarn/patches/sass-npm-1.35.2-6df4e15d13.patch",
    "squirrelly@^9.0.0": "patch:squirrelly@npm%3A9.0.0#./.yarn/patches/squirrelly-npm-9.0.0-3cf710c7bb.patch",
    "stylelint@^13.6.1": "patch:stylelint@npm%3A13.6.1#./.yarn/patches/stylelint-npm-13.6.1-47aaddf62b.patch",
    "luxon@^3.0.1": "patch:luxon@npm%3A3.2.1#./.yarn/patches/luxon-npm-3.2.1-56f8d97395.patch",
    "luxon@^3.2.1": "patch:luxon@npm%3A3.2.1#./.yarn/patches/luxon-npm-3.2.1-56f8d97395.patch",
    "symbol-observable": "^2.0.3",
    "async-done@~1.3.2": "patch:async-done@npm%3A1.3.2#./.yarn/patches/async-done-npm-1.3.2-1f0a4a8997.patch",
    "async-done@^1.2.0": "patch:async-done@npm%3A1.3.2#./.yarn/patches/async-done-npm-1.3.2-1f0a4a8997.patch",
    "async-done@^1.2.2": "patch:async-done@npm%3A1.3.2#./.yarn/patches/async-done-npm-1.3.2-1f0a4a8997.patch",
    "fast-json-patch@^3.1.1": "patch:fast-json-patch@npm%3A3.1.1#./.yarn/patches/fast-json-patch-npm-3.1.1-7e8bb70a45.patch",
    "request@^2.83.0": "patch:request@npm%3A2.88.2#./.yarn/patches/request-npm-2.88.2-f4a57c72c4.patch",
    "request@^2.88.2": "patch:request@npm%3A2.88.2#./.yarn/patches/request-npm-2.88.2-f4a57c72c4.patch",
    "request@^2.85.0": "patch:request@npm%3A2.88.2#./.yarn/patches/request-npm-2.88.2-f4a57c72c4.patch",
    "lavamoat-core@npm:^14.4.1": "patch:lavamoat-core@npm%3A14.4.1#~/.yarn/patches/lavamoat-core-npm-14.4.1-c4e8bbb016.patch",
    "@metamask/signature-controller@^6.1.2": "patch:@metamask/signature-controller@npm%3A6.1.2#~/.yarn/patches/@metamask-signature-controller-npm-6.1.2-f60d8a4960.patch",
    "semver@7.3.7": "^7.5.4",
    "semver@7.3.8": "^7.5.4",
    "@metamask/eth-keyring-controller@npm:^13.0.1": "patch:@metamask/eth-keyring-controller@npm%3A13.0.1#~/.yarn/patches/@metamask-eth-keyring-controller-npm-13.0.1-06ff83faad.patch",
    "nonce-tracker@npm:^3.0.0": "patch:nonce-tracker@npm%3A3.0.0#~/.yarn/patches/nonce-tracker-npm-3.0.0-c5e9a93f9d.patch",
    "@metamask/accounts-controller@npm:^4.0.0": "patch:@metamask/accounts-controller@npm%3A4.0.0#~/.yarn/patches/@metamask-accounts-controller-npm-4.0.0-3127b56d14.patch",
    "@trezor/connect-web": "9.0.11"
  },
  "dependencies": {
    "@babel/runtime": "^7.23.2",
    "@blockaid/ppom_release": "^1.3.3",
    "@ensdomains/content-hash": "^2.5.6",
    "@ethereumjs/common": "^3.1.1",
    "@ethereumjs/tx": "^4.1.1",
    "@ethersproject/abi": "^5.6.4",
    "@ethersproject/bignumber": "^5.7.0",
    "@ethersproject/contracts": "^5.7.0",
    "@ethersproject/hdnode": "^5.6.2",
    "@ethersproject/providers": "^5.7.2",
    "@fortawesome/fontawesome-free": "^5.13.0",
    "@keystonehq/bc-ur-registry-eth": "^0.19.1",
    "@keystonehq/metamask-airgapped-keyring": "^0.13.1",
    "@lavamoat/snow": "^2.0.1",
    "@material-ui/core": "^4.11.0",
    "@metamask-institutional/custody-controller": "^0.2.18",
    "@metamask-institutional/custody-keyring": "^1.0.7",
    "@metamask-institutional/extension": "^0.3.12",
    "@metamask-institutional/institutional-features": "^1.2.9",
    "@metamask-institutional/portfolio-dashboard": "^1.4.0",
    "@metamask-institutional/rpc-allowlist": "^1.0.0",
    "@metamask-institutional/sdk": "^0.1.23",
    "@metamask-institutional/transaction-update": "^0.1.32",
    "@metamask/accounts-controller": "^4.0.0",
    "@metamask/address-book-controller": "^3.0.0",
    "@metamask/announcement-controller": "^4.0.0",
    "@metamask/approval-controller": "^3.4.0",
    "@metamask/assets-controllers": "^22.0.0",
    "@metamask/base-controller": "^4.0.0",
    "@metamask/browser-passworder": "^4.3.0",
    "@metamask/contract-metadata": "^2.3.1",
    "@metamask/controller-utils": "^5.0.0",
    "@metamask/design-tokens": "^1.12.0",
    "@metamask/desktop": "^0.3.0",
    "@metamask/eth-json-rpc-middleware": "^12.0.1",
    "@metamask/eth-keyring-controller": "^15.1.0",
    "@metamask/eth-ledger-bridge-keyring": "^2.0.1",
    "@metamask/eth-query": "^3.0.1",
<<<<<<< HEAD
    "@metamask/eth-snap-keyring": "^2.0.0",
=======
    "@metamask/eth-snap-keyring": "^2.1.1",
>>>>>>> 8b9ac648
    "@metamask/eth-token-tracker": "^4.0.0",
    "@metamask/eth-trezor-keyring": "^3.0.0",
    "@metamask/etherscan-link": "^2.2.0",
    "@metamask/ethjs-query": "^0.5.0",
    "@metamask/gas-fee-controller": "^10.0.1",
    "@metamask/jazzicon": "^2.0.0",
    "@metamask/keyring-api": "^1.0.0",
<<<<<<< HEAD
    "@metamask/keyring-controller": "^8.1.0",
=======
    "@metamask/keyring-controller": "patch:@metamask/keyring-controller@npm%3A9.0.0#~/.yarn/patches/@metamask-keyring-controller-npm-9.0.0-f57ed3ebea.patch",
>>>>>>> 8b9ac648
    "@metamask/logging-controller": "^1.0.1",
    "@metamask/logo": "^3.1.2",
    "@metamask/message-manager": "^7.3.0",
    "@metamask/metamask-eth-abis": "^3.0.0",
    "@metamask/name-controller": "^3.0.0",
    "@metamask/network-controller": "^16.0.0",
    "@metamask/notification-controller": "^3.0.0",
    "@metamask/obs-store": "^8.1.0",
    "@metamask/permission-controller": "^6.0.0",
    "@metamask/phishing-controller": "^8.0.0",
    "@metamask/polling-controller": "^1.0.1",
    "@metamask/post-message-stream": "^7.0.0",
    "@metamask/ppom-validator": "^0.10.0",
    "@metamask/providers": "^14.0.2",
    "@metamask/queued-request-controller": "^0.1.3",
    "@metamask/rate-limit-controller": "^3.0.0",
    "@metamask/safe-event-emitter": "^2.0.0",
    "@metamask/scure-bip39": "^2.0.3",
    "@metamask/selected-network-controller": "^3.1.0",
    "@metamask/signature-controller": "^6.1.2",
    "@metamask/smart-transactions-controller": "^6.2.2",
    "@metamask/snaps-controllers": "^3.5.1",
    "@metamask/snaps-rpc-methods": "^4.0.3",
    "@metamask/snaps-sdk": "^1.2.0",
    "@metamask/snaps-utils": "^5.1.0",
    "@metamask/transaction-controller": "^18.3.0",
    "@metamask/utils": "^8.2.1",
    "@ngraveio/bc-ur": "^1.1.6",
    "@popperjs/core": "^2.4.0",
    "@reduxjs/toolkit": "^1.6.2",
    "@segment/loosely-validate-event": "^2.0.0",
    "@sentry/browser": "^7.53.0",
    "@sentry/integrations": "^7.53.0",
    "@sentry/types": "^7.53.0",
    "@sentry/utils": "^7.53.0",
    "@trezor/connect-web": "9.0.11",
    "@zxing/browser": "^0.0.10",
    "@zxing/library": "0.8.0",
    "await-semaphore": "^0.1.1",
    "base32-encode": "^1.2.0",
    "base64-js": "^1.5.1",
    "bignumber.js": "^4.1.0",
    "blo": "1.1.1",
    "bn.js": "^5.2.1",
    "bowser": "^2.11.0",
    "classnames": "^2.2.6",
    "copy-to-clipboard": "^3.3.3",
    "currency-formatter": "^1.4.2",
    "debounce-stream": "^2.0.0",
    "deep-freeze-strict": "1.1.1",
    "end-of-stream": "^1.4.4",
    "eth-ens-namehash": "^2.0.8",
    "eth-json-rpc-filters": "^6.0.0",
    "eth-lattice-keyring": "^0.12.4",
    "eth-method-registry": "^2.0.0",
    "eth-rpc-errors": "^4.0.2",
    "eth-sig-util": "^3.0.0",
    "ethereum-ens-network-map": "^1.0.2",
    "ethereumjs-abi": "^0.6.4",
    "ethereumjs-util": "^7.0.10",
    "ethjs": "^0.4.0",
    "ethjs-contract": "^0.2.3",
    "extension-port-stream": "^3.0.0",
    "fast-json-patch": "^3.1.1",
    "fuse.js": "^3.2.0",
    "globalthis": "^1.0.1",
    "human-standard-token-abi": "^2.0.0",
    "immer": "^9.0.6",
    "is-retry-allowed": "^2.2.0",
    "jest-junit": "^14.0.1",
    "json-rpc-engine": "^6.1.0",
    "json-rpc-middleware-stream": "^5.0.1",
    "labeled-stream-splicer": "^2.0.2",
    "localforage": "^1.9.0",
    "lodash": "^4.17.21",
    "loglevel": "^1.8.1",
    "luxon": "^3.2.1",
    "nanoid": "^2.1.6",
    "obj-multiplex": "^1.0.0",
    "pify": "^5.0.0",
    "promise-to-callback": "^1.0.0",
    "prop-types": "^15.6.1",
    "pump": "^3.0.0",
    "punycode": "^2.1.1",
    "qrcode-generator": "1.4.1",
    "qrcode.react": "^1.0.1",
    "react": "^16.12.0",
    "react-beautiful-dnd": "^13.1.1",
    "react-dom": "^16.12.0",
    "react-focus-lock": "^2.9.4",
    "react-idle-timer": "^4.2.5",
    "react-inspector": "^6.0.2",
    "react-markdown": "^6.0.3",
    "react-popper": "^2.2.3",
    "react-redux": "^7.2.0",
    "react-responsive-carousel": "^3.2.21",
    "react-router-dom": "^5.1.2",
    "react-simple-file-input": "^2.0.0",
    "react-tippy": "^1.2.2",
    "react-toggle-button": "^2.2.0",
    "react-transition-group": "^1.2.1",
    "readable-stream": "^2.3.3",
    "redux": "^4.0.5",
    "redux-thunk": "^2.3.0",
    "remove-trailing-slash": "^0.1.1",
    "reselect": "^3.0.1",
    "ses": "^0.18.8",
    "single-call-balance-checker-abi": "^1.0.0",
    "unicode-confusables": "^0.1.1",
    "uuid": "^8.3.2",
    "web3-stream-provider": "^4.0.0",
    "zxcvbn": "^4.4.2"
  },
  "devDependencies": {
    "@actions/core": "^1.10.0",
    "@actions/github": "^5.1.1",
    "@babel/code-frame": "^7.22.13",
    "@babel/core": "^7.23.2",
    "@babel/eslint-parser": "^7.22.15",
    "@babel/eslint-plugin": "^7.22.10",
    "@babel/preset-env": "^7.23.2",
    "@babel/preset-react": "^7.22.15",
    "@babel/preset-typescript": "^7.23.2",
    "@babel/register": "^7.22.15",
    "@lavamoat/allow-scripts": "^2.3.1",
    "@lavamoat/lavapack": "^5.2.4",
    "@metamask/auto-changelog": "^2.1.0",
    "@metamask/build-utils": "^1.0.0",
    "@metamask/eslint-config": "^9.0.0",
    "@metamask/eslint-config-jest": "^9.0.0",
    "@metamask/eslint-config-mocha": "^9.0.0",
    "@metamask/eslint-config-nodejs": "^9.0.0",
    "@metamask/eslint-config-typescript": "^9.0.1",
    "@metamask/forwarder": "^1.1.0",
    "@metamask/phishing-warning": "^3.0.0",
    "@metamask/test-dapp": "^7.2.0",
    "@playwright/test": "^1.39.0",
    "@sentry/cli": "^2.19.4",
    "@storybook/addon-a11y": "^7.4.6",
    "@storybook/addon-actions": "^7.4.6",
    "@storybook/addon-designs": "^7.0.5",
    "@storybook/addon-essentials": "^7.4.6",
    "@storybook/addon-knobs": "^7.0.2",
    "@storybook/addon-mdx-gfm": "^7.4.6",
    "@storybook/addons": "^7.4.6",
    "@storybook/api": "^7.4.6",
    "@storybook/client-api": "^7.4.6",
    "@storybook/components": "^7.4.6",
    "@storybook/core-events": "^7.4.6",
    "@storybook/react": "^7.4.6",
    "@storybook/react-webpack5": "^7.4.6",
    "@storybook/storybook-deployer": "^2.8.16",
    "@storybook/test-runner": "^0.10.0",
    "@storybook/theming": "^7.4.6",
    "@testing-library/jest-dom": "^5.11.10",
    "@testing-library/react": "^10.4.8",
    "@testing-library/react-hooks": "^8.0.1",
    "@testing-library/user-event": "^14.4.3",
    "@tsconfig/node16": "^1.0.3",
    "@types/babelify": "^7.3.7",
    "@types/browserify": "^12.0.37",
    "@types/currency-formatter": "^1.5.1",
    "@types/end-of-stream": "^1.4.1",
    "@types/fs-extra": "^9.0.13",
    "@types/gulp": "^4.0.9",
    "@types/gulp-autoprefixer": "^0.0.33",
    "@types/gulp-sass": "^5.0.0",
    "@types/gulp-sourcemaps": "^0.0.35",
    "@types/jest": "^29.1.2",
    "@types/madge": "^5.0.0",
    "@types/mocha": "^10.0.3",
    "@types/node": "^18",
    "@types/pify": "^5.0.1",
    "@types/pump": "^1.1.1",
    "@types/react": "^16.9.53",
    "@types/react-beautiful-dnd": "^13",
    "@types/react-dom": "^17.0.11",
    "@types/react-redux": "^7.1.25",
    "@types/react-router-dom": "^5.3.3",
    "@types/readable-stream": "^4.0.4",
    "@types/remote-redux-devtools": "^0.5.5",
    "@types/sass": "^1.43.1",
    "@types/selenium-webdriver": "^4.1.19",
    "@types/sinon": "^10.0.13",
    "@types/sprintf-js": "^1",
    "@types/w3c-web-hid": "^1.0.3",
    "@types/watchify": "^3.11.1",
    "@types/webextension-polyfill": "^0.10.4",
    "@types/yargs": "^17.0.8",
    "@typescript-eslint/eslint-plugin": "^5.30.7",
    "@typescript-eslint/parser": "^5.30.7",
    "@whitespace/storybook-addon-html": "^5.1.6",
    "addons-linter": "^5.2.0",
    "axios": "^1.1.3",
    "babelify": "^10.0.0",
    "bify-module-groups": "^2.0.0",
    "brfs": "^2.0.2",
    "browserify": "^17.0.0",
    "chalk": "^4.1.2",
    "chokidar": "^3.5.3",
    "concurrently": "^7.6.0",
    "copy-webpack-plugin": "^6.0.3",
    "cross-spawn": "^7.0.3",
    "css-loader": "^2.1.1",
    "css-to-xpath": "^0.1.0",
    "csstype": "^3.0.11",
    "del": "^6.1.1",
    "depcheck": "^1.4.3",
    "dependency-tree": "^10.0.9",
    "detect-port": "^1.5.1",
    "dotenv": "^16.3.1",
    "duplexify": "^4.1.1",
    "eslint": "^8.36.0",
    "eslint-config-prettier": "^8.5.0",
    "eslint-import-resolver-node": "^0.3.4",
    "eslint-import-resolver-typescript": "^2.5.0",
    "eslint-plugin-import": "^2.22.1",
    "eslint-plugin-jest": "^26.6.0",
    "eslint-plugin-jsdoc": "^39.3.3",
    "eslint-plugin-mocha": "^10.1.0",
    "eslint-plugin-node": "^11.1.0",
    "eslint-plugin-prettier": "^4.2.1",
    "eslint-plugin-react": "^7.23.1",
    "eslint-plugin-react-hooks": "^4.2.0",
    "eslint-plugin-storybook": "^0.6.15",
    "fake-indexeddb": "^4.0.1",
    "fancy-log": "^1.3.3",
    "fast-glob": "^3.2.2",
    "fs-extra": "^8.1.0",
    "ganache": "^v7.0.4",
    "gh-pages": "^5.0.0",
    "globby": "^11.0.4",
    "gulp": "^4.0.2",
    "gulp-autoprefixer": "^8.0.0",
    "gulp-livereload": "4.0.0",
    "gulp-rename": "^2.0.0",
    "gulp-rtlcss": "^1.4.0",
    "gulp-sass": "^5.1.0",
    "gulp-sort": "^2.0.0",
    "gulp-sourcemaps": "^3.0.0",
    "gulp-stylelint": "^13.0.0",
    "gulp-watch": "^5.0.1",
    "gulp-zip": "^5.1.0",
    "history": "^5.0.0",
    "husky": "^8.0.3",
    "ini": "^3.0.0",
    "istanbul-lib-coverage": "^3.2.0",
    "istanbul-lib-report": "^3.0.0",
    "istanbul-reports": "^3.1.5",
    "jest": "^29.1.2",
    "jest-canvas-mock": "^2.3.1",
    "jest-environment-jsdom": "^29.1.2",
    "js-yaml": "^4.1.0",
    "jsdom": "^16.7.0",
    "koa": "^2.7.0",
    "lavamoat": "^7.1.2",
    "lavamoat-browserify": "^15.7.4",
    "lavamoat-viz": "^6.0.11",
    "lockfile-lint": "^4.10.6",
    "loose-envify": "^1.4.0",
    "madge": "^6.1.0",
    "mocha": "^10.2.0",
    "mocha-junit-reporter": "^2.2.1",
    "mockttp": "^2.6.0",
    "nock": "^13.2.9",
    "node-fetch": "^2.6.1",
    "nyc": "^15.0.0",
    "polyfill-crypto.getrandomvalues": "^1.0.0",
    "prettier": "^2.7.1",
    "prettier-plugin-sort-json": "^1.0.0",
    "proxyquire": "^2.1.3",
    "pumpify": "^2.0.1",
    "randomcolor": "^0.5.4",
    "react-devtools": "^4.11.0",
    "react-syntax-highlighter": "^15.5.0",
    "read-installed": "^4.0.3",
    "redux-mock-store": "^1.5.4",
    "remote-redux-devtools": "^0.5.16",
    "resolve-url-loader": "^3.1.5",
    "sass": "^1.32.4",
    "sass-loader": "^10.1.1",
    "selenium-webdriver": "^4.15.0",
    "semver": "^7.5.4",
    "serve-handler": "^6.1.2",
    "sinon": "^9.0.0",
    "source-map": "^0.7.4",
    "source-map-explorer": "^2.4.2",
    "sprintf-js": "^1.1.3",
    "squirrelly": "^9.0.0",
    "storybook": "^7.4.6",
    "storybook-dark-mode": "^3.0.1",
    "stream-browserify": "^3.0.0",
    "string.prototype.matchall": "^4.0.2",
    "style-loader": "^0.21.0",
    "stylelint": "^13.6.1",
    "superstruct": "^1.0.3",
    "terser": "^5.7.0",
    "through2": "^4.0.2",
    "ts-node": "^10.5.0",
    "ttest": "^2.1.1",
    "typescript": "~4.5.0",
    "vinyl": "^2.2.1",
    "vinyl-buffer": "^1.0.1",
    "vinyl-source-stream": "^2.0.0",
    "vinyl-sourcemaps-apply": "^0.2.1",
    "wait-on": "^7.0.1",
    "watchify": "^4.0.0",
    "webextension-polyfill": "^0.8.0",
    "webpack": "^5.75.0",
    "yargs": "^17.0.1"
  },
  "engines": {
    "node": ">= 18",
    "yarn": "^4.0.0-rc.48"
  },
  "lavamoat": {
    "allowScripts": {
      "@sentry/cli": true,
      "react-devtools>electron": true,
      "@eth-optimism/contracts>@ethersproject/hardware-wallets>@ledgerhq/hw-transport-node-hid>@ledgerhq/hw-transport-node-hid-noevents>node-hid": false,
      "@eth-optimism/contracts>@ethersproject/hardware-wallets>@ledgerhq/hw-transport-node-hid>node-hid": false,
      "@eth-optimism/contracts>@ethersproject/hardware-wallets>@ledgerhq/hw-transport-node-hid>usb": false,
      "@metamask/controllers>web3-provider-engine>ethereumjs-util>keccak": false,
      "@metamask/controllers>web3-provider-engine>ethereumjs-util>secp256k1": false,
      "@metamask/controllers>web3-provider-engine>ethereumjs-vm>merkle-patricia-tree>ethereumjs-util>keccak": false,
      "@metamask/controllers>web3-provider-engine>ethereumjs-vm>merkle-patricia-tree>ethereumjs-util>secp256k1": false,
      "@metamask/eth-ledger-bridge-keyring>eth-sig-util>ethereumjs-util>keccak": false,
      "@metamask/eth-ledger-bridge-keyring>hdkey>secp256k1": false,
      "@storybook/api>core-js": false,
      "@storybook/core>@storybook/core-client>@storybook/ui>core-js-pure": false,
      "@storybook/test-runner>@storybook/core-common>esbuild": false,
      "eth-json-rpc-filters>eth-json-rpc-middleware>ethereumjs-util>keccak": false,
      "eth-json-rpc-filters>eth-json-rpc-middleware>ethereumjs-util>secp256k1": false,
      "eth-json-rpc-middleware>eth-sig-util>ethereumjs-util>keccak": false,
      "eth-json-rpc-middleware>eth-sig-util>ethereumjs-util>secp256k1": false,
      "eth-lattice-keyring>gridplus-sdk": false,
      "eth-sig-util>ethereumjs-util>keccak": false,
      "eth-sig-util>ethereumjs-util>secp256k1": false,
      "eth-trezor-keyring>hdkey>secp256k1": false,
      "ethereumjs-util>ethereum-cryptography>keccak": false,
      "ganache>@trufflesuite/bigint-buffer": false,
      "ganache>bufferutil": false,
      "ganache>keccak": false,
      "ganache>leveldown": false,
      "ganache>secp256k1": false,
      "ganache>utf-8-validate": false,
      "ethereumjs-util>ethereum-cryptography>secp256k1": false,
      "gulp-watch>chokidar>fsevents": false,
      "gulp>glob-watcher>chokidar>fsevents": false,
      "webpack>watchpack>watchpack-chokidar2>chokidar>fsevents": false,
      "@keystonehq/bc-ur-registry-eth>hdkey>secp256k1": false,
      "eth-lattice-keyring>gridplus-sdk>secp256k1": false,
      "eth-lattice-keyring>secp256k1": false,
      "@storybook/react>@pmmmwh/react-refresh-webpack-plugin>core-js-pure": false,
      "@testing-library/jest-dom>aria-query>@babel/runtime-corejs3>core-js-pure": false,
      "web3": false,
      "web3>web3-bzz": false,
      "web3>web3-core>web3-core-requestmanager>web3-providers-ws>websocket>bufferutil": false,
      "web3>web3-core>web3-core-requestmanager>web3-providers-ws>websocket>es5-ext": false,
      "web3>web3-core>web3-core-requestmanager>web3-providers-ws>websocket>utf-8-validate": false,
      "web3>web3-shh": false,
      "@keystonehq/metamask-airgapped-keyring>@keystonehq/base-eth-keyring>hdkey>secp256k1": false,
      "@metamask/base-controller>simple-git-hooks": false,
      "@storybook/core>@storybook/core-server>webpack>watchpack>watchpack-chokidar2>chokidar>fsevents": false,
      "resolve-url-loader>es6-iterator>es5-ext": false,
      "@storybook/test-runner>playwright": true,
      "@metamask/eth-trezor-keyring>@trezor/connect-web>@trezor/connect>@trezor/transport>protobufjs": false,
      "@metamask/eth-trezor-keyring>@trezor/connect-web>@trezor/connect>@trezor/utxo-lib>blake-hash": false,
      "@metamask/eth-trezor-keyring>@trezor/connect-web>@trezor/connect>@trezor/utxo-lib>tiny-secp256k1": false,
      "@metamask/eth-trezor-keyring>hdkey>secp256k1": false,
      "@storybook/addon-knobs>core-js": false,
      "@storybook/manager-webpack5>core-js": false,
      "@storybook/react-webpack5>@storybook/preset-react-webpack>@pmmmwh/react-refresh-webpack-plugin>core-js-pure": false,
      "ethjs-contract>babel-runtime>core-js": false,
      "ts-node>@swc/core": false,
      "@trezor/connect-web>@trezor/connect>@trezor/transport>protobufjs": false,
      "@trezor/connect-web>@trezor/connect>@trezor/transport>usb": false,
      "@trezor/connect-web>@trezor/connect>@trezor/utxo-lib>blake-hash": false,
      "@trezor/connect-web>@trezor/connect>@trezor/utxo-lib>tiny-secp256k1": false,
      "@metamask/eth-trezor-keyring>@trezor/connect-web>@trezor/connect>@trezor/transport>usb": false
    }
  },
  "packageManager": "yarn@4.0.0-rc.48"
}<|MERGE_RESOLUTION|>--- conflicted
+++ resolved
@@ -260,11 +260,7 @@
     "@metamask/eth-keyring-controller": "^15.1.0",
     "@metamask/eth-ledger-bridge-keyring": "^2.0.1",
     "@metamask/eth-query": "^3.0.1",
-<<<<<<< HEAD
-    "@metamask/eth-snap-keyring": "^2.0.0",
-=======
     "@metamask/eth-snap-keyring": "^2.1.1",
->>>>>>> 8b9ac648
     "@metamask/eth-token-tracker": "^4.0.0",
     "@metamask/eth-trezor-keyring": "^3.0.0",
     "@metamask/etherscan-link": "^2.2.0",
@@ -272,11 +268,7 @@
     "@metamask/gas-fee-controller": "^10.0.1",
     "@metamask/jazzicon": "^2.0.0",
     "@metamask/keyring-api": "^1.0.0",
-<<<<<<< HEAD
-    "@metamask/keyring-controller": "^8.1.0",
-=======
     "@metamask/keyring-controller": "patch:@metamask/keyring-controller@npm%3A9.0.0#~/.yarn/patches/@metamask-keyring-controller-npm-9.0.0-f57ed3ebea.patch",
->>>>>>> 8b9ac648
     "@metamask/logging-controller": "^1.0.1",
     "@metamask/logo": "^3.1.2",
     "@metamask/message-manager": "^7.3.0",
