{
  "name": "metamask-crx",
  "version": "11.8.0",
  "private": true,
  "repository": {
    "type": "git",
    "url": "https://github.com/MetaMask/metamask-extension.git"
  },
  "scripts": {
    "start": "yarn build:dev dev --apply-lavamoat=false --snow=false",
    "start:mv3": "ENABLE_MV3=true yarn build:dev dev --apply-lavamoat=false",
    "start:flask": "yarn start --build-type flask",
    "start:mmi": "yarn start --build-type mmi",
    "start:lavamoat": "yarn build:dev dev --apply-lavamoat=true",
    "dist": "yarn build dist",
    "dist:mv3": "ENABLE_MV3=true yarn build dist",
    "dist:mmi": "yarn dist --build-type mmi",
    "dist:mmi:debug": "yarn dist --build-type mmi --apply-lavamoat=false",
    "build": "yarn lavamoat:build",
    "build:dev": "node development/build/index.js",
    "start:test": "BLOCKAID_FILE_CDN=static.metafi.codefi.network/api/v1/confirmations/ppom SEGMENT_HOST='https://api.segment.io' SEGMENT_WRITE_KEY='FAKE' SENTRY_DSN_DEV=https://fake@sentry.io/0000000 yarn build:dev testDev --apply-lavamoat=false --snow=false",
    "start:test:flask": "SEGMENT_HOST='https://api.segment.io' SEGMENT_WRITE_KEY='FAKE' SENTRY_DSN_DEV=https://fake@sentry.io/0000000 yarn build:dev testDev --build-type flask --apply-lavamoat=false --snow=false",
    "start:test:mv3": "ENABLE_MV3=true SEGMENT_HOST='https://api.segment.io' SEGMENT_WRITE_KEY='FAKE' SENTRY_DSN_DEV=https://fake@sentry.io/0000000 yarn build:dev testDev",
    "benchmark:chrome": "SELENIUM_BROWSER=chrome ts-node test/e2e/benchmark.js",
    "mv3:stats:chrome": "SELENIUM_BROWSER=chrome ENABLE_MV3=true ts-node test/e2e/mv3-perf-stats/index.js",
    "user-actions-benchmark:chrome": "SELENIUM_BROWSER=chrome ts-node test/e2e/user-actions-benchmark.js",
    "benchmark:firefox": "SELENIUM_BROWSER=firefox ts-node test/e2e/benchmark.js",
    "build:test": "BLOCKAID_FILE_CDN=static.metafi.codefi.network/api/v1/confirmations/ppom SEGMENT_HOST='https://api.segment.io' SEGMENT_WRITE_KEY='FAKE' SENTRY_DSN_DEV=https://fake@sentry.io/0000000 yarn build test",
    "build:test:flask": "SEGMENT_HOST='https://api.segment.io' SEGMENT_WRITE_KEY='FAKE' yarn build test --build-type flask",
    "build:test:mmi": "SEGMENT_HOST='https://api.segment.io' SEGMENT_WRITE_KEY='FAKE' yarn build test --build-type mmi",
    "build:test:mv3": "ENABLE_MV3=true SEGMENT_HOST='https://api.segment.io' SEGMENT_WRITE_KEY='FAKE' SENTRY_DSN_DEV=https://fake@sentry.io/0000000 yarn build test",
    "build:test:dev:mv3": "ENABLE_MV3=true SEGMENT_HOST='https://api.segment.io' SEGMENT_WRITE_KEY='FAKE' SENTRY_DSN_DEV=https://fake@sentry.io/0000000 yarn build:dev testDev --apply-lavamoat=false",
    "test": "yarn lint && yarn test:unit && yarn test:unit:jest",
    "dapp": "node development/static-server.js node_modules/@metamask/test-dapp/dist --port 8080",
    "dapp-chain": "GANACHE_ARGS='-b 2' concurrently -k -n ganache,dapp -p '[{time}][{name}]' 'yarn ganache:start' 'sleep 5 && yarn dapp'",
    "forwarder": "node ./development/static-server.js ./node_modules/@metamask/forwarder/dist/ --port 9010",
    "dapp-forwarder": "concurrently -k -n forwarder,dapp -p '[{time}][{name}]' 'yarn forwarder' 'yarn dapp'",
    "test:unit": "node ./test/run-unit-tests.js --mocha --jestGlobal --jestDev",
    "test:unit:jest": "node ./test/run-unit-tests.js --jestGlobal --jestDev",
    "test:unit:jest:watch": "node --inspect ./node_modules/.bin/jest --watch",
    "test:unit:global": "mocha test/unit-global/*.test.js",
    "test:unit:mocha": "node ./test/run-unit-tests.js --mocha",
    "test:e2e:chrome": "SELENIUM_BROWSER=chrome node test/e2e/run-all.js",
    "test:e2e:chrome:mmi": "SELENIUM_BROWSER=chrome node test/e2e/run-all.js --mmi",
    "test:e2e:chrome:flask": "SELENIUM_BROWSER=chrome node test/e2e/run-all.js --build-type flask",
    "test:e2e:mmi:ci": "yarn playwright test",
    "test:e2e:mmi:all": "yarn playwright test --project=mmi && yarn test:e2e:mmi:visual",
    "test:e2e:mmi:regular": "yarn playwright test --project=mmi",
    "test:e2e:mmi:visual": "./test/e2e/mmi/scripts/run-visual-test.sh check",
    "test:e2e:mmi:visual:update": "./test/e2e/mmi/scripts/run-visual-test.sh update",
    "test:e2e:pw:report": "yarn playwright show-report public/playwright/playwright-reports/html",
    "test:e2e:chrome:mv3": "ENABLE_MV3=true SELENIUM_BROWSER=chrome node test/e2e/run-all.js",
    "test:e2e:chrome:rpc": "SELENIUM_BROWSER=chrome node test/e2e/run-all.js --rpc",
    "test:e2e:chrome:multi-provider": "MULTIPROVIDER=true SELENIUM_BROWSER=chrome node test/e2e/run-all.js --multi-provider",
    "test:e2e:firefox": "SELENIUM_BROWSER=firefox node test/e2e/run-all.js",
    "test:e2e:firefox:flask": "SELENIUM_BROWSER=firefox node test/e2e/run-all.js --build-type flask",
    "test:e2e:single": "node test/e2e/run-e2e-test.js",
    "test:coverage:mocha": "node ./test/run-unit-tests.js --mocha --coverage",
    "test:coverage:jest": "node ./test/run-unit-tests.js --jestGlobal --coverage",
    "test:coverage:jest:dev": "node ./test/run-unit-tests.js --jestDev --coverage",
    "test:coverage:validate": "node ./test/merge-coverage.js",
    "test:coverage": "node ./test/run-unit-tests.js --mocha --jestGlobal --jestDev --coverage && yarn test:coverage:validate",
    "test:coverage:html": "yarn test:coverage --html",
    "ganache:start": "./development/run-ganache.sh",
    "sentry:publish": "node ./development/sentry-publish.js",
    "lint": "yarn lint:prettier && yarn lint:eslint && yarn lint:tsc && yarn lint:styles",
    "lint:fix": "yarn lint:prettier:fix && yarn lint:eslint:fix && yarn lint:styles:fix",
    "lint:prettier": "prettier --check -- '**/*.json'",
    "lint:prettier:fix": "prettier --write -- '**/*.json'",
    "lint:changed": "./development/get-changed-file-names.sh | grep -E --regexp='[.](js|ts|tsx)$' | tr '\\n' '\\0' | xargs -0 eslint",
    "lint:changed:fix": "./development/get-changed-file-names.sh | grep -E --regexp='[.](js|ts|tsx)$' | tr '\\n' '\\0' | xargs -0 eslint --fix",
    "lint:changelog": "auto-changelog validate",
    "lint:changelog:rc": "auto-changelog validate --rc",
    "lint:eslint": "eslint . --ext js,ts,tsx,snap --cache",
    "lint:eslint:fix": "yarn lint:eslint --fix",
    "lint:lockfile:dedupe": "yarn dedupe --check",
    "lint:lockfile:dedupe:fix": "yarn dedupe",
    "lint:lockfile": "lockfile-lint --path yarn.lock --allowed-hosts npm yarn github.com codeload.github.com --empty-hostname true --allowed-schemes \"https:\" \"git+https:\" \"npm:\" \"patch:\" \"workspace:\"",
    "lint:shellcheck": "./development/shellcheck.sh",
    "lint:styles": "stylelint '*/**/*.scss'",
    "lint:styles:fix": "yarn lint:styles --fix",
    "lint:tsc": "tsc --project tsconfig.json --noEmit",
    "validate-source-maps": "node ./development/sourcemap-validator.js",
    "verify-locales": "node ./development/verify-locale-strings.js",
    "verify-locales:fix": "node ./development/verify-locale-strings.js --fix",
    "mozilla-lint": "addons-linter dist/firefox",
    "devtools:react": "react-devtools",
    "devtools:redux": "remotedev --hostname=localhost --port=8000",
    "start:dev": "concurrently -k -n build,react,redux yarn:start yarn:devtools:react yarn:devtools:redux",
    "announce": "node development/announcer.js",
    "storybook": "storybook dev -p 6006 -c .storybook",
    "storybook:build": "storybook build -c .storybook -o storybook-build",
    "storybook:deploy": "storybook-to-ghpages --existing-output-dir storybook-build --remote storybook --branch master",
    "update-changelog": "auto-changelog update",
    "generate:migration": "./development/generate-migration.sh",
    "lavamoat:build": "lavamoat development/build/index.js --policy lavamoat/build-system/policy.json --policyOverride lavamoat/build-system/policy-override.json",
    "lavamoat:build:auto": "yarn lavamoat:build --writeAutoPolicy",
    "lavamoat:debug:build": "yarn lavamoat:build --writeAutoPolicyDebug --policydebug lavamoat/build-system/policy-debug.json",
    "lavamoat:webapp:auto": "node ./development/generate-lavamoat-policies.js --devMode=true",
    "lavamoat:webapp:auto:ci": "node ./development/generate-lavamoat-policies.js --parallel=false",
    "lavamoat:auto": "yarn lavamoat:build:auto && yarn lavamoat:webapp:auto",
    "ts-migration:dashboard:build": "ts-node development/ts-migration-dashboard/scripts/build-app.ts",
    "ts-migration:dashboard:deploy": "gh-pages --dist development/ts-migration-dashboard/build/final --remote ts-migration-dashboard",
    "ts-migration:dashboard:watch": "yarn ts-migration:dashboard:build --watch",
    "ts-migration:enumerate": "ts-node development/ts-migration-dashboard/scripts/write-list-of-files-to-convert.ts",
    "test-storybook": "test-storybook -c .storybook",
    "test-storybook:ci": "concurrently -k -s first -n \"SB,TEST\" -c \"magenta,blue\" \"yarn storybook:build && npx http-server storybook-build --port 6006 \" \"wait-on tcp:6006 && echo 'Build done. Running storybook tests...' && npx playwright install && yarn test-storybook --maxWorkers=2\"",
    "githooks:install": "husky install",
    "fitness-functions": "ts-node development/fitness-functions/index.ts",
    "generate-beta-commit": "node ./development/generate-beta-commit.js",
    "validate-branch-name": "validate-branch-name",
    "add-release-label-to-pr-and-linked-issues": "ts-node ./.github/scripts/add-release-label-to-pr-and-linked-issues.ts",
    "check-pr-has-required-labels": "ts-node ./.github/scripts/check-pr-has-required-labels.ts",
    "close-release-bug-report-issue": "ts-node ./.github/scripts/close-release-bug-report-issue.ts",
    "check-template-and-add-labels": "ts-node ./.github/scripts/check-template-and-add-labels.ts",
    "audit": "yarn npm audit --recursive --environment production --severity moderate --ignore '@metamask/types (deprecation)'"
  },
  "resolutions": {
    "simple-update-notifier@^1.0.0": "^2.0.0",
    "@babel/core": "patch:@babel/core@npm%3A7.23.2#~/.yarn/patches/@babel-core-npm-7.23.2-b93f586907.patch",
    "@babel/runtime": "patch:@babel/runtime@npm%3A7.23.2#~/.yarn/patches/@babel-runtime-npm-7.23.2-d013d6cf7e.patch",
    "@metamask/approval-controller": "^5.1.1",
    "@types/react": "^16.9.53",
    "analytics-node/axios": "^0.21.2",
    "bn.js": "^5.2.1",
    "ganache-core/lodash": "^4.17.21",
    "git-url-parse@^12.0.0": "^13.1.0",
    "glob-parent": "^6.0.2",
    "globalthis@^1.0.1": "1.0.1",
    "netmask": "^2.0.1",
    "js-sha3": "^0.9.2",
    "json-schema": "^0.4.0",
    "ast-types": "^0.14.2",
    "x-default-browser": "^0.5.2",
    "web3-provider-engine/eth-json-rpc-filters": "^6.0.0",
    "acorn@^7.0.0": "patch:acorn@npm:7.4.1#.yarn/patches/acorn-npm-7.4.1-f450b4646c.patch",
    "acorn@^7.4.1": "patch:acorn@npm:7.4.1#.yarn/patches/acorn-npm-7.4.1-f450b4646c.patch",
    "acorn@^7.1.1": "patch:acorn@npm:7.4.1#.yarn/patches/acorn-npm-7.4.1-f450b4646c.patch",
    "acorn@7.4.1": "patch:acorn@npm:7.4.1#.yarn/patches/acorn-npm-7.4.1-f450b4646c.patch",
    "object.values@^1.1.0": "patch:object.values@npm%3A1.1.5#./.yarn/patches/object.values-npm-1.1.5-f1de7f3742.patch",
    "object.values@^1.1.5": "patch:object.values@npm%3A1.1.5#./.yarn/patches/object.values-npm-1.1.5-f1de7f3742.patch",
    "object.values@^1.0.4": "patch:object.values@npm%3A1.1.5#./.yarn/patches/object.values-npm-1.1.5-f1de7f3742.patch",
    "error@^7.0.0": "patch:error@npm%3A7.0.2#./.yarn/patches/error-npm-7.0.2-6dfbeab4da.patch",
    "eslint-import-resolver-typescript@^2.5.0": "patch:eslint-import-resolver-typescript@npm%3A2.5.0#./.yarn/patches/eslint-import-resolver-typescript-npm-2.5.0-3b8adf0d03.patch",
    "colors@1.4.0": "patch:colors@npm%3A1.4.0#./.yarn/patches/colors-npm-1.4.0-7e2cf12234.patch",
    "colors@0.5.x": "patch:colors@npm%3A1.4.0#./.yarn/patches/colors-npm-1.4.0-7e2cf12234.patch",
    "borc@^2.1.2": "patch:borc@npm%3A2.1.2#./.yarn/patches/borc-npm-2.1.2-8ffcc2dd81.patch",
    "borc@^2.1.0": "patch:borc@npm%3A2.1.2#./.yarn/patches/borc-npm-2.1.2-8ffcc2dd81.patch",
    "convert-source-map@^1.7.0": "patch:convert-source-map@npm%3A1.1.3#./.yarn/patches/convert-source-map-npm-1.1.3-7f1bfeabd4.patch",
    "convert-source-map@1.7.0": "patch:convert-source-map@npm%3A1.1.3#./.yarn/patches/convert-source-map-npm-1.1.3-7f1bfeabd4.patch",
    "convert-source-map@^1.0.0": "patch:convert-source-map@npm%3A1.1.3#./.yarn/patches/convert-source-map-npm-1.1.3-7f1bfeabd4.patch",
    "convert-source-map@^1.8.0": "patch:convert-source-map@npm%3A1.1.3#./.yarn/patches/convert-source-map-npm-1.1.3-7f1bfeabd4.patch",
    "convert-source-map@~1.1.0": "patch:convert-source-map@npm%3A1.1.3#./.yarn/patches/convert-source-map-npm-1.1.3-7f1bfeabd4.patch",
    "convert-source-map@^0.3.3": "patch:convert-source-map@npm%3A1.1.3#./.yarn/patches/convert-source-map-npm-1.1.3-7f1bfeabd4.patch",
    "convert-source-map@^1.5.1": "patch:convert-source-map@npm%3A1.1.3#./.yarn/patches/convert-source-map-npm-1.1.3-7f1bfeabd4.patch",
    "convert-source-map@^1.5.0": "patch:convert-source-map@npm%3A1.1.3#./.yarn/patches/convert-source-map-npm-1.1.3-7f1bfeabd4.patch",
    "convert-source-map@^1.4.0": "patch:convert-source-map@npm%3A1.1.3#./.yarn/patches/convert-source-map-npm-1.1.3-7f1bfeabd4.patch",
    "convert-source-map@^1.6.0": "patch:convert-source-map@npm%3A1.1.3#./.yarn/patches/convert-source-map-npm-1.1.3-7f1bfeabd4.patch",
    "abort-controller@^3.0.0": "patch:abort-controller@npm%3A3.0.0#./.yarn/patches/abort-controller-npm-3.0.0-2f3a9a2bcb.patch",
    "await-semaphore@^0.1.1": "patch:await-semaphore@npm%3A0.1.3#./.yarn/patches/await-semaphore-npm-0.1.3-b7a0001fab.patch",
    "await-semaphore@^0.1.3": "patch:await-semaphore@npm%3A0.1.3#./.yarn/patches/await-semaphore-npm-0.1.3-b7a0001fab.patch",
    "eslint@8.36.0": "patch:eslint@npm%3A8.36.0#./.yarn/patches/eslint-npm-8.36.0-f8482bce95.patch",
    "eslint@^8.36.0": "patch:eslint@npm%3A8.36.0#./.yarn/patches/eslint-npm-8.36.0-f8482bce95.patch",
    "eth-query@^2.1.2": "patch:eth-query@npm%3A2.1.2#./.yarn/patches/eth-query-npm-2.1.2-7c6adc825f.patch",
    "eth-query@^2.1.0": "patch:eth-query@npm%3A2.1.2#./.yarn/patches/eth-query-npm-2.1.2-7c6adc825f.patch",
    "ethereumjs-util@^5.1.1": "patch:ethereumjs-util@npm%3A5.2.1#./.yarn/patches/ethereumjs-util-npm-5.2.1-72b39f4e7e.patch",
    "ethereumjs-util@^5.1.2": "patch:ethereumjs-util@npm%3A5.2.1#./.yarn/patches/ethereumjs-util-npm-5.2.1-72b39f4e7e.patch",
    "ethereumjs-util@^5.1.5": "patch:ethereumjs-util@npm%3A5.2.1#./.yarn/patches/ethereumjs-util-npm-5.2.1-72b39f4e7e.patch",
    "ethereumjs-util@^5.0.0": "patch:ethereumjs-util@npm%3A5.2.1#./.yarn/patches/ethereumjs-util-npm-5.2.1-72b39f4e7e.patch",
    "ethereumjs-util@^5.2.0": "patch:ethereumjs-util@npm%3A5.2.1#./.yarn/patches/ethereumjs-util-npm-5.2.1-72b39f4e7e.patch",
    "ethereumjs-util@^7.0.10": "patch:ethereumjs-util@npm%3A7.1.5#./.yarn/patches/ethereumjs-util-npm-7.1.5-5bb4d00000.patch",
    "ethereumjs-util@^7.1.5": "patch:ethereumjs-util@npm%3A7.1.5#./.yarn/patches/ethereumjs-util-npm-7.1.5-5bb4d00000.patch",
    "ethereumjs-util@^7.1.4": "patch:ethereumjs-util@npm%3A7.1.5#./.yarn/patches/ethereumjs-util-npm-7.1.5-5bb4d00000.patch",
    "ethereumjs-util@^7.0.9": "patch:ethereumjs-util@npm%3A7.1.5#./.yarn/patches/ethereumjs-util-npm-7.1.5-5bb4d00000.patch",
    "ethereumjs-util@^7.1.0": "patch:ethereumjs-util@npm%3A7.1.5#./.yarn/patches/ethereumjs-util-npm-7.1.5-5bb4d00000.patch",
    "ethereumjs-util@^7.0.2": "patch:ethereumjs-util@npm%3A7.1.5#./.yarn/patches/ethereumjs-util-npm-7.1.5-5bb4d00000.patch",
    "ethereumjs-util@^7.0.8": "patch:ethereumjs-util@npm%3A7.1.5#./.yarn/patches/ethereumjs-util-npm-7.1.5-5bb4d00000.patch",
    "ethereumjs-util@^7.0.7": "patch:ethereumjs-util@npm%3A7.1.5#./.yarn/patches/ethereumjs-util-npm-7.1.5-5bb4d00000.patch",
    "fast-json-patch@^2.2.1": "patch:fast-json-patch@npm%3A2.2.1#./.yarn/patches/fast-json-patch-npm-2.2.1-63b021bb37.patch",
    "fast-json-patch@^2.0.6": "patch:fast-json-patch@npm%3A2.2.1#./.yarn/patches/fast-json-patch-npm-2.2.1-63b021bb37.patch",
    "gulp-sourcemaps@^3.0.0": "patch:gulp-sourcemaps@npm%3A3.0.0#./.yarn/patches/gulp-sourcemaps-npm-3.0.0-1ae0fbef6d.patch",
    "inline-source-map@~0.6.0": "patch:inline-source-map@npm%3A0.6.2#./.yarn/patches/inline-source-map-npm-0.6.2-96902459a0.patch",
    "plugin-error@^1.0.1": "patch:plugin-error@npm%3A1.0.1#./.yarn/patches/plugin-error-npm-1.0.1-7d15e880d6.patch",
    "plugin-error@1.0.1": "patch:plugin-error@npm%3A1.0.1#./.yarn/patches/plugin-error-npm-1.0.1-7d15e880d6.patch",
    "regenerator-runtime@^0.13.4": "patch:regenerator-runtime@npm%3A0.13.7#./.yarn/patches/regenerator-runtime-npm-0.13.7-41bcbe64ea.patch",
    "regenerator-runtime@^0.13.7": "patch:regenerator-runtime@npm%3A0.13.7#./.yarn/patches/regenerator-runtime-npm-0.13.7-41bcbe64ea.patch",
    "regenerator-runtime@^0.11.0": "patch:regenerator-runtime@npm%3A0.13.7#./.yarn/patches/regenerator-runtime-npm-0.13.7-41bcbe64ea.patch",
    "jsdom@^16.7.0": "patch:jsdom@npm%3A16.7.0#./.yarn/patches/jsdom-npm-16.7.0-216c5c4bf9.patch",
    "trim": "^0.0.3",
    "@eslint/eslintrc@^2.0.1": "patch:@eslint/eslintrc@npm%3A2.0.2#./.yarn/patches/@eslint-eslintrc-npm-2.0.2-d308674d86.patch",
    "@fortawesome/fontawesome-free@^5.13.0": "patch:@fortawesome/fontawesome-free@npm%3A5.13.0#./.yarn/patches/@fortawesome-fontawesome-free-npm-5.13.0-f20fc0388d.patch",
    "@keystonehq/bc-ur-registry@^0.5.0-alpha.5": "patch:@keystonehq/bc-ur-registry@npm%3A0.5.0-alpha.5#./.yarn/patches/@keystonehq-bc-ur-registry-npm-0.5.0-alpha.5-b95c7992a6.patch",
    "fast-json-patch@^3.1.0": "patch:fast-json-patch@npm%3A3.1.1#./.yarn/patches/fast-json-patch-npm-3.1.1-7e8bb70a45.patch",
    "@reduxjs/toolkit@^1.6.2": "patch:@reduxjs/toolkit@npm%3A1.6.2#./.yarn/patches/@reduxjs-toolkit-npm-1.6.2-67af09515f.patch",
    "parse5@^7.0.0": "patch:parse5@npm%3A7.1.2#./.yarn/patches/parse5-npm-7.1.2-aa9a92c270.patch",
    "@types/madge@^5.0.0": "patch:@types/madge@npm%3A5.0.0#./.yarn/patches/@types-madge-npm-5.0.0-654566c2d2.patch",
    "zxcvbn@^4.4.2": "patch:zxcvbn@npm%3A4.4.2#./.yarn/patches/zxcvbn-npm-4.4.2-6527983856.patch",
    "web3@^0.20.7": "patch:web3@npm%3A0.20.7#./.yarn/patches/web3-npm-0.20.7-ee7ef00c57.patch",
    "watchify@^4.0.0": "patch:watchify@npm%3A4.0.0#./.yarn/patches/watchify-npm-4.0.0-4fd965dd49.patch",
    "undeclared-identifiers@^1.1.2": "patch:undeclared-identifiers@npm%3A1.1.2#./.yarn/patches/undeclared-identifiers-npm-1.1.2-13d6792e9e.patch",
    "sass@^1.32.4": "patch:sass@npm%3A1.35.2#./.yarn/patches/sass-npm-1.35.2-6df4e15d13.patch",
    "sass@^1.26.3": "patch:sass@npm%3A1.35.2#./.yarn/patches/sass-npm-1.35.2-6df4e15d13.patch",
    "sass@^1.29.0": "patch:sass@npm%3A1.35.2#./.yarn/patches/sass-npm-1.35.2-6df4e15d13.patch",
    "squirrelly@^9.0.0": "patch:squirrelly@npm%3A9.0.0#./.yarn/patches/squirrelly-npm-9.0.0-3cf710c7bb.patch",
    "stylelint@^13.6.1": "patch:stylelint@npm%3A13.6.1#./.yarn/patches/stylelint-npm-13.6.1-47aaddf62b.patch",
    "luxon@^3.0.1": "patch:luxon@npm%3A3.2.1#./.yarn/patches/luxon-npm-3.2.1-56f8d97395.patch",
    "luxon@^3.2.1": "patch:luxon@npm%3A3.2.1#./.yarn/patches/luxon-npm-3.2.1-56f8d97395.patch",
    "symbol-observable": "^2.0.3",
    "async-done@~1.3.2": "patch:async-done@npm%3A1.3.2#./.yarn/patches/async-done-npm-1.3.2-1f0a4a8997.patch",
    "async-done@^1.2.0": "patch:async-done@npm%3A1.3.2#./.yarn/patches/async-done-npm-1.3.2-1f0a4a8997.patch",
    "async-done@^1.2.2": "patch:async-done@npm%3A1.3.2#./.yarn/patches/async-done-npm-1.3.2-1f0a4a8997.patch",
    "fast-json-patch@^3.1.1": "patch:fast-json-patch@npm%3A3.1.1#./.yarn/patches/fast-json-patch-npm-3.1.1-7e8bb70a45.patch",
    "request@^2.83.0": "patch:request@npm%3A2.88.2#./.yarn/patches/request-npm-2.88.2-f4a57c72c4.patch",
    "request@^2.88.2": "patch:request@npm%3A2.88.2#./.yarn/patches/request-npm-2.88.2-f4a57c72c4.patch",
    "request@^2.85.0": "patch:request@npm%3A2.88.2#./.yarn/patches/request-npm-2.88.2-f4a57c72c4.patch",
    "@metamask/signature-controller@^6.1.2": "patch:@metamask/signature-controller@npm%3A6.1.2#~/.yarn/patches/@metamask-signature-controller-npm-6.1.2-f60d8a4960.patch",
    "semver@7.3.7": "^7.5.4",
    "semver@7.3.8": "^7.5.4",
    "@metamask/eth-keyring-controller@npm:^13.0.1": "patch:@metamask/eth-keyring-controller@npm%3A13.0.1#~/.yarn/patches/@metamask-eth-keyring-controller-npm-13.0.1-06ff83faad.patch",
    "nonce-tracker@npm:^3.0.0": "patch:nonce-tracker@npm%3A3.0.0#~/.yarn/patches/nonce-tracker-npm-3.0.0-c5e9a93f9d.patch",
<<<<<<< HEAD
    "@metamask/accounts-controller@npm:^4.0.0": "patch:@metamask/accounts-controller@npm%3A4.0.0#~/.yarn/patches/@metamask-accounts-controller-npm-4.0.0-3127b56d14.patch",
    "lavamoat-core@npm:^15.1.1": "patch:lavamoat-core@npm%3A15.1.1#~/.yarn/patches/lavamoat-core-npm-15.1.1-51fbe39988.patch"
  },
  "dependencies": {
    "@babel/runtime": "^7.23.2",
    "@blockaid/ppom_release": "^1.3.3",
=======
    "@trezor/connect-web": "9.0.11",
    "lavamoat-core@npm:^15.1.1": "patch:lavamoat-core@npm%3A15.1.1#~/.yarn/patches/lavamoat-core-npm-15.1.1-51fbe39988.patch",
    "tar-stream@npm:^3.1.6": "patch:tar-stream@npm%3A3.1.6#~/.yarn/patches/tar-stream-npm-3.1.6-ce3ac17e49.patch"
  },
  "dependencies": {
    "@babel/runtime": "^7.23.2",
    "@blockaid/ppom_release": "^1.4.0",
>>>>>>> 93a950fa
    "@ensdomains/content-hash": "^2.5.6",
    "@ethereumjs/common": "^3.1.1",
    "@ethereumjs/tx": "^4.1.1",
    "@ethersproject/abi": "^5.6.4",
    "@ethersproject/bignumber": "^5.7.0",
    "@ethersproject/contracts": "^5.7.0",
    "@ethersproject/hdnode": "^5.6.2",
    "@ethersproject/providers": "^5.7.2",
    "@fortawesome/fontawesome-free": "^5.13.0",
    "@keystonehq/bc-ur-registry-eth": "^0.19.1",
    "@keystonehq/metamask-airgapped-keyring": "^0.13.1",
    "@lavamoat/snow": "^2.0.1",
    "@material-ui/core": "^4.11.0",
    "@metamask-institutional/custody-controller": "^0.2.18",
    "@metamask-institutional/custody-keyring": "^1.0.7",
    "@metamask-institutional/extension": "^0.3.12",
    "@metamask-institutional/institutional-features": "^1.2.9",
    "@metamask-institutional/portfolio-dashboard": "^1.4.0",
    "@metamask-institutional/rpc-allowlist": "^1.0.0",
    "@metamask-institutional/sdk": "^0.1.23",
    "@metamask-institutional/transaction-update": "^0.1.32",
<<<<<<< HEAD
    "@metamask/accounts-controller": "^4.0.0",
    "@metamask/address-book-controller": "^3.0.0",
    "@metamask/announcement-controller": "^4.0.0",
    "@metamask/approval-controller": "^3.4.0",
    "@metamask/assets-controllers": "patch:@metamask/assets-controllers@npm%3A22.0.0#~/.yarn/patches/@metamask-assets-controllers-npm-22.0.0-6af3715fb2.patch",
    "@metamask/base-controller": "^3.2.0",
=======
    "@metamask/accounts-controller": "patch:@metamask/accounts-controller@npm%3A10.0.0#~/.yarn/patches/@metamask-accounts-controller-npm-10.0.0-247993ca9a.patch",
    "@metamask/address-book-controller": "^3.0.0",
    "@metamask/announcement-controller": "^5.0.1",
    "@metamask/approval-controller": "^5.1.1",
    "@metamask/assets-controllers": "^24.0.0",
    "@metamask/base-controller": "^4.1.0",
>>>>>>> 93a950fa
    "@metamask/browser-passworder": "^4.3.0",
    "@metamask/contract-metadata": "^2.3.1",
    "@metamask/controller-utils": "^8.0.1",
    "@metamask/design-tokens": "^1.13.0",
    "@metamask/desktop": "^0.3.0",
    "@metamask/eth-json-rpc-middleware": "^12.0.1",
    "@metamask/eth-keyring-controller": "^15.1.0",
    "@metamask/eth-ledger-bridge-keyring": "^2.0.1",
<<<<<<< HEAD
    "@metamask/eth-query": "^3.0.1",
    "@metamask/eth-snap-keyring": "^2.0.0",
    "@metamask/eth-token-tracker": "^4.0.0",
    "@metamask/eth-trezor-keyring": "^3.0.0",
    "@metamask/etherscan-link": "^2.2.0",
    "@metamask/ethjs-query": "^0.5.0",
    "@metamask/gas-fee-controller": "^10.0.1",
    "@metamask/jazzicon": "^2.0.0",
    "@metamask/key-tree": "^9.0.0",
    "@metamask/keyring-api": "^1.0.0",
=======
    "@metamask/eth-query": "^4.0.0",
    "@metamask/eth-snap-keyring": "^2.1.1",
    "@metamask/eth-token-tracker": "^7.0.1",
    "@metamask/eth-trezor-keyring": "^3.0.0",
    "@metamask/etherscan-link": "^3.0.0",
    "@metamask/ethjs": "^0.5.1",
    "@metamask/ethjs-contract": "^0.3.4",
    "@metamask/ethjs-query": "^0.5.3",
    "@metamask/gas-fee-controller": "^12.0.0",
    "@metamask/jazzicon": "^2.0.0",
    "@metamask/keyring-api": "^3.0.0",
>>>>>>> 93a950fa
    "@metamask/keyring-controller": "patch:@metamask/keyring-controller@npm%3A9.0.0#~/.yarn/patches/@metamask-keyring-controller-npm-9.0.0-f57ed3ebea.patch",
    "@metamask/logging-controller": "^1.0.1",
    "@metamask/logo": "^3.1.2",
    "@metamask/message-manager": "^7.3.0",
    "@metamask/metamask-eth-abis": "^3.0.0",
    "@metamask/name-controller": "^4.2.0",
    "@metamask/network-controller": "^17.1.0",
    "@metamask/notification-controller": "^3.0.0",
    "@metamask/obs-store": "^8.1.0",
    "@metamask/permission-controller": "^7.1.0",
    "@metamask/phishing-controller": "^8.0.0",
    "@metamask/polling-controller": "^4.0.0",
    "@metamask/post-message-stream": "^7.0.0",
    "@metamask/ppom-validator": "^0.22.0",
    "@metamask/providers": "^14.0.2",
    "@metamask/queued-request-controller": "^0.3.0",
    "@metamask/rate-limit-controller": "^3.0.0",
    "@metamask/safe-event-emitter": "^2.0.0",
    "@metamask/scure-bip39": "^2.0.3",
    "@metamask/selected-network-controller": "^6.0.0",
    "@metamask/signature-controller": "^6.1.2",
    "@metamask/smart-transactions-controller": "^6.2.2",
<<<<<<< HEAD
    "@metamask/snaps-controllers": "^3.5.0",
    "@metamask/snaps-rpc-methods": "^4.0.2",
    "@metamask/snaps-sdk": "^1.2.0",
    "@metamask/snaps-utils": "^5.0.1",
    "@metamask/transaction-controller": "^18.3.1",
=======
    "@metamask/snaps-controllers": "^4.1.0",
    "@metamask/snaps-rpc-methods": "^5.0.0",
    "@metamask/snaps-sdk": "^1.4.0",
    "@metamask/snaps-utils": "^5.2.0",
    "@metamask/transaction-controller": "^21.0.1",
    "@metamask/user-operation-controller": "^1.0.0",
>>>>>>> 93a950fa
    "@metamask/utils": "^8.2.1",
    "@ngraveio/bc-ur": "^1.1.6",
    "@popperjs/core": "^2.4.0",
    "@reduxjs/toolkit": "^1.6.2",
    "@segment/loosely-validate-event": "^2.0.0",
    "@sentry/browser": "^7.53.0",
    "@sentry/integrations": "^7.53.0",
    "@sentry/types": "^7.53.0",
    "@sentry/utils": "^7.53.0",
<<<<<<< HEAD
    "@zxing/browser": "^0.1.3",
=======
    "@trezor/connect-web": "9.0.11",
    "@zxing/browser": "^0.1.4",
>>>>>>> 93a950fa
    "@zxing/library": "0.20.0",
    "await-semaphore": "^0.1.1",
    "base32-encode": "^1.2.0",
    "base64-js": "^1.5.1",
    "bignumber.js": "^4.1.0",
    "blo": "1.1.1",
    "bn.js": "^5.2.1",
    "bowser": "^2.11.0",
    "classnames": "^2.2.6",
    "copy-to-clipboard": "^3.3.3",
    "currency-formatter": "^1.4.2",
    "debounce-stream": "^2.0.0",
    "deep-freeze-strict": "1.1.1",
    "end-of-stream": "^1.4.4",
    "eth-ens-namehash": "^2.0.8",
    "eth-json-rpc-filters": "^6.0.0",
    "eth-lattice-keyring": "^0.12.4",
    "eth-method-registry": "^3.0.0",
    "eth-rpc-errors": "^4.0.2",
    "eth-sig-util": "^3.0.0",
    "ethereum-ens-network-map": "^1.0.2",
    "ethereumjs-abi": "^0.6.4",
    "ethereumjs-util": "^7.0.10",
    "extension-port-stream": "^3.0.0",
    "fast-json-patch": "^3.1.1",
    "fuse.js": "^3.2.0",
    "globalthis": "^1.0.1",
    "human-standard-token-abi": "^2.0.0",
    "immer": "^9.0.6",
    "is-retry-allowed": "^2.2.0",
    "jest-junit": "^14.0.1",
    "json-rpc-engine": "^6.1.0",
    "json-rpc-middleware-stream": "^5.0.1",
    "labeled-stream-splicer": "^2.0.2",
    "localforage": "^1.9.0",
    "lodash": "^4.17.21",
    "loglevel": "^1.8.1",
    "luxon": "^3.2.1",
    "nanoid": "^2.1.6",
    "obj-multiplex": "^1.0.0",
    "pify": "^5.0.0",
    "promise-to-callback": "^1.0.0",
    "prop-types": "^15.6.1",
    "pump": "^3.0.0",
    "punycode": "^2.1.1",
    "qrcode-generator": "1.4.1",
    "qrcode.react": "^1.0.1",
    "react": "^16.12.0",
    "react-beautiful-dnd": "^13.1.1",
    "react-dom": "^16.12.0",
    "react-focus-lock": "^2.9.4",
    "react-idle-timer": "^4.2.5",
    "react-inspector": "^6.0.2",
    "react-markdown": "^6.0.3",
    "react-popper": "^2.2.3",
    "react-redux": "^7.2.0",
    "react-responsive-carousel": "^3.2.21",
    "react-router-dom": "^5.1.2",
    "react-simple-file-input": "^2.0.0",
    "react-tippy": "^1.2.2",
    "react-toggle-button": "^2.2.0",
    "react-transition-group": "^1.2.1",
    "readable-stream": "^2.3.3",
    "redux": "^4.0.5",
    "redux-thunk": "^2.3.0",
    "remove-trailing-slash": "^0.1.1",
    "reselect": "^3.0.1",
    "ses": "^1.1.0",
<<<<<<< HEAD
=======
    "simple-git": "^3.20.0",
>>>>>>> 93a950fa
    "single-call-balance-checker-abi": "^1.0.0",
    "unicode-confusables": "^0.1.1",
    "uuid": "^8.3.2",
    "web3-stream-provider": "^4.0.0",
    "zxcvbn": "^4.4.2"
  },
  "devDependencies": {
    "@actions/core": "^1.10.0",
    "@actions/github": "^5.1.1",
    "@babel/code-frame": "^7.22.13",
    "@babel/core": "^7.23.2",
    "@babel/eslint-parser": "^7.22.15",
    "@babel/eslint-plugin": "^7.22.10",
    "@babel/plugin-transform-logical-assignment-operators": "^7.23.4",
    "@babel/preset-env": "^7.23.2",
    "@babel/preset-react": "^7.22.15",
    "@babel/preset-typescript": "^7.23.2",
    "@babel/register": "^7.22.15",
    "@lavamoat/allow-scripts": "^3.0.1",
    "@lavamoat/lavapack": "^6.0.2",
    "@metamask/auto-changelog": "^2.1.0",
    "@metamask/build-utils": "^1.0.0",
    "@metamask/eslint-config": "^9.0.0",
    "@metamask/eslint-config-jest": "^9.0.0",
    "@metamask/eslint-config-mocha": "^9.0.0",
    "@metamask/eslint-config-nodejs": "^9.0.0",
    "@metamask/eslint-config-typescript": "^9.0.1",
    "@metamask/forwarder": "^1.1.0",
    "@metamask/phishing-warning": "^3.0.3",
<<<<<<< HEAD
    "@metamask/test-dapp": "^7.2.0",
=======
    "@metamask/test-dapp": "^7.3.1",
>>>>>>> 93a950fa
    "@playwright/test": "^1.39.0",
    "@sentry/cli": "^2.19.4",
    "@storybook/addon-a11y": "^7.4.6",
    "@storybook/addon-actions": "^7.4.6",
    "@storybook/addon-designs": "^7.0.5",
    "@storybook/addon-docs": "^7.4.6",
    "@storybook/addon-essentials": "^7.4.6",
    "@storybook/addon-knobs": "^7.0.2",
    "@storybook/addon-mdx-gfm": "^7.4.6",
    "@storybook/addons": "^7.4.6",
    "@storybook/api": "^7.4.6",
    "@storybook/client-api": "^7.4.6",
    "@storybook/components": "^7.4.6",
    "@storybook/core-events": "^7.4.6",
    "@storybook/react": "^7.4.6",
    "@storybook/react-webpack5": "^7.4.6",
    "@storybook/storybook-deployer": "^2.8.16",
    "@storybook/test-runner": "^0.10.0",
    "@storybook/theming": "^7.4.6",
    "@testing-library/jest-dom": "^5.11.10",
    "@testing-library/react": "^10.4.8",
    "@testing-library/react-hooks": "^8.0.1",
    "@testing-library/user-event": "^14.4.3",
    "@tsconfig/node16": "^1.0.3",
    "@types/babelify": "^7.3.7",
    "@types/browserify": "^12.0.37",
    "@types/currency-formatter": "^1.5.1",
    "@types/end-of-stream": "^1.4.1",
    "@types/fs-extra": "^9.0.13",
    "@types/gulp": "^4.0.9",
    "@types/gulp-autoprefixer": "^0.0.33",
    "@types/gulp-sass": "^5.0.0",
    "@types/gulp-sourcemaps": "^0.0.35",
    "@types/jest": "^29.1.2",
    "@types/madge": "^5.0.0",
    "@types/mocha": "^10.0.3",
    "@types/node": "^18",
    "@types/pify": "^5.0.1",
    "@types/pump": "^1.1.1",
    "@types/react": "^16.9.53",
    "@types/react-beautiful-dnd": "^13",
    "@types/react-dom": "^17.0.11",
    "@types/react-redux": "^7.1.25",
    "@types/react-router-dom": "^5.3.3",
    "@types/readable-stream": "^4.0.4",
    "@types/remote-redux-devtools": "^0.5.5",
    "@types/sass": "^1.43.1",
    "@types/selenium-webdriver": "^4.1.19",
    "@types/sinon": "^10.0.13",
    "@types/sprintf-js": "^1",
    "@types/w3c-web-hid": "^1.0.3",
    "@types/watchify": "^3.11.1",
    "@types/webextension-polyfill": "^0.10.4",
    "@types/yargs": "^17.0.8",
    "@typescript-eslint/eslint-plugin": "^5.30.7",
    "@typescript-eslint/parser": "^5.30.7",
    "@whitespace/storybook-addon-html": "^5.1.6",
    "addons-linter": "^5.2.0",
    "axios": "^1.1.3",
    "babelify": "^10.0.0",
    "bify-module-groups": "^2.0.0",
    "brfs": "^2.0.2",
    "browserify": "^17.0.0",
    "chalk": "^4.1.2",
    "chokidar": "^3.5.3",
    "concurrently": "^7.6.0",
    "copy-webpack-plugin": "^6.0.3",
    "cross-spawn": "^7.0.3",
    "css-loader": "^2.1.1",
    "css-to-xpath": "^0.1.0",
    "csstype": "^3.0.11",
    "del": "^6.1.1",
    "depcheck": "^1.4.3",
    "dependency-tree": "^10.0.9",
    "detect-port": "^1.5.1",
    "dotenv": "^16.3.1",
    "duplexify": "^4.1.1",
    "eslint": "^8.36.0",
    "eslint-config-prettier": "^8.5.0",
    "eslint-import-resolver-node": "^0.3.4",
    "eslint-import-resolver-typescript": "^2.5.0",
    "eslint-plugin-import": "^2.22.1",
    "eslint-plugin-jest": "^26.6.0",
    "eslint-plugin-jsdoc": "^39.3.3",
    "eslint-plugin-mocha": "^10.1.0",
    "eslint-plugin-node": "^11.1.0",
    "eslint-plugin-prettier": "^4.2.1",
    "eslint-plugin-react": "^7.23.1",
    "eslint-plugin-react-hooks": "^4.2.0",
    "eslint-plugin-storybook": "^0.6.15",
    "fake-indexeddb": "^4.0.1",
    "fancy-log": "^1.3.3",
    "fast-glob": "^3.2.2",
    "fs-extra": "^8.1.0",
    "ganache": "^7.9.2",
    "gh-pages": "^5.0.0",
    "globby": "^11.0.4",
    "gulp": "^4.0.2",
    "gulp-autoprefixer": "^8.0.0",
    "gulp-livereload": "4.0.0",
    "gulp-rename": "^2.0.0",
    "gulp-rtlcss": "^1.4.0",
    "gulp-sass": "^5.1.0",
    "gulp-sort": "^2.0.0",
    "gulp-sourcemaps": "^3.0.0",
    "gulp-stylelint": "^13.0.0",
    "gulp-watch": "^5.0.1",
    "gulp-zip": "^5.1.0",
    "history": "^5.0.0",
    "husky": "^8.0.3",
    "ini": "^3.0.0",
    "istanbul-lib-coverage": "^3.2.0",
    "istanbul-lib-report": "^3.0.0",
    "istanbul-reports": "^3.1.5",
    "jest": "^29.1.2",
    "jest-canvas-mock": "^2.3.1",
    "jest-environment-jsdom": "^29.1.2",
    "js-yaml": "^4.1.0",
    "jsdom": "^16.7.0",
    "koa": "^2.7.0",
    "lavamoat": "^8.0.2",
    "lavamoat-browserify": "^17.0.2",
    "lavamoat-viz": "^7.0.2",
    "lockfile-lint": "^4.10.6",
    "loose-envify": "^1.4.0",
    "madge": "^6.1.0",
    "mocha": "^10.2.0",
    "mocha-junit-reporter": "^2.2.1",
    "mockttp": "^3.10.1",
    "nock": "^13.2.9",
    "node-fetch": "^2.6.1",
    "nyc": "^15.0.0",
    "polyfill-crypto.getrandomvalues": "^1.0.0",
    "prettier": "^2.7.1",
    "prettier-plugin-sort-json": "^1.0.0",
    "proxyquire": "^2.1.3",
    "pumpify": "^2.0.1",
    "randomcolor": "^0.5.4",
    "react-devtools": "^4.11.0",
    "react-syntax-highlighter": "^15.5.0",
    "read-installed": "^4.0.3",
    "redux-mock-store": "^1.5.4",
    "remote-redux-devtools": "^0.5.16",
    "resolve-url-loader": "^3.1.5",
    "sass": "^1.32.4",
    "sass-loader": "^10.1.1",
    "selenium-webdriver": "^4.15.0",
    "semver": "^7.5.4",
    "serve-handler": "^6.1.2",
    "sinon": "^9.0.0",
    "source-map": "^0.7.4",
    "source-map-explorer": "^2.4.2",
    "sprintf-js": "^1.1.3",
    "squirrelly": "^9.0.0",
    "storybook": "^7.4.6",
    "storybook-dark-mode": "^3.0.1",
    "stream-browserify": "^3.0.0",
    "string.prototype.matchall": "^4.0.2",
    "style-loader": "^0.21.0",
    "stylelint": "^13.6.1",
    "superstruct": "^1.0.3",
    "terser": "^5.7.0",
    "through2": "^4.0.2",
    "ts-node": "^10.5.0",
    "ttest": "^2.1.1",
    "typescript": "~4.5.0",
    "vinyl": "^2.2.1",
    "vinyl-buffer": "^1.0.1",
    "vinyl-source-stream": "^2.0.0",
    "vinyl-sourcemaps-apply": "^0.2.1",
    "wait-on": "^7.0.1",
    "watchify": "^4.0.0",
    "webextension-polyfill": "^0.8.0",
    "webpack": "^5.75.0",
    "yargs": "^17.0.1"
  },
  "engines": {
    "node": ">= 18",
    "yarn": "^4.0.0-rc.48"
  },
  "lavamoat": {
    "allowScripts": {
      "@sentry/cli": true,
      "react-devtools>electron": true,
      "@eth-optimism/contracts>@ethersproject/hardware-wallets>@ledgerhq/hw-transport-node-hid>@ledgerhq/hw-transport-node-hid-noevents>node-hid": false,
      "@eth-optimism/contracts>@ethersproject/hardware-wallets>@ledgerhq/hw-transport-node-hid>node-hid": false,
      "@eth-optimism/contracts>@ethersproject/hardware-wallets>@ledgerhq/hw-transport-node-hid>usb": false,
      "@metamask/controllers>web3-provider-engine>ethereumjs-util>keccak": false,
      "@metamask/controllers>web3-provider-engine>ethereumjs-util>secp256k1": false,
      "@metamask/controllers>web3-provider-engine>ethereumjs-vm>merkle-patricia-tree>ethereumjs-util>keccak": false,
      "@metamask/controllers>web3-provider-engine>ethereumjs-vm>merkle-patricia-tree>ethereumjs-util>secp256k1": false,
      "@metamask/eth-ledger-bridge-keyring>eth-sig-util>ethereumjs-util>keccak": false,
      "@metamask/eth-ledger-bridge-keyring>hdkey>secp256k1": false,
      "@storybook/api>core-js": false,
      "@storybook/core>@storybook/core-client>@storybook/ui>core-js-pure": false,
      "@storybook/test-runner>@storybook/core-common>esbuild": false,
      "eth-json-rpc-filters>eth-json-rpc-middleware>ethereumjs-util>keccak": false,
      "eth-json-rpc-filters>eth-json-rpc-middleware>ethereumjs-util>secp256k1": false,
      "eth-json-rpc-middleware>eth-sig-util>ethereumjs-util>keccak": false,
      "eth-json-rpc-middleware>eth-sig-util>ethereumjs-util>secp256k1": false,
      "eth-lattice-keyring>gridplus-sdk": false,
      "eth-sig-util>ethereumjs-util>keccak": false,
      "eth-sig-util>ethereumjs-util>secp256k1": false,
      "eth-trezor-keyring>hdkey>secp256k1": false,
      "ethereumjs-util>ethereum-cryptography>keccak": false,
      "ganache>@trufflesuite/bigint-buffer": false,
      "ganache>bufferutil": false,
      "ganache>keccak": false,
      "ganache>leveldown": false,
      "ganache>secp256k1": false,
      "ganache>utf-8-validate": false,
      "ethereumjs-util>ethereum-cryptography>secp256k1": false,
      "gulp-watch>chokidar>fsevents": false,
      "gulp>glob-watcher>chokidar>fsevents": false,
      "webpack>watchpack>watchpack-chokidar2>chokidar>fsevents": false,
      "@keystonehq/bc-ur-registry-eth>hdkey>secp256k1": false,
      "eth-lattice-keyring>gridplus-sdk>secp256k1": false,
      "eth-lattice-keyring>secp256k1": false,
      "@storybook/react>@pmmmwh/react-refresh-webpack-plugin>core-js-pure": false,
      "@testing-library/jest-dom>aria-query>@babel/runtime-corejs3>core-js-pure": false,
      "web3": false,
      "web3>web3-bzz": false,
      "web3>web3-core>web3-core-requestmanager>web3-providers-ws>websocket>bufferutil": false,
      "web3>web3-core>web3-core-requestmanager>web3-providers-ws>websocket>es5-ext": false,
      "web3>web3-core>web3-core-requestmanager>web3-providers-ws>websocket>utf-8-validate": false,
      "web3>web3-shh": false,
      "@keystonehq/metamask-airgapped-keyring>@keystonehq/base-eth-keyring>hdkey>secp256k1": false,
      "@metamask/base-controller>simple-git-hooks": false,
      "@storybook/core>@storybook/core-server>webpack>watchpack>watchpack-chokidar2>chokidar>fsevents": false,
      "resolve-url-loader>es6-iterator>es5-ext": false,
      "@storybook/test-runner>playwright": true,
      "@metamask/eth-trezor-keyring>@trezor/connect-web>@trezor/connect>@trezor/transport>protobufjs": false,
      "@metamask/eth-trezor-keyring>@trezor/connect-web>@trezor/connect>@trezor/utxo-lib>blake-hash": false,
      "@metamask/eth-trezor-keyring>@trezor/connect-web>@trezor/connect>@trezor/utxo-lib>tiny-secp256k1": false,
      "@metamask/eth-trezor-keyring>hdkey>secp256k1": false,
      "@storybook/addon-knobs>core-js": false,
      "@storybook/manager-webpack5>core-js": false,
      "@storybook/react-webpack5>@storybook/preset-react-webpack>@pmmmwh/react-refresh-webpack-plugin>core-js-pure": false,
      "ts-node>@swc/core": false,
      "jsdom>ws>bufferutil": false,
      "jsdom>ws>utf-8-validate": false,
      "@trezor/connect-web>@trezor/connect>@trezor/transport>protobufjs": false,
      "@trezor/connect-web>@trezor/connect>@trezor/transport>usb": false,
      "@trezor/connect-web>@trezor/connect>@trezor/utxo-lib>blake-hash": false,
      "@trezor/connect-web>@trezor/connect>@trezor/utxo-lib>tiny-secp256k1": false,
      "@metamask/eth-trezor-keyring>@trezor/connect-web>@trezor/connect>@trezor/transport>usb": false,
      "@metamask/ethjs-query>babel-runtime>core-js": false
    }
  },
  "packageManager": "yarn@4.0.2"
}<|MERGE_RESOLUTION|>--- conflicted
+++ resolved
@@ -218,14 +218,6 @@
     "semver@7.3.8": "^7.5.4",
     "@metamask/eth-keyring-controller@npm:^13.0.1": "patch:@metamask/eth-keyring-controller@npm%3A13.0.1#~/.yarn/patches/@metamask-eth-keyring-controller-npm-13.0.1-06ff83faad.patch",
     "nonce-tracker@npm:^3.0.0": "patch:nonce-tracker@npm%3A3.0.0#~/.yarn/patches/nonce-tracker-npm-3.0.0-c5e9a93f9d.patch",
-<<<<<<< HEAD
-    "@metamask/accounts-controller@npm:^4.0.0": "patch:@metamask/accounts-controller@npm%3A4.0.0#~/.yarn/patches/@metamask-accounts-controller-npm-4.0.0-3127b56d14.patch",
-    "lavamoat-core@npm:^15.1.1": "patch:lavamoat-core@npm%3A15.1.1#~/.yarn/patches/lavamoat-core-npm-15.1.1-51fbe39988.patch"
-  },
-  "dependencies": {
-    "@babel/runtime": "^7.23.2",
-    "@blockaid/ppom_release": "^1.3.3",
-=======
     "@trezor/connect-web": "9.0.11",
     "lavamoat-core@npm:^15.1.1": "patch:lavamoat-core@npm%3A15.1.1#~/.yarn/patches/lavamoat-core-npm-15.1.1-51fbe39988.patch",
     "tar-stream@npm:^3.1.6": "patch:tar-stream@npm%3A3.1.6#~/.yarn/patches/tar-stream-npm-3.1.6-ce3ac17e49.patch"
@@ -233,7 +225,6 @@
   "dependencies": {
     "@babel/runtime": "^7.23.2",
     "@blockaid/ppom_release": "^1.4.0",
->>>>>>> 93a950fa
     "@ensdomains/content-hash": "^2.5.6",
     "@ethereumjs/common": "^3.1.1",
     "@ethereumjs/tx": "^4.1.1",
@@ -255,21 +246,12 @@
     "@metamask-institutional/rpc-allowlist": "^1.0.0",
     "@metamask-institutional/sdk": "^0.1.23",
     "@metamask-institutional/transaction-update": "^0.1.32",
-<<<<<<< HEAD
-    "@metamask/accounts-controller": "^4.0.0",
-    "@metamask/address-book-controller": "^3.0.0",
-    "@metamask/announcement-controller": "^4.0.0",
-    "@metamask/approval-controller": "^3.4.0",
-    "@metamask/assets-controllers": "patch:@metamask/assets-controllers@npm%3A22.0.0#~/.yarn/patches/@metamask-assets-controllers-npm-22.0.0-6af3715fb2.patch",
-    "@metamask/base-controller": "^3.2.0",
-=======
     "@metamask/accounts-controller": "patch:@metamask/accounts-controller@npm%3A10.0.0#~/.yarn/patches/@metamask-accounts-controller-npm-10.0.0-247993ca9a.patch",
     "@metamask/address-book-controller": "^3.0.0",
     "@metamask/announcement-controller": "^5.0.1",
     "@metamask/approval-controller": "^5.1.1",
     "@metamask/assets-controllers": "^24.0.0",
     "@metamask/base-controller": "^4.1.0",
->>>>>>> 93a950fa
     "@metamask/browser-passworder": "^4.3.0",
     "@metamask/contract-metadata": "^2.3.1",
     "@metamask/controller-utils": "^8.0.1",
@@ -278,18 +260,6 @@
     "@metamask/eth-json-rpc-middleware": "^12.0.1",
     "@metamask/eth-keyring-controller": "^15.1.0",
     "@metamask/eth-ledger-bridge-keyring": "^2.0.1",
-<<<<<<< HEAD
-    "@metamask/eth-query": "^3.0.1",
-    "@metamask/eth-snap-keyring": "^2.0.0",
-    "@metamask/eth-token-tracker": "^4.0.0",
-    "@metamask/eth-trezor-keyring": "^3.0.0",
-    "@metamask/etherscan-link": "^2.2.0",
-    "@metamask/ethjs-query": "^0.5.0",
-    "@metamask/gas-fee-controller": "^10.0.1",
-    "@metamask/jazzicon": "^2.0.0",
-    "@metamask/key-tree": "^9.0.0",
-    "@metamask/keyring-api": "^1.0.0",
-=======
     "@metamask/eth-query": "^4.0.0",
     "@metamask/eth-snap-keyring": "^2.1.1",
     "@metamask/eth-token-tracker": "^7.0.1",
@@ -301,7 +271,6 @@
     "@metamask/gas-fee-controller": "^12.0.0",
     "@metamask/jazzicon": "^2.0.0",
     "@metamask/keyring-api": "^3.0.0",
->>>>>>> 93a950fa
     "@metamask/keyring-controller": "patch:@metamask/keyring-controller@npm%3A9.0.0#~/.yarn/patches/@metamask-keyring-controller-npm-9.0.0-f57ed3ebea.patch",
     "@metamask/logging-controller": "^1.0.1",
     "@metamask/logo": "^3.1.2",
@@ -324,20 +293,12 @@
     "@metamask/selected-network-controller": "^6.0.0",
     "@metamask/signature-controller": "^6.1.2",
     "@metamask/smart-transactions-controller": "^6.2.2",
-<<<<<<< HEAD
-    "@metamask/snaps-controllers": "^3.5.0",
-    "@metamask/snaps-rpc-methods": "^4.0.2",
-    "@metamask/snaps-sdk": "^1.2.0",
-    "@metamask/snaps-utils": "^5.0.1",
-    "@metamask/transaction-controller": "^18.3.1",
-=======
     "@metamask/snaps-controllers": "^4.1.0",
     "@metamask/snaps-rpc-methods": "^5.0.0",
     "@metamask/snaps-sdk": "^1.4.0",
     "@metamask/snaps-utils": "^5.2.0",
     "@metamask/transaction-controller": "^21.0.1",
     "@metamask/user-operation-controller": "^1.0.0",
->>>>>>> 93a950fa
     "@metamask/utils": "^8.2.1",
     "@ngraveio/bc-ur": "^1.1.6",
     "@popperjs/core": "^2.4.0",
@@ -347,12 +308,8 @@
     "@sentry/integrations": "^7.53.0",
     "@sentry/types": "^7.53.0",
     "@sentry/utils": "^7.53.0",
-<<<<<<< HEAD
-    "@zxing/browser": "^0.1.3",
-=======
     "@trezor/connect-web": "9.0.11",
     "@zxing/browser": "^0.1.4",
->>>>>>> 93a950fa
     "@zxing/library": "0.20.0",
     "await-semaphore": "^0.1.1",
     "base32-encode": "^1.2.0",
@@ -421,10 +378,7 @@
     "remove-trailing-slash": "^0.1.1",
     "reselect": "^3.0.1",
     "ses": "^1.1.0",
-<<<<<<< HEAD
-=======
     "simple-git": "^3.20.0",
->>>>>>> 93a950fa
     "single-call-balance-checker-abi": "^1.0.0",
     "unicode-confusables": "^0.1.1",
     "uuid": "^8.3.2",
@@ -454,11 +408,7 @@
     "@metamask/eslint-config-typescript": "^9.0.1",
     "@metamask/forwarder": "^1.1.0",
     "@metamask/phishing-warning": "^3.0.3",
-<<<<<<< HEAD
-    "@metamask/test-dapp": "^7.2.0",
-=======
     "@metamask/test-dapp": "^7.3.1",
->>>>>>> 93a950fa
     "@playwright/test": "^1.39.0",
     "@sentry/cli": "^2.19.4",
     "@storybook/addon-a11y": "^7.4.6",
