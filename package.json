--- conflicted
+++ resolved
@@ -17,14 +17,8 @@
     "start:test": "SEGMENT_HOST='https://api.segment.io' SEGMENT_WRITE_KEY='FAKE' yarn build testDev",
     "benchmark:chrome": "SELENIUM_BROWSER=chrome node test/e2e/benchmark.js",
     "benchmark:firefox": "SELENIUM_BROWSER=firefox node test/e2e/benchmark.js",
-<<<<<<< HEAD
-    "build:test": "yarn build test",
-    "build:test:flask": "yarn build test --build-type flask",
-    "build:test:metrics": "SEGMENT_HOST='http://localhost:9090' SEGMENT_WRITE_KEY='FAKE' yarn build test",
-=======
     "build:test": "SEGMENT_HOST='https://api.segment.io' SEGMENT_WRITE_KEY='FAKE' yarn build test",
     "build:test:flask": "yarn build test --build-type flask",
->>>>>>> bc8d4a3a
     "test": "yarn lint && yarn test:unit && yarn test:unit:jest",
     "dapp": "node development/static-server.js node_modules/@metamask/test-dapp/dist --port 8080",
     "dapp-chain": "GANACHE_ARGS='-b 2' concurrently -k -n ganache,dapp -p '[{time}][{name}]' 'yarn ganache:start' 'sleep 5 && yarn dapp'",
@@ -35,15 +29,8 @@
     "test:unit:global": "mocha test/unit-global/*.test.js",
     "test:unit:mocha": "mocha './app/**/*.test.js'",
     "test:e2e:chrome": "SELENIUM_BROWSER=chrome node test/e2e/run-all.js",
-<<<<<<< HEAD
-    "test:e2e:chrome:metrics": "SELENIUM_BROWSER=chrome node test/e2e/run-e2e-test.js test/e2e/metrics.spec.js",
     "test:e2e:chrome:snaps": "SELENIUM_BROWSER=chrome node test/e2e/run-all.js --snaps",
     "test:e2e:firefox": "SELENIUM_BROWSER=firefox node test/e2e/run-all.js",
-    "test:e2e:firefox:metrics": "SELENIUM_BROWSER=firefox node test/e2e/run-e2e-test.js test/e2e/metrics.spec.js",
-=======
-    "test:e2e:chrome:snaps": "SELENIUM_BROWSER=chrome node test/e2e/run-all.js --snaps",
-    "test:e2e:firefox": "SELENIUM_BROWSER=firefox node test/e2e/run-all.js",
->>>>>>> bc8d4a3a
     "test:e2e:firefox:snaps": "SELENIUM_BROWSER=firefox node test/e2e/run-all.js --snaps",
     "test:e2e:single": "node test/e2e/run-e2e-test.js",
     "test:coverage:mocha": "nyc --reporter=text --reporter=html yarn test:unit:mocha",
