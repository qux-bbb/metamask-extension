--- conflicted
+++ resolved
@@ -15,25 +15,15 @@
     "dist": "yarn build dist",
     "build": "yarn lavamoat:build",
     "build:dev": "node development/build/index.js",
-<<<<<<< HEAD
     "start:test": "BLOCKAID_FILE_CDN=static.metafi-dev.codefi.network/api/v1/confirmations/ppom SEGMENT_HOST='https://api.segment.io' SEGMENT_WRITE_KEY='FAKE' SENTRY_DSN_DEV=https://fake@sentry.io/0000000 PORTFOLIO_URL=http://127.0.0.1:8080 yarn build:dev testDev",
     "start:test:flask": "SEGMENT_HOST='https://api.segment.io' SEGMENT_WRITE_KEY='FAKE' SENTRY_DSN_DEV=https://fake@sentry.io/0000000 PORTFOLIO_URL=http://127.0.0.1:8080 BLOCKAID_FILE_CDN=static.metafi-dev.codefi.network/api/v1/confirmations/ppom yarn build:dev testDev --build-type flask --apply-lavamoat=false --snow=false",
-=======
-    "start:test": "SEGMENT_HOST='https://api.segment.io' SEGMENT_WRITE_KEY='FAKE' SENTRY_DSN_DEV=https://fake@sentry.io/0000000 PORTFOLIO_URL=http://127.0.0.1:8080 yarn build:dev testDev",
-    "start:test:flask": "SEGMENT_HOST='https://api.segment.io' SEGMENT_WRITE_KEY='FAKE' SENTRY_DSN_DEV=https://fake@sentry.io/0000000 PORTFOLIO_URL=http://127.0.0.1:8080 BLOCKAID_FILE_CDN=storage.googleapis.com/ppom-mock-cdn yarn build:dev testDev --build-type flask --apply-lavamoat=false --snow=false",
->>>>>>> 3a77c6b1
     "start:test:mv3": "ENABLE_MV3=true SEGMENT_HOST='https://api.segment.io' SEGMENT_WRITE_KEY='FAKE' SENTRY_DSN_DEV=https://fake@sentry.io/0000000 PORTFOLIO_URL=http://127.0.0.1:8080 yarn build:dev testDev",
     "benchmark:chrome": "SELENIUM_BROWSER=chrome ts-node test/e2e/benchmark.js",
     "mv3:stats:chrome": "SELENIUM_BROWSER=chrome ENABLE_MV3=true ts-node test/e2e/mv3-perf-stats/index.js",
     "user-actions-benchmark:chrome": "SELENIUM_BROWSER=chrome ts-node test/e2e/user-actions-benchmark.js",
     "benchmark:firefox": "SELENIUM_BROWSER=firefox ts-node test/e2e/benchmark.js",
-<<<<<<< HEAD
     "build:test": "BLOCKAID_FILE_CDN=static.metafi-dev.codefi.network/api/v1/confirmations/ppom SEGMENT_HOST='https://api.segment.io' SEGMENT_WRITE_KEY='FAKE' SENTRY_DSN_DEV=https://fake@sentry.io/0000000 PORTFOLIO_URL=http://127.0.0.1:8080 yarn build test",
     "build:test:flask": "BLOCKAID_FILE_CDN=static.metafi-dev.codefi.network/api/v1/confirmations/ppom yarn build test --build-type flask",
-=======
-    "build:test": "SEGMENT_HOST='https://api.segment.io' SEGMENT_WRITE_KEY='FAKE' SENTRY_DSN_DEV=https://fake@sentry.io/0000000 PORTFOLIO_URL=http://127.0.0.1:8080 yarn build test",
-    "build:test:flask": "BLOCKAID_FILE_CDN=storage.googleapis.com/ppom-mock-cdn yarn build test --build-type flask",
->>>>>>> 3a77c6b1
     "build:test:mmi": "yarn build test --build-type mmi",
     "build:test:mv3": "ENABLE_MV3=true SEGMENT_HOST='https://api.segment.io' SEGMENT_WRITE_KEY='FAKE' SENTRY_DSN_DEV=https://fake@sentry.io/0000000 PORTFOLIO_URL=http://127.0.0.1:8080 yarn build test",
     "build:test:dev:mv3": "ENABLE_MV3=true SEGMENT_HOST='https://api.segment.io' SEGMENT_WRITE_KEY='FAKE' SENTRY_DSN_DEV=https://fake@sentry.io/0000000 PORTFOLIO_URL=http://127.0.0.1:8080 yarn build:dev testDev --apply-lavamoat=false",
@@ -221,11 +211,7 @@
     "@metamask/eth-keyring-controller@npm:^13.0.1": "patch:@metamask/eth-keyring-controller@npm%3A13.0.1#~/.yarn/patches/@metamask-eth-keyring-controller-npm-13.0.1-06ff83faad.patch"
   },
   "dependencies": {
-<<<<<<< HEAD
-    "@babel/runtime": "^7.18.9",
-=======
     "@babel/runtime": "^7.23.2",
->>>>>>> 3a77c6b1
     "@blockaid/ppom_release": "^1.2.8",
     "@download/blockies": "^1.0.3",
     "@ensdomains/content-hash": "^2.5.6",
@@ -241,7 +227,6 @@
     "@keystonehq/metamask-airgapped-keyring": "^0.13.1",
     "@lavamoat/snow": "^1.5.0",
     "@material-ui/core": "^4.11.0",
-<<<<<<< HEAD
     "@metamask-institutional/custody-controller": "^0.2.15",
     "@metamask-institutional/custody-keyring": "^1.0.4",
     "@metamask-institutional/extension": "^0.3.8",
@@ -250,16 +235,6 @@
     "@metamask-institutional/rpc-allowlist": "^1.0.0",
     "@metamask-institutional/sdk": "^0.1.20",
     "@metamask-institutional/transaction-update": "^0.1.30",
-=======
-    "@metamask-institutional/custody-controller": "^0.2.12",
-    "@metamask-institutional/custody-keyring": "^1.0.2",
-    "@metamask-institutional/extension": "^0.3.7",
-    "@metamask-institutional/institutional-features": "^1.2.6",
-    "@metamask-institutional/portfolio-dashboard": "^1.4.0",
-    "@metamask-institutional/rpc-allowlist": "^1.0.0",
-    "@metamask-institutional/sdk": "^0.1.18",
-    "@metamask-institutional/transaction-update": "^0.1.29",
->>>>>>> 3a77c6b1
     "@metamask/address-book-controller": "^3.0.0",
     "@metamask/announcement-controller": "^4.0.0",
     "@metamask/approval-controller": "^3.4.0",
@@ -273,11 +248,7 @@
     "@metamask/eth-json-rpc-middleware": "^11.0.0",
     "@metamask/eth-keyring-controller": "^13.0.1",
     "@metamask/eth-ledger-bridge-keyring": "^0.15.0",
-<<<<<<< HEAD
     "@metamask/eth-snap-keyring": "^1.0.0",
-=======
-    "@metamask/eth-snap-keyring": "0.3.1",
->>>>>>> 3a77c6b1
     "@metamask/eth-token-tracker": "^4.0.0",
     "@metamask/eth-trezor-keyring": "^1.1.0",
     "@metamask/etherscan-link": "^2.2.0",
@@ -285,16 +256,10 @@
     "@metamask/gas-fee-controller": "^6.0.1",
     "@metamask/jazzicon": "^2.0.0",
     "@metamask/key-tree": "^9.0.0",
-<<<<<<< HEAD
     "@metamask/keyring-api": "^1.0.0",
     "@metamask/keyring-controller": "^8.0.3",
     "@metamask/logging-controller": "^1.0.1",
     "@metamask/logo": "^3.1.2",
-=======
-    "@metamask/keyring-controller": "^8.0.1",
-    "@metamask/logging-controller": "^1.0.1",
-    "@metamask/logo": "^3.1.1",
->>>>>>> 3a77c6b1
     "@metamask/message-manager": "^7.3.0",
     "@metamask/metamask-eth-abis": "^3.0.0",
     "@metamask/name-controller": "^3.0.0",
@@ -307,29 +272,16 @@
     "@metamask/ppom-validator": "^0.7.0",
     "@metamask/providers": "^13.1.0",
     "@metamask/rate-limit-controller": "^3.0.0",
-<<<<<<< HEAD
     "@metamask/rpc-methods": "^3.0.0",
-=======
-    "@metamask/rpc-methods": "^2.0.0",
->>>>>>> 3a77c6b1
     "@metamask/safe-event-emitter": "^2.0.0",
     "@metamask/scure-bip39": "^2.0.3",
     "@metamask/selected-network-controller": "^1.0.0",
     "@metamask/signature-controller": "^6.0.0",
-<<<<<<< HEAD
     "@metamask/slip44": "^3.1.0",
     "@metamask/smart-transactions-controller": "^4.0.0",
     "@metamask/snaps-controllers": "^3.0.0",
     "@metamask/snaps-ui": "^3.0.0",
     "@metamask/snaps-utils": "^3.0.0",
-=======
-    "@metamask/slip44": "^3.0.0",
-    "@metamask/smart-transactions-controller": "^4.0.0",
-    "@metamask/snaps-controllers": "^2.0.1",
-    "@metamask/snaps-ui": "^2.0.0",
-    "@metamask/snaps-utils": "^2.0.1",
-    "@metamask/subject-metadata-controller": "^2.0.0",
->>>>>>> 3a77c6b1
     "@metamask/utils": "^5.0.0",
     "@ngraveio/bc-ur": "^1.1.6",
     "@popperjs/core": "^2.4.0",
@@ -421,16 +373,6 @@
   "devDependencies": {
     "@actions/core": "^1.10.0",
     "@actions/github": "^5.1.1",
-<<<<<<< HEAD
-    "@babel/code-frame": "^7.12.13",
-    "@babel/core": "^7.21.5",
-    "@babel/eslint-parser": "^7.13.14",
-    "@babel/eslint-plugin": "^7.12.1",
-    "@babel/preset-env": "^7.5.5",
-    "@babel/preset-react": "^7.0.0",
-    "@babel/preset-typescript": "^7.16.7",
-    "@babel/register": "^7.5.5",
-=======
     "@babel/code-frame": "^7.22.13",
     "@babel/core": "^7.23.2",
     "@babel/eslint-parser": "^7.22.15",
@@ -439,7 +381,6 @@
     "@babel/preset-react": "^7.22.15",
     "@babel/preset-typescript": "^7.23.2",
     "@babel/register": "^7.22.15",
->>>>>>> 3a77c6b1
     "@lavamoat/allow-scripts": "^2.3.1",
     "@lavamoat/lavapack": "^5.2.4",
     "@metamask/auto-changelog": "^2.1.0",
@@ -689,12 +630,8 @@
       "@storybook/addon-knobs>core-js": false,
       "@storybook/manager-webpack5>core-js": false,
       "@storybook/react-webpack5>@storybook/preset-react-webpack>@pmmmwh/react-refresh-webpack-plugin>core-js-pure": false,
-<<<<<<< HEAD
-      "ethjs-contract>babel-runtime>core-js": false
-=======
       "ethjs-contract>babel-runtime>core-js": false,
       "ts-node>@swc/core": false
->>>>>>> 3a77c6b1
     }
   },
   "packageManager": "yarn@4.0.0-rc.48"
