{
  "name": "metamask-crx",
<<<<<<< HEAD
  "version": "9.6.0",
  "private": true,
  "repository": {
    "type": "git",
    "url": "https://github.com/MetaMask/metamask-extension"
=======
  "version": "9.5.9",
  "private": true,
  "repository": {
    "type": "git",
    "url": "https://github.com/MetaMask/metamask-extension.git"
>>>>>>> 2bfc3a09
  },
  "scripts": {
    "setup": "yarn install && yarn setup:postinstall",
    "setup:postinstall": "yarn patch-package && yarn allow-scripts",
    "start": "node development/build/index.js dev",
    "start:lavamoat": "yarn build dev",
    "dist": "yarn build prod",
    "build": "lavamoat development/build/index.js",
    "start:test": "yarn build testDev",
    "benchmark:chrome": "SELENIUM_BROWSER=chrome node test/e2e/benchmark.js",
    "benchmark:firefox": "SELENIUM_BROWSER=firefox node test/e2e/benchmark.js",
    "build:test": "yarn build test",
    "build:test:metrics": "SEGMENT_HOST='http://localhost:9090' SEGMENT_WRITE_KEY='FAKE' SEGMENT_LEGACY_WRITE_KEY='FAKE' yarn build test",
    "test": "yarn lint && yarn test:unit && yarn test:unit:jest",
    "dapp": "node development/static-server.js node_modules/@metamask/test-dapp/dist --port 8080",
    "dapp-chain": "GANACHE_ARGS='-b 2' concurrently -k -n ganache,dapp -p '[{time}][{name}]' 'yarn ganache:start' 'sleep 5 && yarn dapp'",
    "forwarder": "node ./development/static-server.js ./node_modules/@metamask/forwarder/dist/ --port 9010",
    "dapp-forwarder": "concurrently -k -n forwarder,dapp -p '[{time}][{name}]' 'yarn forwarder' 'yarn dapp'",
    "test:unit": "mocha --exit --require test/env.js --require test/setup.js --recursive './{app,shared}/**/*.test.js'",
    "test:unit:global": "mocha --exit --require test/env.js --require test/setup.js --recursive test/unit-global/*.test.js",
    "test:unit:jest": "jest",
    "test:unit:jest:watch": "jest --watch",
    "test:unit:jest:watch:silent": "jest --watch --silent",
    "test:unit:jest:ci": "jest --maxWorkers=2",
    "test:unit:lax": "mocha --exit --require test/env.js --require test/setup.js --ignore './app/scripts/controllers/permissions/*.test.js' --recursive './{app,shared}/**/*.test.js'",
    "test:unit:strict": "mocha --exit --require test/env.js --require test/setup.js --recursive './app/scripts/controllers/permissions/*.test.js'",
    "test:unit:path": "mocha --exit --require test/env.js --require test/setup.js --recursive",
    "test:e2e:chrome": "SELENIUM_BROWSER=chrome test/e2e/run-all.sh",
    "test:e2e:chrome:metrics": "SELENIUM_BROWSER=chrome mocha test/e2e/metrics.spec.js",
    "test:e2e:firefox": "SELENIUM_BROWSER=firefox test/e2e/run-all.sh",
    "test:e2e:firefox:metrics": "SELENIUM_BROWSER=firefox mocha test/e2e/metrics.spec.js",
    "test:coverage": "nyc --silent --check-coverage yarn test:unit:strict && nyc --silent --no-clean yarn test:unit:lax && nyc report --reporter=text --reporter=html",
    "test:coverage:jest": "jest --coverage --maxWorkers=2",
    "test:coverage:strict": "nyc --check-coverage yarn test:unit:strict",
    "test:coverage:path": "nyc --check-coverage yarn test:unit:path",
    "ganache:start": "./development/run-ganache.sh",
    "sentry:publish": "node ./development/sentry-publish.js",
    "lint": "prettier --check '**/*.json' && eslint . --ext js,snap --cache && yarn lint:styles",
    "lint:fix": "prettier --write '**/*.json' && eslint . --ext js --cache --fix",
    "lint:changed": "{ git ls-files --others --exclude-standard ; git diff-index --name-only --diff-filter=d HEAD ; } | grep --regexp='[.]js$' | tr '\\n' '\\0' | xargs -0 eslint",
    "lint:changed:fix": "{ git ls-files --others --exclude-standard ; git diff-index --name-only --diff-filter=d HEAD ; } | grep --regexp='[.]js$' | tr '\\n' '\\0' | xargs -0 eslint --fix",
    "lint:shellcheck": "./development/shellcheck.sh",
    "lint:styles": "stylelint '*/**/*.scss'",
    "lint:lockfile": "lockfile-lint --path yarn.lock --allowed-hosts npm yarn github.com codeload.github.com --empty-hostname false --allowed-schemes \"https:\" \"git+https:\"",
    "validate-source-maps": "node ./development/sourcemap-validator.js",
    "verify-locales": "node ./development/verify-locale-strings.js",
    "verify-locales:fix": "node ./development/verify-locale-strings.js --fix",
    "mozilla-lint": "addons-linter dist/firefox",
    "watch": "mocha --watch --require test/env.js --require test/setup.js --reporter min --recursive \"test/unit/**/*.js\" \"ui/**/*.test.js\" \"shared/**/*.test.js\"",
    "devtools:react": "react-devtools",
    "devtools:redux": "remotedev --hostname=localhost --port=8000",
    "start:dev": "concurrently -k -n build,react,redux yarn:start yarn:devtools:react yarn:devtools:redux",
    "announce": "node development/announcer.js",
    "storybook": "start-storybook -p 6006 -c .storybook --static-dir ./app ./storybook/images",
    "storybook:build": "build-storybook -c .storybook -o storybook-build --static-dir ./app ./storybook/images",
    "storybook:deploy": "storybook-to-ghpages --existing-output-dir storybook-build --remote storybook --branch master",
    "update-changelog": "auto-changelog update",
    "generate:migration": "./development/generate-migration.sh",
    "lavamoat:auto": "lavamoat ./development/build/index.js --writeAutoPolicy",
    "lavamoat:debug": "lavamoat ./development/build/index.js --writeAutoPolicyDebug"
  },
  "resolutions": {
    "**/regenerator-runtime": "^0.13.7",
    "**/configstore/dot-prop": "^5.1.1",
    "**/ethers/elliptic": "^6.5.4",
    "**/knex/minimist": "^1.2.5",
    "**/optimist/minimist": "^1.2.5",
    "**/socketcluster/minimist": "^1.2.5",
    "**/redux/symbol-observable": "^2.0.3",
    "**/redux-devtools-instrument/symbol-observable": "^2.0.3",
    "**/rxjs/symbol-observable": "^2.0.3",
    "**/xmlhttprequest-ssl": "^1.6.2",
    "3box/ipfs/ipld-zcash/zcash-bitcore-lib/lodash": "^4.17.21",
    "3box/ipfs/ipld-zcash/zcash-bitcore-lib/elliptic": "^6.5.4",
    "3box/ipfs/libp2p-mdns/multicast-dns/dns-packet": "^5.2.2",
    "3box/**/libp2p-crypto/node-forge": "^0.10.0",
    "3box/**/libp2p-keychain/node-forge": "^0.10.0",
    "analytics-node/axios": "^0.21.1",
    "ganache-core/lodash": "^4.17.21",
    "netmask": "^2.0.1",
    "pull-ws": "^3.3.2",
    "ws": "^7.4.6"
  },
  "dependencies": {
    "3box": "^1.10.2",
    "@babel/runtime": "^7.5.5",
    "@download/blockies": "^1.0.3",
    "@formatjs/intl-relativetimeformat": "^5.2.6",
    "@fortawesome/fontawesome-free": "^5.13.0",
    "@lavamoat/preinstall-always-fail": "^1.0.0",
    "@material-ui/core": "^4.11.0",
    "@metamask/contract-metadata": "^1.22.0",
<<<<<<< HEAD
    "@metamask/controllers": "^8.0.0",
=======
    "@metamask/controllers": "^9.0.0",
>>>>>>> 2bfc3a09
    "@metamask/eth-ledger-bridge-keyring": "^0.5.0",
    "@metamask/eth-token-tracker": "^3.0.1",
    "@metamask/etherscan-link": "^2.1.0",
    "@metamask/jazzicon": "^2.0.0",
    "@metamask/logo": "^2.5.0",
    "@metamask/obs-store": "^5.0.0",
    "@metamask/post-message-stream": "^4.0.0",
    "@metamask/providers": "^8.1.1",
    "@popperjs/core": "^2.4.0",
    "@reduxjs/toolkit": "^1.5.0",
    "@sentry/browser": "^5.26.0",
    "@sentry/integrations": "^5.26.0",
    "@zxing/library": "^0.8.0",
    "abortcontroller-polyfill": "^1.4.0",
    "analytics-node": "^3.4.0-beta.3",
    "await-semaphore": "^0.1.1",
    "bignumber.js": "^4.1.0",
    "bn.js": "^4.11.7",
    "classnames": "^2.2.6",
    "content-hash": "^2.5.2",
    "copy-to-clipboard": "^3.0.8",
    "currency-formatter": "^1.4.2",
    "debounce-stream": "^2.0.0",
    "deep-freeze-strict": "1.1.1",
    "end-of-stream": "^1.4.4",
    "eth-block-tracker": "^5.0.1",
    "eth-ens-namehash": "^2.0.8",
    "eth-json-rpc-filters": "^4.2.1",
    "eth-json-rpc-infura": "^5.1.0",
    "eth-json-rpc-middleware": "^6.0.0",
    "eth-keyring-controller": "^6.2.0",
    "eth-method-registry": "^2.0.0",
    "eth-phishing-detect": "^1.1.14",
    "eth-query": "^2.1.2",
    "eth-rpc-errors": "^4.0.2",
    "eth-sig-util": "^3.0.0",
    "eth-trezor-keyring": "^0.6.0",
    "ethereum-ens-network-map": "^1.0.2",
    "ethereumjs-abi": "^0.6.4",
    "ethereumjs-tx": "1.3.7",
    "ethereumjs-util": "^7.0.10",
    "ethereumjs-wallet": "^0.6.4",
    "ethers": "^5.0.8",
    "ethjs": "^0.4.0",
    "ethjs-contract": "^0.2.3",
    "ethjs-ens": "^2.0.0",
    "ethjs-query": "^0.3.4",
    "extension-port-stream": "^2.0.0",
    "extensionizer": "^1.0.1",
    "fast-json-patch": "^2.2.1",
    "fast-safe-stringify": "^2.0.7",
    "fuse.js": "^3.2.0",
    "globalthis": "^1.0.1",
    "human-standard-token-abi": "^2.0.0",
    "immer": "^8.0.1",
    "json-rpc-engine": "^6.1.0",
    "json-rpc-middleware-stream": "^2.1.1",
    "jsonschema": "^1.2.4",
    "labeled-stream-splicer": "^2.0.2",
    "localforage": "^1.9.0",
    "lodash": "^4.17.21",
    "loglevel": "^1.4.1",
    "luxon": "^1.26.0",
    "nanoid": "^2.1.6",
    "nonce-tracker": "^1.0.0",
    "obj-multiplex": "^1.0.0",
    "pify": "^5.0.0",
    "promise-to-callback": "^1.0.0",
    "prop-types": "^15.6.1",
    "pubnub": "4.27.3",
    "pump": "^3.0.0",
    "punycode": "^2.1.1",
    "qrcode-generator": "1.4.1",
    "react": "^16.12.0",
    "react-dnd": "^3.0.2",
    "react-dnd-html5-backend": "^7.4.4",
    "react-dom": "^16.12.0",
    "react-idle-timer": "^4.2.5",
    "react-inspector": "^2.3.0",
    "react-popper": "^2.2.3",
    "react-redux": "^7.2.0",
    "react-router-dom": "^5.1.2",
    "react-simple-file-input": "^2.0.0",
    "react-tippy": "^1.2.2",
    "react-toggle-button": "^2.2.0",
    "react-transition-group": "^1.2.1",
    "readable-stream": "^2.3.3",
    "redux": "^4.0.5",
    "redux-thunk": "^2.3.0",
    "reselect": "^3.0.1",
    "rpc-cap": "^3.2.1",
    "safe-event-emitter": "^1.0.1",
    "ses": "^0.12.4",
    "single-call-balance-checker-abi": "^1.0.0",
    "swappable-obj-proxy": "^1.1.0",
    "textarea-caret": "^3.0.1",
    "unicode-confusables": "^0.1.1",
    "valid-url": "^1.0.9",
    "web3": "^0.20.7",
    "web3-stream-provider": "^4.0.0"
  },
  "devDependencies": {
    "@babel/core": "^7.12.1",
    "@babel/eslint-parser": "^7.13.14",
    "@babel/eslint-plugin": "^7.12.1",
    "@babel/plugin-proposal-class-properties": "^7.5.5",
    "@babel/plugin-proposal-nullish-coalescing-operator": "^7.10.4",
    "@babel/plugin-proposal-object-rest-spread": "^7.5.5",
    "@babel/plugin-proposal-optional-chaining": "^7.8.3",
    "@babel/plugin-transform-runtime": "^7.5.5",
    "@babel/preset-env": "^7.5.5",
    "@babel/preset-react": "^7.0.0",
    "@babel/register": "^7.5.5",
    "@lavamoat/allow-scripts": "^1.0.6",
<<<<<<< HEAD
    "@metamask/auto-changelog": "^1.0.0",
=======
    "@metamask/auto-changelog": "^2.1.0",
>>>>>>> 2bfc3a09
    "@metamask/eslint-config": "^6.0.0",
    "@metamask/eslint-config-jest": "^6.0.0",
    "@metamask/eslint-config-mocha": "^6.0.0",
    "@metamask/eslint-config-nodejs": "^6.0.0",
    "@metamask/forwarder": "^1.1.0",
    "@metamask/test-dapp": "^4.0.1",
    "@sentry/cli": "^1.58.0",
    "@storybook/addon-actions": "^6.1.17",
    "@storybook/addon-backgrounds": "^6.1.17",
    "@storybook/addon-knobs": "^6.1.17",
    "@storybook/addon-toolbars": "^6.1.17",
    "@storybook/core": "^6.1.17",
    "@storybook/react": "^6.1.17",
    "@storybook/storybook-deployer": "^2.8.7",
    "@testing-library/jest-dom": "^5.11.10",
    "@testing-library/react": "^10.4.8",
    "@testing-library/react-hooks": "^3.2.1",
    "@types/react": "^16.9.53",
    "addons-linter": "1.14.0",
    "babelify": "^10.0.0",
    "brfs": "^2.0.2",
    "browserify": "^16.5.1",
    "chalk": "^3.0.0",
    "chromedriver": "^79.0.0",
    "concurrently": "^5.2.0",
    "copy-webpack-plugin": "^6.0.3",
    "cross-spawn": "^7.0.3",
    "css-loader": "^2.1.1",
    "css-to-xpath": "^0.1.0",
    "del": "^3.0.0",
    "enzyme": "^3.10.0",
    "enzyme-adapter-react-16": "^1.15.1",
    "eslint": "^7.23.0",
    "eslint-config-prettier": "^8.1.0",
    "eslint-plugin-import": "^2.22.1",
    "eslint-plugin-jest": "^24.3.4",
    "eslint-plugin-mocha": "^8.1.0",
    "eslint-plugin-node": "^11.1.0",
    "eslint-plugin-prettier": "^3.3.1",
    "eslint-plugin-react": "^7.23.1",
    "eslint-plugin-react-hooks": "^4.2.0",
    "fancy-log": "^1.3.3",
    "fast-glob": "^3.2.2",
    "fs-extra": "^8.1.0",
    "ganache-cli": "^6.12.1",
    "ganache-core": "^2.13.1",
    "geckodriver": "^1.21.0",
    "get-port": "^5.1.0",
    "gulp": "^4.0.2",
    "gulp-autoprefixer": "^5.0.0",
    "gulp-dart-sass": "^1.0.2",
    "gulp-livereload": "4.0.0",
    "gulp-rename": "^2.0.0",
    "gulp-rtlcss": "^1.4.0",
    "gulp-sourcemaps": "^2.6.0",
    "gulp-stylelint": "^13.0.0",
    "gulp-terser-js": "^5.2.2",
    "gulp-watch": "^5.0.1",
    "gulp-zip": "^4.0.0",
    "history": "^5.0.0",
    "jest": "^26.6.3",
    "jsdom": "^11.2.0",
    "koa": "^2.7.0",
    "lavamoat": "^5.3.1",
    "lavamoat-viz": "^6.0.9",
    "lockfile-lint": "^4.0.0",
    "loose-envify": "^1.4.0",
    "mocha": "^7.2.0",
    "nock": "^9.0.14",
    "node-fetch": "^2.6.1",
    "nyc": "^15.0.0",
    "patch-package": "^6.4.7",
    "polyfill-crypto.getrandomvalues": "^1.0.0",
    "prettier": "^2.2.1",
    "prettier-plugin-sort-json": "^0.0.1",
    "proxyquire": "^2.1.3",
    "randomcolor": "^0.5.4",
    "rc": "^1.2.8",
    "react-devtools": "^4.10.1",
    "read-installed": "^4.0.3",
    "redux-mock-store": "^1.5.4",
    "remote-redux-devtools": "^0.5.16",
    "resolve-url-loader": "^3.1.2",
    "sass": "^1.32.4",
    "sass-loader": "^10.1.1",
    "selenium-webdriver": "4.0.0-alpha.7",
    "semver": "^7.3.5",
    "serve-handler": "^6.1.2",
    "sinon": "^9.0.0",
    "source-map": "^0.7.2",
    "source-map-explorer": "^2.4.2",
    "string.prototype.matchall": "^4.0.2",
    "style-loader": "^0.21.0",
    "stylelint": "^13.6.1",
    "through2": "^2.0.3",
    "ttest": "^2.1.1",
    "vinyl-buffer": "^1.0.1",
    "vinyl-source-stream": "^2.0.0",
    "watchify": "^3.11.1",
    "webpack": "^4.41.6"
  },
  "engines": {
    "node": "^14.15.1",
    "yarn": "^1.16.0"
  },
  "lavamoat": {
    "allowScripts": {
      "chromedriver": true,
      "geckodriver": true,
      "@sentry/cli": true,
      "electron": true,
      "core-js": false,
      "core-js-pure": false,
      "keccak": false,
      "secp256k1": false,
      "web3": false,
      "sha3": false,
      "bufferutil": false,
      "utf-8-validate": false,
      "leveldown": false,
      "ursa-optional": false,
      "gc-stats": false,
      "github:assemblyscript/assemblyscript": false,
      "tiny-secp256k1": false,
      "@lavamoat/preinstall-always-fail": false,
      "fsevents": false
    }
  }
}<|MERGE_RESOLUTION|>--- conflicted
+++ resolved
@@ -1,18 +1,10 @@
 {
   "name": "metamask-crx",
-<<<<<<< HEAD
   "version": "9.6.0",
   "private": true,
   "repository": {
     "type": "git",
-    "url": "https://github.com/MetaMask/metamask-extension"
-=======
-  "version": "9.5.9",
-  "private": true,
-  "repository": {
-    "type": "git",
     "url": "https://github.com/MetaMask/metamask-extension.git"
->>>>>>> 2bfc3a09
   },
   "scripts": {
     "setup": "yarn install && yarn setup:postinstall",
@@ -105,11 +97,7 @@
     "@lavamoat/preinstall-always-fail": "^1.0.0",
     "@material-ui/core": "^4.11.0",
     "@metamask/contract-metadata": "^1.22.0",
-<<<<<<< HEAD
-    "@metamask/controllers": "^8.0.0",
-=======
     "@metamask/controllers": "^9.0.0",
->>>>>>> 2bfc3a09
     "@metamask/eth-ledger-bridge-keyring": "^0.5.0",
     "@metamask/eth-token-tracker": "^3.0.1",
     "@metamask/etherscan-link": "^2.1.0",
@@ -224,11 +212,7 @@
     "@babel/preset-react": "^7.0.0",
     "@babel/register": "^7.5.5",
     "@lavamoat/allow-scripts": "^1.0.6",
-<<<<<<< HEAD
-    "@metamask/auto-changelog": "^1.0.0",
-=======
     "@metamask/auto-changelog": "^2.1.0",
->>>>>>> 2bfc3a09
     "@metamask/eslint-config": "^6.0.0",
     "@metamask/eslint-config-jest": "^6.0.0",
     "@metamask/eslint-config-mocha": "^6.0.0",
