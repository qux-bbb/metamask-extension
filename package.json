{
  "name": "metamask-crx",
<<<<<<< HEAD
  "version": "11.12.0",
=======
  "version": "11.11.4",
>>>>>>> a70a36f2
  "private": true,
  "repository": {
    "type": "git",
    "url": "https://github.com/MetaMask/metamask-extension.git"
  },
  "scripts": {
    "start": "yarn build:dev dev --apply-lavamoat=false --snow=false",
    "start:mv3": "ENABLE_MV3=true yarn build:dev dev --apply-lavamoat=false",
    "start:flask": "yarn start --build-type flask",
    "start:mmi": "yarn start --build-type mmi",
    "start:lavamoat": "yarn build:dev dev --apply-lavamoat=true",
    "dist": "yarn build dist",
    "dist:mv3": "ENABLE_MV3=true yarn build dist",
    "dist:mmi": "yarn dist --build-type mmi",
    "dist:mmi:debug": "yarn dist --build-type mmi --apply-lavamoat=false",
    "build": "yarn lavamoat:build",
    "build:dev": "node development/build/index.js",
    "start:test": "BLOCKAID_FILE_CDN=static.metafi.codefi.network/api/v1/confirmations/ppom SEGMENT_HOST='https://api.segment.io' SEGMENT_WRITE_KEY='FAKE' SENTRY_DSN_DEV=https://fake@sentry.io/0000000 yarn build:dev testDev --apply-lavamoat=false --snow=false",
    "start:test:flask": "SEGMENT_HOST='https://api.segment.io' SEGMENT_WRITE_KEY='FAKE' SENTRY_DSN_DEV=https://fake@sentry.io/0000000 yarn build:dev testDev --build-type flask --apply-lavamoat=false --snow=false",
    "start:test:mv3": "ENABLE_MV3=true SEGMENT_HOST='https://api.segment.io' SEGMENT_WRITE_KEY='FAKE' SENTRY_DSN_DEV=https://fake@sentry.io/0000000 yarn build:dev testDev",
    "benchmark:chrome": "SELENIUM_BROWSER=chrome ts-node test/e2e/benchmark.js",
    "mv3:stats:chrome": "SELENIUM_BROWSER=chrome ENABLE_MV3=true ts-node test/e2e/mv3-perf-stats/index.js",
    "user-actions-benchmark:chrome": "SELENIUM_BROWSER=chrome ts-node test/e2e/user-actions-benchmark.js",
    "benchmark:firefox": "SELENIUM_BROWSER=firefox ts-node test/e2e/benchmark.js",
    "build:test": "BLOCKAID_FILE_CDN=static.metafi.codefi.network/api/v1/confirmations/ppom SEGMENT_HOST='https://api.segment.io' SEGMENT_WRITE_KEY='FAKE' SENTRY_DSN_DEV=https://fake@sentry.io/0000000 yarn build test",
    "build:test:flask": "SEGMENT_HOST='https://api.segment.io' SEGMENT_WRITE_KEY='FAKE' yarn build test --build-type flask",
    "build:test:mmi": "SEGMENT_HOST='https://api.segment.io' SEGMENT_WRITE_KEY='FAKE' yarn build test --build-type mmi",
    "build:test:mv3": "ENABLE_MV3=true SEGMENT_HOST='https://api.segment.io' SEGMENT_WRITE_KEY='FAKE' SENTRY_DSN_DEV=https://fake@sentry.io/0000000 yarn build test",
    "build:test:dev:mv3": "ENABLE_MV3=true SEGMENT_HOST='https://api.segment.io' SEGMENT_WRITE_KEY='FAKE' SENTRY_DSN_DEV=https://fake@sentry.io/0000000 yarn build:dev testDev --apply-lavamoat=false",
    "test": "yarn lint && yarn test:unit && yarn test:unit:jest",
    "dapp": "node development/static-server.js node_modules/@metamask/test-dapp/dist --port 8080",
    "dapp-chain": "GANACHE_ARGS='-b 2' concurrently -k -n ganache,dapp -p '[{time}][{name}]' 'yarn ganache:start' 'sleep 5 && yarn dapp'",
    "forwarder": "node ./development/static-server.js ./node_modules/@metamask/forwarder/dist/ --port 9010",
    "dapp-forwarder": "concurrently -k -n forwarder,dapp -p '[{time}][{name}]' 'yarn forwarder' 'yarn dapp'",
    "test:unit": "node ./test/run-unit-tests.js --mocha --jestGlobal --jestDev",
    "test:unit:jest": "node ./test/run-unit-tests.js --jestGlobal --jestDev",
    "test:unit:jest:watch": "node --inspect ./node_modules/.bin/jest --watch",
    "test:unit:global": "mocha test/unit-global/*.test.js",
    "test:unit:mocha": "node ./test/run-unit-tests.js --mocha",
    "test:e2e:chrome": "SELENIUM_BROWSER=chrome node test/e2e/run-all.js",
    "test:e2e:chrome:mmi": "SELENIUM_BROWSER=chrome node test/e2e/run-all.js --mmi",
    "test:e2e:chrome:flask": "SELENIUM_BROWSER=chrome node test/e2e/run-all.js --build-type flask",
    "test:e2e:mmi:ci": "yarn playwright test",
    "test:e2e:mmi:all": "yarn playwright test --project=mmi && yarn test:e2e:mmi:visual",
    "test:e2e:mmi:regular": "yarn playwright test --project=mmi",
    "test:e2e:mmi:visual": "./test/e2e/mmi/scripts/run-visual-test.sh check",
    "test:e2e:mmi:visual:update": "./test/e2e/mmi/scripts/run-visual-test.sh update",
    "test:e2e:pw:report": "yarn playwright show-report public/playwright/playwright-reports/html",
    "test:e2e:chrome:mv3": "ENABLE_MV3=true SELENIUM_BROWSER=chrome node test/e2e/run-all.js",
    "test:e2e:chrome:rpc": "SELENIUM_BROWSER=chrome node test/e2e/run-all.js --rpc",
    "test:e2e:chrome:multi-provider": "MULTIPROVIDER=true SELENIUM_BROWSER=chrome node test/e2e/run-all.js --multi-provider",
    "test:e2e:firefox": "SELENIUM_BROWSER=firefox node test/e2e/run-all.js",
    "test:e2e:firefox:flask": "SELENIUM_BROWSER=firefox node test/e2e/run-all.js --build-type flask",
    "test:e2e:single": "node test/e2e/run-e2e-test.js",
    "test:coverage:mocha": "node ./test/run-unit-tests.js --mocha --coverage",
    "test:coverage:jest": "node ./test/run-unit-tests.js --jestGlobal --coverage",
    "test:coverage:jest:dev": "node ./test/run-unit-tests.js --jestDev --coverage",
    "test:coverage:validate": "node ./test/merge-coverage.js",
    "test:coverage": "node ./test/run-unit-tests.js --mocha --jestGlobal --jestDev --coverage && yarn test:coverage:validate",
    "test:coverage:html": "yarn test:coverage --html",
    "ganache:start": "./development/run-ganache.sh",
    "sentry:publish": "node ./development/sentry-publish.js",
    "lint": "yarn lint:prettier && yarn lint:eslint && yarn lint:tsc && yarn lint:styles",
    "lint:fix": "yarn lint:prettier:fix && yarn lint:eslint:fix && yarn lint:styles:fix",
    "lint:prettier": "prettier --check --cache -- '**/*.json'",
    "lint:prettier:fix": "prettier --write --cache -- '**/*.json'",
    "lint:changed": "./development/get-changed-file-names.sh | grep -E --regexp='[.](js|ts|tsx)$' | tr '\\n' '\\0' | xargs -0 eslint --cache --cache-location node_modules/.cache/eslint/.eslint-cache",
    "lint:changed:fix": "./development/get-changed-file-names.sh | grep -E --regexp='[.](js|ts|tsx)$' | tr '\\n' '\\0' | xargs -0 eslint --fix --cache --cache-location node_modules/.cache/eslint/.eslint-cache",
    "lint:changelog": "auto-changelog validate",
    "lint:changelog:rc": "auto-changelog validate --rc",
    "lint:eslint": "eslint . --ext js,ts,tsx,snap --cache --cache-location node_modules/.cache/eslint/.eslint-cache",
    "lint:eslint:fix": "yarn lint:eslint --fix --cache --cache-location node_modules/.cache/eslint/.eslint-cache",
    "lint:lockfile:dedupe": "yarn dedupe --check",
    "lint:lockfile:dedupe:fix": "yarn dedupe",
    "lint:lockfile": "lockfile-lint --path yarn.lock --allowed-hosts npm yarn github.com codeload.github.com --empty-hostname true --allowed-schemes \"https:\" \"git+https:\" \"npm:\" \"patch:\" \"workspace:\"",
    "lint:shellcheck": "./development/shellcheck.sh",
    "lint:styles": "stylelint '*/**/*.scss'",
    "lint:styles:fix": "yarn lint:styles --fix",
    "lint:tsc": "tsc",
    "validate-source-maps": "node ./development/sourcemap-validator.js",
    "verify-locales": "node ./development/verify-locale-strings.js",
    "verify-locales:fix": "node ./development/verify-locale-strings.js --fix",
    "mozilla-lint": "addons-linter dist/firefox",
    "devtools:react": "react-devtools",
    "devtools:redux": "remotedev --hostname=localhost --port=8000",
    "start:dev": "concurrently -k -n build,react,redux yarn:start yarn:devtools:react yarn:devtools:redux",
    "announce": "node development/announcer.js",
    "storybook": "storybook dev -p 6006 -c .storybook",
    "storybook:build": "storybook build -c .storybook -o storybook-build",
    "storybook:deploy": "storybook-to-ghpages --existing-output-dir storybook-build --remote storybook --branch master",
    "update-changelog": "auto-changelog update",
    "generate:migration": "./development/generate-migration.sh",
    "lavamoat:build": "lavamoat development/build/index.js --policy lavamoat/build-system/policy.json --policyOverride lavamoat/build-system/policy-override.json",
    "lavamoat:build:auto": "yarn lavamoat:build --writeAutoPolicy",
    "lavamoat:debug:build": "yarn lavamoat:build --writeAutoPolicyDebug --policydebug lavamoat/build-system/policy-debug.json",
    "lavamoat:webapp:auto": "node ./development/generate-lavamoat-policies.js --devMode=true",
    "lavamoat:webapp:auto:ci": "node ./development/generate-lavamoat-policies.js --parallel=false",
    "lavamoat:auto": "yarn lavamoat:build:auto && yarn lavamoat:webapp:auto",
    "ts-migration:dashboard:build": "ts-node development/ts-migration-dashboard/scripts/build-app.ts",
    "ts-migration:dashboard:deploy": "gh-pages --dist development/ts-migration-dashboard/build/final --remote ts-migration-dashboard",
    "ts-migration:dashboard:watch": "yarn ts-migration:dashboard:build --watch",
    "ts-migration:enumerate": "ts-node development/ts-migration-dashboard/scripts/write-list-of-files-to-convert.ts",
    "test-storybook": "test-storybook -c .storybook",
    "test-storybook:ci": "concurrently -k -s first -n \"SB,TEST\" -c \"magenta,blue\" \"yarn storybook:build && npx http-server storybook-build --port 6006 \" \"wait-on tcp:6006 && echo 'Build done. Running storybook tests...' && npx playwright install && yarn test-storybook --maxWorkers=2\"",
    "githooks:install": "husky install",
    "fitness-functions": "ts-node development/fitness-functions/index.ts",
    "generate-beta-commit": "node ./development/generate-beta-commit.js",
    "validate-branch-name": "validate-branch-name",
    "add-release-label-to-pr-and-linked-issues": "ts-node ./.github/scripts/add-release-label-to-pr-and-linked-issues.ts",
    "check-pr-has-required-labels": "ts-node ./.github/scripts/check-pr-has-required-labels.ts",
    "close-release-bug-report-issue": "ts-node ./.github/scripts/close-release-bug-report-issue.ts",
    "check-template-and-add-labels": "ts-node ./.github/scripts/check-template-and-add-labels.ts",
    "audit": "yarn npm audit --recursive --environment production --severity moderate --ignore '@metamask/types (deprecation)'",
    "download-builds": "tsx .devcontainer/download-builds.ts prep-build",
    "download-builds:test": "tsx .devcontainer/download-builds.ts prep-build-test",
    "master-sync": "node development/master-sync.js"
  },
  "resolutions": {
    "simple-update-notifier@^1.0.0": "^2.0.0",
    "@babel/core": "patch:@babel/core@npm%3A7.23.2#~/.yarn/patches/@babel-core-npm-7.23.2-b93f586907.patch",
    "@babel/runtime": "patch:@babel/runtime@npm%3A7.23.2#~/.yarn/patches/@babel-runtime-npm-7.23.2-d013d6cf7e.patch",
    "@types/react": "^16.9.53",
    "analytics-node/axios": "^0.21.2",
    "bn.js": "^5.2.1",
    "ganache-core/lodash": "^4.17.21",
    "git-url-parse@^12.0.0": "^13.1.0",
    "glob-parent": "^6.0.2",
    "netmask": "^2.0.1",
    "js-sha3": "^0.9.2",
    "json-schema": "^0.4.0",
    "ast-types": "^0.14.2",
    "x-default-browser": "^0.5.2",
    "web3-provider-engine/eth-json-rpc-filters": "^6.0.0",
    "acorn@^7.0.0": "patch:acorn@npm:7.4.1#.yarn/patches/acorn-npm-7.4.1-f450b4646c.patch",
    "acorn@^7.4.1": "patch:acorn@npm:7.4.1#.yarn/patches/acorn-npm-7.4.1-f450b4646c.patch",
    "acorn@^7.1.1": "patch:acorn@npm:7.4.1#.yarn/patches/acorn-npm-7.4.1-f450b4646c.patch",
    "acorn@7.4.1": "patch:acorn@npm:7.4.1#.yarn/patches/acorn-npm-7.4.1-f450b4646c.patch",
    "object.values@^1.1.0": "patch:object.values@npm%3A1.1.5#./.yarn/patches/object.values-npm-1.1.5-f1de7f3742.patch",
    "object.values@^1.1.5": "patch:object.values@npm%3A1.1.5#./.yarn/patches/object.values-npm-1.1.5-f1de7f3742.patch",
    "object.values@^1.0.4": "patch:object.values@npm%3A1.1.5#./.yarn/patches/object.values-npm-1.1.5-f1de7f3742.patch",
    "error@^7.0.0": "patch:error@npm%3A7.0.2#./.yarn/patches/error-npm-7.0.2-6dfbeab4da.patch",
    "eslint-import-resolver-typescript@^2.5.0": "patch:eslint-import-resolver-typescript@npm%3A2.5.0#./.yarn/patches/eslint-import-resolver-typescript-npm-2.5.0-3b8adf0d03.patch",
    "colors@1.4.0": "patch:colors@npm%3A1.4.0#./.yarn/patches/colors-npm-1.4.0-7e2cf12234.patch",
    "colors@0.5.x": "patch:colors@npm%3A1.4.0#./.yarn/patches/colors-npm-1.4.0-7e2cf12234.patch",
    "borc@^2.1.2": "patch:borc@npm%3A2.1.2#./.yarn/patches/borc-npm-2.1.2-8ffcc2dd81.patch",
    "borc@^2.1.0": "patch:borc@npm%3A2.1.2#./.yarn/patches/borc-npm-2.1.2-8ffcc2dd81.patch",
    "convert-source-map@^1.7.0": "patch:convert-source-map@npm%3A1.1.3#./.yarn/patches/convert-source-map-npm-1.1.3-7f1bfeabd4.patch",
    "convert-source-map@1.7.0": "patch:convert-source-map@npm%3A1.1.3#./.yarn/patches/convert-source-map-npm-1.1.3-7f1bfeabd4.patch",
    "convert-source-map@^1.0.0": "patch:convert-source-map@npm%3A1.1.3#./.yarn/patches/convert-source-map-npm-1.1.3-7f1bfeabd4.patch",
    "convert-source-map@^1.8.0": "patch:convert-source-map@npm%3A1.1.3#./.yarn/patches/convert-source-map-npm-1.1.3-7f1bfeabd4.patch",
    "convert-source-map@~1.1.0": "patch:convert-source-map@npm%3A1.1.3#./.yarn/patches/convert-source-map-npm-1.1.3-7f1bfeabd4.patch",
    "convert-source-map@^0.3.3": "patch:convert-source-map@npm%3A1.1.3#./.yarn/patches/convert-source-map-npm-1.1.3-7f1bfeabd4.patch",
    "convert-source-map@^1.5.1": "patch:convert-source-map@npm%3A1.1.3#./.yarn/patches/convert-source-map-npm-1.1.3-7f1bfeabd4.patch",
    "convert-source-map@^1.5.0": "patch:convert-source-map@npm%3A1.1.3#./.yarn/patches/convert-source-map-npm-1.1.3-7f1bfeabd4.patch",
    "convert-source-map@^1.4.0": "patch:convert-source-map@npm%3A1.1.3#./.yarn/patches/convert-source-map-npm-1.1.3-7f1bfeabd4.patch",
    "convert-source-map@^1.6.0": "patch:convert-source-map@npm%3A1.1.3#./.yarn/patches/convert-source-map-npm-1.1.3-7f1bfeabd4.patch",
    "abort-controller@^3.0.0": "patch:abort-controller@npm%3A3.0.0#./.yarn/patches/abort-controller-npm-3.0.0-2f3a9a2bcb.patch",
    "await-semaphore@^0.1.1": "patch:await-semaphore@npm%3A0.1.3#./.yarn/patches/await-semaphore-npm-0.1.3-b7a0001fab.patch",
    "await-semaphore@^0.1.3": "patch:await-semaphore@npm%3A0.1.3#./.yarn/patches/await-semaphore-npm-0.1.3-b7a0001fab.patch",
    "eslint@8.36.0": "patch:eslint@npm%3A8.36.0#./.yarn/patches/eslint-npm-8.36.0-f8482bce95.patch",
    "eslint@^8.36.0": "patch:eslint@npm%3A8.36.0#./.yarn/patches/eslint-npm-8.36.0-f8482bce95.patch",
    "eth-query@^2.1.2": "patch:eth-query@npm%3A2.1.2#./.yarn/patches/eth-query-npm-2.1.2-7c6adc825f.patch",
    "eth-query@^2.1.0": "patch:eth-query@npm%3A2.1.2#./.yarn/patches/eth-query-npm-2.1.2-7c6adc825f.patch",
    "ethereumjs-util@^5.1.1": "patch:ethereumjs-util@npm%3A5.2.1#./.yarn/patches/ethereumjs-util-npm-5.2.1-72b39f4e7e.patch",
    "ethereumjs-util@^5.1.2": "patch:ethereumjs-util@npm%3A5.2.1#./.yarn/patches/ethereumjs-util-npm-5.2.1-72b39f4e7e.patch",
    "ethereumjs-util@^5.1.5": "patch:ethereumjs-util@npm%3A5.2.1#./.yarn/patches/ethereumjs-util-npm-5.2.1-72b39f4e7e.patch",
    "ethereumjs-util@^5.0.0": "patch:ethereumjs-util@npm%3A5.2.1#./.yarn/patches/ethereumjs-util-npm-5.2.1-72b39f4e7e.patch",
    "ethereumjs-util@^5.2.0": "patch:ethereumjs-util@npm%3A5.2.1#./.yarn/patches/ethereumjs-util-npm-5.2.1-72b39f4e7e.patch",
    "ethereumjs-util@^7.0.10": "patch:ethereumjs-util@npm%3A7.1.5#./.yarn/patches/ethereumjs-util-npm-7.1.5-5bb4d00000.patch",
    "ethereumjs-util@^7.1.5": "patch:ethereumjs-util@npm%3A7.1.5#./.yarn/patches/ethereumjs-util-npm-7.1.5-5bb4d00000.patch",
    "ethereumjs-util@^7.1.4": "patch:ethereumjs-util@npm%3A7.1.5#./.yarn/patches/ethereumjs-util-npm-7.1.5-5bb4d00000.patch",
    "ethereumjs-util@^7.0.9": "patch:ethereumjs-util@npm%3A7.1.5#./.yarn/patches/ethereumjs-util-npm-7.1.5-5bb4d00000.patch",
    "ethereumjs-util@^7.1.0": "patch:ethereumjs-util@npm%3A7.1.5#./.yarn/patches/ethereumjs-util-npm-7.1.5-5bb4d00000.patch",
    "ethereumjs-util@^7.0.2": "patch:ethereumjs-util@npm%3A7.1.5#./.yarn/patches/ethereumjs-util-npm-7.1.5-5bb4d00000.patch",
    "ethereumjs-util@^7.0.8": "patch:ethereumjs-util@npm%3A7.1.5#./.yarn/patches/ethereumjs-util-npm-7.1.5-5bb4d00000.patch",
    "ethereumjs-util@^7.0.7": "patch:ethereumjs-util@npm%3A7.1.5#./.yarn/patches/ethereumjs-util-npm-7.1.5-5bb4d00000.patch",
    "fast-json-patch@^2.2.1": "patch:fast-json-patch@npm%3A2.2.1#./.yarn/patches/fast-json-patch-npm-2.2.1-63b021bb37.patch",
    "fast-json-patch@^2.0.6": "patch:fast-json-patch@npm%3A2.2.1#./.yarn/patches/fast-json-patch-npm-2.2.1-63b021bb37.patch",
    "gulp-sourcemaps@^3.0.0": "patch:gulp-sourcemaps@npm%3A3.0.0#./.yarn/patches/gulp-sourcemaps-npm-3.0.0-1ae0fbef6d.patch",
    "inline-source-map@~0.6.0": "patch:inline-source-map@npm%3A0.6.2#./.yarn/patches/inline-source-map-npm-0.6.2-96902459a0.patch",
    "plugin-error@^1.0.1": "patch:plugin-error@npm%3A1.0.1#./.yarn/patches/plugin-error-npm-1.0.1-7d15e880d6.patch",
    "plugin-error@1.0.1": "patch:plugin-error@npm%3A1.0.1#./.yarn/patches/plugin-error-npm-1.0.1-7d15e880d6.patch",
    "regenerator-runtime@^0.13.4": "patch:regenerator-runtime@npm%3A0.13.7#./.yarn/patches/regenerator-runtime-npm-0.13.7-41bcbe64ea.patch",
    "regenerator-runtime@^0.13.7": "patch:regenerator-runtime@npm%3A0.13.7#./.yarn/patches/regenerator-runtime-npm-0.13.7-41bcbe64ea.patch",
    "regenerator-runtime@^0.11.0": "patch:regenerator-runtime@npm%3A0.13.7#./.yarn/patches/regenerator-runtime-npm-0.13.7-41bcbe64ea.patch",
    "jsdom@^16.7.0": "patch:jsdom@npm%3A16.7.0#./.yarn/patches/jsdom-npm-16.7.0-216c5c4bf9.patch",
    "trim": "^0.0.3",
    "@eslint/eslintrc@^2.0.1": "patch:@eslint/eslintrc@npm%3A2.0.2#./.yarn/patches/@eslint-eslintrc-npm-2.0.2-d308674d86.patch",
    "@fortawesome/fontawesome-free@^5.13.0": "patch:@fortawesome/fontawesome-free@npm%3A5.13.0#./.yarn/patches/@fortawesome-fontawesome-free-npm-5.13.0-f20fc0388d.patch",
    "@keystonehq/bc-ur-registry@^0.5.0-alpha.5": "patch:@keystonehq/bc-ur-registry@npm%3A0.5.0-alpha.5#./.yarn/patches/@keystonehq-bc-ur-registry-npm-0.5.0-alpha.5-b95c7992a6.patch",
    "fast-json-patch@^3.1.0": "patch:fast-json-patch@npm%3A3.1.1#./.yarn/patches/fast-json-patch-npm-3.1.1-7e8bb70a45.patch",
    "@reduxjs/toolkit@^1.6.2": "patch:@reduxjs/toolkit@npm%3A1.6.2#./.yarn/patches/@reduxjs-toolkit-npm-1.6.2-67af09515f.patch",
    "parse5@^7.0.0": "patch:parse5@npm%3A7.1.2#./.yarn/patches/parse5-npm-7.1.2-aa9a92c270.patch",
    "@types/madge@^5.0.0": "patch:@types/madge@npm%3A5.0.0#./.yarn/patches/@types-madge-npm-5.0.0-654566c2d2.patch",
    "zxcvbn@^4.4.2": "patch:zxcvbn@npm%3A4.4.2#./.yarn/patches/zxcvbn-npm-4.4.2-6527983856.patch",
    "web3@^0.20.7": "patch:web3@npm%3A0.20.7#./.yarn/patches/web3-npm-0.20.7-ee7ef00c57.patch",
    "watchify@^4.0.0": "patch:watchify@npm%3A4.0.0#./.yarn/patches/watchify-npm-4.0.0-4fd965dd49.patch",
    "undeclared-identifiers@^1.1.2": "patch:undeclared-identifiers@npm%3A1.1.2#./.yarn/patches/undeclared-identifiers-npm-1.1.2-13d6792e9e.patch",
    "sass@^1.32.4": "patch:sass@npm%3A1.35.2#./.yarn/patches/sass-npm-1.35.2-6df4e15d13.patch",
    "sass@^1.26.3": "patch:sass@npm%3A1.35.2#./.yarn/patches/sass-npm-1.35.2-6df4e15d13.patch",
    "sass@^1.29.0": "patch:sass@npm%3A1.35.2#./.yarn/patches/sass-npm-1.35.2-6df4e15d13.patch",
    "squirrelly@^9.0.0": "patch:squirrelly@npm%3A9.0.0#./.yarn/patches/squirrelly-npm-9.0.0-3cf710c7bb.patch",
    "stylelint@^13.6.1": "patch:stylelint@npm%3A13.6.1#./.yarn/patches/stylelint-npm-13.6.1-47aaddf62b.patch",
    "luxon@^3.0.1": "patch:luxon@npm%3A3.2.1#./.yarn/patches/luxon-npm-3.2.1-56f8d97395.patch",
    "luxon@^3.2.1": "patch:luxon@npm%3A3.2.1#./.yarn/patches/luxon-npm-3.2.1-56f8d97395.patch",
    "symbol-observable": "^2.0.3",
    "async-done@~1.3.2": "patch:async-done@npm%3A1.3.2#./.yarn/patches/async-done-npm-1.3.2-1f0a4a8997.patch",
    "async-done@^1.2.0": "patch:async-done@npm%3A1.3.2#./.yarn/patches/async-done-npm-1.3.2-1f0a4a8997.patch",
    "async-done@^1.2.2": "patch:async-done@npm%3A1.3.2#./.yarn/patches/async-done-npm-1.3.2-1f0a4a8997.patch",
    "fast-json-patch@^3.1.1": "patch:fast-json-patch@npm%3A3.1.1#./.yarn/patches/fast-json-patch-npm-3.1.1-7e8bb70a45.patch",
    "request@^2.83.0": "patch:request@npm%3A2.88.2#./.yarn/patches/request-npm-2.88.2-f4a57c72c4.patch",
    "request@^2.88.2": "patch:request@npm%3A2.88.2#./.yarn/patches/request-npm-2.88.2-f4a57c72c4.patch",
    "request@^2.85.0": "patch:request@npm%3A2.88.2#./.yarn/patches/request-npm-2.88.2-f4a57c72c4.patch",
    "semver@7.3.7": "^7.5.4",
    "semver@7.3.8": "^7.5.4",
    "@metamask/eth-keyring-controller@npm:^13.0.1": "patch:@metamask/eth-keyring-controller@npm%3A13.0.1#~/.yarn/patches/@metamask-eth-keyring-controller-npm-13.0.1-06ff83faad.patch",
    "nonce-tracker@npm:^3.0.0": "patch:nonce-tracker@npm%3A3.0.0#~/.yarn/patches/nonce-tracker-npm-3.0.0-c5e9a93f9d.patch",
    "@trezor/connect-web": "9.0.11",
    "lavamoat-core@npm:^15.1.1": "patch:lavamoat-core@npm%3A15.1.1#~/.yarn/patches/lavamoat-core-npm-15.1.1-51fbe39988.patch",
    "@metamask/snaps-sdk": "^2.1.0"
  },
  "dependencies": {
    "@babel/runtime": "^7.23.2",
<<<<<<< HEAD
    "@blockaid/ppom_release": "^1.4.1",
    "@ensdomains/content-hash": "^2.5.7",
=======
    "@blockaid/ppom_release": "^1.4.4",
    "@ensdomains/content-hash": "^2.5.6",
>>>>>>> a70a36f2
    "@ethereumjs/common": "^3.1.1",
    "@ethereumjs/tx": "^4.1.1",
    "@ethersproject/abi": "^5.6.4",
    "@ethersproject/bignumber": "^5.7.0",
    "@ethersproject/contracts": "^5.7.0",
    "@ethersproject/hdnode": "^5.6.2",
    "@ethersproject/providers": "^5.7.2",
    "@fortawesome/fontawesome-free": "^5.13.0",
    "@keystonehq/bc-ur-registry-eth": "^0.19.1",
    "@keystonehq/metamask-airgapped-keyring": "^0.13.1",
<<<<<<< HEAD
    "@lavamoat/lavadome-react": "0.0.11",
=======
    "@lavamoat/lavadome-react": "0.0.10",
>>>>>>> a70a36f2
    "@lavamoat/snow": "^2.0.1",
    "@material-ui/core": "^4.11.0",
    "@metamask-institutional/custody-controller": "^0.2.22",
    "@metamask-institutional/custody-keyring": "^1.0.10",
    "@metamask-institutional/extension": "^0.3.16",
    "@metamask-institutional/institutional-features": "^1.2.11",
    "@metamask-institutional/portfolio-dashboard": "^1.4.0",
    "@metamask-institutional/rpc-allowlist": "^1.0.0",
    "@metamask-institutional/sdk": "^0.1.23",
    "@metamask-institutional/transaction-update": "^0.1.32",
    "@metamask/accounts-controller": "patch:@metamask/accounts-controller@npm%3A10.0.0#~/.yarn/patches/@metamask-accounts-controller-npm-10.0.0-247993ca9a.patch",
    "@metamask/address-book-controller": "^3.0.0",
    "@metamask/announcement-controller": "^5.0.1",
    "@metamask/approval-controller": "^5.1.2",
    "@metamask/assets-controllers": "patch:@metamask/assets-controllers@npm%3A24.0.0#~/.yarn/patches/@metamask-assets-controllers-npm-24.0.0-dfef136464.patch",
    "@metamask/base-controller": "^4.1.0",
    "@metamask/browser-passworder": "^4.3.0",
    "@metamask/contract-metadata": "^2.3.1",
    "@metamask/controller-utils": "^8.0.1",
<<<<<<< HEAD
    "@metamask/design-tokens": "^2.1.1",
=======
    "@metamask/design-tokens": "^1.13.0",
>>>>>>> a70a36f2
    "@metamask/desktop": "^0.3.0",
    "@metamask/eth-json-rpc-middleware": "^12.1.0",
    "@metamask/eth-keyring-controller": "^15.1.0",
    "@metamask/eth-ledger-bridge-keyring": "^2.0.1",
    "@metamask/eth-query": "^4.0.0",
    "@metamask/eth-snap-keyring": "^2.1.2",
    "@metamask/eth-token-tracker": "^7.0.2",
    "@metamask/eth-trezor-keyring": "^3.0.0",
    "@metamask/etherscan-link": "^3.0.0",
    "@metamask/ethjs": "^0.6.0",
    "@metamask/ethjs-contract": "^0.4.1",
    "@metamask/ethjs-query": "^0.7.1",
    "@metamask/gas-fee-controller": "^13.0.0",
    "@metamask/jazzicon": "^2.0.0",
    "@metamask/keyring-api": "^3.0.0",
    "@metamask/keyring-controller": "patch:@metamask/keyring-controller@npm%3A12.2.0#~/.yarn/patches/@metamask-keyring-controller-npm-12.2.0-2b196324d1.patch",
<<<<<<< HEAD
    "@metamask/logging-controller": "^2.0.2",
=======
    "@metamask/logging-controller": "^1.0.1",
>>>>>>> a70a36f2
    "@metamask/logo": "^3.1.2",
    "@metamask/message-manager": "^7.3.0",
    "@metamask/metamask-eth-abis": "^3.0.0",
    "@metamask/name-controller": "^4.2.0",
<<<<<<< HEAD
    "@metamask/network-controller": "^17.2.0",
=======
    "@metamask/network-controller": "^17.1.0",
>>>>>>> a70a36f2
    "@metamask/notification-controller": "^3.0.0",
    "@metamask/obs-store": "^8.1.0",
    "@metamask/permission-controller": "^8.0.0",
    "@metamask/phishing-controller": "^8.0.0",
    "@metamask/polling-controller": "^4.0.0",
    "@metamask/post-message-stream": "^8.0.0",
    "@metamask/ppom-validator": "^0.26.0",
    "@metamask/providers": "^14.0.2",
    "@metamask/queued-request-controller": "^0.3.0",
    "@metamask/rate-limit-controller": "^3.0.0",
    "@metamask/safe-event-emitter": "^2.0.0",
    "@metamask/scure-bip39": "^2.0.3",
    "@metamask/selected-network-controller": "^6.0.0",
    "@metamask/signature-controller": "^12.0.0",
    "@metamask/smart-transactions-controller": "^6.2.2",
    "@metamask/snaps-controllers": "^5.0.1",
    "@metamask/snaps-rpc-methods": "^6.0.0",
    "@metamask/snaps-sdk": "^2.1.0",
    "@metamask/snaps-utils": "^6.1.0",
    "@metamask/transaction-controller": "^23.0.0",
    "@metamask/user-operation-controller": "^1.0.0",
    "@metamask/utils": "^8.2.1",
    "@ngraveio/bc-ur": "^1.1.6",
    "@popperjs/core": "^2.4.0",
    "@reduxjs/toolkit": "^1.6.2",
    "@segment/loosely-validate-event": "^2.0.0",
    "@sentry/browser": "^7.53.0",
    "@sentry/integrations": "^7.53.0",
    "@sentry/types": "^7.53.0",
    "@sentry/utils": "^7.53.0",
    "@trezor/connect-web": "9.0.11",
    "@zxing/browser": "^0.1.4",
    "@zxing/library": "0.20.0",
    "await-semaphore": "^0.1.1",
    "base32-encode": "^1.2.0",
    "base64-js": "^1.5.1",
    "bignumber.js": "^4.1.0",
    "blo": "1.1.1",
    "bn.js": "^5.2.1",
    "bowser": "^2.11.0",
    "classnames": "^2.2.6",
    "copy-to-clipboard": "^3.3.3",
    "currency-formatter": "^1.4.2",
    "debounce-stream": "^2.0.0",
    "deep-freeze-strict": "1.1.1",
    "end-of-stream": "^1.4.4",
    "eth-ens-namehash": "^2.0.8",
    "eth-json-rpc-filters": "^6.0.0",
    "eth-lattice-keyring": "^0.12.4",
    "eth-method-registry": "^4.0.0",
    "eth-rpc-errors": "^4.0.2",
    "eth-sig-util": "^3.0.0",
    "ethereum-ens-network-map": "^1.0.2",
    "ethereumjs-abi": "^0.6.4",
    "ethereumjs-util": "^7.0.10",
    "extension-port-stream": "^3.0.0",
    "fast-json-patch": "^3.1.1",
    "fuse.js": "^3.2.0",
    "human-standard-token-abi": "^2.0.0",
    "immer": "^9.0.6",
    "is-retry-allowed": "^2.2.0",
    "jest-junit": "^14.0.1",
    "json-rpc-engine": "^6.1.0",
    "json-rpc-middleware-stream": "^5.0.1",
    "labeled-stream-splicer": "^2.0.2",
    "localforage": "^1.9.0",
    "lodash": "^4.17.21",
    "loglevel": "^1.8.1",
    "luxon": "^3.2.1",
    "nanoid": "^2.1.6",
    "obj-multiplex": "^1.0.0",
    "pify": "^5.0.0",
    "promise-to-callback": "^1.0.0",
    "prop-types": "^15.6.1",
    "pump": "^3.0.0",
    "punycode": "^2.1.1",
    "qrcode-generator": "1.4.1",
    "qrcode.react": "^1.0.1",
    "react": "^16.12.0",
    "react-beautiful-dnd": "^13.1.1",
    "react-dom": "^16.12.0",
    "react-focus-lock": "^2.9.4",
    "react-idle-timer": "^4.2.5",
    "react-inspector": "^6.0.2",
    "react-markdown": "^6.0.3",
    "react-popper": "^2.2.3",
    "react-redux": "^7.2.0",
    "react-responsive-carousel": "^3.2.21",
    "react-router-dom": "^5.1.2",
    "react-simple-file-input": "^2.0.0",
    "react-tippy": "^1.2.2",
    "react-toggle-button": "^2.2.0",
    "react-transition-group": "^1.2.1",
    "readable-stream": "^2.3.3",
    "redux": "^4.0.5",
    "redux-thunk": "^2.3.0",
    "remove-trailing-slash": "^0.1.1",
    "reselect": "^3.0.1",
    "ses": "^1.1.0",
    "simple-git": "^3.20.0",
    "single-call-balance-checker-abi": "^1.0.0",
    "unicode-confusables": "^0.1.1",
    "uuid": "^8.3.2",
    "web3-stream-provider": "^4.0.0",
    "zxcvbn": "^4.4.2"
  },
  "devDependencies": {
    "@actions/core": "^1.10.0",
    "@actions/github": "^5.1.1",
    "@babel/code-frame": "^7.22.13",
    "@babel/core": "^7.23.2",
    "@babel/eslint-parser": "^7.23.10",
    "@babel/eslint-plugin": "^7.23.5",
    "@babel/plugin-transform-logical-assignment-operators": "^7.23.4",
    "@babel/preset-env": "^7.23.2",
    "@babel/preset-react": "^7.22.15",
    "@babel/preset-typescript": "^7.23.2",
    "@babel/register": "^7.22.15",
    "@lavamoat/allow-scripts": "^3.0.1",
    "@lavamoat/lavadome-core": "0.0.10",
    "@lavamoat/lavapack": "^6.1.0",
    "@metamask/auto-changelog": "^2.1.0",
    "@metamask/build-utils": "^1.0.0",
    "@metamask/eslint-config": "^9.0.0",
    "@metamask/eslint-config-jest": "^9.0.0",
    "@metamask/eslint-config-mocha": "^9.0.0",
    "@metamask/eslint-config-nodejs": "^9.0.0",
    "@metamask/eslint-config-typescript": "^9.0.1",
    "@metamask/forwarder": "^1.1.0",
    "@metamask/phishing-warning": "^3.0.3",
    "@metamask/test-dapp": "^7.3.1",
    "@playwright/test": "^1.39.0",
    "@sentry/cli": "^2.19.4",
    "@storybook/addon-a11y": "^7.4.6",
    "@storybook/addon-actions": "^7.4.6",
    "@storybook/addon-designs": "^7.0.5",
    "@storybook/addon-docs": "^7.4.6",
    "@storybook/addon-essentials": "^7.4.6",
    "@storybook/addon-knobs": "^7.0.2",
    "@storybook/addon-mdx-gfm": "^7.4.6",
    "@storybook/addons": "^7.4.6",
    "@storybook/api": "^7.4.6",
    "@storybook/client-api": "^7.4.6",
    "@storybook/components": "^7.4.6",
    "@storybook/core-events": "^7.4.6",
    "@storybook/react": "^7.4.6",
    "@storybook/react-webpack5": "^7.4.6",
    "@storybook/storybook-deployer": "^2.8.16",
    "@storybook/test-runner": "^0.14.1",
    "@storybook/theming": "^7.4.6",
    "@testing-library/jest-dom": "^5.11.10",
    "@testing-library/react": "^10.4.8",
    "@testing-library/react-hooks": "^8.0.1",
    "@testing-library/user-event": "^14.4.3",
    "@tsconfig/node20": "^20.1.2",
    "@types/babelify": "^7.3.7",
    "@types/browserify": "^12.0.37",
    "@types/currency-formatter": "^1.5.1",
    "@types/end-of-stream": "^1.4.1",
    "@types/fs-extra": "^9.0.13",
    "@types/gulp": "^4.0.9",
    "@types/gulp-autoprefixer": "^0.0.33",
    "@types/gulp-sass": "^5.0.0",
    "@types/gulp-sourcemaps": "^0.0.35",
    "@types/jest": "^29.1.2",
    "@types/madge": "^5.0.0",
    "@types/mocha": "^10.0.3",
    "@types/node": "^20",
    "@types/pify": "^5.0.1",
    "@types/pump": "^1.1.1",
    "@types/react": "^16.9.53",
    "@types/react-beautiful-dnd": "^13",
    "@types/react-dom": "^17.0.11",
    "@types/react-redux": "^7.1.25",
    "@types/react-router-dom": "^5.3.3",
    "@types/readable-stream": "^4.0.4",
    "@types/remote-redux-devtools": "^0.5.5",
    "@types/sass": "^1.43.1",
    "@types/selenium-webdriver": "^4.1.19",
    "@types/sinon": "^10.0.13",
    "@types/sprintf-js": "^1",
    "@types/w3c-web-hid": "^1.0.3",
    "@types/watchify": "^3.11.1",
    "@types/webextension-polyfill": "^0.10.4",
    "@types/yargs": "^17.0.8",
    "@typescript-eslint/eslint-plugin": "^6.21.0",
    "@typescript-eslint/parser": "^6.21.0",
    "@whitespace/storybook-addon-html": "^5.1.6",
    "addons-linter": "^5.2.0",
    "autoprefixer": "^10.4.16",
    "axios": "^1.1.3",
    "babelify": "^10.0.0",
    "bify-module-groups": "^2.0.0",
    "brfs": "^2.0.2",
    "browserify": "^17.0.0",
    "chalk": "^4.1.2",
    "chokidar": "^3.5.3",
    "concurrently": "^8.2.2",
    "copy-webpack-plugin": "^6.0.3",
    "cross-spawn": "^7.0.3",
    "css-loader": "^2.1.1",
    "css-to-xpath": "^0.1.0",
    "csstype": "^3.0.11",
    "del": "^6.1.1",
    "depcheck": "^1.4.3",
    "dependency-tree": "^10.0.9",
    "detect-port": "^1.5.1",
    "dotenv": "^16.3.1",
    "duplexify": "^4.1.1",
    "eslint": "^8.36.0",
    "eslint-config-prettier": "^8.5.0",
    "eslint-import-resolver-node": "^0.3.4",
    "eslint-import-resolver-typescript": "^2.5.0",
    "eslint-plugin-import": "^2.22.1",
    "eslint-plugin-jest": "^26.6.0",
    "eslint-plugin-jsdoc": "41.1.2",
    "eslint-plugin-mocha": "^10.1.0",
    "eslint-plugin-node": "^11.1.0",
    "eslint-plugin-prettier": "^4.2.1",
    "eslint-plugin-react": "^7.23.1",
    "eslint-plugin-react-hooks": "^4.2.0",
    "eslint-plugin-storybook": "^0.6.15",
    "fake-indexeddb": "^4.0.1",
    "fancy-log": "^1.3.3",
    "fast-glob": "^3.2.2",
    "fs-extra": "^8.1.0",
    "ganache": "^7.9.2",
    "gh-pages": "^5.0.0",
    "globby": "^11.0.4",
    "gulp": "^4.0.2",
    "gulp-autoprefixer": "^8.0.0",
    "gulp-livereload": "4.0.0",
    "gulp-postcss": "^9.0.1",
    "gulp-sass": "^5.1.0",
    "gulp-sort": "^2.0.0",
    "gulp-sourcemaps": "^3.0.0",
    "gulp-stylelint": "^13.0.0",
    "gulp-watch": "^5.0.1",
    "gulp-zip": "^5.1.0",
    "history": "^5.0.0",
    "husky": "^8.0.3",
    "ini": "^3.0.0",
    "istanbul-lib-coverage": "^3.2.0",
    "istanbul-lib-report": "^3.0.0",
    "istanbul-reports": "^3.1.5",
    "jest": "^29.1.2",
    "jest-canvas-mock": "^2.3.1",
    "jest-environment-jsdom": "^29.1.2",
    "js-yaml": "^4.1.0",
    "jsdom": "^16.7.0",
    "koa": "^2.7.0",
    "lavamoat": "^8.0.2",
    "lavamoat-browserify": "^17.0.4",
    "lavamoat-viz": "^7.0.2",
    "lockfile-lint": "^4.10.6",
    "loose-envify": "^1.4.0",
    "madge": "^6.1.0",
    "mocha": "^10.2.0",
    "mocha-junit-reporter": "^2.2.1",
    "mockttp": "^3.10.1",
    "nock": "^13.2.9",
    "node-fetch": "^2.6.1",
    "nyc": "^15.0.0",
    "polyfill-crypto.getrandomvalues": "^1.0.0",
    "postcss": "^8.4.32",
    "postcss-rtlcss": "^4.0.9",
    "prettier": "^2.7.1",
    "prettier-plugin-sort-json": "^1.0.0",
    "proxyquire": "^2.1.3",
    "pumpify": "^2.0.1",
    "randomcolor": "^0.5.4",
    "react-devtools": "^4.11.0",
    "react-syntax-highlighter": "^15.5.0",
    "read-installed": "^4.0.3",
    "redux-mock-store": "^1.5.4",
    "remote-redux-devtools": "^0.5.16",
    "resolve-url-loader": "^3.1.5",
    "sass": "^1.32.4",
    "sass-loader": "^10.1.1",
    "selenium-webdriver": "^4.15.0",
    "semver": "^7.5.4",
    "serve-handler": "^6.1.2",
    "sinon": "^9.0.0",
    "source-map": "^0.7.4",
    "source-map-explorer": "^2.4.2",
    "sprintf-js": "^1.1.3",
    "squirrelly": "^9.0.0",
    "storybook": "^7.4.6",
    "storybook-dark-mode": "^3.0.1",
    "stream-browserify": "^3.0.0",
    "string.prototype.matchall": "^4.0.2",
    "style-loader": "^0.21.0",
    "stylelint": "^13.6.1",
    "superstruct": "^1.0.3",
    "terser": "^5.7.0",
    "through2": "^4.0.2",
    "ts-node": "^10.9.2",
    "tsx": "^4.7.1",
    "ttest": "^2.1.1",
    "typescript": "~5.3.3",
    "vinyl": "^2.2.1",
    "vinyl-buffer": "^1.0.1",
    "vinyl-source-stream": "^2.0.0",
    "vinyl-sourcemaps-apply": "^0.2.1",
    "wait-on": "^7.0.1",
    "watchify": "^4.0.0",
    "webextension-polyfill": "^0.8.0",
    "webpack": "^5.75.0",
    "yargs": "^17.0.1"
  },
  "engines": {
    "node": ">= 20",
    "yarn": "^4.0.2"
  },
  "lavamoat": {
    "allowScripts": {
      "@sentry/cli": true,
      "react-devtools>electron": true,
      "@eth-optimism/contracts>@ethersproject/hardware-wallets>@ledgerhq/hw-transport-node-hid>@ledgerhq/hw-transport-node-hid-noevents>node-hid": false,
      "@eth-optimism/contracts>@ethersproject/hardware-wallets>@ledgerhq/hw-transport-node-hid>node-hid": false,
      "@eth-optimism/contracts>@ethersproject/hardware-wallets>@ledgerhq/hw-transport-node-hid>usb": false,
      "@metamask/controllers>web3-provider-engine>ethereumjs-util>keccak": false,
      "@metamask/controllers>web3-provider-engine>ethereumjs-util>secp256k1": false,
      "@metamask/controllers>web3-provider-engine>ethereumjs-vm>merkle-patricia-tree>ethereumjs-util>keccak": false,
      "@metamask/controllers>web3-provider-engine>ethereumjs-vm>merkle-patricia-tree>ethereumjs-util>secp256k1": false,
      "@metamask/eth-ledger-bridge-keyring>eth-sig-util>ethereumjs-util>keccak": false,
      "@metamask/eth-ledger-bridge-keyring>hdkey>secp256k1": false,
      "@storybook/api>core-js": false,
      "@storybook/core>@storybook/core-client>@storybook/ui>core-js-pure": false,
      "@storybook/test-runner>@storybook/core-common>esbuild": false,
      "eth-json-rpc-filters>eth-json-rpc-middleware>ethereumjs-util>keccak": false,
      "eth-json-rpc-filters>eth-json-rpc-middleware>ethereumjs-util>secp256k1": false,
      "eth-json-rpc-middleware>eth-sig-util>ethereumjs-util>keccak": false,
      "eth-json-rpc-middleware>eth-sig-util>ethereumjs-util>secp256k1": false,
      "eth-lattice-keyring>gridplus-sdk": false,
      "eth-sig-util>ethereumjs-util>keccak": false,
      "eth-sig-util>ethereumjs-util>secp256k1": false,
      "eth-trezor-keyring>hdkey>secp256k1": false,
      "ethereumjs-util>ethereum-cryptography>keccak": false,
      "ganache>@trufflesuite/bigint-buffer": false,
      "ganache>bufferutil": false,
      "ganache>keccak": false,
      "ganache>leveldown": false,
      "ganache>secp256k1": false,
      "ganache>utf-8-validate": false,
      "ethereumjs-util>ethereum-cryptography>secp256k1": false,
      "gulp-watch>chokidar>fsevents": false,
      "gulp>glob-watcher>chokidar>fsevents": false,
      "webpack>watchpack>watchpack-chokidar2>chokidar>fsevents": false,
      "@keystonehq/bc-ur-registry-eth>hdkey>secp256k1": false,
      "eth-lattice-keyring>gridplus-sdk>secp256k1": false,
      "eth-lattice-keyring>secp256k1": false,
      "@storybook/react>@pmmmwh/react-refresh-webpack-plugin>core-js-pure": false,
      "@testing-library/jest-dom>aria-query>@babel/runtime-corejs3>core-js-pure": false,
      "web3": false,
      "web3>web3-bzz": false,
      "web3>web3-core>web3-core-requestmanager>web3-providers-ws>websocket>bufferutil": false,
      "web3>web3-core>web3-core-requestmanager>web3-providers-ws>websocket>es5-ext": false,
      "web3>web3-core>web3-core-requestmanager>web3-providers-ws>websocket>utf-8-validate": false,
      "web3>web3-shh": false,
      "@keystonehq/metamask-airgapped-keyring>@keystonehq/base-eth-keyring>hdkey>secp256k1": false,
      "@metamask/base-controller>simple-git-hooks": false,
      "@storybook/core>@storybook/core-server>webpack>watchpack>watchpack-chokidar2>chokidar>fsevents": false,
      "resolve-url-loader>es6-iterator>es5-ext": false,
      "@storybook/test-runner>playwright": true,
      "@metamask/eth-trezor-keyring>@trezor/connect-web>@trezor/connect>@trezor/transport>protobufjs": false,
      "@metamask/eth-trezor-keyring>@trezor/connect-web>@trezor/connect>@trezor/utxo-lib>blake-hash": false,
      "@metamask/eth-trezor-keyring>@trezor/connect-web>@trezor/connect>@trezor/utxo-lib>tiny-secp256k1": false,
      "@metamask/eth-trezor-keyring>hdkey>secp256k1": false,
      "@storybook/addon-knobs>core-js": false,
      "@storybook/manager-webpack5>core-js": false,
      "@storybook/react-webpack5>@storybook/preset-react-webpack>@pmmmwh/react-refresh-webpack-plugin>core-js-pure": false,
      "ts-node>@swc/core": false,
      "jsdom>ws>bufferutil": false,
      "jsdom>ws>utf-8-validate": false,
      "@trezor/connect-web>@trezor/connect>@trezor/transport>protobufjs": false,
      "@trezor/connect-web>@trezor/connect>@trezor/transport>usb": false,
      "@trezor/connect-web>@trezor/connect>@trezor/utxo-lib>blake-hash": false,
      "@trezor/connect-web>@trezor/connect>@trezor/utxo-lib>tiny-secp256k1": false,
      "@metamask/eth-trezor-keyring>@trezor/connect-web>@trezor/connect>@trezor/transport>usb": false,
<<<<<<< HEAD
      "@metamask/transaction-controller>babel-runtime>core-js": false,
      "@storybook/test-runner>@swc/core": false,
      "@lavamoat/lavadome-react>@lavamoat/preinstall-always-fail": false,
      "tsx>esbuild": false
=======
      "@metamask/ethjs-query>babel-runtime>core-js": false,
      "@storybook/test-runner>@swc/core": false
>>>>>>> a70a36f2
    }
  },
  "packageManager": "yarn@4.0.2"
}<|MERGE_RESOLUTION|>--- conflicted
+++ resolved
@@ -1,10 +1,6 @@
 {
   "name": "metamask-crx",
-<<<<<<< HEAD
-  "version": "11.12.0",
-=======
   "version": "11.11.4",
->>>>>>> a70a36f2
   "private": true,
   "repository": {
     "type": "git",
@@ -228,13 +224,8 @@
   },
   "dependencies": {
     "@babel/runtime": "^7.23.2",
-<<<<<<< HEAD
-    "@blockaid/ppom_release": "^1.4.1",
+    "@blockaid/ppom_release": "^1.4.4",
     "@ensdomains/content-hash": "^2.5.7",
-=======
-    "@blockaid/ppom_release": "^1.4.4",
-    "@ensdomains/content-hash": "^2.5.6",
->>>>>>> a70a36f2
     "@ethereumjs/common": "^3.1.1",
     "@ethereumjs/tx": "^4.1.1",
     "@ethersproject/abi": "^5.6.4",
@@ -245,11 +236,7 @@
     "@fortawesome/fontawesome-free": "^5.13.0",
     "@keystonehq/bc-ur-registry-eth": "^0.19.1",
     "@keystonehq/metamask-airgapped-keyring": "^0.13.1",
-<<<<<<< HEAD
     "@lavamoat/lavadome-react": "0.0.11",
-=======
-    "@lavamoat/lavadome-react": "0.0.10",
->>>>>>> a70a36f2
     "@lavamoat/snow": "^2.0.1",
     "@material-ui/core": "^4.11.0",
     "@metamask-institutional/custody-controller": "^0.2.22",
@@ -269,11 +256,7 @@
     "@metamask/browser-passworder": "^4.3.0",
     "@metamask/contract-metadata": "^2.3.1",
     "@metamask/controller-utils": "^8.0.1",
-<<<<<<< HEAD
     "@metamask/design-tokens": "^2.1.1",
-=======
-    "@metamask/design-tokens": "^1.13.0",
->>>>>>> a70a36f2
     "@metamask/desktop": "^0.3.0",
     "@metamask/eth-json-rpc-middleware": "^12.1.0",
     "@metamask/eth-keyring-controller": "^15.1.0",
@@ -290,20 +273,12 @@
     "@metamask/jazzicon": "^2.0.0",
     "@metamask/keyring-api": "^3.0.0",
     "@metamask/keyring-controller": "patch:@metamask/keyring-controller@npm%3A12.2.0#~/.yarn/patches/@metamask-keyring-controller-npm-12.2.0-2b196324d1.patch",
-<<<<<<< HEAD
     "@metamask/logging-controller": "^2.0.2",
-=======
-    "@metamask/logging-controller": "^1.0.1",
->>>>>>> a70a36f2
     "@metamask/logo": "^3.1.2",
     "@metamask/message-manager": "^7.3.0",
     "@metamask/metamask-eth-abis": "^3.0.0",
     "@metamask/name-controller": "^4.2.0",
-<<<<<<< HEAD
     "@metamask/network-controller": "^17.2.0",
-=======
-    "@metamask/network-controller": "^17.1.0",
->>>>>>> a70a36f2
     "@metamask/notification-controller": "^3.0.0",
     "@metamask/obs-store": "^8.1.0",
     "@metamask/permission-controller": "^8.0.0",
@@ -684,15 +659,10 @@
       "@trezor/connect-web>@trezor/connect>@trezor/utxo-lib>blake-hash": false,
       "@trezor/connect-web>@trezor/connect>@trezor/utxo-lib>tiny-secp256k1": false,
       "@metamask/eth-trezor-keyring>@trezor/connect-web>@trezor/connect>@trezor/transport>usb": false,
-<<<<<<< HEAD
       "@metamask/transaction-controller>babel-runtime>core-js": false,
       "@storybook/test-runner>@swc/core": false,
       "@lavamoat/lavadome-react>@lavamoat/preinstall-always-fail": false,
       "tsx>esbuild": false
-=======
-      "@metamask/ethjs-query>babel-runtime>core-js": false,
-      "@storybook/test-runner>@swc/core": false
->>>>>>> a70a36f2
     }
   },
   "packageManager": "yarn@4.0.2"
