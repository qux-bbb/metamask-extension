import { capitalize, pick } from 'lodash';
/**
 * A type representing any valid value for 'type' for setProviderType and other
 * methods that add or manipulate networks in MetaMask state.
 */
export type NetworkType = (typeof NETWORK_TYPES)[keyof typeof NETWORK_TYPES];

/**
 * A union type of all possible hard-coded chain ids. This type is not
 * exhaustive and cannot be used for typing chainId in areas where the user or
 * dapp may specify any chainId.
 */
export type ChainId = (typeof CHAIN_IDS)[keyof typeof CHAIN_IDS];

/**
 * A type that is a union type of all possible hardcoded currency symbols.
 * This type is non-exhaustive, and cannot be used for areas where the user
 * or dapp may supply their own symbol.
 */
export type CurrencySymbol =
  (typeof CURRENCY_SYMBOLS)[keyof typeof CURRENCY_SYMBOLS];
/**
 * Test networks have special symbols that combine the network name and 'ETH'
 * so that they are distinct from mainnet and other networks that use 'ETH'.
 */
export type TestNetworkCurrencySymbol =
  (typeof TEST_NETWORK_TICKER_MAP)[keyof typeof TEST_NETWORK_TICKER_MAP];

/**
 * An object containing preferences for an RPC definition
 */
type RPCPreferences = {
  /**
   * A URL for the block explorer for the RPC's network
   */
  blockExplorerUrl: `https://${string}`;
  /**
   * A image reflecting the asset symbol for the network
   */
  imageUrl: string;
};

/**
 * An object that describes a network to be used inside of MetaMask
 */
export type RPCDefinition = {
  /**
   * The hex encoded ChainId for the network
   */
  chainId: ChainId;
  /**
   * The nickname for the network
   */
  nickname: string;
  /**
   * The URL for the client to send network requests to
   */
  rpcUrl: `https://${string}`;
  /**
   * The Currency Symbol for the network
   */
  ticker: string;
  /**
   * Additional preferences for the network, such as blockExplorerUrl
   */
  rpcPrefs: RPCPreferences;
};

/**
 * For each chain that we support fiat onramps for, we provide a set of
 * configuration options that help for initializing the connectiong to the
 * onramp providers.
 */
type BuyableChainSettings = {
  /**
   * The native currency for the given chain
   */
  nativeCurrency: CurrencySymbol | TestNetworkCurrencySymbol;
  /**
   * The network name or identifier
   */
  network: string;
};

/**
 * Throughout the extension we set the current provider by referencing its
 * "type", which can be any of the values in the below object. These values
 * represent the built-in networks of MetaMask, including test nets, as well
 * as "rpc" which is the "type" of a custom network added by the user or via
 * wallet_addEthereumChain.
 */
export const NETWORK_TYPES = {
  GOERLI: 'goerli',
  LOCALHOST: 'localhost',
  MAINNET: 'mainnet',
  RPC: 'rpc',
  SEPOLIA: 'sepolia',
  LINEA_GOERLI: 'linea-goerli',
  LINEA_MAINNET: 'linea-mainnet',
} as const;

/**
 * An object containing shortcut names for any non-builtin network. We need
 * this to be able to differentiate between networks that require custom
 * sections of code for our various features, such as swaps or token lists.
 */
export const NETWORK_NAMES = {
  HOMESTEAD: 'homestead',
};

/**
 * An object containing all of the chain ids for networks both built in and
 * those that we have added custom code to support our feature set.
 */
export const CHAIN_IDS = {
  MAINNET: '0x1',
  GOERLI: '0x5',
  LOCALHOST: '0x539',
  BSC: '0x38',
  BSC_TESTNET: '0x61',
  OPTIMISM: '0xa',
  OPTIMISM_TESTNET: '0x1a4',
  BASE: '0x2105',
  BASE_TESTNET: '0x14a33',
  OPBNB: '0xcc',
  OPBNB_TESTNET: '0x15eb',
  POLYGON: '0x89',
  POLYGON_TESTNET: '0x13881',
  AVALANCHE: '0xa86a',
  AVALANCHE_TESTNET: '0xa869',
  FANTOM: '0xfa',
  FANTOM_TESTNET: '0xfa2',
  CELO: '0xa4ec',
  ARBITRUM: '0xa4b1',
  HARMONY: '0x63564c40',
  PALM: '0x2a15c308d',
  SEPOLIA: '0xaa36a7',
  LINEA_GOERLI: '0xe704',
  LINEA_MAINNET: '0xe708',
  AURORA: '0x4e454152',
  MOONBEAM: '0x504',
  MOONBEAM_TESTNET: '0x507',
  MOONRIVER: '0x505',
  CRONOS: '0x19',
  GNOSIS: '0x64',
  ZKSYNC_ERA: '0x144',
  TEST_ETH: '0x539',
} as const;

const CHAINLIST_CHAIN_IDS_MAP = {
  ...CHAIN_IDS,
  SCROLL: '0x82750',
  TAIKO_JOLNIR_L2_MAINNET: '0x28c5f',
  FANTOM_OPERA: '0xfa',
  CELO_MAINNET: '0xa4ec',
  KAVA_EVM: '0x8ae',
  HARMONY_MAINNET_SHARD_0: '0x63564c40',
  CRONOS_MAINNET_BETA: '0x19',
  FUSE_MAINNET: '0x7a',
  Q_MAINNET: '0x8a71',
  HUOBI_ECO_CHAIN_MAINNET: '0x80',
  ACALA_NETWORK: '0x313',
  ARBITRUM_NOVA: '0xa4ba',
  ASTAR: '0x250',
  BAHAMUT_MAINNET: '0x142d',
  BLACKFORT_EXCHANGE_NETWORK: '0x1387',
  CANTO: '0x1e14',
  CONFLUX_ESPACE: '0x406',
  CORE_BLOCKCHAIN_MAINNET: '0x45c',
  DEXALOT_SUBNET: '0x6984c',
  DFK_CHAIN: '0xd2af',
  DOGECHAIN_MAINNET: '0x7d0',
  ENDURANCE_SMART_CHAIN_MAINNET: '0x288',
  ETHEREUM_CLASSIC_MAINNET: '0x3d',
  EVMOS: '0x2329',
  FLARE_MAINNET: '0xe',
  FUSE_GOLD_MAINNET: '0x7a',
  HAQQ_NETWORK: '0x2be3',
  KCC_MAINNET: '0x141',
  KLAYTN_MAINNET_CYPRESS: '0x2019',
  KROMA_MAINNET: '0xff',
  LIGHTLINK_PHOENIX_MAINNET: '0x762',
  MANTA_PACIFIC_MAINNET: '0xa9',
  MANTLE: '0x1388',
  NEAR_AURORA_MAINNET: '0x4e454152',
  NEBULA_MAINNET: '0x585eb4b1',
  OASYS_MAINNET: '0xf8',
  OKXCHAIN_MAINNET: '0x42',
  PGN_PUBLIC_GOODS_NETWORK: '0x1a8',
  POLYGON_ZKEVM: '0x44d',
  PULSECHAIN_MAINNET: '0x171',
  SHARDEUM_LIBERTY_2X: '0x1f91',
  SHARDEUM_SPHINX_1X: '0x1f92',
  SHIB_MAINNET: '0x1b',
  SONGBIRD_CANARY_NETWORK: '0x13',
  STEP_NETWORK: '0x4d2',
  TELOS_EVM_MAINNET: '0x28',
  TENET: '0x617',
  VELAS_EVM_MAINNET: '0x6a',
  ZKATANA: '0x133e40',
  ZORA_MAINNET: '0x76adf1',
} as const;

// To add a deprecation warning to a network, add it to the array
// `DEPRECATED_NETWORKS` and as a new case to `getDeprecationWarningCopy() in
// `ui/components/ui/deprecated-networks/deprecated-networks.js`.
export const DEPRECATED_NETWORKS = [CHAIN_IDS.AURORA, CHAIN_IDS.GOERLI];

/**
 * The largest possible chain ID we can handle.
 * Explanation: https://gist.github.com/rekmarks/a47bd5f2525936c4b8eee31a16345553
 */
export const MAX_SAFE_CHAIN_ID = 4503599627370476;

export const MAINNET_DISPLAY_NAME = 'Ethereum Mainnet';
export const GOERLI_DISPLAY_NAME = 'Goerli';
export const SEPOLIA_DISPLAY_NAME = 'Sepolia';
export const LINEA_GOERLI_DISPLAY_NAME = 'Linea Goerli';
export const LINEA_MAINNET_DISPLAY_NAME = 'Linea Mainnet';
export const LOCALHOST_DISPLAY_NAME = 'Localhost 8545';
export const BSC_DISPLAY_NAME = 'Binance Smart Chain';
export const POLYGON_DISPLAY_NAME = 'Polygon';
export const AVALANCHE_DISPLAY_NAME = 'Avalanche Network C-Chain';
export const ARBITRUM_DISPLAY_NAME = 'Arbitrum One';
export const BNB_DISPLAY_NAME = 'BNB Chain';
export const OPTIMISM_DISPLAY_NAME = 'OP Mainnet';
export const FANTOM_DISPLAY_NAME = 'Fantom Opera';
export const HARMONY_DISPLAY_NAME = 'Harmony Mainnet Shard 0';
export const PALM_DISPLAY_NAME = 'Palm';
export const CELO_DISPLAY_NAME = 'Celo Mainnet';
export const GNOSIS_DISPLAY_NAME = 'Gnosis';
export const ZK_SYNC_ERA_DISPLAY_NAME = 'zkSync Era Mainnet';
export const BASE_DISPLAY_NAME = 'Base Mainnet';
export const AURORA_ETH_DISPLAY_NAME = 'Aurora';

export const infuraProjectId = process.env.INFURA_PROJECT_ID;
export const getRpcUrl = ({
  network,
  excludeProjectId = false,
}: {
  network: NetworkType;
  excludeProjectId?: boolean;
}) =>
  `https://${network}.infura.io/v3/${excludeProjectId ? '' : infuraProjectId}`;

export const MAINNET_RPC_URL = getRpcUrl({
  network: NETWORK_TYPES.MAINNET,
});
export const GOERLI_RPC_URL = getRpcUrl({ network: NETWORK_TYPES.GOERLI });
export const SEPOLIA_RPC_URL = getRpcUrl({ network: NETWORK_TYPES.SEPOLIA });
export const LINEA_GOERLI_RPC_URL = getRpcUrl({
  network: NETWORK_TYPES.LINEA_GOERLI,
});
export const LINEA_MAINNET_RPC_URL = getRpcUrl({
  network: NETWORK_TYPES.LINEA_MAINNET,
});
export const LOCALHOST_RPC_URL = 'http://localhost:8545';

/**
 * An object containing the token symbols for various tokens that are either
 * native currencies or those that have been special cased by the extension
 * for supporting our feature set.
 */
export const CURRENCY_SYMBOLS = {
  ARBITRUM: 'ETH',
  AVALANCHE: 'AVAX',
  BNB: 'BNB',
  BUSD: 'BUSD',
  CELO: 'CELO',
  DAI: 'DAI',
  GNOSIS: 'XDAI',
  ETH: 'ETH',
  FANTOM: 'FTM',
  HARMONY: 'ONE',
  PALM: 'PALM',
  MATIC: 'MATIC',
  TEST_ETH: 'TESTETH',
  USDC: 'USDC',
  USDT: 'USDT',
  WETH: 'WETH',
  OPTIMISM: 'ETH',
  CRONOS: 'CRO',
  GLIMMER: 'GLMR',
  MOONRIVER: 'MOVR',
  ONE: 'ONE',
} as const;

const CHAINLIST_CURRENCY_SYMBOLS_MAP = {
  ...CURRENCY_SYMBOLS,
  BASE: 'ETH',
  LINEA_MAINNET: 'ETH',
  OPBNB: 'BNB',
  ZKSYNC_ERA: 'ETH',
  SCROLL: 'ETH',
  ZORA_MAINNET: 'ETH',
  TAIKO_JOLNIR_L2_MAINNET: 'ETH',
  POLYGON_ZKEVM: 'ETH',
  FANTOM_OPERA: 'FTM',
  CELO_MAINNET: 'CELO',
  ARBITRUM_NOVA: 'ETH',
  MANTLE: 'MNT',
  CORE_BLOCKCHAIN_MAINNET: 'CORE',
  MANTA_PACIFIC_MAINNET: 'ETH',
  PULSECHAIN_MAINNET: 'PLS',
  MOONBEAM: 'GLMR',
  FUSE_GOLD_MAINNET: 'FUSE',
  KAVA_EVM: 'KAVA',
  DFK_CHAIN: 'JEWEL',
  HARMONY_MAINNET_SHARD_0: 'ONE',
  PGN_PUBLIC_GOODS_NETWORK: 'ETH',
  LIGHTLINK_PHOENIX_MAINNET: 'ETH',
  NEAR_AURORA_MAINNET: 'ETH',
  KROMA_MAINNET: 'ETH',
  NEBULA_MAINNET: 'sFUEL',
  KLAYTN_MAINNET_CYPRESS: 'KLAY',
  ENDURANCE_SMART_CHAIN_MAINNET: 'ACE',
  CRONOS_MAINNET_BETA: 'CRO',
  FLARE_MAINNET: 'FLR',
  KCC_MAINNET: 'KCS',
  SHARDEUM_SPHINX_1X: 'SHM',
  ETHEREUM_CLASSIC_MAINNET: 'ETC',
  HAQQ_NETWORK: 'ISLM',
  SHARDEUM_LIBERTY_2X: 'SHM',
  BLACKFORT_EXCHANGE_NETWORK: 'BXN',
  CONFLUX_ESPACE: 'CFX',
  FUSE_MAINNET: 'FUSE',
  CANTO: 'CANTO',
  SHIB_MAINNET: 'SHIB',
  OKXCHAIN_MAINNET: 'OKT',
  ZKATANA: 'ETH',
  DEXALOT_SUBNET: 'ALOT',
  ASTAR: 'ASTR',
  EVMOS: 'EVMOS',
  BAHAMUT_MAINNET: 'FTN',
  SONGBIRD_CANARY_NETWORK: 'SGB',
  STEP_NETWORK: 'FITFI',
  VELAS_EVM_MAINNET: 'VLX',
  Q_MAINNET: 'Q',
  TELOS_EVM_MAINNET: 'TLOS',
  TENET: 'TENET',
  DOGECHAIN_MAINNET: 'DOGE',
  OASYS_MAINNET: 'OAS',
  HUOBI_ECO_CHAIN_MAINNET: 'HT',
  ACALA_NETWORK: 'ACA',
} as const;

export const ETH_TOKEN_IMAGE_URL = './images/eth_logo.svg';
export const LINEA_GOERLI_TOKEN_IMAGE_URL = './images/linea-logo-testnet.png';
export const LINEA_MAINNET_TOKEN_IMAGE_URL = './images/linea-logo-mainnet.svg';
export const TEST_ETH_TOKEN_IMAGE_URL = './images/black-eth-logo.svg';
export const BNB_TOKEN_IMAGE_URL = './images/bnb.svg';
export const MATIC_TOKEN_IMAGE_URL = './images/matic-token.svg';
export const AVAX_TOKEN_IMAGE_URL = './images/avax-token.svg';
export const AETH_TOKEN_IMAGE_URL = './images/arbitrum.svg';
export const FTM_TOKEN_IMAGE_URL = './images/fantom-opera.svg';
export const HARMONY_ONE_TOKEN_IMAGE_URL = './images/harmony-one.svg';
export const OPTIMISM_TOKEN_IMAGE_URL = './images/optimism.svg';
export const PALM_TOKEN_IMAGE_URL = './images/palm.svg';
export const CELO_TOKEN_IMAGE_URL = './images/celo.svg';
export const GNOSIS_TOKEN_IMAGE_URL = './images/gnosis.svg';
export const ZK_SYNC_ERA_TOKEN_IMAGE_URL = './images/zk-sync.svg';
export const BASE_TOKEN_IMAGE_URL = './images/base.svg';
export const ACALA_TOKEN_IMAGE_URL = './images/acala-network-logo.svg';
export const ARBITRUM_NOVA_IMAGE_URL = './images/arbitrum-nova-logo.svg';
export const ASTAR_IMAGE_URL = './images/astar-logo.svg';
export const BAHAMUT_IMAGE_URL = './images/bahamut.png';
export const BLACKFORT_IMAGE_URL = './images/blackfort.png';
export const CANTO_IMAGE_URL = './images/canto.svg';
export const CONFLUX_ESPACE_IMAGE_URL = './images/conflux.svg';
export const CORE_BLOCKCHAIN_MAINNET_IMAGE_URL = './images/core.svg';
export const CRONOS_IMAGE_URL = './images/cronos.svg';
export const DEXALOT_SUBNET_IMAGE_URL = './images/dexalut-subnet.svg';
export const DFK_CHAIN_IMAGE_URL = './images/dfk.png';
export const DOGECHAIN_IMAGE_URL = './images/dogechain.jpeg';
export const ENDURANCE_SMART_CHAIN_MAINNET_IMAGE_URL =
  './images/endurance-smart-chain.png';
export const ETHEREUM_CLASSIC_MAINNET_IMAGE_URL = './images/eth_classic.svg';
export const EVMOS_IMAGE_URL = './images/evmos.svg';
export const FLARE_MAINNET_IMAGE_URL = './images/flare-mainnet.svg';
export const FUSE_GOLD_MAINNET_IMAGE_URL = './images/fuse-mainnet.jpeg';
export const HAQQ_NETWORK_IMAGE_URL = './images/haqq.svg';
export const KCC_MAINNET_IMAGE_URL = './images/kcc-mainnet.svg';
export const KLAYTN_MAINNET_IMAGE_URL = './images/klaytn.svg';
export const KROMA_MAINNET_IMAGE_URL = './images/kroma.svg';
export const LIGHT_LINK_IMAGE_URL = './images/lightlink.svg';
export const MANTA_PACIFIC_MAINNET_IMAGE_URL = './images/manta.svg';
export const MANTLE_MAINNET_IMAGE_URL = './images/mantle.svg';
export const MOONBEAM_IMAGE_URL = './images/moonbeam.svg';
export const MOONRIVER_IMAGE_URL = './images/moonriver.svg';
export const NEAR_AURORA_MAINNET_IMAGE_URL = './images/near-aurora.svg';
export const NEBULA_MAINNET_IMAGE_URL = './images/nebula.svg';
export const OASYS_MAINNET_IMAGE_URL = './images/oasys.svg';
export const OKXCHAIN_MAINNET_IMAGE_URL = './images/okx.svg';
export const PGN_MAINNET_IMAGE_URL = './images/pgn.svg';
export const ZKEVM_MAINNET_IMAGE_URL = './images/polygon-zkevm.svg';
export const PULSECHAIN_MAINNET_IMAGE_URL = './images/pulse.svg';
export const SHARDEUM_LIBERTY_2X_IMAGE_URL = './images/shardeum-2.svg';
export const SHARDEUM_SPHINX_1X_IMAGE_URL = './images/shardeum-1.svg';
export const SHIB_MAINNET_IMAGE_URL = './images/shiba.svg';
export const SONGBIRD_MAINNET_IMAGE_URL = './images/songbird.svg';
export const STEP_NETWORK_IMAGE_URL = './images/setp.svg';
export const TELOS_EVM_MAINNET_IMAGE_URL = './images/telos.svg';
export const TENET_MAINNET_IMAGE_URL = './images/tenet.svg';
export const VELAS_EVM_MAINNET_IMAGE_URL = './images/velas.svg';
export const ZKATANA_MAINNET_IMAGE_URL = './images/zkatana.svg';
export const ZORA_MAINNET_IMAGE_URL = './images/zora.svg';

export const INFURA_PROVIDER_TYPES = [
  NETWORK_TYPES.MAINNET,
  NETWORK_TYPES.GOERLI,
  NETWORK_TYPES.SEPOLIA,
  NETWORK_TYPES.LINEA_GOERLI,
  NETWORK_TYPES.LINEA_MAINNET,
] as const;

export const TEST_CHAINS = [
  CHAIN_IDS.GOERLI,
  CHAIN_IDS.SEPOLIA,
  CHAIN_IDS.LINEA_GOERLI,
  CHAIN_IDS.LOCALHOST,
];

export const MAINNET_CHAINS = [
<<<<<<< HEAD
  { chainId: CHAIN_IDS.MAINNET },
  { chainId: CHAIN_IDS.LINEA_MAINNET },
=======
  { chainId: CHAIN_IDS.MAINNET, rpcUrl: MAINNET_RPC_URL },
  { chainId: CHAIN_IDS.LINEA_MAINNET, rpcUrl: LINEA_MAINNET_RPC_URL },
>>>>>>> 93a950fa
];

const typedCapitalize = <K extends string>(k: K): Capitalize<K> =>
  capitalize(k) as Capitalize<typeof k>;

export const TEST_NETWORK_TICKER_MAP: {
  [K in Exclude<
    NetworkType,
    'localhost' | 'mainnet' | 'rpc' | 'linea-mainnet'
  >]: string;
} = {
  [NETWORK_TYPES.GOERLI]: `${typedCapitalize(NETWORK_TYPES.GOERLI)}${
    CURRENCY_SYMBOLS.ETH
  }`,
  [NETWORK_TYPES.SEPOLIA]: `${typedCapitalize(NETWORK_TYPES.SEPOLIA)}${
    CURRENCY_SYMBOLS.ETH
  }`,
  [NETWORK_TYPES.LINEA_GOERLI]: `Linea${CURRENCY_SYMBOLS.ETH}`,
};

/**
 * Map of all build-in Infura networks to their network, ticker and chain IDs.
 */
export const BUILT_IN_NETWORKS = {
  [NETWORK_TYPES.GOERLI]: {
    chainId: CHAIN_IDS.GOERLI,
    ticker: TEST_NETWORK_TICKER_MAP[NETWORK_TYPES.GOERLI],
    blockExplorerUrl: `https://${NETWORK_TYPES.GOERLI}.etherscan.io`,
  },
  [NETWORK_TYPES.SEPOLIA]: {
    chainId: CHAIN_IDS.SEPOLIA,
    ticker: TEST_NETWORK_TICKER_MAP[NETWORK_TYPES.SEPOLIA],
    blockExplorerUrl: `https://${NETWORK_TYPES.SEPOLIA}.etherscan.io`,
  },
  [NETWORK_TYPES.LINEA_GOERLI]: {
    chainId: CHAIN_IDS.LINEA_GOERLI,
    ticker: TEST_NETWORK_TICKER_MAP[NETWORK_TYPES.LINEA_GOERLI],
    blockExplorerUrl: 'https://goerli.lineascan.build',
  },
  [NETWORK_TYPES.MAINNET]: {
    chainId: CHAIN_IDS.MAINNET,
    blockExplorerUrl: `https://etherscan.io`,
  },
  [NETWORK_TYPES.LINEA_MAINNET]: {
    chainId: CHAIN_IDS.LINEA_MAINNET,
    blockExplorerUrl: 'https://lineascan.build',
  },
  [NETWORK_TYPES.LOCALHOST]: {
    chainId: CHAIN_IDS.LOCALHOST,
  },
} as const;

export const BUILT_IN_INFURA_NETWORKS = pick(
  BUILT_IN_NETWORKS,
  INFURA_PROVIDER_TYPES,
);

export type BuiltInInfuraNetwork = keyof typeof BUILT_IN_INFURA_NETWORKS;

// type SupportedNetworksType = {
//   [key: string]: {
//     domain: string;
//     subdomain: string;
//     networkId: string;
//   };
// };

export const NETWORK_TO_NAME_MAP = {
  [NETWORK_TYPES.MAINNET]: MAINNET_DISPLAY_NAME,
  [NETWORK_TYPES.GOERLI]: GOERLI_DISPLAY_NAME,
  [NETWORK_TYPES.SEPOLIA]: SEPOLIA_DISPLAY_NAME,
  [NETWORK_TYPES.LINEA_GOERLI]: LINEA_GOERLI_DISPLAY_NAME,
  [NETWORK_TYPES.LINEA_MAINNET]: LINEA_MAINNET_DISPLAY_NAME,
  [NETWORK_TYPES.LOCALHOST]: LOCALHOST_DISPLAY_NAME,

  [CHAIN_IDS.GOERLI]: GOERLI_DISPLAY_NAME,
  [CHAIN_IDS.SEPOLIA]: SEPOLIA_DISPLAY_NAME,
  [CHAIN_IDS.LINEA_GOERLI]: LINEA_GOERLI_DISPLAY_NAME,
  [CHAIN_IDS.MAINNET]: MAINNET_DISPLAY_NAME,
  [CHAIN_IDS.LINEA_MAINNET]: LINEA_MAINNET_DISPLAY_NAME,
  [CHAIN_IDS.LOCALHOST]: LOCALHOST_DISPLAY_NAME,
} as const;

export const CHAIN_ID_TO_CURRENCY_SYMBOL_MAP = {
  [CHAINLIST_CHAIN_IDS_MAP.AVALANCHE]: CHAINLIST_CURRENCY_SYMBOLS_MAP.AVALANCHE,
  [CHAINLIST_CHAIN_IDS_MAP.BSC]: CHAINLIST_CURRENCY_SYMBOLS_MAP.BNB,
  [CHAINLIST_CHAIN_IDS_MAP.BASE]: CHAINLIST_CURRENCY_SYMBOLS_MAP.BASE,
  [CHAINLIST_CHAIN_IDS_MAP.ARBITRUM]: CHAINLIST_CURRENCY_SYMBOLS_MAP.ARBITRUM,
  [CHAINLIST_CHAIN_IDS_MAP.LINEA_MAINNET]:
    CHAINLIST_CURRENCY_SYMBOLS_MAP.LINEA_MAINNET,
  [CHAINLIST_CHAIN_IDS_MAP.MAINNET]: CHAINLIST_CURRENCY_SYMBOLS_MAP.ETH,
  [CHAINLIST_CHAIN_IDS_MAP.OPBNB]: CHAINLIST_CURRENCY_SYMBOLS_MAP.OPBNB,
  [CHAINLIST_CHAIN_IDS_MAP.OPTIMISM]: CHAINLIST_CURRENCY_SYMBOLS_MAP.OPTIMISM,
  [CHAINLIST_CHAIN_IDS_MAP.POLYGON]: CHAINLIST_CURRENCY_SYMBOLS_MAP.MATIC,
  [CHAINLIST_CHAIN_IDS_MAP.ZKSYNC_ERA]:
    CHAINLIST_CURRENCY_SYMBOLS_MAP.ZKSYNC_ERA,
  [CHAINLIST_CHAIN_IDS_MAP.GOERLI]:
    TEST_NETWORK_TICKER_MAP[NETWORK_TYPES.GOERLI],
  [CHAINLIST_CHAIN_IDS_MAP.SEPOLIA]:
    TEST_NETWORK_TICKER_MAP[NETWORK_TYPES.SEPOLIA],
  [CHAINLIST_CHAIN_IDS_MAP.LINEA_GOERLI]:
    TEST_NETWORK_TICKER_MAP[NETWORK_TYPES.LINEA_GOERLI],
  [CHAINLIST_CHAIN_IDS_MAP.SCROLL]: CHAINLIST_CURRENCY_SYMBOLS_MAP.SCROLL,
  [CHAINLIST_CHAIN_IDS_MAP.ZORA_MAINNET]:
    CHAINLIST_CURRENCY_SYMBOLS_MAP.ZORA_MAINNET,
  [CHAINLIST_CHAIN_IDS_MAP.TAIKO_JOLNIR_L2_MAINNET]:
    CHAINLIST_CURRENCY_SYMBOLS_MAP.TAIKO_JOLNIR_L2_MAINNET,
  [CHAINLIST_CHAIN_IDS_MAP.POLYGON_ZKEVM]:
    CHAINLIST_CURRENCY_SYMBOLS_MAP.POLYGON_ZKEVM,
  [CHAINLIST_CHAIN_IDS_MAP.FANTOM_OPERA]:
    CHAINLIST_CURRENCY_SYMBOLS_MAP.FANTOM_OPERA,
  [CHAINLIST_CHAIN_IDS_MAP.CELO_MAINNET]:
    CHAINLIST_CURRENCY_SYMBOLS_MAP.CELO_MAINNET,
  [CHAINLIST_CHAIN_IDS_MAP.ARBITRUM_NOVA]:
    CHAINLIST_CURRENCY_SYMBOLS_MAP.ARBITRUM_NOVA,
  [CHAINLIST_CHAIN_IDS_MAP.MANTLE]: CHAINLIST_CURRENCY_SYMBOLS_MAP.MANTLE,
  [CHAINLIST_CHAIN_IDS_MAP.GNOSIS]: CHAINLIST_CURRENCY_SYMBOLS_MAP.GNOSIS,
  [CHAINLIST_CHAIN_IDS_MAP.CORE_BLOCKCHAIN_MAINNET]:
    CHAINLIST_CURRENCY_SYMBOLS_MAP.CORE_BLOCKCHAIN_MAINNET,
  [CHAINLIST_CHAIN_IDS_MAP.MANTA_PACIFIC_MAINNET]:
    CHAINLIST_CURRENCY_SYMBOLS_MAP.MANTA_PACIFIC_MAINNET,
  [CHAINLIST_CHAIN_IDS_MAP.PULSECHAIN_MAINNET]:
    CHAINLIST_CURRENCY_SYMBOLS_MAP.PULSECHAIN_MAINNET,
  [CHAINLIST_CHAIN_IDS_MAP.MOONBEAM]: CHAINLIST_CURRENCY_SYMBOLS_MAP.MOONBEAM,
  [CHAINLIST_CHAIN_IDS_MAP.FUSE_GOLD_MAINNET]:
    CHAINLIST_CURRENCY_SYMBOLS_MAP.FUSE_GOLD_MAINNET,
  [CHAINLIST_CHAIN_IDS_MAP.KAVA_EVM]: CHAINLIST_CURRENCY_SYMBOLS_MAP.KAVA_EVM,
  [CHAINLIST_CHAIN_IDS_MAP.DFK_CHAIN]: CHAINLIST_CURRENCY_SYMBOLS_MAP.DFK_CHAIN,
  [CHAINLIST_CHAIN_IDS_MAP.HARMONY_MAINNET_SHARD_0]:
    CHAINLIST_CURRENCY_SYMBOLS_MAP.HARMONY_MAINNET_SHARD_0,
  [CHAINLIST_CHAIN_IDS_MAP.PGN_PUBLIC_GOODS_NETWORK]:
    CHAINLIST_CURRENCY_SYMBOLS_MAP.PGN_PUBLIC_GOODS_NETWORK,
  [CHAINLIST_CHAIN_IDS_MAP.LIGHTLINK_PHOENIX_MAINNET]:
    CHAINLIST_CURRENCY_SYMBOLS_MAP.LIGHTLINK_PHOENIX_MAINNET,
  [CHAINLIST_CHAIN_IDS_MAP.NEAR_AURORA_MAINNET]:
    CHAINLIST_CURRENCY_SYMBOLS_MAP.NEAR_AURORA_MAINNET,
  [CHAINLIST_CHAIN_IDS_MAP.KROMA_MAINNET]:
    CHAINLIST_CURRENCY_SYMBOLS_MAP.KROMA_MAINNET,
  [CHAINLIST_CHAIN_IDS_MAP.NEBULA_MAINNET]:
    CHAINLIST_CURRENCY_SYMBOLS_MAP.NEBULA_MAINNET,
  [CHAINLIST_CHAIN_IDS_MAP.KLAYTN_MAINNET_CYPRESS]:
    CHAINLIST_CURRENCY_SYMBOLS_MAP.KLAYTN_MAINNET_CYPRESS,
  [CHAINLIST_CHAIN_IDS_MAP.MOONRIVER]: CHAINLIST_CURRENCY_SYMBOLS_MAP.MOONRIVER,
  [CHAINLIST_CHAIN_IDS_MAP.ENDURANCE_SMART_CHAIN_MAINNET]:
    CHAINLIST_CURRENCY_SYMBOLS_MAP.ENDURANCE_SMART_CHAIN_MAINNET,
  [CHAINLIST_CHAIN_IDS_MAP.CRONOS_MAINNET_BETA]:
    CHAINLIST_CURRENCY_SYMBOLS_MAP.CRONOS_MAINNET_BETA,
  [CHAINLIST_CHAIN_IDS_MAP.FLARE_MAINNET]:
    CHAINLIST_CURRENCY_SYMBOLS_MAP.FLARE_MAINNET,
  [CHAINLIST_CHAIN_IDS_MAP.KCC_MAINNET]:
    CHAINLIST_CURRENCY_SYMBOLS_MAP.KCC_MAINNET,
  [CHAINLIST_CHAIN_IDS_MAP.SHARDEUM_SPHINX_1X]:
    CHAINLIST_CURRENCY_SYMBOLS_MAP.SHARDEUM_SPHINX_1X,
  [CHAINLIST_CHAIN_IDS_MAP.ETHEREUM_CLASSIC_MAINNET]:
    CHAINLIST_CURRENCY_SYMBOLS_MAP.ETHEREUM_CLASSIC_MAINNET,
  [CHAINLIST_CHAIN_IDS_MAP.HAQQ_NETWORK]:
    CHAINLIST_CURRENCY_SYMBOLS_MAP.HAQQ_NETWORK,
  [CHAINLIST_CHAIN_IDS_MAP.SHARDEUM_LIBERTY_2X]:
    CHAINLIST_CURRENCY_SYMBOLS_MAP.SHARDEUM_LIBERTY_2X,
  [CHAINLIST_CHAIN_IDS_MAP.BLACKFORT_EXCHANGE_NETWORK]:
    CHAINLIST_CURRENCY_SYMBOLS_MAP.BLACKFORT_EXCHANGE_NETWORK,
  [CHAINLIST_CHAIN_IDS_MAP.CONFLUX_ESPACE]:
    CHAINLIST_CURRENCY_SYMBOLS_MAP.CONFLUX_ESPACE,
  [CHAINLIST_CHAIN_IDS_MAP.FUSE_MAINNET]:
    CHAINLIST_CURRENCY_SYMBOLS_MAP.FUSE_MAINNET,
  [CHAINLIST_CHAIN_IDS_MAP.CANTO]: CHAINLIST_CURRENCY_SYMBOLS_MAP.CANTO,
  [CHAINLIST_CHAIN_IDS_MAP.SHIB_MAINNET]:
    CHAINLIST_CURRENCY_SYMBOLS_MAP.SHIB_MAINNET,
  [CHAINLIST_CHAIN_IDS_MAP.OKXCHAIN_MAINNET]:
    CHAINLIST_CURRENCY_SYMBOLS_MAP.OKXCHAIN_MAINNET,
  [CHAINLIST_CHAIN_IDS_MAP.ZKATANA]: CHAINLIST_CURRENCY_SYMBOLS_MAP.ZKATANA,
  [CHAINLIST_CHAIN_IDS_MAP.DEXALOT_SUBNET]:
    CHAINLIST_CURRENCY_SYMBOLS_MAP.DEXALOT_SUBNET,
  [CHAINLIST_CHAIN_IDS_MAP.ASTAR]: CHAINLIST_CURRENCY_SYMBOLS_MAP.ASTAR,
  [CHAINLIST_CHAIN_IDS_MAP.EVMOS]: CHAINLIST_CURRENCY_SYMBOLS_MAP.EVMOS,
  [CHAINLIST_CHAIN_IDS_MAP.BAHAMUT_MAINNET]:
    CHAINLIST_CURRENCY_SYMBOLS_MAP.BAHAMUT_MAINNET,
  [CHAINLIST_CHAIN_IDS_MAP.SONGBIRD_CANARY_NETWORK]:
    CHAINLIST_CURRENCY_SYMBOLS_MAP.SONGBIRD_CANARY_NETWORK,
  [CHAINLIST_CHAIN_IDS_MAP.STEP_NETWORK]:
    CHAINLIST_CURRENCY_SYMBOLS_MAP.STEP_NETWORK,
  [CHAINLIST_CHAIN_IDS_MAP.VELAS_EVM_MAINNET]:
    CHAINLIST_CURRENCY_SYMBOLS_MAP.VELAS_EVM_MAINNET,
  [CHAINLIST_CHAIN_IDS_MAP.Q_MAINNET]: CHAINLIST_CURRENCY_SYMBOLS_MAP.Q_MAINNET,
  [CHAINLIST_CHAIN_IDS_MAP.TELOS_EVM_MAINNET]:
    CHAINLIST_CURRENCY_SYMBOLS_MAP.TELOS_EVM_MAINNET,
  [CHAINLIST_CHAIN_IDS_MAP.TENET]: CHAINLIST_CURRENCY_SYMBOLS_MAP.TENET,
  [CHAINLIST_CHAIN_IDS_MAP.DOGECHAIN_MAINNET]:
    CHAINLIST_CURRENCY_SYMBOLS_MAP.DOGECHAIN_MAINNET,
  [CHAINLIST_CHAIN_IDS_MAP.OASYS_MAINNET]:
    CHAINLIST_CURRENCY_SYMBOLS_MAP.OASYS_MAINNET,
  [CHAINLIST_CHAIN_IDS_MAP.HUOBI_ECO_CHAIN_MAINNET]:
    CHAINLIST_CURRENCY_SYMBOLS_MAP.HUOBI_ECO_CHAIN_MAINNET,
  [CHAINLIST_CHAIN_IDS_MAP.ACALA_NETWORK]:
    CHAINLIST_CURRENCY_SYMBOLS_MAP.ACALA_NETWORK,
} as const;

export const CHAIN_ID_TO_TYPE_MAP = {
  [CHAIN_IDS.MAINNET]: NETWORK_TYPES.MAINNET,
  [CHAIN_IDS.GOERLI]: NETWORK_TYPES.GOERLI,
  [CHAIN_IDS.SEPOLIA]: NETWORK_TYPES.SEPOLIA,
  [CHAIN_IDS.LINEA_GOERLI]: NETWORK_TYPES.LINEA_GOERLI,
  [CHAIN_IDS.LINEA_MAINNET]: NETWORK_TYPES.LINEA_MAINNET,
  [CHAIN_IDS.LOCALHOST]: NETWORK_TYPES.LOCALHOST,
} as const;

export const CHAIN_ID_TO_RPC_URL_MAP = {
  [CHAIN_IDS.GOERLI]: GOERLI_RPC_URL,
  [CHAIN_IDS.SEPOLIA]: SEPOLIA_RPC_URL,
  [CHAIN_IDS.LINEA_GOERLI]: LINEA_GOERLI_RPC_URL,
  [CHAIN_IDS.MAINNET]: MAINNET_RPC_URL,
  [CHAIN_IDS.LINEA_MAINNET]: LINEA_MAINNET_RPC_URL,
  [CHAIN_IDS.LOCALHOST]: LOCALHOST_RPC_URL,
} as const;

export const CHAIN_ID_TO_NETWORK_IMAGE_URL_MAP = {
  [CHAIN_IDS.MAINNET]: ETH_TOKEN_IMAGE_URL,
  [CHAIN_IDS.LINEA_GOERLI]: LINEA_GOERLI_TOKEN_IMAGE_URL,
  [CHAIN_IDS.LINEA_MAINNET]: LINEA_MAINNET_TOKEN_IMAGE_URL,
  [CHAIN_IDS.AVALANCHE]: AVAX_TOKEN_IMAGE_URL,
  [CHAIN_IDS.BSC]: BNB_TOKEN_IMAGE_URL,
  [CHAIN_IDS.POLYGON]: MATIC_TOKEN_IMAGE_URL,
  [CHAIN_IDS.ARBITRUM]: AETH_TOKEN_IMAGE_URL,
  [CHAIN_IDS.FANTOM]: FTM_TOKEN_IMAGE_URL,
  [CHAIN_IDS.HARMONY]: HARMONY_ONE_TOKEN_IMAGE_URL,
  [CHAIN_IDS.OPTIMISM]: OPTIMISM_TOKEN_IMAGE_URL,
  [CHAIN_IDS.PALM]: PALM_TOKEN_IMAGE_URL,
  [CHAIN_IDS.CELO]: CELO_TOKEN_IMAGE_URL,
  [CHAIN_IDS.GNOSIS]: GNOSIS_TOKEN_IMAGE_URL,
  [CHAINLIST_CHAIN_IDS_MAP.ACALA_NETWORK]: ACALA_TOKEN_IMAGE_URL,
  [CHAINLIST_CHAIN_IDS_MAP.ARBITRUM_NOVA]: ARBITRUM_NOVA_IMAGE_URL,
  [CHAINLIST_CHAIN_IDS_MAP.ASTAR]: ASTAR_IMAGE_URL,
  [CHAINLIST_CHAIN_IDS_MAP.BAHAMUT_MAINNET]: BAHAMUT_IMAGE_URL,
  [CHAINLIST_CHAIN_IDS_MAP.BLACKFORT_EXCHANGE_NETWORK]: BLACKFORT_IMAGE_URL,
  [CHAINLIST_CHAIN_IDS_MAP.CANTO]: CANTO_IMAGE_URL,
  [CHAINLIST_CHAIN_IDS_MAP.CONFLUX_ESPACE]: CONFLUX_ESPACE_IMAGE_URL,
  [CHAINLIST_CHAIN_IDS_MAP.CORE_BLOCKCHAIN_MAINNET]:
    CORE_BLOCKCHAIN_MAINNET_IMAGE_URL,
  [CHAIN_IDS.CRONOS]: CRONOS_IMAGE_URL,
  [CHAINLIST_CHAIN_IDS_MAP.DEXALOT_SUBNET]: DEXALOT_SUBNET_IMAGE_URL,
  [CHAINLIST_CHAIN_IDS_MAP.DFK_CHAIN]: DFK_CHAIN_IMAGE_URL,
  [CHAINLIST_CHAIN_IDS_MAP.DOGECHAIN_MAINNET]: DOGECHAIN_IMAGE_URL,
  [CHAINLIST_CHAIN_IDS_MAP.ENDURANCE_SMART_CHAIN_MAINNET]:
    ENDURANCE_SMART_CHAIN_MAINNET_IMAGE_URL,
  [CHAINLIST_CHAIN_IDS_MAP.ETHEREUM_CLASSIC_MAINNET]:
    ETHEREUM_CLASSIC_MAINNET_IMAGE_URL,
  [CHAINLIST_CHAIN_IDS_MAP.EVMOS]: EVMOS_IMAGE_URL,
  [CHAINLIST_CHAIN_IDS_MAP.FLARE_MAINNET]: FLARE_MAINNET_IMAGE_URL,
  [CHAINLIST_CHAIN_IDS_MAP.FUSE_GOLD_MAINNET]: FUSE_GOLD_MAINNET_IMAGE_URL,
  [CHAINLIST_CHAIN_IDS_MAP.HAQQ_NETWORK]: HAQQ_NETWORK_IMAGE_URL,
  [CHAINLIST_CHAIN_IDS_MAP.KCC_MAINNET]: KCC_MAINNET_IMAGE_URL,
  [CHAINLIST_CHAIN_IDS_MAP.KLAYTN_MAINNET_CYPRESS]: KLAYTN_MAINNET_IMAGE_URL,
  [CHAINLIST_CHAIN_IDS_MAP.KROMA_MAINNET]: KROMA_MAINNET_IMAGE_URL,
  [CHAINLIST_CHAIN_IDS_MAP.LIGHTLINK_PHOENIX_MAINNET]: LIGHT_LINK_IMAGE_URL,
  [CHAINLIST_CHAIN_IDS_MAP.MANTA_PACIFIC_MAINNET]:
    MANTA_PACIFIC_MAINNET_IMAGE_URL,
  [CHAINLIST_CHAIN_IDS_MAP.MANTLE]: MANTLE_MAINNET_IMAGE_URL,
  [CHAINLIST_CHAIN_IDS_MAP.MOONBEAM]: MOONBEAM_IMAGE_URL,
  [CHAINLIST_CHAIN_IDS_MAP.MOONRIVER]: MOONRIVER_IMAGE_URL,
  [CHAINLIST_CHAIN_IDS_MAP.NEAR_AURORA_MAINNET]: NEAR_AURORA_MAINNET_IMAGE_URL,
  [CHAINLIST_CHAIN_IDS_MAP.NEBULA_MAINNET]: NEBULA_MAINNET_IMAGE_URL,
  [CHAINLIST_CHAIN_IDS_MAP.OASYS_MAINNET]: OASYS_MAINNET_IMAGE_URL,
  [CHAINLIST_CHAIN_IDS_MAP.OKXCHAIN_MAINNET]: OKXCHAIN_MAINNET_IMAGE_URL,
  [CHAINLIST_CHAIN_IDS_MAP.PGN_PUBLIC_GOODS_NETWORK]: PGN_MAINNET_IMAGE_URL,
  [CHAINLIST_CHAIN_IDS_MAP.POLYGON_ZKEVM]: ZKEVM_MAINNET_IMAGE_URL,
  [CHAINLIST_CHAIN_IDS_MAP.PULSECHAIN_MAINNET]: PULSECHAIN_MAINNET_IMAGE_URL,
  [CHAINLIST_CHAIN_IDS_MAP.SHARDEUM_LIBERTY_2X]: SHARDEUM_LIBERTY_2X_IMAGE_URL,
  [CHAINLIST_CHAIN_IDS_MAP.SHARDEUM_SPHINX_1X]: SHARDEUM_SPHINX_1X_IMAGE_URL,
  [CHAINLIST_CHAIN_IDS_MAP.SHIB_MAINNET]: SHIB_MAINNET_IMAGE_URL,
  [CHAINLIST_CHAIN_IDS_MAP.SONGBIRD_CANARY_NETWORK]: SONGBIRD_MAINNET_IMAGE_URL,
  [CHAINLIST_CHAIN_IDS_MAP.STEP_NETWORK]: STEP_NETWORK_IMAGE_URL,
  [CHAINLIST_CHAIN_IDS_MAP.TELOS_EVM_MAINNET]: TELOS_EVM_MAINNET_IMAGE_URL,
  [CHAINLIST_CHAIN_IDS_MAP.TENET]: TENET_MAINNET_IMAGE_URL,
  [CHAINLIST_CHAIN_IDS_MAP.VELAS_EVM_MAINNET]: VELAS_EVM_MAINNET_IMAGE_URL,
  [CHAINLIST_CHAIN_IDS_MAP.ZKATANA]: ZKATANA_MAINNET_IMAGE_URL,
  [CHAINLIST_CHAIN_IDS_MAP.ZORA_MAINNET]: ZORA_MAINNET_IMAGE_URL,
} as const;

export const CHAIN_ID_TO_ETHERS_NETWORK_NAME_MAP = {
  [CHAIN_IDS.GOERLI]: NETWORK_TYPES.GOERLI,
  [CHAIN_IDS.SEPOLIA]: NETWORK_TYPES.SEPOLIA,
  [CHAIN_IDS.LINEA_GOERLI]: NETWORK_TYPES.LINEA_GOERLI,
  [CHAIN_IDS.MAINNET]: NETWORK_NAMES.HOMESTEAD,
  [CHAIN_IDS.LINEA_MAINNET]: NETWORK_TYPES.LINEA_MAINNET,
} as const;

export const CHAIN_ID_TOKEN_IMAGE_MAP = {
  [CHAIN_IDS.MAINNET]: ETH_TOKEN_IMAGE_URL,
  [CHAIN_IDS.TEST_ETH]: TEST_ETH_TOKEN_IMAGE_URL,
  [CHAIN_IDS.BSC]: BNB_TOKEN_IMAGE_URL,
  [CHAIN_IDS.POLYGON]: MATIC_TOKEN_IMAGE_URL,
  [CHAIN_IDS.AVALANCHE]: AVAX_TOKEN_IMAGE_URL,
  [CHAIN_IDS.OPTIMISM]: ETH_TOKEN_IMAGE_URL,
  [CHAIN_IDS.CELO]: CELO_TOKEN_IMAGE_URL,
  [CHAIN_IDS.GNOSIS]: GNOSIS_TOKEN_IMAGE_URL,
  [CHAIN_IDS.FANTOM]: FTM_TOKEN_IMAGE_URL,
} as const;

export const INFURA_BLOCKED_KEY = 'countryBlocked';

const defaultEtherscanDomain = 'etherscan.io';
const defaultEtherscanSubdomainPrefix = 'api';

/**
 * Map of all Etherscan supported networks.
 */
export const ETHERSCAN_SUPPORTED_NETWORKS = {
  [CHAIN_IDS.GOERLI]: {
    domain: defaultEtherscanDomain,
    subdomain: `${defaultEtherscanSubdomainPrefix}-${
      CHAIN_ID_TO_TYPE_MAP[CHAIN_IDS.GOERLI]
    }`,
  },
  [CHAIN_IDS.MAINNET]: {
    domain: defaultEtherscanDomain,
    subdomain: defaultEtherscanSubdomainPrefix,
  },
  [CHAIN_IDS.SEPOLIA]: {
    domain: defaultEtherscanDomain,
    subdomain: `${defaultEtherscanSubdomainPrefix}-${
      CHAIN_ID_TO_TYPE_MAP[CHAIN_IDS.SEPOLIA]
    }`,
  },
  [CHAIN_IDS.LINEA_GOERLI]: {
    domain: 'lineascan.build',
    subdomain: 'goerli',
  },
  [CHAIN_IDS.LINEA_MAINNET]: {
    domain: 'lineascan.build',
    subdomain: defaultEtherscanSubdomainPrefix,
  },
  [CHAIN_IDS.BSC]: {
    domain: 'bscscan.com',
    subdomain: defaultEtherscanSubdomainPrefix,
  },
  [CHAIN_IDS.BSC_TESTNET]: {
    domain: 'bscscan.com',
    subdomain: `${defaultEtherscanSubdomainPrefix}-testnet`,
  },
  [CHAIN_IDS.OPTIMISM]: {
    domain: defaultEtherscanDomain,
    subdomain: `${defaultEtherscanSubdomainPrefix}-optimistic`,
  },
  [CHAIN_IDS.OPTIMISM_TESTNET]: {
    domain: defaultEtherscanDomain,
    subdomain: `${defaultEtherscanSubdomainPrefix}-goerli-optimistic`,
  },
  [CHAIN_IDS.POLYGON]: {
    domain: 'polygonscan.com',
    subdomain: defaultEtherscanSubdomainPrefix,
  },
  [CHAIN_IDS.POLYGON_TESTNET]: {
    domain: 'polygonscan.com',
    subdomain: `${defaultEtherscanSubdomainPrefix}-mumbai`,
  },
  [CHAIN_IDS.AVALANCHE]: {
    domain: 'snowtrace.io',
    subdomain: defaultEtherscanSubdomainPrefix,
  },
  [CHAIN_IDS.AVALANCHE_TESTNET]: {
    domain: 'snowtrace.io',
    subdomain: `${defaultEtherscanSubdomainPrefix}-testnet`,
  },
  [CHAIN_IDS.FANTOM]: {
    domain: 'ftmscan.com',
    subdomain: defaultEtherscanSubdomainPrefix,
  },
  [CHAIN_IDS.FANTOM_TESTNET]: {
    domain: 'ftmscan.com',
    subdomain: `${defaultEtherscanSubdomainPrefix}-testnet`,
  },
  [CHAIN_IDS.MOONBEAM]: {
    domain: 'moonscan.io',
    subdomain: `${defaultEtherscanSubdomainPrefix}-moonbeam`,
  },
  [CHAIN_IDS.MOONBEAM_TESTNET]: {
    domain: 'moonscan.io',
    subdomain: `${defaultEtherscanSubdomainPrefix}-moonbase`,
  },
  [CHAIN_IDS.MOONRIVER]: {
    domain: 'moonscan.io',
    subdomain: `${defaultEtherscanSubdomainPrefix}-moonriver`,
  },
  [CHAIN_IDS.GNOSIS]: {
    domain: 'gnosisscan.io',
    subdomain: `${defaultEtherscanSubdomainPrefix}-gnosis`,
  },
};

export const CHAIN_ID_TO_GAS_LIMIT_BUFFER_MAP = {
  [CHAIN_IDS.OPTIMISM]: 1,
  [CHAIN_IDS.OPTIMISM_TESTNET]: 1,
};

/**
 * Ethereum JSON-RPC methods that are known to exist but that we intentionally
 * do not support.
 */
export const UNSUPPORTED_RPC_METHODS = new Set([
  // This is implemented later in our middleware stack – specifically, in
  // eth-json-rpc-middleware – but our UI does not support it.
  'eth_signTransaction' as const,
]);

export const IPFS_DEFAULT_GATEWAY_URL = 'dweb.link';

// The first item in transakCurrencies must be the
// default crypto currency for the network
const BUYABLE_CHAIN_ETHEREUM_NETWORK_NAME = 'ethereum';

export const BUYABLE_CHAINS_MAP: {
  [K in Exclude<
    ChainId,
    | typeof CHAIN_IDS.LOCALHOST
    | typeof CHAIN_IDS.OPTIMISM_TESTNET
    | typeof CHAIN_IDS.BASE_TESTNET
    | typeof CHAIN_IDS.BASE
    | typeof CHAIN_IDS.OPBNB_TESTNET
    | typeof CHAIN_IDS.OPBNB
    | typeof CHAIN_IDS.BSC_TESTNET
    | typeof CHAIN_IDS.POLYGON_TESTNET
    | typeof CHAIN_IDS.AVALANCHE_TESTNET
    | typeof CHAIN_IDS.FANTOM_TESTNET
    | typeof CHAIN_IDS.MOONBEAM_TESTNET
    | typeof CHAIN_IDS.LINEA_GOERLI
    | typeof CHAIN_IDS.GOERLI
    | typeof CHAIN_IDS.SEPOLIA
    | typeof CHAIN_IDS.GNOSIS
    | typeof CHAIN_IDS.AURORA
  >]: BuyableChainSettings;
} = {
  [CHAIN_IDS.MAINNET]: {
    nativeCurrency: CURRENCY_SYMBOLS.ETH,
    network: BUYABLE_CHAIN_ETHEREUM_NETWORK_NAME,
  },
  [CHAIN_IDS.BSC]: {
    nativeCurrency: CURRENCY_SYMBOLS.BNB,
    network: 'bsc',
  },
  [CHAIN_IDS.POLYGON]: {
    nativeCurrency: CURRENCY_SYMBOLS.MATIC,
    network: 'polygon',
  },
  [CHAIN_IDS.AVALANCHE]: {
    nativeCurrency: CURRENCY_SYMBOLS.AVALANCHE,
    network: 'avaxcchain',
  },
  [CHAIN_IDS.FANTOM]: {
    nativeCurrency: CURRENCY_SYMBOLS.FANTOM,
    network: 'fantom',
  },
  [CHAIN_IDS.CELO]: {
    nativeCurrency: CURRENCY_SYMBOLS.CELO,
    network: 'celo',
  },
  [CHAIN_IDS.OPTIMISM]: {
    nativeCurrency: CURRENCY_SYMBOLS.ETH,
    network: 'optimism',
  },
  [CHAIN_IDS.ARBITRUM]: {
    nativeCurrency: CURRENCY_SYMBOLS.ARBITRUM,
    network: 'arbitrum',
  },
  [CHAIN_IDS.CRONOS]: {
    nativeCurrency: CURRENCY_SYMBOLS.CRONOS,
    network: 'cronos',
  },
  [CHAIN_IDS.MOONBEAM]: {
    nativeCurrency: CURRENCY_SYMBOLS.GLIMMER,
    network: 'moonbeam',
  },
  [CHAIN_IDS.MOONRIVER]: {
    nativeCurrency: CURRENCY_SYMBOLS.MOONRIVER,
    network: 'moonriver',
  },
  [CHAIN_IDS.HARMONY]: {
    nativeCurrency: CURRENCY_SYMBOLS.ONE,
    network: 'harmony',
  },
  [CHAIN_IDS.PALM]: {
    nativeCurrency: CURRENCY_SYMBOLS.PALM,
    network: 'palm',
  },
  [CHAIN_IDS.LINEA_MAINNET]: {
    nativeCurrency: CURRENCY_SYMBOLS.ETH,
    network: 'linea',
  },
  [CHAIN_IDS.ZKSYNC_ERA]: {
    nativeCurrency: CURRENCY_SYMBOLS.ETH,
    network: 'zksync',
  },
};

export const FEATURED_RPCS: RPCDefinition[] = [
  {
    chainId: CHAIN_IDS.ARBITRUM,
    nickname: ARBITRUM_DISPLAY_NAME,
    rpcUrl: `https://arbitrum-mainnet.infura.io/v3/${infuraProjectId}`,
    ticker: CURRENCY_SYMBOLS.ARBITRUM,
    rpcPrefs: {
      blockExplorerUrl: 'https://explorer.arbitrum.io',
      imageUrl: AETH_TOKEN_IMAGE_URL,
    },
  },
  {
    chainId: CHAIN_IDS.AVALANCHE,
    nickname: AVALANCHE_DISPLAY_NAME,
    rpcUrl: `https://avalanche-mainnet.infura.io/v3/${infuraProjectId}`,
    ticker: CURRENCY_SYMBOLS.AVALANCHE,
    rpcPrefs: {
      blockExplorerUrl: 'https://snowtrace.io/',
      imageUrl: AVAX_TOKEN_IMAGE_URL,
    },
  },
  {
    chainId: CHAIN_IDS.BSC,
    nickname: BNB_DISPLAY_NAME,
    rpcUrl: 'https://bsc-dataseed.binance.org/',
    ticker: CURRENCY_SYMBOLS.BNB,
    rpcPrefs: {
      blockExplorerUrl: 'https://bscscan.com/',
      imageUrl: BNB_TOKEN_IMAGE_URL,
    },
  },
  {
    chainId: CHAIN_IDS.OPTIMISM,
    nickname: OPTIMISM_DISPLAY_NAME,
    rpcUrl: `https://optimism-mainnet.infura.io/v3/${infuraProjectId}`,
    ticker: CURRENCY_SYMBOLS.ETH,
    rpcPrefs: {
      blockExplorerUrl: 'https://optimistic.etherscan.io/',
      imageUrl: OPTIMISM_TOKEN_IMAGE_URL,
    },
  },
  {
    chainId: CHAIN_IDS.POLYGON,
    nickname: `${POLYGON_DISPLAY_NAME} ${capitalize(NETWORK_TYPES.MAINNET)}`,
    rpcUrl: `https://polygon-mainnet.infura.io/v3/${infuraProjectId}`,
    ticker: CURRENCY_SYMBOLS.MATIC,
    rpcPrefs: {
      blockExplorerUrl: 'https://polygonscan.com/',
      imageUrl: MATIC_TOKEN_IMAGE_URL,
    },
  },
  {
    chainId: CHAIN_IDS.CELO,
    nickname: CELO_DISPLAY_NAME,
    rpcUrl: `https://celo-mainnet.infura.io/v3/${infuraProjectId}`,
    ticker: CURRENCY_SYMBOLS.CELO,
    rpcPrefs: {
      blockExplorerUrl: 'https://celoscan.io',
      imageUrl: CELO_TOKEN_IMAGE_URL,
    },
  },
  {
    chainId: CHAIN_IDS.GNOSIS,
    nickname: GNOSIS_DISPLAY_NAME,
    rpcUrl: `https://rpc.gnosischain.com`,
    ticker: CURRENCY_SYMBOLS.GNOSIS,
    rpcPrefs: {
      blockExplorerUrl: 'https://gnosisscan.io',
      imageUrl: GNOSIS_TOKEN_IMAGE_URL,
    },
  },
  {
    chainId: CHAIN_IDS.ZKSYNC_ERA,
    nickname: ZK_SYNC_ERA_DISPLAY_NAME,
    rpcUrl: `https://mainnet.era.zksync.io`,
    ticker: CURRENCY_SYMBOLS.ETH,
    rpcPrefs: {
      blockExplorerUrl: 'https://explorer.zksync.io/',
      imageUrl: ZK_SYNC_ERA_TOKEN_IMAGE_URL,
    },
  },
  {
    chainId: CHAIN_IDS.BASE,
    nickname: BASE_DISPLAY_NAME,
    rpcUrl: `https://mainnet.base.org`,
    ticker: CURRENCY_SYMBOLS.ETH,
    rpcPrefs: {
      blockExplorerUrl: 'https://basescan.org',
      imageUrl: BASE_TOKEN_IMAGE_URL,
    },
  },
];

/**
 * Represents the availability state of the currently selected network.
 */
export enum NetworkStatus {
  /**
   * The network may or may not be able to receive requests, but either no
   * attempt has been made to determine this, or an attempt was made but was
   * unsuccessful.
   */
  Unknown = 'unknown',
  /**
   * The network is able to receive and respond to requests.
   */
  Available = 'available',
  /**
   * The network is unable to receive and respond to requests for unknown
   * reasons.
   */
  Unavailable = 'unavailable',
  /**
   * The network is not only unavailable, but is also inaccessible for the user
   * specifically based on their location. This state only applies to Infura
   * networks.
   */
  Blocked = 'blocked',
}<|MERGE_RESOLUTION|>--- conflicted
+++ resolved
@@ -421,13 +421,8 @@
 ];
 
 export const MAINNET_CHAINS = [
-<<<<<<< HEAD
-  { chainId: CHAIN_IDS.MAINNET },
-  { chainId: CHAIN_IDS.LINEA_MAINNET },
-=======
   { chainId: CHAIN_IDS.MAINNET, rpcUrl: MAINNET_RPC_URL },
   { chainId: CHAIN_IDS.LINEA_MAINNET, rpcUrl: LINEA_MAINNET_RPC_URL },
->>>>>>> 93a950fa
 ];
 
 const typedCapitalize = <K extends string>(k: K): Capitalize<K> =>
