--- conflicted
+++ resolved
@@ -210,11 +210,7 @@
   CHAIN_IDS.AURORA,
   CHAIN_IDS.GOERLI,
   CHAIN_IDS.ARBITRUM_GOERLI,
-<<<<<<< HEAD
-  CHAIN_IDS.OPTIMISM_TESTNET,
-=======
   CHAIN_IDS.OPTIMISM_GOERLI,
->>>>>>> 08f3f3ae
 ];
 
 /**
