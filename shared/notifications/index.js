// Messages and descriptions for these locale keys are in app/_locales/en/messages.json

/**
 * I'm trying something new here, where notifications get names that are translated
 * into numbers in only one place. This should make merge conflicts easier.
 */
export const NOTIFICATION_DROP_LEDGER_FIREFOX = 25;
export const NOTIFICATION_OPEN_BETA_SNAPS = 26;
export const NOTIFICATION_BUY_SELL_BUTTON = 27;
export const NOTIFICATION_U2F_LEDGER_LIVE = 28;
export const NOTIFICATION_BLOCKAID_DEFAULT = 29;
export const NOTIFICATION_STAKING_PORTFOLIO = 30;
export const NOTIFICATION_PETNAMES = 31;

export const UI_NOTIFICATIONS = {
  8: {
    id: 8,
    date: '2021-11-01',
  },
  20: {
    id: 20,
    date: null,
  },
  24: {
    id: 24,
    date: null,
  },
  // This syntax is unusual, but very helpful here.  It's equivalent to `UI_NOTIFICATIONS[NOTIFICATION_DROP_LEDGER_FIREFOX] =`
  [NOTIFICATION_DROP_LEDGER_FIREFOX]: {
    id: Number(NOTIFICATION_DROP_LEDGER_FIREFOX),
    date: null,
  },
  [NOTIFICATION_OPEN_BETA_SNAPS]: {
    id: Number(NOTIFICATION_OPEN_BETA_SNAPS),
    date: null,
    image: {
      src: 'images/introducing-snaps.svg',
      width: '100%',
    },
  },
  [NOTIFICATION_BUY_SELL_BUTTON]: {
    id: Number(NOTIFICATION_BUY_SELL_BUTTON),
    date: null,
    image: {
      src: 'images/sell_button_whatsnew.png',
      width: '100%',
    },
  },
  [NOTIFICATION_U2F_LEDGER_LIVE]: {
    id: Number(NOTIFICATION_U2F_LEDGER_LIVE),
    date: null,
  },
  ///: BEGIN:ONLY_INCLUDE_IF(blockaid)
  [NOTIFICATION_BLOCKAID_DEFAULT]: {
    id: Number(NOTIFICATION_BLOCKAID_DEFAULT),
    date: null,
  },
  ///: END:ONLY_INCLUDE_IF
  [NOTIFICATION_STAKING_PORTFOLIO]: {
    id: Number(NOTIFICATION_STAKING_PORTFOLIO),
    date: null,
    image: {
<<<<<<< HEAD
      src: 'images/portfolio-stake-notification-light-mode.png',
=======
      src: 'images/staking-light-mode-preview.png',
>>>>>>> a70a36f2
      width: '100%',
    },
  },
  [NOTIFICATION_PETNAMES]: {
    id: Number(NOTIFICATION_PETNAMES),
    date: null,
    image: {
      src: 'images/petnames-whatsnew-banner.svg',
      width: '100%',
    },
  },
};

export const getTranslatedUINotifications = (
  t,
  locale,
  ///: BEGIN:ONLY_INCLUDE_IF(blockaid)
  theme,
  ///: END:ONLY_INCLUDE_IF
) => {
  const formattedLocale = locale?.replace('_', '-');

  return {
    8: {
      ...UI_NOTIFICATIONS[8],
      title: t('notifications8Title'),
      description: [
        t('notifications8DescriptionOne'),
        t('notifications8DescriptionTwo'),
      ],
      date: new Intl.DateTimeFormat(formattedLocale).format(
        new Date(UI_NOTIFICATIONS[8].date),
      ),
      actionText: t('notifications8ActionText'),
    },
    20: {
      ...UI_NOTIFICATIONS[20],
      title: t('notifications20Title'),
      description: [t('notifications20Description')],
      actionText: t('notifications20ActionText'),
      date: UI_NOTIFICATIONS[20].date
        ? new Intl.DateTimeFormat(formattedLocale).format(
            new Date(UI_NOTIFICATIONS[20].date),
          )
        : '',
    },
    24: {
      ...UI_NOTIFICATIONS[24],
      title: t('notifications24Title'),
      description: t('notifications24Description'),
      actionText: t('notifications24ActionText'),
      date: UI_NOTIFICATIONS[24].date
        ? new Intl.DateTimeFormat(formattedLocale).format(
            new Date(UI_NOTIFICATIONS[24].date),
          )
        : '',
    },
    // This syntax is unusual, but very helpful here.  It's equivalent to `unnamedObject[NOTIFICATION_DROP_LEDGER_FIREFOX] =`
    [NOTIFICATION_DROP_LEDGER_FIREFOX]: {
      ...UI_NOTIFICATIONS[NOTIFICATION_DROP_LEDGER_FIREFOX],
      title: t('notificationsDropLedgerFirefoxTitle'),
      description: [t('notificationsDropLedgerFirefoxDescription')],
      date: UI_NOTIFICATIONS[NOTIFICATION_DROP_LEDGER_FIREFOX].date
        ? new Intl.DateTimeFormat(formattedLocale).format(
            new Date(UI_NOTIFICATIONS[NOTIFICATION_DROP_LEDGER_FIREFOX].date),
          )
        : '',
    },
    [NOTIFICATION_OPEN_BETA_SNAPS]: {
      ...UI_NOTIFICATIONS[NOTIFICATION_OPEN_BETA_SNAPS],
      title: t('notificationsOpenBetaSnapsTitle'),
      description: [
        t('notificationsOpenBetaSnapsDescriptionOne'),
        t('notificationsOpenBetaSnapsDescriptionTwo'),
        t('notificationsOpenBetaSnapsDescriptionThree'),
      ],
      actionText: t('notificationsOpenBetaSnapsActionText'),
      date: UI_NOTIFICATIONS[NOTIFICATION_OPEN_BETA_SNAPS].date
        ? new Intl.DateTimeFormat(formattedLocale).format(
            new Date(UI_NOTIFICATIONS[NOTIFICATION_OPEN_BETA_SNAPS].date),
          )
        : '',
    },
    [NOTIFICATION_BUY_SELL_BUTTON]: {
      ...UI_NOTIFICATIONS[NOTIFICATION_BUY_SELL_BUTTON],
      title: t('notificationsBuySellTitle'),
      description: t('notificationsBuySellDescription'),
      actionText: t('notificationsBuySellActionText'),
      date: UI_NOTIFICATIONS[NOTIFICATION_BUY_SELL_BUTTON].date
        ? new Intl.DateTimeFormat(formattedLocale).format(
            new Date(UI_NOTIFICATIONS[NOTIFICATION_BUY_SELL_BUTTON].date),
          )
        : '',
    },
    [NOTIFICATION_U2F_LEDGER_LIVE]: {
      ...UI_NOTIFICATIONS[NOTIFICATION_U2F_LEDGER_LIVE],
      title: t('notificationsU2FLedgerLiveTitle'),
      description: [t('notificationsU2FLedgerLiveDescription')],
      date: UI_NOTIFICATIONS[NOTIFICATION_U2F_LEDGER_LIVE].date
        ? new Intl.DateTimeFormat(formattedLocale).format(
            new Date(UI_NOTIFICATIONS[NOTIFICATION_U2F_LEDGER_LIVE].date),
          )
        : '',
    },
    [NOTIFICATION_STAKING_PORTFOLIO]: {
      ...UI_NOTIFICATIONS[NOTIFICATION_STAKING_PORTFOLIO],
      title: t('notificationsStakingPortfolioTitle'),
      description: [t('notificationsStakingPortfolioDescription')],
      actionText: t('notificationsStakingPortfolioActionText'),
      date: UI_NOTIFICATIONS[NOTIFICATION_STAKING_PORTFOLIO].date
        ? new Intl.DateTimeFormat(formattedLocale).format(
            new Date(UI_NOTIFICATIONS[NOTIFICATION_STAKING_PORTFOLIO].date),
          )
        : '',
    },
    ///: BEGIN:ONLY_INCLUDE_IF(blockaid)
    [NOTIFICATION_BLOCKAID_DEFAULT]: {
      ...UI_NOTIFICATIONS[NOTIFICATION_BLOCKAID_DEFAULT],
      title: t('notificationsBlockaidDefaultTitle'),
      description: [
        t('notificationsBlockaidDefaultDescriptionOne'),
        t('notificationsBlockaidDefaultDescriptionTwo'),
      ],
      actionText: t('notificationsBlockaidDefaultDescriptionActionText'),
      date: UI_NOTIFICATIONS[NOTIFICATION_BLOCKAID_DEFAULT].date
        ? new Intl.DateTimeFormat(formattedLocale).format(
            new Date(UI_NOTIFICATIONS[NOTIFICATION_BLOCKAID_DEFAULT].date),
          )
        : '',
      image:
        theme === 'dark'
          ? {
              src: 'images/blockaid-whats-new-theme-dark.svg',
              width: '100%',
            }
          : {
              src: 'images/blockaid-whats-new.svg',
              width: '100%',
            },
    },
    ///: END:ONLY_INCLUDE_IF
    [NOTIFICATION_PETNAMES]: {
      ...UI_NOTIFICATIONS[NOTIFICATION_PETNAMES],
      title: t('notificationsPetnamesTitle'),
      description: [
        t('notificationsPetnamesDescriptionOne'),
        t('notificationsPetnamesDescriptionTwo'),
      ],
      actionText: t('notificationsPetnamesActionText'),
      date: '',
    },
  };
};<|MERGE_RESOLUTION|>--- conflicted
+++ resolved
@@ -60,11 +60,7 @@
     id: Number(NOTIFICATION_STAKING_PORTFOLIO),
     date: null,
     image: {
-<<<<<<< HEAD
-      src: 'images/portfolio-stake-notification-light-mode.png',
-=======
       src: 'images/staking-light-mode-preview.png',
->>>>>>> a70a36f2
       width: '100%',
     },
   },
