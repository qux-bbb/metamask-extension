{
  "DNS": {
    "resolution": null
  },
  "appState": {
    "networkDropdownOpen": false,
    "importNftsModal": { "open": false },
    "gasIsLoading": false,
    "isLoading": false,
    "modal": {
      "open": false,
      "modalState": {
        "name": null,
        "props": {}
      },
      "previousModalState": {
        "name": null
      }
    },
    "warning": null,
    "customTokenAmount": "10"
  },
  "confirmTransaction": {
    "txData": {
      "txParams": {
        "gas": "0x153e2",
        "value": "0x0"
      }
    }
  },
  "history": {
    "mostRecentOverviewPage": "/mostRecentOverviewPage"
  },
  "metamask": {
    "use4ByteResolution": true,
    "ipfsGateway": "dweb.link",
    "dismissSeedBackUpReminder": false,
    "usePhishDetect": true,
    "useMultiAccountBalanceChecker": false,
    "participateInMetaMetrics": false,
    "gasEstimateType": "fee-market",
    "showBetaHeader": false,
    "gasFeeEstimates": {
      "low": {
        "minWaitTimeEstimate": 180000,
        "maxWaitTimeEstimate": 300000,
        "suggestedMaxPriorityFeePerGas": "3",
        "suggestedMaxFeePerGas": "53"
      },
      "medium": {
        "minWaitTimeEstimate": 15000,
        "maxWaitTimeEstimate": 60000,
        "suggestedMaxPriorityFeePerGas": "7",
        "suggestedMaxFeePerGas": "70"
      },
      "high": {
        "minWaitTimeEstimate": 0,
        "maxWaitTimeEstimate": 15000,
        "suggestedMaxPriorityFeePerGas": "10",
        "suggestedMaxFeePerGas": "100"
      },
      "estimatedBaseFee": "50",
      "historicalBaseFeeRange": ["28.533098435", "70.351148354"],
      "baseFeeTrend": "up",
      "latestPriorityFeeRange": ["1", "40"],
      "historicalPriorityFeeRange": ["0.1458417", "700.156384646"],
      "priorityFeeTrend": "down",
      "networkCongestion": 0.90625
    },
    "snaps": {
      "npm:@metamask/test-snap-bip44": {
        "id": "npm:@metamask/test-snap-bip44",
        "origin": "npm:@metamask/test-snap-bip44",
        "version": "5.1.2",
        "iconUrl": null,
        "initialPermissions": {
          "endowment:ethereum-provider": {}
        },
        "manifest": {
          "description": "An example Snap that signs messages using BLS.",
          "proposedName": "BIP-44 Test Snap",
          "repository": {
            "type": "git",
            "url": "https://github.com/MetaMask/test-snaps.git"
          },
          "source": {
            "location": {
              "npm": {
                "filePath": "dist/bundle.js",
                "packageName": "@metamask/test-snap-bip44",
                "registry": "https://registry.npmjs.org"
              }
            },
            "shasum": "L1k+dT9Q+y3KfIqzaH09MpDZVPS9ZowEh9w01ZMTWMU="
          },
          "version": "5.1.2"
        },
        "versionHistory": [
          {
            "date": 1680686075921,
            "origin": "https://metamask.github.io",
            "version": "5.1.2"
          }
        ]
      }
    },
    "preferences": {
      "hideZeroBalanceTokens": false,
      "showFiatInTestnets": false,
      "showTestNetworks": true,
      "useNativeCurrencyAsPrimaryCurrency": true
    },
    "ensResolutionsByAddress": {},
    "isAccountMenuOpen": false,
    "isUnlocked": true,
    "alertEnabledness": {
      "unconnectedAccount": true
    },
    "featureFlags": {},
    "providerConfig": {
      "type": "rpc",
      "nickname": "goerli",
      "chainId": "0x5",
      "ticker": "ETH",
      "id": "chain5"
    },
    "networkConfigurations": {
      "testNetworkConfigurationId": {
        "rpcUrl": "https://testrpc.com",
        "chainId": "0x1",
        "nickname": "Custom Mainnet RPC",
        "type": "rpc",
        "id": "testNetworkConfigurationId"
      },
      "chain5": {
        "type": "rpc",
        "chainId": "0x5",
        "ticker": "ETH",
        "nickname": "Chain 5",
        "id": "chain5"
      }
    },
    "internalAccounts": {
      "accounts": {
        "cf8dace4-9439-4bd4-b3a8-88c821c8fcb3": {
          "address": "0x0dcd5d886577d5081b0c52e242ef29e70be3e7bc",
          "id": "cf8dace4-9439-4bd4-b3a8-88c821c8fcb3",
          "metadata": {
            "name": "Test Account",
            "keyring": {
              "type": "HD Key Tree"
            }
          },
          "options": {},
          "methods": [
            "personal_sign",
            "eth_sign",
            "eth_signTransaction",
            "eth_signTypedData_v1",
            "eth_signTypedData_v3",
            "eth_signTypedData_v4"
          ],
          "type": "eip155:eoa"
        },
        "07c2cfec-36c9-46c4-8115-3836d3ac9047": {
          "address": "0xec1adf982415d2ef5ec55899b9bfb8bc0f29251b",
          "id": "07c2cfec-36c9-46c4-8115-3836d3ac9047",
          "metadata": {
            "name": "Test Account 2",
            "keyring": {
              "type": "HD Key Tree"
            }
          },
          "options": {},
          "methods": [
            "personal_sign",
            "eth_sign",
            "eth_signTransaction",
            "eth_signTypedData_v1",
            "eth_signTypedData_v3",
            "eth_signTypedData_v4"
          ],
          "type": "eip155:eoa"
        },
        "15e69915-2a1a-4019-93b3-916e11fd432f": {
          "address": "0xc42edfcc21ed14dda456aa0756c153f7985d8813",
          "id": "15e69915-2a1a-4019-93b3-916e11fd432f",
          "metadata": {
            "name": "Ledger Hardware 2",
            "keyring": {
              "type": "Ledger Hardware"
            }
          },
          "options": {},
          "methods": [
            "personal_sign",
            "eth_sign",
            "eth_signTransaction",
            "eth_signTypedData_v1",
            "eth_signTypedData_v3",
            "eth_signTypedData_v4"
          ],
          "type": "eip155:eoa"
        },
        "784225f4-d30b-4e77-a900-c8bbce735b88": {
          "address": "0xeb9e64b93097bc15f01f13eae97015c57ab64823",
          "id": "784225f4-d30b-4e77-a900-c8bbce735b88",
          "metadata": {
            "name": "Test Account 3",
            "keyring": {
              "type": "HD Key Tree"
            }
          },
          "options": {},
          "methods": [
            "personal_sign",
            "eth_sign",
            "eth_signTransaction",
            "eth_signTypedData_v1",
            "eth_signTypedData_v3",
            "eth_signTypedData_v4"
          ],
          "type": "eip155:eoa"
        }
      },
      "selectedAccount": "cf8dace4-9439-4bd4-b3a8-88c821c8fcb3"
    },
    "keyrings": [
      {
        "type": "HD Key Tree",
        "accounts": [
          "0x0dcd5d886577d5081b0c52e242ef29e70be3e7bc",
          "0xec1adf982415d2ef5ec55899b9bfb8bc0f29251b"
        ]
      },
      {
        "type": "Ledger Hardware",
        "accounts": ["0xc42edfcc21ed14dda456aa0756c153f7985d8813"]
      },
      {
        "type": "Simple Key Pair",
        "accounts": ["0xeb9e64b93097bc15f01f13eae97015c57ab64823"]
      },
      {
        "type": "Snap Keyring",
        "accounts": ["0xb552685e3d2790efd64a175b00d51f02cdafee5d"]
      },
      {
        "type": "Custody test",
        "accounts": ["0xca8f1F0245530118D0cf14a06b01Daf8f76Cf281"]
      }
    ],
<<<<<<< HEAD
=======
    "identities": {
      "0x0dcd5d886577d5081b0c52e242ef29e70be3e7bc": {
        "address": "0x0dcd5d886577d5081b0c52e242ef29e70be3e7bc",
        "name": "Test Account"
      },
      "0xec1adf982415d2ef5ec55899b9bfb8bc0f29251b": {
        "address": "0xec1adf982415d2ef5ec55899b9bfb8bc0f29251b",
        "name": "Test Account 2"
      },
      "0xc42edfcc21ed14dda456aa0756c153f7985d8813": {
        "address": "0xc42edfcc21ed14dda456aa0756c153f7985d8813",
        "name": "Test Ledger 1"
      },
      "0xeb9e64b93097bc15f01f13eae97015c57ab64823": {
        "name": "Test Account 3",
        "address": "0xeb9e64b93097bc15f01f13eae97015c57ab64823"
      },
      "0xca8f1F0245530118D0cf14a06b01Daf8f76Cf281": {
        "name": "Custody test",
        "address": "0xca8f1F0245530118D0cf14a06b01Daf8f76Cf281"
      }
    },
>>>>>>> 30c05176
    "selectedNetworkClientId": "goerli",
    "networksMetadata": {
      "goerli": {
        "EIPS": { "1559": true },
        "status": "available"
      }
    },
    "frequentRpcListDetail": [],
    "subjectMetadata": {
      "npm:@metamask/test-snap-bip44": {
        "name": "@metamask/test-snap-bip44",
        "version": "1.2.3",
        "subjectType": "snap"
      }
    },
    "snapRegistryList": {
      "a51ea3a8-f1b0-4613-9440-b80e2236713b": {
        "id": "a51ea3a8-f1b0-4613-9440-b80e2236713b",
        "snapId": "npm:@metamask/snap-simple-keyring",
        "iconUrl": "",
        "snapTitle": "Metamask Simple Keyring",
        "snapSlug": "Secure your account with MetaMask Mobile",
        "snapDescription": "A simple private key is a randomly generated string of characters that is used to sign transactions. This private key is stored securely within this snap.",
        "tags": ["EOA"],
        "developer": "Metamask",
        "website": "https://www.consensys.net/",
        "auditUrls": ["auditUrl1", "auditUrl2"],
        "version": "1.0.0",
        "lastUpdated": "April 20, 2023"
      }
    },
    "notifications": {
      "test": {
        "id": "test",
        "origin": "local:http://localhost:8086/",
        "createdDate": 1652967897732,
        "readDate": null,
        "message": "Hello, http://localhost:8086!"
      },
      "test2": {
        "id": "test2",
        "origin": "local:http://localhost:8086/",
        "createdDate": 1652967897732,
        "readDate": 1652967897732,
        "message": "Hello, http://localhost:8086!"
      }
    },
    "cachedBalances": {},
    "incomingTransactionsPreferences": {
      "0x1": true,
      "0xe708": false,
      "0xfa": true,
      "0x5": false,
      "0xaa36a7": true,
      "0xe704": true
    },

    "unapprovedTxs": {
      "8393540981007587": {
        "chainId": "0x5",
        "id": 8393540981007587,
        "time": 1536268017676,
        "status": "unapproved",
        "metamaskNetworkId": "4",
        "loadingDefaults": false,
        "txParams": {
          "data": "0xa9059cbb000000000000000000000000b19ac54efa18cc3a14a5b821bfec73d284bf0c5e0000000000000000000000000000000000000000000000003782dace9d900000",
          "from": "0x0dcd5d886577d5081b0c52e242ef29e70be3e7bc",
          "to": "0xc42edfcc21ed14dda456aa0756c153f7985d8813",
          "value": "0x0",
          "gas": "0x5208",
          "gasPrice": "0x3b9aca00"
        },
        "history": [
          {
            "id": 8393540981007587,
            "time": 1536268017676,
            "status": "unapproved",
            "metamaskNetworkId": "4",
            "loadingDefaults": true,
            "txParams": {
              "from": "0x0dcd5d886577d5081b0c52e242ef29e70be3e7bc",
              "to": "0xc42edfcc21ed14dda456aa0756c153f7985d8813",
              "value": "0x0",
              "gas": "0x5208",
              "gasPrice": "0x3b9aca00"
            }
          },
          [
            {
              "op": "replace",
              "path": "/loadingDefaults",
              "value": false,
              "timestamp": 1536268017685
            }
          ],
          [
            {
              "op": "add",
              "path": "/origin",
              "value": "MetaMask",
              "note": "#newUnapprovedTransaction - adding the origin",
              "timestamp": 1536268017686
            }
          ]
        ],
        "origin": "metamask"
      }
    },
    "accounts": {
      "0x0dcd5d886577d5081b0c52e242ef29e70be3e7bc": {
        "balance": "0x346ba7725f412cbfdb",
        "address": "0x0dcd5d886577d5081b0c52e242ef29e70be3e7bc"
      },
      "0xec1adf982415d2ef5ec55899b9bfb8bc0f29251b": {
        "address": "0xec1adf982415d2ef5ec55899b9bfb8bc0f29251b",
        "balance": "0x0"
      },
      "0xc42edfcc21ed14dda456aa0756c153f7985d8813": {
        "address": "0xc42edfcc21ed14dda456aa0756c153f7985d8813",
        "balance": "0x0"
      },
      "0xeb9e64b93097bc15f01f13eae97015c57ab64823": {
        "address": "0xeb9e64b93097bc15f01f13eae97015c57ab64823",
        "balance": "0x0"
      }
    },
    "tokens": [
      {
        "address": "0x108cf70c7d384c552f42c07c41c0e1e46d77ea0d",
        "symbol": "TEST",
        "decimals": "0"
      },
      {
        "address": "0xd8f6a2ffb0fc5952d16c9768b71cfd35b6399aa5",
        "decimals": "8",
        "symbol": "TEST2"
      },
      {
        "address": "0x617b3f8050a0bd94b6b1da02b4384ee5b4df13f4",
        "symbol": "META",
        "decimals": "18"
      }
    ],
    "contractExchangeRates": {
      "0x108cf70c7d384c552f42c07c41c0e1e46d77ea0d": 0.00039345803819379796,
      "0xd8f6a2ffb0fc5952d16c9768b71cfd35b6399aa5": 0.00008189274407698049
    },
    "ticker": "ETH",
    "currentCurrency": "usd",
    "nativeCurrency": "ETH",
    "conversionRate": 556.12,
    "addressBook": {
      "0x5": {
        "0xc42edfcc21ed14dda456aa0756c153f7985d8813": {
          "address": "0xc42edfcc21ed14dda456aa0756c153f7985d8813",
          "chainId": "0x5",
          "isEns": false,
          "memo": "",
          "name": "Address Book Account 1"
        }
      }
    },
    "unapprovedMsgs": {},
    "unapprovedMsgCount": 0,
    "unapprovedPersonalMsgs": {},
    "unapprovedPersonalMsgCount": 0,
    "unapprovedDecryptMsgs": {},
    "unapprovedDecryptMsgCount": 0,
    "unapprovedEncryptionPublicKeyMsgs": {},
    "unapprovedEncryptionPublicKeyMsgCount": 0,
    "unapprovedTypedMessages": {},
    "unapprovedTypedMessagesCount": 0,
    "useTokenDetection": true,
    "useCurrencyRateCheck": true,
    "useNftDetection": true,
    "openSeaEnabled": true,
    "advancedGasFee": {
      "0x5": {
        "maxBaseFee": "75",
        "priorityFee": "2"
      }
    },
    "nftsDropdownState": {
      "0x0dcd5d886577d5081b0c52e242ef29e70be3e7bc": {
        "0x5": {
          "0x495f947276749Ce646f68AC8c248420045cb7b5e": false
        }
      }
    },
    "allNftContracts": {
      "0x0dcd5d886577d5081b0c52e242ef29e70be3e7bc": {
        "0x1": [
          {
            "address": "0xDc7382Eb0Bc9C352A4CbA23c909bDA01e0206414",
            "description": null,
            "name": "Munk Generator",
            "logo": null,
            "symbol": "MUNK",
            "assetContractType": "non-fungible",
            "createdDate": null,
            "schemaName": "ERC721",
            "externalLink": null
          }
        ],
        "0x89": [
          {
            "address": "0xDc7382Eb0Bc9C352A4CbA23c909bDA01e0206414",
            "description": null,
            "name": "Munk Generator",
            "logo": null,
            "symbol": "MUNK",
            "assetContractType": "non-fungible",
            "createdDate": null,
            "schemaName": "ERC721",
            "externalLink": null
          }
        ],
        "0xaa36a7": [
          {
            "address": "0xDc7382Eb0Bc9C352A4CbA23c909bDA01e0206414",
            "description": null,
            "name": "Munk Generator",
            "logo": null,
            "symbol": "MUNK",
            "assetContractType": "non-fungible",
            "createdDate": null,
            "schemaName": "ERC721",
            "externalLink": null
          }
        ],
        "0x5": [
          {
            "address": "0xDc7382Eb0Bc9C352A4CbA23c909bDA01e0206414",
            "description": null,
            "name": "Munk Generator",
            "logo": null,
            "symbol": "MUNK",
            "assetContractType": "non-fungible",
            "createdDate": null,
            "schemaName": "ERC721",
            "externalLink": null
          },
          {
            "address": "0x495f947276749Ce646f68AC8c248420045cb7b5e",
            "description": null,
            "name": "Punk Generator",
            "logo": null,
            "symbol": "PUNK",
            "assetContractType": "non-fungible",
            "createdDate": null,
            "schemaName": "ERC1155",
            "externalLink": null
          }
        ],
        "0x99": [
          {
            "address": "0xDc7382Eb0Bc9C352A4CbA23c909bDA01e0206414",
            "description": null,
            "name": "Munk Generator",
            "logo": null,
            "symbol": "MUNK",
            "assetContractType": "non-fungible",
            "createdDate": null,
            "schemaName": "ERC721",
            "externalLink": null
          }
        ]
      }
    },
    "allNfts": {
      "0x0dcd5d886577d5081b0c52e242ef29e70be3e7bc": {
        "0x1": [
          {
            "address": "0xDc7382Eb0Bc9C352A4CbA23c909bDA01e0206414",
            "tokenId": "1",
            "name": "MUNK #1",
            "description": null,
            "image": "ipfs://QmTSZUNt8AKyDabkyXXXP4oHWDnaVXgNdXoJGEyaYzLbeL",
            "standard": "ERC721"
          }
        ],
        "0x89": [
          {
            "address": "0xDc7382Eb0Bc9C352A4CbA23c909bDA01e0206414",
            "tokenId": "1",
            "name": "MUNK #1",
            "description": null,
            "image": "ipfs://QmTSZUNt8AKyDabkyXXXP4oHWDnaVXgNdXoJGEyaYzLbeL",
            "standard": "ERC721"
          }
        ],
        "0xaa36a7": [
          {
            "address": "0xDc7382Eb0Bc9C352A4CbA23c909bDA01e0206414",
            "tokenId": "1",
            "name": "MUNK #1",
            "description": null,
            "image": "ipfs://QmTSZUNt8AKyDabkyXXXP4oHWDnaVXgNdXoJGEyaYzLbeL",
            "standard": "ERC721"
          }
        ],
        "0x5": [
          {
            "address": "0x495f947276749Ce646f68AC8c248420045cb7b5e",
            "tokenId": "58076532811975507823669075598676816378162417803895263482849101575514658701313",
            "name": "Punk #4",
            "creator": {
              "user": {
                "username": null
              },
              "profile_img_url": null,
              "address": "0x806627172af48bd5b0765d3449a7def80d6576ff",
              "config": ""
            },
            "description": "Red Mohawk bam!",
            "image": "https://lh3.googleusercontent.com/BdxvLseXcfl57BiuQcQYdJ64v-aI8din7WPk0Pgo3qQFhAUH-B6i-dCqqc_mCkRIzULmwzwecnohLhrcH8A9mpWIZqA7ygc52Sr81hE",
            "standard": "ERC1155"
          },
          {
            "address": "0x495f947276749Ce646f68AC8c248420045cb7b5e",
            "tokenId": "58076532811975507823669075598676816378162417803895263482849101574415147073537",
            "name": "Punk #3",
            "creator": {
              "user": {
                "username": null
              },
              "profile_img_url": null,
              "address": "0x806627172af48bd5b0765d3449a7def80d6576ff",
              "config": ""
            },
            "description": "Clown PUNK!!!",
            "image": "https://lh3.googleusercontent.com/H7VrxaalZv4PF1B8U7ADuc8AfuqTVyzmMEDQ5OXKlx0Tqu5XiwsKYj4j_pAF6wUJjLMQbSN_0n3fuj84lNyRhFW9hyrxqDfY1IiQEQ",
            "standard": "ERC1155"
          },
          {
            "address": "0x495f947276749Ce646f68AC8c248420045cb7b5e",
            "tokenId": "58076532811975507823669075598676816378162417803895263482849101573315635445761",
            "name": "Punk #2",
            "creator": {
              "user": {
                "username": null
              },
              "profile_img_url": null,
              "address": "0x806627172af48bd5b0765d3449a7def80d6576ff",
              "config": ""
            },
            "description": "Got glasses and black hair!",
            "image": "https://lh3.googleusercontent.com/CHNTSlKB_Gob-iwTq8jcag6XwBkTqBMLt_vEKeBv18Q4AoPFAEPceqK6mRzkad2s5djx6CT5zbGQwDy81WwtNzViK5dQbG60uAWv",
            "standard": "ERC1155"
          },
          {
            "address": "0x495f947276749Ce646f68AC8c248420045cb7b5e",
            "tokenId": "58076532811975507823669075598676816378162417803895263482849101572216123817985",
            "name": "Punk #1",
            "creator": {
              "user": {
                "username": null
              },
              "profile_img_url": null,
              "address": "0x806627172af48bd5b0765d3449a7def80d6576ff",
              "config": ""
            },
            "image": "https://lh3.googleusercontent.com/4jfPi-nQNWCUXD5qVNVWX7LX2UufU_elEJcvICFlsTdcBXv70asnDEOlI8oKECZxlXq1wseeIXMwmP5tLyOUxMKk",
            "standard": "ERC1155"
          },
          {
            "address": "0x495f947276749Ce646f68AC8c248420045cb7b5e",
            "tokenId": "58076532811975507823669075598676816378162417803895263482849101571116612190209",
            "name": "Punk #4651",
            "creator": {
              "user": {
                "username": null
              },
              "profile_img_url": null,
              "address": "0x806627172af48bd5b0765d3449a7def80d6576ff",
              "config": ""
            },
            "image": "https://lh3.googleusercontent.com/BdxvLseXcfl57BiuQcQYdJ64v-aI8din7WPk0Pgo3qQFhAUH-B6i-dCqqc_mCkRIzULmwzwecnohLhrcH8A9mpWIZqA7ygc52Sr81hE",
            "standard": "ERC1155"
          },
          {
            "address": "0xDc7382Eb0Bc9C352A4CbA23c909bDA01e0206414",
            "tokenId": "1",
            "name": "MUNK #1",
            "description": null,
            "image": "ipfs://QmTSZUNt8AKyDabkyXXXP4oHWDnaVXgNdXoJGEyaYzLbeL",
            "standard": "ERC721",
            "lastSale": {
              "total_price": "4900000000000000",
              "event_timestamp": "2023-01-18T21:51:23",
              "payment_token": {
                "symbol": "ETH"
              }
            }
          },
          {
            "address": "0xDc7382Eb0Bc9C352A4CbA23c909bDA01e0206414",
            "tokenId": "2",
            "name": "MUNK #2",
            "description": null,
            "image": "ipfs://QmTSZUNt8AKyDabkyXXXP4oHWDnaVXgNdXoJGEyaYzLbeL",
            "standard": "ERC721"
          },
          {
            "address": "0xDc7382Eb0Bc9C352A4CbA23c909bDA01e0206414",
            "tokenId": "3",
            "name": "MUNK #3",
            "description": null,
            "image": "ipfs://QmTSZUNt8AKyDabkyXXXP4oHWDnaVXgNdXoJGEyaYzLbeL",
            "standard": "ERC721"
          }
        ],
        "0x99": [
          {
            "address": "0xDc7382Eb0Bc9C352A4CbA23c909bDA01e0206414",
            "tokenId": "1",
            "name": "MUNK #1",
            "description": null,
            "image": "ipfs://QmTSZUNt8AKyDabkyXXXP4oHWDnaVXgNdXoJGEyaYzLbeL",
            "standard": "ERC721"
          }
        ]
      }
    },
    "tokenList": {
      "0x2260fac5e5542a773aa44fbcfedf7c193bc2c599": {
        "address": "0x2260fac5e5542a773aa44fbcfedf7c193bc2c599",
        "symbol": "WBTC",
        "decimals": 8,
        "name": "Wrapped Bitcoin",
        "iconUrl": "https://s3.amazonaws.com/airswap-token-images/WBTC.png",
        "aggregators": [
          "airswapLight",
          "bancor",
          "cmc",
          "coinGecko",
          "kleros",
          "oneInch",
          "paraswap",
          "pmm",
          "totle",
          "zapper",
          "zerion",
          "zeroEx"
        ],
        "occurrences": 12
      },
      "0x0bc529c00c6401aef6d220be8c6ea1667f6ad93e": {
        "address": "0x0bc529c00c6401aef6d220be8c6ea1667f6ad93e",
        "symbol": "YFI",
        "decimals": 18,
        "name": "yearn.finance",
        "iconUrl": "https://raw.githubusercontent.com/trustwallet/assets/master/blockchains/ethereum/assets/0x0bc529c00C6401aEF6D220BE8C6Ea1667F6Ad93e/logo.png",
        "aggregators": [
          "airswapLight",
          "bancor",
          "cmc",
          "coinGecko",
          "kleros",
          "oneInch",
          "paraswap",
          "pmm",
          "totle",
          "zapper",
          "zerion",
          "zeroEx"
        ],
        "occurrences": 12
      }
    },
    "transactions": [
      {
        "chainId": "0x5",
        "id": 8393540981007587,
        "time": 1536268017676,
        "status": "unapproved",
        "loadingDefaults": false,
        "txParams": {
          "data": "0xa9059cbb000000000000000000000000b19ac54efa18cc3a14a5b821bfec73d284bf0c5e0000000000000000000000000000000000000000000000003782dace9d900000",
          "from": "0x0dcd5d886577d5081b0c52e242ef29e70be3e7bc",
          "to": "0xc42edfcc21ed14dda456aa0756c153f7985d8813",
          "value": "0x0",
          "gas": "0x5208",
          "gasPrice": "0x3b9aca00"
        },
        "history": [
          {
            "id": 8393540981007587,
            "time": 1536268017676,
            "status": "unapproved",
            "chainId": "0x5",
            "loadingDefaults": true,
            "txParams": {
              "from": "0x0dcd5d886577d5081b0c52e242ef29e70be3e7bc",
              "to": "0xc42edfcc21ed14dda456aa0756c153f7985d8813",
              "value": "0x0",
              "gas": "0x5208",
              "gasPrice": "0x3b9aca00"
            }
          },
          [
            {
              "op": "replace",
              "path": "/loadingDefaults",
              "value": false,
              "timestamp": 1536268017685
            }
          ],
          [
            {
              "op": "add",
              "path": "/origin",
              "value": "MetaMask",
              "note": "#newUnapprovedTransaction - adding the origin",
              "timestamp": 1536268017686
            }
          ]
        ],
        "origin": "metamask"
      },
      {
        "id": 3387511061307736,
        "time": 1528133130531,
        "status": "confirmed",
        "chainId": "0x5",
        "loadingDefaults": false,
        "txParams": {
          "from": "0x3b222de3aaba8ec9771ca9e9af5d8ed757fb7f62",
          "to": "0x92e659448c48fc926ec942d0da1459260d36bb33",
          "value": "0x1bc16d674ec80000",
          "gas": "0xcf08",
          "gasPrice": "0x3b9aca00",
          "nonce": "0xb5"
        },
        "history": [
          {
            "id": 3387511061307736,
            "time": 1528133130531,
            "status": "unapproved",
            "chainId": "0x5",
            "loadingDefaults": true,
            "txParams": {
              "from": "0x3b222de3aaba8ec9771ca9e9af5d8ed757fb7f62",
              "to": "0x92e659448c48fc926ec942d0da1459260d36bb33",
              "value": "0x1bc16d674ec80000",
              "gas": "0xcf08",
              "gasPrice": "0x3b9aca00"
            }
          },
          [
            {
              "op": "replace",
              "path": "/loadingDefaults",
              "value": false,
              "timestamp": 1528133130666
            }
          ],
          [
            {
              "op": "add",
              "path": "/origin",
              "value": "MetaMask",
              "note": "#newUnapprovedTransaction - adding the origin",
              "timestamp": 1528133130667
            }
          ],
          [],
          [
            {
              "op": "replace",
              "path": "/status",
              "value": "approved",
              "note": "txStateManager: setting status to approved",
              "timestamp": 1528133131716
            }
          ],
          [
            {
              "op": "add",
              "path": "/txParams/nonce",
              "value": "0xb5",
              "note": "transactions#approveTransaction",
              "timestamp": 1528133131806
            }
          ],
          [
            {
              "op": "replace",
              "path": "/status",
              "value": "signed",
              "note": "transactions#publishTransaction",
              "timestamp": 1528133131825
            },
            {
              "op": "add",
              "path": "/rawTx",
              "value": "0xf86c81b5843b9aca0082cf089492e659448c48fc926ec942d0da1459260d36bb33881bc16d674ec80000802ba03f879cd33a31180da38545d0f809822e00ddf35954d8b0ece83bacf22347ce54a06ad050487978e425ca6a014ed55ea8e9a190069863ed96a0eefa88d729ea1eda"
            }
          ],
          [],
          [
            {
              "op": "add",
              "path": "/hash",
              "value": "0x516b77569173a04c76fdb6545cf279ebd0c75f5d25d6e4ce019925205f0e3709",
              "note": "transactions#setTxHash",
              "timestamp": 1528133131951
            }
          ],
          [
            {
              "op": "add",
              "path": "/submittedTime",
              "value": 1528133131951,
              "note": "txStateManager - add submitted time stamp",
              "timestamp": 1528133131952
            }
          ],
          [
            {
              "op": "replace",
              "path": "/status",
              "value": "submitted",
              "note": "txStateManager: setting status to submitted",
              "timestamp": 1528133131955
            }
          ],
          [
            {
              "op": "add",
              "path": "/firstRetryBlockNumber",
              "value": "0x24af6b",
              "note": "transactions/pending-tx-tracker#event: tx:block-update",
              "timestamp": 1528133134414
            }
          ],
          [
            {
              "op": "replace",
              "path": "/status",
              "value": "confirmed",
              "note": "txStateManager: setting status to confirmed",
              "timestamp": 1528133158516
            }
          ]
        ],
        "origin": "MetaMask",
        "rawTx": "0xf86c81b5843b9aca0082cf089492e659448c48fc926ec942d0da1459260d36bb33881bc16d674ec80000802ba03f879cd33a31180da38545d0f809822e00ddf35954d8b0ece83bacf22347ce54a06ad050487978e425ca6a014ed55ea8e9a190069863ed96a0eefa88d729ea1eda",
        "hash": "0x516b77569173a04c76fdb6545cf279ebd0c75f5d25d6e4ce019925205f0e3709",
        "submittedTime": 1528133131951,
        "firstRetryBlockNumber": "0x24af6b"
      },
      {
        "id": 3387511061307737,
        "time": 1528133149983,
        "status": "confirmed",
        "chainId": "0x5",
        "loadingDefaults": false,
        "txParams": {
          "from": "0x3b222de3aaba8ec9771ca9e9af5d8ed757fb7f62",
          "to": "0x92e659448c48fc926ec942d0da1459260d36bb33",
          "value": "0x1bc16d674ec80000",
          "gas": "0xcf08",
          "gasPrice": "0x3b9aca00",
          "nonce": "0xb6"
        },
        "history": [
          {
            "id": 3387511061307737,
            "time": 1528133149983,
            "status": "unapproved",
            "chainId": "0x5",
            "loadingDefaults": true,
            "txParams": {
              "from": "0x3b222de3aaba8ec9771ca9e9af5d8ed757fb7f62",
              "to": "0x92e659448c48fc926ec942d0da1459260d36bb33",
              "value": "0x1bc16d674ec80000",
              "gas": "0xcf08",
              "gasPrice": "0x3b9aca00"
            }
          },
          [
            {
              "op": "replace",
              "path": "/loadingDefaults",
              "value": false,
              "timestamp": 1528133150011
            }
          ],
          [
            {
              "op": "add",
              "path": "/origin",
              "value": "MetaMask",
              "note": "#newUnapprovedTransaction - adding the origin",
              "timestamp": 1528133150013
            }
          ],
          [],
          [
            {
              "op": "replace",
              "path": "/status",
              "value": "approved",
              "note": "txStateManager: setting status to approved",
              "timestamp": 1528133151102
            }
          ],
          [
            {
              "op": "add",
              "path": "/txParams/nonce",
              "value": "0xb6",
              "note": "transactions#approveTransaction",
              "timestamp": 1528133151189
            }
          ],
          [
            {
              "op": "replace",
              "path": "/status",
              "value": "signed",
              "note": "transactions#publishTransaction",
              "timestamp": 1528133151203
            },
            {
              "op": "add",
              "path": "/rawTx",
              "value": "0xf86c81b6843b9aca0082cf089492e659448c48fc926ec942d0da1459260d36bb33881bc16d674ec80000802ba0692deaabf0d79544d41e7c475ad43760679a4f25d0fee908b1da308db1a291a7a0384db85fc6c843ea25986a0760f3c50ab6504fc559fc71fc7f23f60950eb316d"
            }
          ],
          [],
          [
            {
              "op": "add",
              "path": "/hash",
              "value": "0x9271b266d05022cfa841362fae43763ebafcee540d84278b0157ef4a68d4e26f",
              "note": "transactions#setTxHash",
              "timestamp": 1528133151342
            }
          ],
          [
            {
              "op": "add",
              "path": "/submittedTime",
              "value": 1528133151347,
              "note": "txStateManager - add submitted time stamp",
              "timestamp": 1528133151347
            }
          ],
          [
            {
              "op": "replace",
              "path": "/status",
              "value": "submitted",
              "note": "txStateManager: setting status to submitted",
              "timestamp": 1528133151368
            }
          ],
          [
            {
              "op": "add",
              "path": "/firstRetryBlockNumber",
              "value": "0x24af6d",
              "note": "transactions/pending-tx-tracker#event: tx:block-update",
              "timestamp": 1528133158532
            }
          ],
          [
            {
              "op": "replace",
              "path": "/status",
              "value": "confirmed",
              "note": "txStateManager: setting status to confirmed",
              "timestamp": 1528133190636
            }
          ]
        ],
        "origin": "MetaMask",
        "rawTx": "0xf86c81b6843b9aca0082cf089492e659448c48fc926ec942d0da1459260d36bb33881bc16d674ec80000802ba0692deaabf0d79544d41e7c475ad43760679a4f25d0fee908b1da308db1a291a7a0384db85fc6c843ea25986a0760f3c50ab6504fc559fc71fc7f23f60950eb316d",
        "hash": "0x9271b266d05022cfa841362fae43763ebafcee540d84278b0157ef4a68d4e26f",
        "submittedTime": 1528133151347,
        "firstRetryBlockNumber": "0x24af6d"
      },
      {
        "id": 3387511061307738,
        "time": 1528133180635,
        "status": "confirmed",
        "chainId": "0x5",
        "loadingDefaults": false,
        "txParams": {
          "from": "0x3b222de3aaba8ec9771ca9e9af5d8ed757fb7f62",
          "to": "0x92e659448c48fc926ec942d0da1459260d36bb33",
          "value": "0x1bc16d674ec80000",
          "gas": "0xcf08",
          "gasPrice": "0x12a05f200",
          "nonce": "0xb7"
        },
        "history": [
          {
            "id": 3387511061307738,
            "time": 1528133180635,
            "status": "unapproved",
            "chainId": "0x5",
            "loadingDefaults": true,
            "txParams": {
              "from": "0x3b222de3aaba8ec9771ca9e9af5d8ed757fb7f62",
              "to": "0x92e659448c48fc926ec942d0da1459260d36bb33",
              "value": "0x1bc16d674ec80000",
              "gas": "0xcf08",
              "gasPrice": "0x12a05f200"
            }
          },
          [
            {
              "op": "replace",
              "path": "/loadingDefaults",
              "value": false,
              "timestamp": 1528133180720
            }
          ],
          [
            {
              "op": "add",
              "path": "/origin",
              "value": "MetaMask",
              "note": "#newUnapprovedTransaction - adding the origin",
              "timestamp": 1528133180722
            }
          ],
          [],
          [
            {
              "op": "replace",
              "path": "/status",
              "value": "approved",
              "note": "txStateManager: setting status to approved",
              "timestamp": 1528133181623
            }
          ],
          [
            {
              "op": "add",
              "path": "/txParams/nonce",
              "value": "0xb7",
              "note": "transactions#approveTransaction",
              "timestamp": 1528133181726
            }
          ],
          [
            {
              "op": "replace",
              "path": "/status",
              "value": "signed",
              "note": "transactions#publishTransaction",
              "timestamp": 1528133181749
            },
            {
              "op": "add",
              "path": "/rawTx",
              "value": "0xf86d81b785012a05f20082cf089492e659448c48fc926ec942d0da1459260d36bb33881bc16d674ec80000802ba086f9846798be6988c39a5cf85f0dbe267e59ca0b96a6a7077e92cba33e10a258a064ffa52ac90c238ce21e6f085283216191b185a1eccd7daae6e2ab66ba26ada0"
            }
          ],
          [],
          [
            {
              "op": "add",
              "path": "/hash",
              "value": "0x4e061e977c099735bc9e5203e717f7d9dccb3fcb2f82031a12a3ed326f95d43b",
              "note": "transactions#setTxHash",
              "timestamp": 1528133181885
            }
          ],
          [
            {
              "op": "add",
              "path": "/submittedTime",
              "value": 1528133181885,
              "note": "txStateManager - add submitted time stamp",
              "timestamp": 1528133181885
            }
          ],
          [
            {
              "op": "replace",
              "path": "/status",
              "value": "submitted",
              "note": "txStateManager: setting status to submitted",
              "timestamp": 1528133181888
            }
          ],
          [
            {
              "op": "add",
              "path": "/firstRetryBlockNumber",
              "value": "0x24af6f",
              "note": "transactions/pending-tx-tracker#event: tx:block-update",
              "timestamp": 1528133190653
            }
          ],
          [
            {
              "op": "replace",
              "path": "/status",
              "value": "confirmed",
              "note": "txStateManager: setting status to confirmed",
              "timestamp": 1528133222745
            }
          ]
        ],
        "origin": "MetaMask",
        "rawTx": "0xf86d81b785012a05f20082cf089492e659448c48fc926ec942d0da1459260d36bb33881bc16d674ec80000802ba086f9846798be6988c39a5cf85f0dbe267e59ca0b96a6a7077e92cba33e10a258a064ffa52ac90c238ce21e6f085283216191b185a1eccd7daae6e2ab66ba26ada0",
        "hash": "0x4e061e977c099735bc9e5203e717f7d9dccb3fcb2f82031a12a3ed326f95d43b",
        "submittedTime": 1528133181885,
        "firstRetryBlockNumber": "0x24af6f"
      },
      {
        "id": 3387511061307739,
        "time": 1528133223918,
        "status": "confirmed",
        "chainId": "0x5",
        "loadingDefaults": false,
        "txParams": {
          "from": "0x3b222de3aaba8ec9771ca9e9af5d8ed757fb7f62",
          "to": "0xfe2149773b3513703e79ad23d05a778a185016ee",
          "value": "0xaa87bee538000",
          "data": "0xea94496b000000000000000000000000000000000000000000000000000000000001e1eb000000000000000000000000000000000000000000000000000000000001de33",
          "gasPrice": "0x3b9aca00",
          "gas": "0x6169e",
          "nonce": "0xb8"
        },
        "history": [
          {
            "id": 3387511061307739,
            "time": 1528133223918,
            "status": "unapproved",
            "chainId": "0x5",
            "loadingDefaults": true,
            "txParams": {
              "from": "0x3b222de3aaba8ec9771ca9e9af5d8ed757fb7f62",
              "to": "0xfe2149773b3513703e79ad23d05a778a185016ee",
              "value": "0xaa87bee538000",
              "data": "0xea94496b000000000000000000000000000000000000000000000000000000000001e1eb000000000000000000000000000000000000000000000000000000000001de33",
              "gasPrice": "0x3b9aca00"
            }
          },
          [
            {
              "op": "add",
              "path": "/txParams/gas",
              "value": "0x6169e",
              "timestamp": 1528133225488
            },
            {
              "op": "replace",
              "path": "/loadingDefaults",
              "value": false
            }
          ],
          [
            {
              "note": "#newUnapprovedTransaction - adding the origin",
              "op": "add",
              "path": "/origin",
              "value": "crypko.ai"
            }
          ],
          [],
          [
            {
              "op": "replace",
              "path": "/status",
              "value": "approved",
              "note": "txStateManager: setting status to approved",
              "timestamp": 1528133227279
            }
          ],
          [
            {
              "op": "add",
              "path": "/txParams/nonce",
              "value": "0xb8",
              "note": "transactions#approveTransaction",
              "timestamp": 1528133227374
            }
          ],
          [
            {
              "op": "replace",
              "path": "/status",
              "value": "signed",
              "note": "transactions#publishTransaction",
              "timestamp": 1528133227405
            },
            {
              "op": "add",
              "path": "/rawTx",
              "value": "0xf8b181b8843b9aca008306169e94fe2149773b3513703e79ad23d05a778a185016ee870aa87bee538000b844ea94496b000000000000000000000000000000000000000000000000000000000001e1eb000000000000000000000000000000000000000000000000000000000001de332ca07bb2efbb8529d67606f9f89e7934c594a31d50c7d24a3286c20a2944a3b8c2a9a07b55ebd8aa28728ce0e38dd3b3503b78fccedae80053626d8649c68346c7c49c"
            }
          ],
          [],
          [
            {
              "op": "add",
              "path": "/hash",
              "value": "0x466ae7d4b7c270121f0a8d68fbc6c9091ffc4aa976a553a5bfa56a79cf9f63dd",
              "note": "transactions#setTxHash",
              "timestamp": 1528133227534
            }
          ],
          [
            {
              "op": "add",
              "path": "/submittedTime",
              "value": 1528133227538,
              "note": "txStateManager - add submitted time stamp",
              "timestamp": 1528133227538
            }
          ],
          [
            {
              "op": "replace",
              "path": "/status",
              "value": "submitted",
              "note": "txStateManager: setting status to submitted",
              "timestamp": 1528133227543
            }
          ],
          [
            {
              "op": "add",
              "path": "/firstRetryBlockNumber",
              "value": "0x24af72",
              "note": "transactions/pending-tx-tracker#event: tx:block-update",
              "timestamp": 1528133238980
            }
          ],
          [
            {
              "op": "replace",
              "path": "/status",
              "value": "confirmed",
              "note": "txStateManager: setting status to confirmed",
              "timestamp": 1528133255035
            }
          ]
        ],
        "origin": "crypko.ai",
        "rawTx": "0xf8b181b8843b9aca008306169e94fe2149773b3513703e79ad23d05a778a185016ee870aa87bee538000b844ea94496b000000000000000000000000000000000000000000000000000000000001e1eb000000000000000000000000000000000000000000000000000000000001de332ca07bb2efbb8529d67606f9f89e7934c594a31d50c7d24a3286c20a2944a3b8c2a9a07b55ebd8aa28728ce0e38dd3b3503b78fccedae80053626d8649c68346c7c49c",
        "hash": "0x466ae7d4b7c270121f0a8d68fbc6c9091ffc4aa976a553a5bfa56a79cf9f63dd",
        "submittedTime": 1528133227538,
        "firstRetryBlockNumber": "0x24af72"
      },
      {
        "id": 3387511061307740,
        "time": 1528133291381,
        "status": "confirmed",
        "chainId": "0x5",
        "loadingDefaults": false,
        "txParams": {
          "from": "0x3b222de3aaba8ec9771ca9e9af5d8ed757fb7f62",
          "to": "0x108cf70c7d384c552f42c07c41c0e1e46d77ea0d",
          "value": "0x0",
          "data": "0xa9059cbb00000000000000000000000092e659448c48fc926ec942d0da1459260d36bb330000000000000000000000000000000000000000000000000000000000000002",
          "gas": "0xd508",
          "gasPrice": "0x3b9aca00",
          "nonce": "0xb9"
        },
        "history": [
          {
            "id": 3387511061307740,
            "time": 1528133291381,
            "status": "unapproved",
            "chainId": "0x5",
            "loadingDefaults": true,
            "txParams": {
              "from": "0x3b222de3aaba8ec9771ca9e9af5d8ed757fb7f62",
              "to": "0x108cf70c7d384c552f42c07c41c0e1e46d77ea0d",
              "value": "0x0",
              "data": "0xa9059cbb00000000000000000000000092e659448c48fc926ec942d0da1459260d36bb330000000000000000000000000000000000000000000000000000000000000002",
              "gas": "0xd508",
              "gasPrice": "0x3b9aca00"
            }
          },
          [
            {
              "op": "replace",
              "path": "/loadingDefaults",
              "value": false,
              "timestamp": 1528133291486
            }
          ],
          [
            {
              "op": "add",
              "path": "/origin",
              "value": "MetaMask",
              "note": "#newUnapprovedTransaction - adding the origin",
              "timestamp": 1528133291486
            }
          ],
          [],
          [
            {
              "op": "replace",
              "path": "/status",
              "value": "approved",
              "note": "txStateManager: setting status to approved",
              "timestamp": 1528133293588
            }
          ],
          [
            {
              "op": "add",
              "path": "/txParams/nonce",
              "value": "0xb9",
              "note": "transactions#approveTransaction",
              "timestamp": 1528133293706
            }
          ],
          [
            {
              "op": "replace",
              "path": "/status",
              "value": "signed",
              "note": "transactions#publishTransaction",
              "timestamp": 1528133293724
            },
            {
              "op": "add",
              "path": "/rawTx",
              "value": "0xf8a981b9843b9aca0082d50894108cf70c7d384c552f42c07c41c0e1e46d77ea0d80b844a9059cbb00000000000000000000000092e659448c48fc926ec942d0da1459260d36bb3300000000000000000000000000000000000000000000000000000000000000022ca04f05310490d3e3a9a159ae25f52cec9afb0a69527d30be832aaae12e64ff056ea075f81a5220bed481e764bab8830c57169c59fe528ca9cf3442f47f7618a9b4a9"
            }
          ],
          [],
          [
            {
              "op": "add",
              "path": "/hash",
              "value": "0x3680dc9815cd05b620b6dd0017d949604ca7d92f051d5542fc8a5ecaa876af09",
              "note": "transactions#setTxHash",
              "timestamp": 1528133293853
            }
          ],
          [
            {
              "op": "add",
              "path": "/submittedTime",
              "value": 1528133293859,
              "note": "txStateManager - add submitted time stamp",
              "timestamp": 1528133293862
            }
          ],
          [
            {
              "op": "replace",
              "path": "/status",
              "value": "submitted",
              "note": "txStateManager: setting status to submitted",
              "timestamp": 1528133293867
            }
          ],
          [
            {
              "op": "add",
              "path": "/firstRetryBlockNumber",
              "value": "0x24af76",
              "note": "transactions/pending-tx-tracker#event: tx:block-update",
              "timestamp": 1528133295200
            }
          ],
          [
            {
              "op": "replace",
              "path": "/status",
              "value": "confirmed",
              "note": "txStateManager: setting status to confirmed",
              "timestamp": 1528133327522
            }
          ]
        ],
        "origin": "MetaMask",
        "rawTx": "0xf8a981b9843b9aca0082d50894108cf70c7d384c552f42c07c41c0e1e46d77ea0d80b844a9059cbb00000000000000000000000092e659448c48fc926ec942d0da1459260d36bb3300000000000000000000000000000000000000000000000000000000000000022ca04f05310490d3e3a9a159ae25f52cec9afb0a69527d30be832aaae12e64ff056ea075f81a5220bed481e764bab8830c57169c59fe528ca9cf3442f47f7618a9b4a9",
        "hash": "0x3680dc9815cd05b620b6dd0017d949604ca7d92f051d5542fc8a5ecaa876af09",
        "submittedTime": 1528133293859,
        "firstRetryBlockNumber": "0x24af76"
      },
      {
        "id": 3387511061307741,
        "time": 1528133318440,
        "status": "rejected",
        "chainId": "0x5",
        "loadingDefaults": false,
        "txParams": {
          "from": "0x3b222de3aaba8ec9771ca9e9af5d8ed757fb7f62",
          "to": "0x3b222de3aaba8ec9771ca9e9af5d8ed757fb7f62",
          "value": "0x0",
          "gasPrice": "0x3b9aca00",
          "gas": "0x5208"
        },
        "history": [
          {
            "id": 3387511061307741,
            "time": 1528133318440,
            "status": "unapproved",
            "chainId": "0x5",
            "loadingDefaults": true,
            "txParams": {
              "from": "0x3b222de3aaba8ec9771ca9e9af5d8ed757fb7f62",
              "to": "0x3b222de3aaba8ec9771ca9e9af5d8ed757fb7f62"
            }
          },
          [
            {
              "op": "add",
              "path": "/txParams/value",
              "value": "0x0",
              "timestamp": 1528133319641
            },
            {
              "op": "add",
              "path": "/txParams/gasPrice",
              "value": "0x3b9aca00"
            },
            {
              "op": "add",
              "path": "/txParams/gas",
              "value": "0x5208"
            },
            {
              "op": "replace",
              "path": "/loadingDefaults",
              "value": false
            }
          ],
          [
            {
              "op": "add",
              "path": "/origin",
              "value": "tmashuang.github.io",
              "note": "#newUnapprovedTransaction - adding the origin",
              "timestamp": 1528133319642
            }
          ],
          [
            {
              "op": "replace",
              "path": "/status",
              "value": "rejected",
              "note": "txStateManager: setting status to rejected",
              "timestamp": 1528133320924
            }
          ]
        ],
        "origin": "tmashuang.github.io"
      }
    ],
    "desktopEnabled": false,
    "addSnapAccountEnabled": false,
    "pendingApprovals": {
      "testApprovalId": {
        "id": "testApprovalId",
        "time": 1528133319641,
        "origin": "metamask",
        "type": "transaction",
        "requestData": { "txId": "testTransactionId" },
        "requestState": { "test": "value" }
      }
    },
    "pendingApprovalCount": 1,
    "database": {
      "verifiedSnaps": {
        "npm:@metamask/test-snap-bip44": {
          "id": "npm:@metamask/test-snap-bip44",
          "metadata": {
            "name": "BIP-44",
            "author": {
              "name": "Consensys",
              "website": "https://consensys.io/"
            },
            "website": "https://snaps.consensys.io/",
            "summary": "An example Snap that signs messages using BLS.",
            "description": "An example Snap that signs messages using BLS.",
            "audits": [
              {
                "auditor": "Consensys Diligence",
                "report": "https://consensys.io/diligence/audits/"
              }
            ],
            "category": "interoperability",
            "support": {
              "contact": "https://github.com/MetaMask"
            },
            "sourceCode": "https://github.com/MetaMask/test-snaps"
          },
          "versions": {
            "5.1.2": {
              "checksum": "L1k+dT9Q+y3KfIqzaH09MpDZVPS9ZowEh9w01ZMTWMU="
            }
          }
        }
      }
    }
  },
  "send": {
    "amountMode": "INPUT",
    "currentTransactionUUID": null,
    "draftTransactions": {},
    "eip1559support": false,
    "gasEstimateIsLoading": true,
    "gasEstimatePollToken": null,
    "gasIsSetInModal": false,
    "gasPriceEstimate": "0x0",
    "gasLimitMinimum": "0x5208",
    "gasTotalForLayer1": "0x0",
    "recipientMode": "CONTACT_LIST",
    "recipientInput": "",
    "selectedAccount": {
      "address": "0x0dcd5d886577d5081b0c52e242ef29e70be3e7bc",
      "balance": "0x0"
    },
    "stage": "INACTIVE"
  }
}<|MERGE_RESOLUTION|>--- conflicted
+++ resolved
@@ -140,91 +140,6 @@
         "id": "chain5"
       }
     },
-    "internalAccounts": {
-      "accounts": {
-        "cf8dace4-9439-4bd4-b3a8-88c821c8fcb3": {
-          "address": "0x0dcd5d886577d5081b0c52e242ef29e70be3e7bc",
-          "id": "cf8dace4-9439-4bd4-b3a8-88c821c8fcb3",
-          "metadata": {
-            "name": "Test Account",
-            "keyring": {
-              "type": "HD Key Tree"
-            }
-          },
-          "options": {},
-          "methods": [
-            "personal_sign",
-            "eth_sign",
-            "eth_signTransaction",
-            "eth_signTypedData_v1",
-            "eth_signTypedData_v3",
-            "eth_signTypedData_v4"
-          ],
-          "type": "eip155:eoa"
-        },
-        "07c2cfec-36c9-46c4-8115-3836d3ac9047": {
-          "address": "0xec1adf982415d2ef5ec55899b9bfb8bc0f29251b",
-          "id": "07c2cfec-36c9-46c4-8115-3836d3ac9047",
-          "metadata": {
-            "name": "Test Account 2",
-            "keyring": {
-              "type": "HD Key Tree"
-            }
-          },
-          "options": {},
-          "methods": [
-            "personal_sign",
-            "eth_sign",
-            "eth_signTransaction",
-            "eth_signTypedData_v1",
-            "eth_signTypedData_v3",
-            "eth_signTypedData_v4"
-          ],
-          "type": "eip155:eoa"
-        },
-        "15e69915-2a1a-4019-93b3-916e11fd432f": {
-          "address": "0xc42edfcc21ed14dda456aa0756c153f7985d8813",
-          "id": "15e69915-2a1a-4019-93b3-916e11fd432f",
-          "metadata": {
-            "name": "Ledger Hardware 2",
-            "keyring": {
-              "type": "Ledger Hardware"
-            }
-          },
-          "options": {},
-          "methods": [
-            "personal_sign",
-            "eth_sign",
-            "eth_signTransaction",
-            "eth_signTypedData_v1",
-            "eth_signTypedData_v3",
-            "eth_signTypedData_v4"
-          ],
-          "type": "eip155:eoa"
-        },
-        "784225f4-d30b-4e77-a900-c8bbce735b88": {
-          "address": "0xeb9e64b93097bc15f01f13eae97015c57ab64823",
-          "id": "784225f4-d30b-4e77-a900-c8bbce735b88",
-          "metadata": {
-            "name": "Test Account 3",
-            "keyring": {
-              "type": "HD Key Tree"
-            }
-          },
-          "options": {},
-          "methods": [
-            "personal_sign",
-            "eth_sign",
-            "eth_signTransaction",
-            "eth_signTypedData_v1",
-            "eth_signTypedData_v3",
-            "eth_signTypedData_v4"
-          ],
-          "type": "eip155:eoa"
-        }
-      },
-      "selectedAccount": "cf8dace4-9439-4bd4-b3a8-88c821c8fcb3"
-    },
     "keyrings": [
       {
         "type": "HD Key Tree",
@@ -250,8 +165,6 @@
         "accounts": ["0xca8f1F0245530118D0cf14a06b01Daf8f76Cf281"]
       }
     ],
-<<<<<<< HEAD
-=======
     "identities": {
       "0x0dcd5d886577d5081b0c52e242ef29e70be3e7bc": {
         "address": "0x0dcd5d886577d5081b0c52e242ef29e70be3e7bc",
@@ -274,7 +187,6 @@
         "address": "0xca8f1F0245530118D0cf14a06b01Daf8f76Cf281"
       }
     },
->>>>>>> 30c05176
     "selectedNetworkClientId": "goerli",
     "networksMetadata": {
       "goerli": {
@@ -331,59 +243,7 @@
       "0xaa36a7": true,
       "0xe704": true
     },
-
-    "unapprovedTxs": {
-      "8393540981007587": {
-        "chainId": "0x5",
-        "id": 8393540981007587,
-        "time": 1536268017676,
-        "status": "unapproved",
-        "metamaskNetworkId": "4",
-        "loadingDefaults": false,
-        "txParams": {
-          "data": "0xa9059cbb000000000000000000000000b19ac54efa18cc3a14a5b821bfec73d284bf0c5e0000000000000000000000000000000000000000000000003782dace9d900000",
-          "from": "0x0dcd5d886577d5081b0c52e242ef29e70be3e7bc",
-          "to": "0xc42edfcc21ed14dda456aa0756c153f7985d8813",
-          "value": "0x0",
-          "gas": "0x5208",
-          "gasPrice": "0x3b9aca00"
-        },
-        "history": [
-          {
-            "id": 8393540981007587,
-            "time": 1536268017676,
-            "status": "unapproved",
-            "metamaskNetworkId": "4",
-            "loadingDefaults": true,
-            "txParams": {
-              "from": "0x0dcd5d886577d5081b0c52e242ef29e70be3e7bc",
-              "to": "0xc42edfcc21ed14dda456aa0756c153f7985d8813",
-              "value": "0x0",
-              "gas": "0x5208",
-              "gasPrice": "0x3b9aca00"
-            }
-          },
-          [
-            {
-              "op": "replace",
-              "path": "/loadingDefaults",
-              "value": false,
-              "timestamp": 1536268017685
-            }
-          ],
-          [
-            {
-              "op": "add",
-              "path": "/origin",
-              "value": "MetaMask",
-              "note": "#newUnapprovedTransaction - adding the origin",
-              "timestamp": 1536268017686
-            }
-          ]
-        ],
-        "origin": "metamask"
-      }
-    },
+    "selectedAddress": "0x0dcd5d886577d5081b0c52e242ef29e70be3e7bc",
     "accounts": {
       "0x0dcd5d886577d5081b0c52e242ef29e70be3e7bc": {
         "balance": "0x346ba7725f412cbfdb",
