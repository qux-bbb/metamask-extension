--- conflicted
+++ resolved
@@ -120,22 +120,17 @@
     "networkConfigurations": {
       "testNetworkConfigurationId": {
         "rpcUrl": "https://testrpc.com",
-<<<<<<< HEAD
         "caipChainId": "eip155:1",
-        "nickname": "Custom Mainnet RPC"
-=======
-        "chainId": "0x1",
         "nickname": "Custom Mainnet RPC",
         "type": "rpc",
         "id": "testNetworkConfigurationId"
       },
       "chain5": {
         "type": "rpc",
-        "chainId": "0x5",
+        "caipChainId": "eip155:5",
         "ticker": "ETH",
         "nickname": "Chain 5",
         "id": "chain5"
->>>>>>> 5df6a71c
       }
     },
     "keyrings": [
