{
  "DNS": {
    "resolution": null
  },
  "appState": {
    "networkDropdownOpen": false,
    "gasIsLoading": false,
    "isLoading": false,
    "modal": {
      "open": false,
      "modalState": {
        "name": null,
        "props": {}
      },
      "previousModalState": {
        "name": null
      }
    },
    "warning": null,
    "customTokenAmount": "10"
  },
  "history": {
    "mostRecentOverviewPage": "/mostRecentOverviewPage"
  },
  "metamask": {
    "use4ByteResolution": true,
    "ipfsGateway": "dweb.link",
    "dismissSeedBackUpReminder": false,
    "usePhishDetect": true,
    "useMultiAccountBalanceChecker": false,
    "participateInMetaMetrics": false,
    "gasEstimateType": "fee-market",
    "showBetaHeader": false,
    "gasFeeEstimates": {
      "low": {
        "minWaitTimeEstimate": 180000,
        "maxWaitTimeEstimate": 300000,
        "suggestedMaxPriorityFeePerGas": "3",
        "suggestedMaxFeePerGas": "53"
      },
      "medium": {
        "minWaitTimeEstimate": 15000,
        "maxWaitTimeEstimate": 60000,
        "suggestedMaxPriorityFeePerGas": "7",
        "suggestedMaxFeePerGas": "70"
      },
      "high": {
        "minWaitTimeEstimate": 0,
        "maxWaitTimeEstimate": 15000,
        "suggestedMaxPriorityFeePerGas": "10",
        "suggestedMaxFeePerGas": "100"
      },
      "estimatedBaseFee": "50",
      "historicalBaseFeeRange": ["28.533098435", "70.351148354"],
      "baseFeeTrend": "up",
      "latestPriorityFeeRange": ["1", "40"],
      "historicalPriorityFeeRange": ["0.1458417", "700.156384646"],
      "priorityFeeTrend": "down",
      "networkCongestion": 0.90625
    },
    "snaps": {
      "npm:@metamask/test-snap-bip44": {
        "id": "npm:@metamask/test-snap-bip44",
        "origin": "npm:@metamask/test-snap-bip44",
        "version": "5.1.2",
        "iconUrl": null,
        "initialPermissions": {
          "endowment:ethereum-provider": {}
        },
        "manifest": {
          "description": "An example Snap that signs messages using BLS.",
          "proposedName": "BIP-44 Test Snap",
          "repository": {
            "type": "git",
            "url": "https://github.com/MetaMask/test-snaps.git"
          },
          "source": {
            "location": {
              "npm": {
                "filePath": "dist/bundle.js",
                "packageName": "@metamask/test-snap-bip44",
                "registry": "https://registry.npmjs.org"
              }
            },
            "shasum": "L1k+dT9Q+y3KfIqzaH09MpDZVPS9ZowEh9w01ZMTWMU="
          },
          "version": "5.1.2"
        },
        "versionHistory": [
          {
            "date": 1680686075921,
            "origin": "https://metamask.github.io",
            "version": "5.1.2"
          }
        ]
      }
    },
    "preferences": {
      "hideZeroBalanceTokens": false,
      "showFiatInTestnets": false,
      "showTestNetworks": true,
      "useNativeCurrencyAsPrimaryCurrency": true
    },
    "ensResolutionsByAddress": {},
    "isAccountMenuOpen": false,
    "isUnlocked": true,
    "alertEnabledness": {
      "unconnectedAccount": true
    },
    "featureFlags": {},
    "networkId": "5",
    "providerConfig": {
      "type": "rpc",
      "nickname": "goerli",
      "chainId": "0x5",
      "ticker": "ETH",
      "id": "chain5"
    },
    "networkConfigurations": {
      "testNetworkConfigurationId": {
        "rpcUrl": "https://testrpc.com",
        "chainId": "0x1",
        "nickname": "Custom Mainnet RPC",
        "type": "rpc",
        "id": "testNetworkConfigurationId"
      },
      "chain5": {
        "type": "rpc",
        "chainId": "0x5",
        "ticker": "ETH",
        "nickname": "Chain 5",
        "id": "chain5"
      }
    },
    "internalAccounts": {
      "accounts": {
        "cf8dace4-9439-4bd4-b3a8-88c821c8fcb3": {
          "address": "0x0dcd5d886577d5081b0c52e242ef29e70be3e7bc",
          "id": "cf8dace4-9439-4bd4-b3a8-88c821c8fcb3",
          "metadata": {
            "name": "Test Account",
            "keyring": {
              "type": "HD Key Tree"
            }
          },
          "options": {},
          "methods": [
            "personal_sign",
            "eth_sign",
            "eth_signTransaction",
            "eth_signTypedData",
            "eth_signTypedData_v1",
            "eth_signTypedData_v3",
            "eth_signTypedData_v4"
          ],
          "type": "eip155:eoa"
        },
        "07c2cfec-36c9-46c4-8115-3836d3ac9047": {
          "address": "0xec1adf982415d2ef5ec55899b9bfb8bc0f29251b",
          "id": "07c2cfec-36c9-46c4-8115-3836d3ac9047",
          "metadata": {
            "name": "Test Account 2",
            "keyring": {
              "type": "HD Key Tree"
            }
          },
          "options": {},
          "methods": [
            "personal_sign",
            "eth_sign",
            "eth_signTransaction",
            "eth_signTypedData",
            "eth_signTypedData_v1",
            "eth_signTypedData_v3",
            "eth_signTypedData_v4"
          ],
          "type": "eip155:eoa"
        },
        "15e69915-2a1a-4019-93b3-916e11fd432f": {
          "address": "0xc42edfcc21ed14dda456aa0756c153f7985d8813",
          "id": "15e69915-2a1a-4019-93b3-916e11fd432f",
          "metadata": {
            "name": "Ledger Hardware 2",
            "keyring": {
              "type": "Ledger Hardware"
            }
          },
          "options": {},
          "methods": [
            "personal_sign",
            "eth_sign",
            "eth_signTransaction",
            "eth_signTypedData",
            "eth_signTypedData_v1",
            "eth_signTypedData_v3",
            "eth_signTypedData_v4"
          ],
          "type": "eip155:eoa"
        },
        "784225f4-d30b-4e77-a900-c8bbce735b88": {
          "address": "0xeb9e64b93097bc15f01f13eae97015c57ab64823",
          "id": "784225f4-d30b-4e77-a900-c8bbce735b88",
          "metadata": {
            "name": "Test Account 3",
            "keyring": {
              "type": "HD Key Tree"
            }
          },
          "options": {},
          "methods": [
            "personal_sign",
            "eth_sign",
            "eth_signTransaction",
            "eth_signTypedData",
            "eth_signTypedData_v1",
            "eth_signTypedData_v3",
            "eth_signTypedData_v4"
          ],
          "type": "eip155:eoa"
        }
      },
      "selectedAccount": "cf8dace4-9439-4bd4-b3a8-88c821c8fcb3"
    },
    "keyrings": [
      {
        "type": "HD Key Tree",
        "accounts": [
          "0x0dcd5d886577d5081b0c52e242ef29e70be3e7bc",
          "0xec1adf982415d2ef5ec55899b9bfb8bc0f29251b"
        ]
      },
      {
        "type": "Ledger Hardware",
        "accounts": ["0xc42edfcc21ed14dda456aa0756c153f7985d8813"]
      },
      {
        "type": "Simple Key Pair",
        "accounts": ["0xeb9e64b93097bc15f01f13eae97015c57ab64823"]
      },
      {
        "type": "Snap Keyring",
        "accounts": ["0xb552685e3d2790efd64a175b00d51f02cdafee5d"]
      }
    ],
    "selectedNetworkClientId": "goerli",
    "networksMetadata": {
      "goerli": {
        "EIPS": { "1559": true },
        "status": "available"
      }
    },
    "frequentRpcListDetail": [],
    "subjectMetadata": {
      "npm:@metamask/test-snap-bip44": {
        "name": "@metamask/test-snap-bip44",
        "version": "1.2.3",
        "subjectType": "snap"
      }
    },
    "snapRegistryList": {
      "a51ea3a8-f1b0-4613-9440-b80e2236713b": {
        "id": "a51ea3a8-f1b0-4613-9440-b80e2236713b",
        "snapId": "npm:@metamask/snap-simple-keyring",
        "iconUrl": "",
        "snapTitle": "Metamask Simple Keyring",
        "snapSlug": "Secure your account with MetaMask Mobile",
        "snapDescription": "A simple private key is a randomly generated string of characters that is used to sign transactions. This private key is stored securely within this snap.",
        "tags": ["EOA"],
        "developer": "Metamask",
        "website": "https://www.consensys.net/",
        "auditUrls": ["auditUrl1", "auditUrl2"],
        "version": "1.0.0",
        "lastUpdated": "April 20, 2023"
      }
    },
    "notifications": {
      "test": {
        "id": "test",
        "origin": "local:http://localhost:8086/",
        "createdDate": 1652967897732,
        "readDate": null,
        "message": "Hello, http://localhost:8086!"
      },
      "test2": {
        "id": "test2",
        "origin": "local:http://localhost:8086/",
        "createdDate": 1652967897732,
        "readDate": 1652967897732,
        "message": "Hello, http://localhost:8086!"
      }
    },
    "cachedBalances": {},
    "incomingTransactionsPreferences": {
      "0x1": true,
      "0xe708": false,
      "0xfa": true,
      "0x5": false,
      "0xaa36a7": true,
      "0xe704": true
    },
<<<<<<< HEAD

    "unapprovedTxs": {
      "8393540981007587": {
        "chainId": "0x5",
        "id": 8393540981007587,
        "time": 1536268017676,
        "status": "unapproved",
        "metamaskNetworkId": "4",
        "loadingDefaults": false,
        "txParams": {
          "data": "0xa9059cbb000000000000000000000000b19ac54efa18cc3a14a5b821bfec73d284bf0c5e0000000000000000000000000000000000000000000000003782dace9d900000",
          "from": "0x0dcd5d886577d5081b0c52e242ef29e70be3e7bc",
          "to": "0xc42edfcc21ed14dda456aa0756c153f7985d8813",
          "value": "0x0",
          "gas": "0x5208",
          "gasPrice": "0x3b9aca00"
        },
        "history": [
          {
            "id": 8393540981007587,
            "time": 1536268017676,
            "status": "unapproved",
            "metamaskNetworkId": "4",
            "loadingDefaults": true,
            "txParams": {
              "from": "0x0dcd5d886577d5081b0c52e242ef29e70be3e7bc",
              "to": "0xc42edfcc21ed14dda456aa0756c153f7985d8813",
              "value": "0x0",
              "gas": "0x5208",
              "gasPrice": "0x3b9aca00"
            }
          },
          [
            {
              "op": "replace",
              "path": "/loadingDefaults",
              "value": false,
              "timestamp": 1536268017685
            }
          ],
          [
            {
              "op": "add",
              "path": "/origin",
              "value": "MetaMask",
              "note": "#newUnapprovedTransaction - adding the origin",
              "timestamp": 1536268017686
            }
          ]
        ],
        "origin": "metamask"
      }
    },
=======
    "selectedAddress": "0x0dcd5d886577d5081b0c52e242ef29e70be3e7bc",
>>>>>>> 997d1359
    "accounts": {
      "0x0dcd5d886577d5081b0c52e242ef29e70be3e7bc": {
        "balance": "0x346ba7725f412cbfdb",
        "address": "0x0dcd5d886577d5081b0c52e242ef29e70be3e7bc"
      },
      "0xec1adf982415d2ef5ec55899b9bfb8bc0f29251b": {
        "address": "0xec1adf982415d2ef5ec55899b9bfb8bc0f29251b",
        "balance": "0x0"
      },
      "0xc42edfcc21ed14dda456aa0756c153f7985d8813": {
        "address": "0xc42edfcc21ed14dda456aa0756c153f7985d8813",
        "balance": "0x0"
      },
      "0xeb9e64b93097bc15f01f13eae97015c57ab64823": {
        "address": "0xeb9e64b93097bc15f01f13eae97015c57ab64823",
        "balance": "0x0"
      }
    },
    "tokens": [
      {
        "address": "0x108cf70c7d384c552f42c07c41c0e1e46d77ea0d",
        "symbol": "TEST",
        "decimals": "0"
      },
      {
        "address": "0xd8f6a2ffb0fc5952d16c9768b71cfd35b6399aa5",
        "decimals": "8",
        "symbol": "TEST2"
      },
      {
        "address": "0x617b3f8050a0bd94b6b1da02b4384ee5b4df13f4",
        "symbol": "META",
        "decimals": "18"
      }
    ],
    "contractExchangeRates": {
      "0x108cf70c7d384c552f42c07c41c0e1e46d77ea0d": 0.00039345803819379796,
      "0xd8f6a2ffb0fc5952d16c9768b71cfd35b6399aa5": 0.00008189274407698049
    },
    "ticker": "ETH",
    "currentCurrency": "usd",
    "nativeCurrency": "ETH",
    "conversionRate": 556.12,
    "addressBook": {
      "0x5": {
        "0xc42edfcc21ed14dda456aa0756c153f7985d8813": {
          "address": "0xc42edfcc21ed14dda456aa0756c153f7985d8813",
          "chainId": "0x5",
          "isEns": false,
          "memo": "",
          "name": "Address Book Account 1"
        }
      }
    },
    "unapprovedMsgs": {},
    "unapprovedMsgCount": 0,
    "unapprovedPersonalMsgs": {},
    "unapprovedPersonalMsgCount": 0,
    "unapprovedDecryptMsgs": {},
    "unapprovedDecryptMsgCount": 0,
    "unapprovedEncryptionPublicKeyMsgs": {},
    "unapprovedEncryptionPublicKeyMsgCount": 0,
    "unapprovedTypedMessages": {},
    "unapprovedTypedMessagesCount": 0,
    "useTokenDetection": true,
    "useCurrencyRateCheck": true,
    "useNftDetection": true,
    "openSeaEnabled": true,
    "advancedGasFee": {
      "0x5": {
        "maxBaseFee": "75",
        "priorityFee": "2"
      }
    },
    "nftsDropdownState": {
      "0x0dcd5d886577d5081b0c52e242ef29e70be3e7bc": {
        "0x5": {
          "0x495f947276749Ce646f68AC8c248420045cb7b5e": false
        }
      }
    },
    "allNftContracts": {
      "0x0dcd5d886577d5081b0c52e242ef29e70be3e7bc": {
        "0x1": [
          {
            "address": "0xDc7382Eb0Bc9C352A4CbA23c909bDA01e0206414",
            "description": null,
            "name": "Munk Generator",
            "logo": null,
            "symbol": "MUNK",
            "assetContractType": "non-fungible",
            "createdDate": null,
            "schemaName": "ERC721",
            "externalLink": null
          }
        ],
        "0x89": [
          {
            "address": "0xDc7382Eb0Bc9C352A4CbA23c909bDA01e0206414",
            "description": null,
            "name": "Munk Generator",
            "logo": null,
            "symbol": "MUNK",
            "assetContractType": "non-fungible",
            "createdDate": null,
            "schemaName": "ERC721",
            "externalLink": null
          }
        ],
        "0xaa36a7": [
          {
            "address": "0xDc7382Eb0Bc9C352A4CbA23c909bDA01e0206414",
            "description": null,
            "name": "Munk Generator",
            "logo": null,
            "symbol": "MUNK",
            "assetContractType": "non-fungible",
            "createdDate": null,
            "schemaName": "ERC721",
            "externalLink": null
          }
        ],
        "0x5": [
          {
            "address": "0xDc7382Eb0Bc9C352A4CbA23c909bDA01e0206414",
            "description": null,
            "name": "Munk Generator",
            "logo": null,
            "symbol": "MUNK",
            "assetContractType": "non-fungible",
            "createdDate": null,
            "schemaName": "ERC721",
            "externalLink": null
          },
          {
            "address": "0x495f947276749Ce646f68AC8c248420045cb7b5e",
            "description": null,
            "name": "Punk Generator",
            "logo": null,
            "symbol": "PUNK",
            "assetContractType": "non-fungible",
            "createdDate": null,
            "schemaName": "ERC1155",
            "externalLink": null
          }
        ],
        "0x99": [
          {
            "address": "0xDc7382Eb0Bc9C352A4CbA23c909bDA01e0206414",
            "description": null,
            "name": "Munk Generator",
            "logo": null,
            "symbol": "MUNK",
            "assetContractType": "non-fungible",
            "createdDate": null,
            "schemaName": "ERC721",
            "externalLink": null
          }
        ]
      }
    },
    "allNfts": {
      "0x0dcd5d886577d5081b0c52e242ef29e70be3e7bc": {
        "0x1": [
          {
            "address": "0xDc7382Eb0Bc9C352A4CbA23c909bDA01e0206414",
            "tokenId": "1",
            "name": "MUNK #1",
            "description": null,
            "image": "ipfs://QmTSZUNt8AKyDabkyXXXP4oHWDnaVXgNdXoJGEyaYzLbeL",
            "standard": "ERC721"
          }
        ],
        "0x89": [
          {
            "address": "0xDc7382Eb0Bc9C352A4CbA23c909bDA01e0206414",
            "tokenId": "1",
            "name": "MUNK #1",
            "description": null,
            "image": "ipfs://QmTSZUNt8AKyDabkyXXXP4oHWDnaVXgNdXoJGEyaYzLbeL",
            "standard": "ERC721"
          }
        ],
        "0xaa36a7": [
          {
            "address": "0xDc7382Eb0Bc9C352A4CbA23c909bDA01e0206414",
            "tokenId": "1",
            "name": "MUNK #1",
            "description": null,
            "image": "ipfs://QmTSZUNt8AKyDabkyXXXP4oHWDnaVXgNdXoJGEyaYzLbeL",
            "standard": "ERC721"
          }
        ],
        "0x5": [
          {
            "address": "0x495f947276749Ce646f68AC8c248420045cb7b5e",
            "tokenId": "58076532811975507823669075598676816378162417803895263482849101575514658701313",
            "name": "Punk #4",
            "creator": {
              "user": {
                "username": null
              },
              "profile_img_url": null,
              "address": "0x806627172af48bd5b0765d3449a7def80d6576ff",
              "config": ""
            },
            "description": "Red Mohawk bam!",
            "image": "https://lh3.googleusercontent.com/BdxvLseXcfl57BiuQcQYdJ64v-aI8din7WPk0Pgo3qQFhAUH-B6i-dCqqc_mCkRIzULmwzwecnohLhrcH8A9mpWIZqA7ygc52Sr81hE",
            "standard": "ERC1155"
          },
          {
            "address": "0x495f947276749Ce646f68AC8c248420045cb7b5e",
            "tokenId": "58076532811975507823669075598676816378162417803895263482849101574415147073537",
            "name": "Punk #3",
            "creator": {
              "user": {
                "username": null
              },
              "profile_img_url": null,
              "address": "0x806627172af48bd5b0765d3449a7def80d6576ff",
              "config": ""
            },
            "description": "Clown PUNK!!!",
            "image": "https://lh3.googleusercontent.com/H7VrxaalZv4PF1B8U7ADuc8AfuqTVyzmMEDQ5OXKlx0Tqu5XiwsKYj4j_pAF6wUJjLMQbSN_0n3fuj84lNyRhFW9hyrxqDfY1IiQEQ",
            "standard": "ERC1155"
          },
          {
            "address": "0x495f947276749Ce646f68AC8c248420045cb7b5e",
            "tokenId": "58076532811975507823669075598676816378162417803895263482849101573315635445761",
            "name": "Punk #2",
            "creator": {
              "user": {
                "username": null
              },
              "profile_img_url": null,
              "address": "0x806627172af48bd5b0765d3449a7def80d6576ff",
              "config": ""
            },
            "description": "Got glasses and black hair!",
            "image": "https://lh3.googleusercontent.com/CHNTSlKB_Gob-iwTq8jcag6XwBkTqBMLt_vEKeBv18Q4AoPFAEPceqK6mRzkad2s5djx6CT5zbGQwDy81WwtNzViK5dQbG60uAWv",
            "standard": "ERC1155"
          },
          {
            "address": "0x495f947276749Ce646f68AC8c248420045cb7b5e",
            "tokenId": "58076532811975507823669075598676816378162417803895263482849101572216123817985",
            "name": "Punk #1",
            "creator": {
              "user": {
                "username": null
              },
              "profile_img_url": null,
              "address": "0x806627172af48bd5b0765d3449a7def80d6576ff",
              "config": ""
            },
            "image": "https://lh3.googleusercontent.com/4jfPi-nQNWCUXD5qVNVWX7LX2UufU_elEJcvICFlsTdcBXv70asnDEOlI8oKECZxlXq1wseeIXMwmP5tLyOUxMKk",
            "standard": "ERC1155"
          },
          {
            "address": "0x495f947276749Ce646f68AC8c248420045cb7b5e",
            "tokenId": "58076532811975507823669075598676816378162417803895263482849101571116612190209",
            "name": "Punk #4651",
            "creator": {
              "user": {
                "username": null
              },
              "profile_img_url": null,
              "address": "0x806627172af48bd5b0765d3449a7def80d6576ff",
              "config": ""
            },
            "image": "https://lh3.googleusercontent.com/BdxvLseXcfl57BiuQcQYdJ64v-aI8din7WPk0Pgo3qQFhAUH-B6i-dCqqc_mCkRIzULmwzwecnohLhrcH8A9mpWIZqA7ygc52Sr81hE",
            "standard": "ERC1155"
          },
          {
            "address": "0xDc7382Eb0Bc9C352A4CbA23c909bDA01e0206414",
            "tokenId": "1",
            "name": "MUNK #1",
            "description": null,
            "image": "ipfs://QmTSZUNt8AKyDabkyXXXP4oHWDnaVXgNdXoJGEyaYzLbeL",
            "standard": "ERC721",
            "lastSale": {
              "total_price": "4900000000000000",
              "event_timestamp": "2023-01-18T21:51:23",
              "payment_token": {
                "symbol": "ETH"
              }
            }
          },
          {
            "address": "0xDc7382Eb0Bc9C352A4CbA23c909bDA01e0206414",
            "tokenId": "2",
            "name": "MUNK #2",
            "description": null,
            "image": "ipfs://QmTSZUNt8AKyDabkyXXXP4oHWDnaVXgNdXoJGEyaYzLbeL",
            "standard": "ERC721"
          },
          {
            "address": "0xDc7382Eb0Bc9C352A4CbA23c909bDA01e0206414",
            "tokenId": "3",
            "name": "MUNK #3",
            "description": null,
            "image": "ipfs://QmTSZUNt8AKyDabkyXXXP4oHWDnaVXgNdXoJGEyaYzLbeL",
            "standard": "ERC721"
          }
        ],
        "0x99": [
          {
            "address": "0xDc7382Eb0Bc9C352A4CbA23c909bDA01e0206414",
            "tokenId": "1",
            "name": "MUNK #1",
            "description": null,
            "image": "ipfs://QmTSZUNt8AKyDabkyXXXP4oHWDnaVXgNdXoJGEyaYzLbeL",
            "standard": "ERC721"
          }
        ]
      }
    },
    "tokenList": {
      "0x2260fac5e5542a773aa44fbcfedf7c193bc2c599": {
        "address": "0x2260fac5e5542a773aa44fbcfedf7c193bc2c599",
        "symbol": "WBTC",
        "decimals": 8,
        "name": "Wrapped Bitcoin",
        "iconUrl": "https://s3.amazonaws.com/airswap-token-images/WBTC.png",
        "aggregators": [
          "airswapLight",
          "bancor",
          "cmc",
          "coinGecko",
          "kleros",
          "oneInch",
          "paraswap",
          "pmm",
          "totle",
          "zapper",
          "zerion",
          "zeroEx"
        ],
        "occurrences": 12
      },
      "0x0bc529c00c6401aef6d220be8c6ea1667f6ad93e": {
        "address": "0x0bc529c00c6401aef6d220be8c6ea1667f6ad93e",
        "symbol": "YFI",
        "decimals": 18,
        "name": "yearn.finance",
        "iconUrl": "https://raw.githubusercontent.com/trustwallet/assets/master/blockchains/ethereum/assets/0x0bc529c00C6401aEF6D220BE8C6Ea1667F6Ad93e/logo.png",
        "aggregators": [
          "airswapLight",
          "bancor",
          "cmc",
          "coinGecko",
          "kleros",
          "oneInch",
          "paraswap",
          "pmm",
          "totle",
          "zapper",
          "zerion",
          "zeroEx"
        ],
        "occurrences": 12
      }
    },
    "transactions": [
      {
        "chainId": "0x5",
        "id": 8393540981007587,
        "time": 1536268017676,
        "status": "unapproved",
        "metamaskNetworkId": "4",
        "loadingDefaults": false,
        "txParams": {
          "data": "0xa9059cbb000000000000000000000000b19ac54efa18cc3a14a5b821bfec73d284bf0c5e0000000000000000000000000000000000000000000000003782dace9d900000",
          "from": "0x0dcd5d886577d5081b0c52e242ef29e70be3e7bc",
          "to": "0xc42edfcc21ed14dda456aa0756c153f7985d8813",
          "value": "0x0",
          "gas": "0x5208",
          "gasPrice": "0x3b9aca00"
        },
        "history": [
          {
            "id": 8393540981007587,
            "time": 1536268017676,
            "status": "unapproved",
            "metamaskNetworkId": "4",
            "loadingDefaults": true,
            "txParams": {
              "from": "0x0dcd5d886577d5081b0c52e242ef29e70be3e7bc",
              "to": "0xc42edfcc21ed14dda456aa0756c153f7985d8813",
              "value": "0x0",
              "gas": "0x5208",
              "gasPrice": "0x3b9aca00"
            }
          },
          [
            {
              "op": "replace",
              "path": "/loadingDefaults",
              "value": false,
              "timestamp": 1536268017685
            }
          ],
          [
            {
              "op": "add",
              "path": "/origin",
              "value": "MetaMask",
              "note": "#newUnapprovedTransaction - adding the origin",
              "timestamp": 1536268017686
            }
          ]
        ],
        "origin": "metamask"
      },
      {
        "id": 3387511061307736,
        "time": 1528133130531,
        "status": "confirmed",
        "metamaskNetworkId": "4",
        "loadingDefaults": false,
        "txParams": {
          "from": "0x3b222de3aaba8ec9771ca9e9af5d8ed757fb7f62",
          "to": "0x92e659448c48fc926ec942d0da1459260d36bb33",
          "value": "0x1bc16d674ec80000",
          "gas": "0xcf08",
          "gasPrice": "0x3b9aca00",
          "nonce": "0xb5"
        },
        "history": [
          {
            "id": 3387511061307736,
            "time": 1528133130531,
            "status": "unapproved",
            "metamaskNetworkId": "4",
            "loadingDefaults": true,
            "txParams": {
              "from": "0x3b222de3aaba8ec9771ca9e9af5d8ed757fb7f62",
              "to": "0x92e659448c48fc926ec942d0da1459260d36bb33",
              "value": "0x1bc16d674ec80000",
              "gas": "0xcf08",
              "gasPrice": "0x3b9aca00"
            }
          },
          [
            {
              "op": "replace",
              "path": "/loadingDefaults",
              "value": false,
              "timestamp": 1528133130666
            }
          ],
          [
            {
              "op": "add",
              "path": "/origin",
              "value": "MetaMask",
              "note": "#newUnapprovedTransaction - adding the origin",
              "timestamp": 1528133130667
            }
          ],
          [],
          [
            {
              "op": "replace",
              "path": "/status",
              "value": "approved",
              "note": "txStateManager: setting status to approved",
              "timestamp": 1528133131716
            }
          ],
          [
            {
              "op": "add",
              "path": "/txParams/nonce",
              "value": "0xb5",
              "note": "transactions#approveTransaction",
              "timestamp": 1528133131806
            },
            {
              "op": "add",
              "path": "/nonceDetails",
              "value": {
                "params": {
                  "highestLocallyConfirmed": 0,
                  "highestSuggested": 181,
                  "nextNetworkNonce": 181
                },
                "local": {
                  "name": "local",
                  "nonce": 181,
                  "details": {
                    "startPoint": 181,
                    "highest": 181
                  }
                },
                "network": {
                  "name": "network",
                  "nonce": 181,
                  "details": {
                    "baseCount": 181
                  }
                }
              }
            }
          ],
          [
            {
              "op": "replace",
              "path": "/status",
              "value": "signed",
              "note": "transactions#publishTransaction",
              "timestamp": 1528133131825
            },
            {
              "op": "add",
              "path": "/rawTx",
              "value": "0xf86c81b5843b9aca0082cf089492e659448c48fc926ec942d0da1459260d36bb33881bc16d674ec80000802ba03f879cd33a31180da38545d0f809822e00ddf35954d8b0ece83bacf22347ce54a06ad050487978e425ca6a014ed55ea8e9a190069863ed96a0eefa88d729ea1eda"
            }
          ],
          [],
          [
            {
              "op": "add",
              "path": "/hash",
              "value": "0x516b77569173a04c76fdb6545cf279ebd0c75f5d25d6e4ce019925205f0e3709",
              "note": "transactions#setTxHash",
              "timestamp": 1528133131951
            }
          ],
          [
            {
              "op": "add",
              "path": "/submittedTime",
              "value": 1528133131951,
              "note": "txStateManager - add submitted time stamp",
              "timestamp": 1528133131952
            }
          ],
          [
            {
              "op": "replace",
              "path": "/status",
              "value": "submitted",
              "note": "txStateManager: setting status to submitted",
              "timestamp": 1528133131955
            }
          ],
          [
            {
              "op": "add",
              "path": "/firstRetryBlockNumber",
              "value": "0x24af6b",
              "note": "transactions/pending-tx-tracker#event: tx:block-update",
              "timestamp": 1528133134414
            }
          ],
          [
            {
              "op": "replace",
              "path": "/status",
              "value": "confirmed",
              "note": "txStateManager: setting status to confirmed",
              "timestamp": 1528133158516
            }
          ]
        ],
        "origin": "MetaMask",
        "nonceDetails": {
          "params": {
            "highestLocallyConfirmed": 0,
            "highestSuggested": 181,
            "nextNetworkNonce": 181
          },
          "local": {
            "name": "local",
            "nonce": 181,
            "details": {
              "startPoint": 181,
              "highest": 181
            }
          },
          "network": {
            "name": "network",
            "nonce": 181,
            "details": {
              "baseCount": 181
            }
          }
        },
        "rawTx": "0xf86c81b5843b9aca0082cf089492e659448c48fc926ec942d0da1459260d36bb33881bc16d674ec80000802ba03f879cd33a31180da38545d0f809822e00ddf35954d8b0ece83bacf22347ce54a06ad050487978e425ca6a014ed55ea8e9a190069863ed96a0eefa88d729ea1eda",
        "hash": "0x516b77569173a04c76fdb6545cf279ebd0c75f5d25d6e4ce019925205f0e3709",
        "submittedTime": 1528133131951,
        "firstRetryBlockNumber": "0x24af6b"
      },
      {
        "id": 3387511061307737,
        "time": 1528133149983,
        "status": "confirmed",
        "metamaskNetworkId": "4",
        "loadingDefaults": false,
        "txParams": {
          "from": "0x3b222de3aaba8ec9771ca9e9af5d8ed757fb7f62",
          "to": "0x92e659448c48fc926ec942d0da1459260d36bb33",
          "value": "0x1bc16d674ec80000",
          "gas": "0xcf08",
          "gasPrice": "0x3b9aca00",
          "nonce": "0xb6"
        },
        "history": [
          {
            "id": 3387511061307737,
            "time": 1528133149983,
            "status": "unapproved",
            "metamaskNetworkId": "4",
            "loadingDefaults": true,
            "txParams": {
              "from": "0x3b222de3aaba8ec9771ca9e9af5d8ed757fb7f62",
              "to": "0x92e659448c48fc926ec942d0da1459260d36bb33",
              "value": "0x1bc16d674ec80000",
              "gas": "0xcf08",
              "gasPrice": "0x3b9aca00"
            }
          },
          [
            {
              "op": "replace",
              "path": "/loadingDefaults",
              "value": false,
              "timestamp": 1528133150011
            }
          ],
          [
            {
              "op": "add",
              "path": "/origin",
              "value": "MetaMask",
              "note": "#newUnapprovedTransaction - adding the origin",
              "timestamp": 1528133150013
            }
          ],
          [],
          [
            {
              "op": "replace",
              "path": "/status",
              "value": "approved",
              "note": "txStateManager: setting status to approved",
              "timestamp": 1528133151102
            }
          ],
          [
            {
              "op": "add",
              "path": "/txParams/nonce",
              "value": "0xb6",
              "note": "transactions#approveTransaction",
              "timestamp": 1528133151189
            },
            {
              "op": "add",
              "path": "/nonceDetails",
              "value": {
                "params": {
                  "highestLocallyConfirmed": 0,
                  "highestSuggested": 181,
                  "nextNetworkNonce": 181
                },
                "local": {
                  "name": "local",
                  "nonce": 182,
                  "details": {
                    "startPoint": 181,
                    "highest": 182
                  }
                },
                "network": {
                  "name": "network",
                  "nonce": 181,
                  "details": {
                    "baseCount": 181
                  }
                }
              }
            }
          ],
          [
            {
              "op": "replace",
              "path": "/status",
              "value": "signed",
              "note": "transactions#publishTransaction",
              "timestamp": 1528133151203
            },
            {
              "op": "add",
              "path": "/rawTx",
              "value": "0xf86c81b6843b9aca0082cf089492e659448c48fc926ec942d0da1459260d36bb33881bc16d674ec80000802ba0692deaabf0d79544d41e7c475ad43760679a4f25d0fee908b1da308db1a291a7a0384db85fc6c843ea25986a0760f3c50ab6504fc559fc71fc7f23f60950eb316d"
            }
          ],
          [],
          [
            {
              "op": "add",
              "path": "/hash",
              "value": "0x9271b266d05022cfa841362fae43763ebafcee540d84278b0157ef4a68d4e26f",
              "note": "transactions#setTxHash",
              "timestamp": 1528133151342
            }
          ],
          [
            {
              "op": "add",
              "path": "/submittedTime",
              "value": 1528133151347,
              "note": "txStateManager - add submitted time stamp",
              "timestamp": 1528133151347
            }
          ],
          [
            {
              "op": "replace",
              "path": "/status",
              "value": "submitted",
              "note": "txStateManager: setting status to submitted",
              "timestamp": 1528133151368
            }
          ],
          [
            {
              "op": "add",
              "path": "/firstRetryBlockNumber",
              "value": "0x24af6d",
              "note": "transactions/pending-tx-tracker#event: tx:block-update",
              "timestamp": 1528133158532
            }
          ],
          [
            {
              "op": "replace",
              "path": "/status",
              "value": "confirmed",
              "note": "txStateManager: setting status to confirmed",
              "timestamp": 1528133190636
            }
          ]
        ],
        "origin": "MetaMask",
        "nonceDetails": {
          "params": {
            "highestLocallyConfirmed": 0,
            "highestSuggested": 181,
            "nextNetworkNonce": 181
          },
          "local": {
            "name": "local",
            "nonce": 182,
            "details": {
              "startPoint": 181,
              "highest": 182
            }
          },
          "network": {
            "name": "network",
            "nonce": 181,
            "details": {
              "baseCount": 181
            }
          }
        },
        "rawTx": "0xf86c81b6843b9aca0082cf089492e659448c48fc926ec942d0da1459260d36bb33881bc16d674ec80000802ba0692deaabf0d79544d41e7c475ad43760679a4f25d0fee908b1da308db1a291a7a0384db85fc6c843ea25986a0760f3c50ab6504fc559fc71fc7f23f60950eb316d",
        "hash": "0x9271b266d05022cfa841362fae43763ebafcee540d84278b0157ef4a68d4e26f",
        "submittedTime": 1528133151347,
        "firstRetryBlockNumber": "0x24af6d"
      },
      {
        "id": 3387511061307738,
        "time": 1528133180635,
        "status": "confirmed",
        "metamaskNetworkId": "4",
        "loadingDefaults": false,
        "txParams": {
          "from": "0x3b222de3aaba8ec9771ca9e9af5d8ed757fb7f62",
          "to": "0x92e659448c48fc926ec942d0da1459260d36bb33",
          "value": "0x1bc16d674ec80000",
          "gas": "0xcf08",
          "gasPrice": "0x12a05f200",
          "nonce": "0xb7"
        },
        "history": [
          {
            "id": 3387511061307738,
            "time": 1528133180635,
            "status": "unapproved",
            "metamaskNetworkId": "4",
            "loadingDefaults": true,
            "txParams": {
              "from": "0x3b222de3aaba8ec9771ca9e9af5d8ed757fb7f62",
              "to": "0x92e659448c48fc926ec942d0da1459260d36bb33",
              "value": "0x1bc16d674ec80000",
              "gas": "0xcf08",
              "gasPrice": "0x12a05f200"
            }
          },
          [
            {
              "op": "replace",
              "path": "/loadingDefaults",
              "value": false,
              "timestamp": 1528133180720
            }
          ],
          [
            {
              "op": "add",
              "path": "/origin",
              "value": "MetaMask",
              "note": "#newUnapprovedTransaction - adding the origin",
              "timestamp": 1528133180722
            }
          ],
          [],
          [
            {
              "op": "replace",
              "path": "/status",
              "value": "approved",
              "note": "txStateManager: setting status to approved",
              "timestamp": 1528133181623
            }
          ],
          [
            {
              "op": "add",
              "path": "/txParams/nonce",
              "value": "0xb7",
              "note": "transactions#approveTransaction",
              "timestamp": 1528133181726
            },
            {
              "op": "add",
              "path": "/nonceDetails",
              "value": {
                "params": {
                  "highestLocallyConfirmed": 182,
                  "highestSuggested": 182,
                  "nextNetworkNonce": 182
                },
                "local": {
                  "name": "local",
                  "nonce": 183,
                  "details": {
                    "startPoint": 182,
                    "highest": 183
                  }
                },
                "network": {
                  "name": "network",
                  "nonce": 182,
                  "details": {
                    "baseCount": 182
                  }
                }
              }
            }
          ],
          [
            {
              "op": "replace",
              "path": "/status",
              "value": "signed",
              "note": "transactions#publishTransaction",
              "timestamp": 1528133181749
            },
            {
              "op": "add",
              "path": "/rawTx",
              "value": "0xf86d81b785012a05f20082cf089492e659448c48fc926ec942d0da1459260d36bb33881bc16d674ec80000802ba086f9846798be6988c39a5cf85f0dbe267e59ca0b96a6a7077e92cba33e10a258a064ffa52ac90c238ce21e6f085283216191b185a1eccd7daae6e2ab66ba26ada0"
            }
          ],
          [],
          [
            {
              "op": "add",
              "path": "/hash",
              "value": "0x4e061e977c099735bc9e5203e717f7d9dccb3fcb2f82031a12a3ed326f95d43b",
              "note": "transactions#setTxHash",
              "timestamp": 1528133181885
            }
          ],
          [
            {
              "op": "add",
              "path": "/submittedTime",
              "value": 1528133181885,
              "note": "txStateManager - add submitted time stamp",
              "timestamp": 1528133181885
            }
          ],
          [
            {
              "op": "replace",
              "path": "/status",
              "value": "submitted",
              "note": "txStateManager: setting status to submitted",
              "timestamp": 1528133181888
            }
          ],
          [
            {
              "op": "add",
              "path": "/firstRetryBlockNumber",
              "value": "0x24af6f",
              "note": "transactions/pending-tx-tracker#event: tx:block-update",
              "timestamp": 1528133190653
            }
          ],
          [
            {
              "op": "replace",
              "path": "/status",
              "value": "confirmed",
              "note": "txStateManager: setting status to confirmed",
              "timestamp": 1528133222745
            }
          ]
        ],
        "origin": "MetaMask",
        "nonceDetails": {
          "params": {
            "highestLocallyConfirmed": 182,
            "highestSuggested": 182,
            "nextNetworkNonce": 182
          },
          "local": {
            "name": "local",
            "nonce": 183,
            "details": {
              "startPoint": 182,
              "highest": 183
            }
          },
          "network": {
            "name": "network",
            "nonce": 182,
            "details": {
              "baseCount": 182
            }
          }
        },
        "rawTx": "0xf86d81b785012a05f20082cf089492e659448c48fc926ec942d0da1459260d36bb33881bc16d674ec80000802ba086f9846798be6988c39a5cf85f0dbe267e59ca0b96a6a7077e92cba33e10a258a064ffa52ac90c238ce21e6f085283216191b185a1eccd7daae6e2ab66ba26ada0",
        "hash": "0x4e061e977c099735bc9e5203e717f7d9dccb3fcb2f82031a12a3ed326f95d43b",
        "submittedTime": 1528133181885,
        "firstRetryBlockNumber": "0x24af6f"
      },
      {
        "id": 3387511061307739,
        "time": 1528133223918,
        "status": "confirmed",
        "metamaskNetworkId": "4",
        "loadingDefaults": false,
        "txParams": {
          "from": "0x3b222de3aaba8ec9771ca9e9af5d8ed757fb7f62",
          "to": "0xfe2149773b3513703e79ad23d05a778a185016ee",
          "value": "0xaa87bee538000",
          "data": "0xea94496b000000000000000000000000000000000000000000000000000000000001e1eb000000000000000000000000000000000000000000000000000000000001de33",
          "gasPrice": "0x3b9aca00",
          "gas": "0x6169e",
          "nonce": "0xb8"
        },
        "history": [
          {
            "id": 3387511061307739,
            "time": 1528133223918,
            "status": "unapproved",
            "metamaskNetworkId": "4",
            "loadingDefaults": true,
            "txParams": {
              "from": "0x3b222de3aaba8ec9771ca9e9af5d8ed757fb7f62",
              "to": "0xfe2149773b3513703e79ad23d05a778a185016ee",
              "value": "0xaa87bee538000",
              "data": "0xea94496b000000000000000000000000000000000000000000000000000000000001e1eb000000000000000000000000000000000000000000000000000000000001de33",
              "gasPrice": "0x3b9aca00"
            }
          },
          [
            {
              "op": "add",
              "path": "/txParams/gas",
              "value": "0x6169e",
              "timestamp": 1528133225488
            },
            {
              "op": "replace",
              "path": "/loadingDefaults",
              "value": false
            }
          ],
          [
            {
              "note": "#newUnapprovedTransaction - adding the origin",
              "op": "add",
              "path": "/origin",
              "value": "crypko.ai"
            }
          ],
          [],
          [
            {
              "op": "replace",
              "path": "/status",
              "value": "approved",
              "note": "txStateManager: setting status to approved",
              "timestamp": 1528133227279
            }
          ],
          [
            {
              "op": "add",
              "path": "/txParams/nonce",
              "value": "0xb8",
              "note": "transactions#approveTransaction",
              "timestamp": 1528133227374
            },
            {
              "op": "add",
              "path": "/nonceDetails",
              "value": {
                "params": {
                  "highestLocallyConfirmed": 184,
                  "highestSuggested": 184,
                  "nextNetworkNonce": 184
                },
                "local": {
                  "name": "local",
                  "nonce": 184,
                  "details": {
                    "startPoint": 184,
                    "highest": 184
                  }
                },
                "network": {
                  "name": "network",
                  "nonce": 184,
                  "details": {
                    "baseCount": 184
                  }
                }
              }
            }
          ],
          [
            {
              "op": "replace",
              "path": "/status",
              "value": "signed",
              "note": "transactions#publishTransaction",
              "timestamp": 1528133227405
            },
            {
              "op": "add",
              "path": "/rawTx",
              "value": "0xf8b181b8843b9aca008306169e94fe2149773b3513703e79ad23d05a778a185016ee870aa87bee538000b844ea94496b000000000000000000000000000000000000000000000000000000000001e1eb000000000000000000000000000000000000000000000000000000000001de332ca07bb2efbb8529d67606f9f89e7934c594a31d50c7d24a3286c20a2944a3b8c2a9a07b55ebd8aa28728ce0e38dd3b3503b78fccedae80053626d8649c68346c7c49c"
            }
          ],
          [],
          [
            {
              "op": "add",
              "path": "/hash",
              "value": "0x466ae7d4b7c270121f0a8d68fbc6c9091ffc4aa976a553a5bfa56a79cf9f63dd",
              "note": "transactions#setTxHash",
              "timestamp": 1528133227534
            }
          ],
          [
            {
              "op": "add",
              "path": "/submittedTime",
              "value": 1528133227538,
              "note": "txStateManager - add submitted time stamp",
              "timestamp": 1528133227538
            }
          ],
          [
            {
              "op": "replace",
              "path": "/status",
              "value": "submitted",
              "note": "txStateManager: setting status to submitted",
              "timestamp": 1528133227543
            }
          ],
          [
            {
              "op": "add",
              "path": "/firstRetryBlockNumber",
              "value": "0x24af72",
              "note": "transactions/pending-tx-tracker#event: tx:block-update",
              "timestamp": 1528133238980
            }
          ],
          [
            {
              "op": "replace",
              "path": "/status",
              "value": "confirmed",
              "note": "txStateManager: setting status to confirmed",
              "timestamp": 1528133255035
            }
          ]
        ],
        "origin": "crypko.ai",
        "nonceDetails": {
          "params": {
            "highestLocallyConfirmed": 184,
            "highestSuggested": 184,
            "nextNetworkNonce": 184
          },
          "local": {
            "name": "local",
            "nonce": 184,
            "details": {
              "startPoint": 184,
              "highest": 184
            }
          },
          "network": {
            "name": "network",
            "nonce": 184,
            "details": {
              "baseCount": 184
            }
          }
        },
        "rawTx": "0xf8b181b8843b9aca008306169e94fe2149773b3513703e79ad23d05a778a185016ee870aa87bee538000b844ea94496b000000000000000000000000000000000000000000000000000000000001e1eb000000000000000000000000000000000000000000000000000000000001de332ca07bb2efbb8529d67606f9f89e7934c594a31d50c7d24a3286c20a2944a3b8c2a9a07b55ebd8aa28728ce0e38dd3b3503b78fccedae80053626d8649c68346c7c49c",
        "hash": "0x466ae7d4b7c270121f0a8d68fbc6c9091ffc4aa976a553a5bfa56a79cf9f63dd",
        "submittedTime": 1528133227538,
        "firstRetryBlockNumber": "0x24af72"
      },
      {
        "id": 3387511061307740,
        "time": 1528133291381,
        "status": "confirmed",
        "metamaskNetworkId": "4",
        "loadingDefaults": false,
        "txParams": {
          "from": "0x3b222de3aaba8ec9771ca9e9af5d8ed757fb7f62",
          "to": "0x108cf70c7d384c552f42c07c41c0e1e46d77ea0d",
          "value": "0x0",
          "data": "0xa9059cbb00000000000000000000000092e659448c48fc926ec942d0da1459260d36bb330000000000000000000000000000000000000000000000000000000000000002",
          "gas": "0xd508",
          "gasPrice": "0x3b9aca00",
          "nonce": "0xb9"
        },
        "history": [
          {
            "id": 3387511061307740,
            "time": 1528133291381,
            "status": "unapproved",
            "metamaskNetworkId": "4",
            "loadingDefaults": true,
            "txParams": {
              "from": "0x3b222de3aaba8ec9771ca9e9af5d8ed757fb7f62",
              "to": "0x108cf70c7d384c552f42c07c41c0e1e46d77ea0d",
              "value": "0x0",
              "data": "0xa9059cbb00000000000000000000000092e659448c48fc926ec942d0da1459260d36bb330000000000000000000000000000000000000000000000000000000000000002",
              "gas": "0xd508",
              "gasPrice": "0x3b9aca00"
            }
          },
          [
            {
              "op": "replace",
              "path": "/loadingDefaults",
              "value": false,
              "timestamp": 1528133291486
            }
          ],
          [
            {
              "op": "add",
              "path": "/origin",
              "value": "MetaMask",
              "note": "#newUnapprovedTransaction - adding the origin",
              "timestamp": 1528133291486
            }
          ],
          [],
          [
            {
              "op": "replace",
              "path": "/status",
              "value": "approved",
              "note": "txStateManager: setting status to approved",
              "timestamp": 1528133293588
            }
          ],
          [
            {
              "op": "add",
              "path": "/txParams/nonce",
              "value": "0xb9",
              "note": "transactions#approveTransaction",
              "timestamp": 1528133293706
            },
            {
              "op": "add",
              "path": "/nonceDetails",
              "value": {
                "params": {
                  "highestLocallyConfirmed": 185,
                  "highestSuggested": 185,
                  "nextNetworkNonce": 185
                },
                "local": {
                  "name": "local",
                  "nonce": 185,
                  "details": {
                    "startPoint": 185,
                    "highest": 185
                  }
                },
                "network": {
                  "name": "network",
                  "nonce": 185,
                  "details": {
                    "baseCount": 185
                  }
                }
              }
            }
          ],
          [
            {
              "op": "replace",
              "path": "/status",
              "value": "signed",
              "note": "transactions#publishTransaction",
              "timestamp": 1528133293724
            },
            {
              "op": "add",
              "path": "/rawTx",
              "value": "0xf8a981b9843b9aca0082d50894108cf70c7d384c552f42c07c41c0e1e46d77ea0d80b844a9059cbb00000000000000000000000092e659448c48fc926ec942d0da1459260d36bb3300000000000000000000000000000000000000000000000000000000000000022ca04f05310490d3e3a9a159ae25f52cec9afb0a69527d30be832aaae12e64ff056ea075f81a5220bed481e764bab8830c57169c59fe528ca9cf3442f47f7618a9b4a9"
            }
          ],
          [],
          [
            {
              "op": "add",
              "path": "/hash",
              "value": "0x3680dc9815cd05b620b6dd0017d949604ca7d92f051d5542fc8a5ecaa876af09",
              "note": "transactions#setTxHash",
              "timestamp": 1528133293853
            }
          ],
          [
            {
              "op": "add",
              "path": "/submittedTime",
              "value": 1528133293859,
              "note": "txStateManager - add submitted time stamp",
              "timestamp": 1528133293862
            }
          ],
          [
            {
              "op": "replace",
              "path": "/status",
              "value": "submitted",
              "note": "txStateManager: setting status to submitted",
              "timestamp": 1528133293867
            }
          ],
          [
            {
              "op": "add",
              "path": "/firstRetryBlockNumber",
              "value": "0x24af76",
              "note": "transactions/pending-tx-tracker#event: tx:block-update",
              "timestamp": 1528133295200
            }
          ],
          [
            {
              "op": "replace",
              "path": "/status",
              "value": "confirmed",
              "note": "txStateManager: setting status to confirmed",
              "timestamp": 1528133327522
            }
          ]
        ],
        "origin": "MetaMask",
        "nonceDetails": {
          "params": {
            "highestLocallyConfirmed": 185,
            "highestSuggested": 185,
            "nextNetworkNonce": 185
          },
          "local": {
            "name": "local",
            "nonce": 185,
            "details": {
              "startPoint": 185,
              "highest": 185
            }
          },
          "network": {
            "name": "network",
            "nonce": 185,
            "details": {
              "baseCount": 185
            }
          }
        },
        "rawTx": "0xf8a981b9843b9aca0082d50894108cf70c7d384c552f42c07c41c0e1e46d77ea0d80b844a9059cbb00000000000000000000000092e659448c48fc926ec942d0da1459260d36bb3300000000000000000000000000000000000000000000000000000000000000022ca04f05310490d3e3a9a159ae25f52cec9afb0a69527d30be832aaae12e64ff056ea075f81a5220bed481e764bab8830c57169c59fe528ca9cf3442f47f7618a9b4a9",
        "hash": "0x3680dc9815cd05b620b6dd0017d949604ca7d92f051d5542fc8a5ecaa876af09",
        "submittedTime": 1528133293859,
        "firstRetryBlockNumber": "0x24af76"
      },
      {
        "id": 3387511061307741,
        "time": 1528133318440,
        "status": "rejected",
        "metamaskNetworkId": "4",
        "loadingDefaults": false,
        "txParams": {
          "from": "0x3b222de3aaba8ec9771ca9e9af5d8ed757fb7f62",
          "to": "0x3b222de3aaba8ec9771ca9e9af5d8ed757fb7f62",
          "value": "0x0",
          "gasPrice": "0x3b9aca00",
          "gas": "0x5208"
        },
        "history": [
          {
            "id": 3387511061307741,
            "time": 1528133318440,
            "status": "unapproved",
            "metamaskNetworkId": "4",
            "loadingDefaults": true,
            "txParams": {
              "from": "0x3b222de3aaba8ec9771ca9e9af5d8ed757fb7f62",
              "to": "0x3b222de3aaba8ec9771ca9e9af5d8ed757fb7f62"
            }
          },
          [
            {
              "op": "add",
              "path": "/txParams/value",
              "value": "0x0",
              "timestamp": 1528133319641
            },
            {
              "op": "add",
              "path": "/txParams/gasPrice",
              "value": "0x3b9aca00"
            },
            {
              "op": "add",
              "path": "/txParams/gas",
              "value": "0x5208"
            },
            {
              "op": "replace",
              "path": "/loadingDefaults",
              "value": false
            }
          ],
          [
            {
              "op": "add",
              "path": "/origin",
              "value": "tmashuang.github.io",
              "note": "#newUnapprovedTransaction - adding the origin",
              "timestamp": 1528133319642
            }
          ],
          [
            {
              "op": "replace",
              "path": "/status",
              "value": "rejected",
              "note": "txStateManager: setting status to rejected",
              "timestamp": 1528133320924
            }
          ]
        ],
        "origin": "tmashuang.github.io"
      }
    ],
    "desktopEnabled": false,
    "pendingApprovals": {
      "testApprovalId": {
        "id": "testApprovalId",
        "time": 1528133319641,
        "origin": "metamask",
        "type": "transaction",
        "requestData": { "txId": "testTransactionId" },
        "requestState": { "test": "value" }
      }
    },
    "pendingApprovalCount": 1
  },
  "send": {
    "amountMode": "INPUT",
    "currentTransactionUUID": null,
    "draftTransactions": {},
    "eip1559support": false,
    "gasEstimateIsLoading": true,
    "gasEstimatePollToken": null,
    "gasIsSetInModal": false,
    "gasPriceEstimate": "0x0",
    "gasLimitMinimum": "0x5208",
    "gasTotalForLayer1": "0x0",
    "recipientMode": "CONTACT_LIST",
    "recipientInput": "",
    "selectedAccount": {
      "address": "0x0dcd5d886577d5081b0c52e242ef29e70be3e7bc",
      "balance": "0x0"
    },
    "stage": "INACTIVE"
  }
}<|MERGE_RESOLUTION|>--- conflicted
+++ resolved
@@ -298,7 +298,6 @@
       "0xaa36a7": true,
       "0xe704": true
     },
-<<<<<<< HEAD
 
     "unapprovedTxs": {
       "8393540981007587": {
@@ -352,9 +351,6 @@
         "origin": "metamask"
       }
     },
-=======
-    "selectedAddress": "0x0dcd5d886577d5081b0c52e242ef29e70be3e7bc",
->>>>>>> 997d1359
     "accounts": {
       "0x0dcd5d886577d5081b0c52e242ef29e70be3e7bc": {
         "balance": "0x346ba7725f412cbfdb",
