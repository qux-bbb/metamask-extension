const path = require('path')
const assert = require('assert')
const webdriver = require('selenium-webdriver')
const { By, Key, until } = webdriver
const {
  delay,
  createModifiedTestBuild,
  setupBrowserAndExtension,
  verboseReportOnFailure,
} = require('../func')
const {
<<<<<<< HEAD
  findElement,
  findElements,
  checkBrowserForConsoleErrors,
=======
  checkBrowserForConsoleErrors,
  closeAllWindowHandlesExcept,
  verboseReportOnFailure,
  findElement,
  findElements,
  loadExtension,
>>>>>>> 4f02726f
} = require('./helpers')


describe('Using MetaMask with an existing account', function () {
  const browser = process.env.SELENIUM_BROWSER
  let driver
  let extensionUri

  const testSeedPhrase = 'phrase upgrade clock rough situate wedding elder clever doctor stamp excess tent'
  const testAddress = '0xE18035BF8712672935FDB4e5e431b1a0183d2DFC'
  const testPrivateKey2 = '14abe6f4aab7f9f626fe981c864d0adeb5685f289ac9270c27b8fd790b4235d6'
  const tinyDelayMs = 500
  const regularDelayMs = 1000
  const largeDelayMs = regularDelayMs * 2
  const waitingNewPageDelayMs = regularDelayMs * 10

  this.timeout(0)
  this.bail(true)

  before(async function () {
    const srcPath = path.resolve(`dist/${browser}`)
    const { extPath } = await createModifiedTestBuild({ browser, srcPath })
    const installResult = await setupBrowserAndExtension({ browser, extPath })
    driver = installResult.driver
    extensionUri = installResult.extensionUri

    await driver.get(extensionUri)
    await delay(300)
  })

  afterEach(async function () {
    if (browser === 'chrome') {
      const errors = await checkBrowserForConsoleErrors(driver)
      if (errors.length) {
        const errorReports = errors.map(err => err.message)
        const errorMessage = `Errors found in browser console:\n${errorReports.join('\n')}`
        console.error(new Error(errorMessage))
      }
    }
    if (this.currentTest.state === 'failed') {
      await verboseReportOnFailure({ browser, driver, title: this.currentTest.title })
    }
  })

  after(async function () {
    await driver.quit()
  })

  describe('New UI setup', async function () {
    it('switches to first tab', async function () {
      await delay(tinyDelayMs)
      const [firstTab] = await driver.getAllWindowHandles()
      await driver.switchTo().window(firstTab)
      await delay(regularDelayMs)
    })

    it('selects the new UI option', async () => {
      try {
        const overlay = await findElement(driver, By.css('.full-flex-height'))
        await driver.wait(until.stalenessOf(overlay))
      } catch (e) {}

      const button = await findElement(driver, By.xpath("//button[contains(text(), 'Try it now')]"))
      await button.click()
      await delay(regularDelayMs)

      // Close all other tabs
      const [tab0, tab1, tab2] = await driver.getAllWindowHandles()
      await driver.switchTo().window(tab0)
      await delay(tinyDelayMs)

      let selectedUrl = await driver.getCurrentUrl()
      await delay(tinyDelayMs)
      if (tab0 && selectedUrl.match(/popup.html/)) {
        await closeAllWindowHandlesExcept(driver, tab0)
      } else if (tab1) {
        await driver.switchTo().window(tab1)
        selectedUrl = await driver.getCurrentUrl()
        await delay(tinyDelayMs)
        if (selectedUrl.match(/popup.html/)) {
          await closeAllWindowHandlesExcept(driver, tab1)
        } else if (tab2) {
          await driver.switchTo().window(tab2)
          selectedUrl = await driver.getCurrentUrl()
          selectedUrl.match(/popup.html/) && await closeAllWindowHandlesExcept(driver, tab2)
        }
      } else {
        throw new Error('popup.html not found')
      }
      await delay(regularDelayMs)
      const [appTab] = await driver.getAllWindowHandles()
      await driver.switchTo().window(appTab)
      await delay(tinyDelayMs)

      await loadExtension(driver, extensionId)
      await delay(regularDelayMs)

      const continueBtn = await findElement(driver, By.css('.welcome-screen__button'))
      await continueBtn.click()
      await delay(regularDelayMs)
    })
  })

  describe('First time flow starting from an existing seed phrase', () => {
    it('imports a seed phrase', async () => {
      const [seedPhrase] = await findElements(driver, By.xpath(`//a[contains(text(), 'Import with seed phrase')]`))
      await seedPhrase.click()
      await delay(regularDelayMs)

      const [seedTextArea] = await findElements(driver, By.css('textarea.import-account__secret-phrase'))
      await seedTextArea.sendKeys(testSeedPhrase)
      await delay(regularDelayMs)

      const [password] = await findElements(driver, By.id('password'))
      await password.sendKeys('correct horse battery staple')
      const [confirmPassword] = await findElements(driver, By.id('confirm-password'))
      confirmPassword.sendKeys('correct horse battery staple')

      const [importButton] = await findElements(driver, By.xpath(`//button[contains(text(), 'Import')]`))
      await importButton.click()
      await delay(regularDelayMs)
    })

    it('clicks through the ToS', async () => {
      // terms of use
      const canClickThrough = await driver.findElement(By.css('.tou button')).isEnabled()
      assert.equal(canClickThrough, false, 'disabled continue button')
      const bottomOfTos = await findElement(driver, By.linkText('Attributions'))
      await driver.executeScript('arguments[0].scrollIntoView(true)', bottomOfTos)
      await delay(regularDelayMs)
      const acceptTos = await findElement(driver, By.css('.tou button'))
      await acceptTos.click()
      await delay(regularDelayMs)
    })

    it('clicks through the privacy notice', async () => {
      // privacy notice
      const nextScreen = await findElement(driver, By.css('.tou button'))
      await nextScreen.click()
      await delay(regularDelayMs)
    })

    it('clicks through the phishing notice', async () => {
      // phishing notice
      const noticeElement = await driver.findElement(By.css('.markdown'))
      await driver.executeScript('arguments[0].scrollTop = arguments[0].scrollHeight', noticeElement)
      await delay(regularDelayMs)
      const nextScreen = await findElement(driver, By.css('.tou button'))
      await nextScreen.click()
      await delay(regularDelayMs)
    })
  })

  describe('Show account information', () => {
    it('shows the correct account address', async () => {
      await driver.findElement(By.css('.wallet-view__details-button')).click()
      await driver.findElement(By.css('.qr-wrapper')).isDisplayed()
      await delay(regularDelayMs)

      const [address] = await findElements(driver, By.css('input.qr-ellip-address'))
      assert.equal(await address.getAttribute('value'), testAddress)

      await driver.executeScript("document.querySelector('.account-modal-close').click()")
      await delay(largeDelayMs)
    })

    it('shows a QR code for the account', async () => {
      await driver.findElement(By.css('.wallet-view__details-button')).click()
      await driver.findElement(By.css('.qr-wrapper')).isDisplayed()
      const detailModal = await driver.findElement(By.css('span .modal'))
      await delay(regularDelayMs)

      await driver.executeScript("document.querySelector('.account-modal-close').click()")
      await driver.wait(until.stalenessOf(detailModal))
      await delay(regularDelayMs)
    })
  })

  describe('Log out and log back in', () => {
    it('logs out of the account', async () => {
      const accountIdenticon = driver.findElement(By.css('.account-menu__icon .identicon'))
      accountIdenticon.click()
      await delay(regularDelayMs)

      const [logoutButton] = await findElements(driver, By.css('.account-menu__logout-button'))
      assert.equal(await logoutButton.getText(), 'Log out')
      await logoutButton.click()
      await delay(regularDelayMs)
    })

    it('accepts the account password after lock', async () => {
      await driver.findElement(By.id('password')).sendKeys('correct horse battery staple')
      await driver.findElement(By.id('password')).sendKeys(Key.ENTER)
      await delay(largeDelayMs)
    })
  })

  describe('Add an account', () => {
    it('switches to localhost', async () => {
      const networkDropdown = await findElement(driver, By.css('.network-name'))
      await networkDropdown.click()
      await delay(regularDelayMs)

      const [localhost] = await findElements(driver, By.xpath(`//span[contains(text(), 'Localhost')]`))
      await localhost.click()
      await delay(largeDelayMs * 2)
    })

    it('choose Create Account from the account menu', async () => {
      await driver.findElement(By.css('.account-menu__icon')).click()
      await delay(regularDelayMs)

      const [createAccount] = await findElements(driver, By.xpath(`//div[contains(text(), 'Create Account')]`))
      await createAccount.click()
      await delay(regularDelayMs)
    })

    it('set account name', async () => {
      const [accountName] = await findElements(driver, By.css('.new-account-create-form input'))
      await accountName.sendKeys('2nd account')
      await delay(regularDelayMs)

      const [createButton] = await findElements(driver, By.xpath(`//button[contains(text(), 'Create')]`))
      await createButton.click()
      await delay(regularDelayMs)
    })

    it('should show the correct account name', async () => {
      const [accountName] = await findElements(driver, By.css('.account-name'))
      assert.equal(await accountName.getText(), '2nd account')
      await delay(regularDelayMs)
    })
  })

  describe('Switch back to original account', () => {
    it('chooses the original account from the account menu', async () => {
      await driver.findElement(By.css('.account-menu__icon')).click()
      await delay(regularDelayMs)

      const [originalAccountMenuItem] = await findElements(driver, By.css('.account-menu__name'))
      await originalAccountMenuItem.click()
      await delay(regularDelayMs)
    })
  })

  describe('Send ETH from inside MetaMask', () => {
    it('starts to send a transaction', async function () {
      const sendButton = await findElement(driver, By.xpath(`//button[contains(text(), 'Send')]`))
      await sendButton.click()
      await delay(regularDelayMs)

      const inputAddress = await findElement(driver, By.css('input[placeholder="Recipient Address"]'))
      const inputAmount = await findElement(driver, By.css('.currency-display__input'))
      await inputAddress.sendKeys('0x2f318C334780961FB129D2a6c30D0763d9a5C970')
      await inputAmount.sendKeys('1')

      // Set the gas limit
      const configureGas = await findElement(driver, By.css('.send-v2__gas-fee-display button'))
      await configureGas.click()
      await delay(regularDelayMs)

      const gasModal = await driver.findElement(By.css('span .modal'))
      const save = await findElement(driver, By.xpath(`//button[contains(text(), 'Save')]`))
      await save.click()
      await driver.wait(until.stalenessOf(gasModal))
      await delay(regularDelayMs)

      // Continue to next screen
      const nextScreen = await findElement(driver, By.xpath(`//button[contains(text(), 'Next')]`))
      await nextScreen.click()
      await delay(regularDelayMs)
    })

    it('confirms the transaction', async function () {
      const confirmButton = await findElement(driver, By.xpath(`//button[contains(text(), 'Confirm')]`))
      await confirmButton.click()
      await delay(regularDelayMs)
    })

    it('finds the transaction in the transactions list', async function () {
      const transactions = await findElements(driver, By.css('.tx-list-item'))
      assert.equal(transactions.length, 1)

      const txValues = await findElements(driver, By.css('.tx-list-value'))
      assert.equal(txValues.length, 1)
      assert.equal(await txValues[0].getText(), '1 ETH')
    })
  })

  describe('Send ETH from Faucet', () => {
    it('starts a send transaction inside Faucet', async () => {
      await driver.executeScript('window.open("https://faucet.metamask.io")')
      await delay(waitingNewPageDelayMs)

      const [extension, faucet] = await driver.getAllWindowHandles()
      await driver.switchTo().window(faucet)
      await delay(regularDelayMs)

      const send1eth = await findElement(driver, By.xpath(`//button[contains(text(), '10 ether')]`), 14000)
      await send1eth.click()
      await delay(regularDelayMs)

      await driver.switchTo().window(extension)
      await driver.get(extensionUri)
      await delay(regularDelayMs)

      const confirmButton = await findElement(driver, By.xpath(`//button[contains(text(), 'Confirm')]`), 14000)
      await confirmButton.click()
      await delay(regularDelayMs)

      await driver.switchTo().window(faucet)
      await delay(regularDelayMs)
      await driver.close()
      await delay(regularDelayMs)
      await driver.switchTo().window(extension)
      await delay(regularDelayMs)
      await driver.get(extensionUri)
      await delay(regularDelayMs)
    })
  })

  describe('Add existing token using search', () => {
    it('clicks on the Add Token button', async () => {
      const addToken = await findElement(driver, By.xpath(`//button[contains(text(), 'Add Token')]`))
      await addToken.click()
      await delay(regularDelayMs)
    })

    it('picks an existing token', async () => {
      const tokenSearch = await findElement(driver, By.css('#search-tokens'))
      await tokenSearch.sendKeys('BAT')
      await delay(regularDelayMs)

      const token = await findElement(driver, By.xpath("//span[contains(text(), 'BAT')]"))
      await token.click()
      await delay(regularDelayMs)

      const nextScreen = await findElement(driver, By.xpath(`//button[contains(text(), 'Next')]`))
      await nextScreen.click()
      await delay(regularDelayMs)

      const [importAccount] = await findElements(driver, By.xpath(`//div[contains(text(), 'Import Account')]`))
      await importAccount.click()
      await delay(regularDelayMs)
    })
  })

  describe('Add a custom token from TokenFactory', () => {
    let extension, tokenFactory

    it('creates a new token', async () => {
      await driver.executeScript('window.open("https://tokenfactory.surge.sh/#/factory")')
      await delay(waitingNewPageDelayMs)

      const windowHandles = await driver.getAllWindowHandles()
      extension = windowHandles[0]
      tokenFactory = windowHandles[1]

      await driver.switchTo().window(tokenFactory)
      const [
        totalSupply,
        tokenName,
        tokenDecimal,
        tokenSymbol,
      ] = await findElements(driver, By.css('.form-control'))

      await totalSupply.sendKeys('100')
      await tokenName.sendKeys('Test')
      await tokenDecimal.sendKeys('0')
      await tokenSymbol.sendKeys('TST')

      const createToken = await findElement(driver, By.xpath(`//button[contains(text(), 'Create Token')]`))
      await createToken.click()
      await delay(regularDelayMs)

      await driver.switchTo().window(extension)
      await driver.get(extensionUri)
      await delay(regularDelayMs)
    })

    it('enter private key', async () => {
      const privateKeyInput = await findElement(driver, By.css('#private-key-box'))
      await privateKeyInput.sendKeys(testPrivateKey2)
      await delay(regularDelayMs)

      await driver.switchTo().window(tokenFactory)
      await delay(regularDelayMs)
      const tokenContactAddress = await driver.findElement(By.css('div > div > div:nth-child(2) > span:nth-child(3)'))
      await tokenContactAddress.getText()
      await driver.close()
      await driver.switchTo().window(extension)
      await driver.get(extensionUri)
      await delay(regularDelayMs)
    })

    it('should show the correct account name', async () => {
      const [accountName] = await findElements(driver, By.css('.account-name'))
      assert.equal(await accountName.getText(), 'Account 3')
      await delay(regularDelayMs)
    })

    it('should show the imported label', async () => {
      const [importedLabel] = await findElements(driver, By.css('.wallet-view__keyring-label'))
      assert.equal(await importedLabel.getText(), 'IMPORTED')
      await delay(regularDelayMs)
    })
  })

  describe('Connects to a Hardware wallet', () => {
    it('choose Connect Hardware Wallet from the account menu', async () => {
      await driver.findElement(By.css('.account-menu__icon')).click()
      await delay(regularDelayMs)

      const [connectAccount] = await findElements(driver, By.xpath(`//div[contains(text(), 'Connect Hardware Wallet')]`))
      await connectAccount.click()
      await delay(regularDelayMs)
    })

    it('should open the TREZOR Connect popup', async () => {
      const connectButtons = await findElements(driver, By.xpath(`//button[contains(text(), 'Connect to Trezor')]`))
      await connectButtons[0].click()
      await delay(regularDelayMs)
      const allWindows = await driver.getAllWindowHandles()
      switch (process.env.SELENIUM_BROWSER) {
        case 'chrome':
          assert.equal(allWindows.length, 2)
          break
        default:
          assert.equal(allWindows.length, 1)
      }
    })

    it('should show the "Browser not supported" screen for non Chrome browsers', async () => {
      if (process.env.SELENIUM_BROWSER !== 'chrome') {
        const title = await findElements(driver, By.xpath(`//h3[contains(text(), 'Your Browser is not supported...')]`))
        assert.equal(title.length, 1)

        const downloadChromeButtons = await findElements(driver, By.xpath(`//button[contains(text(), 'Download Google Chrome')]`))
        assert.equal(downloadChromeButtons.length, 1)

        await downloadChromeButtons[0].click()
        await delay(regularDelayMs)

        const [newUITab, downloadChromeTab] = await driver.getAllWindowHandles()

        await driver.switchTo().window(downloadChromeTab)
        await delay(regularDelayMs)
        const tabUrl = await driver.getCurrentUrl()
        assert.equal(tabUrl, 'https://www.google.com/chrome/')
        await driver.close()
        await delay(regularDelayMs)
        await driver.switchTo().window(newUITab)
      }
    })
  })
})<|MERGE_RESOLUTION|>--- conflicted
+++ resolved
@@ -9,18 +9,12 @@
   verboseReportOnFailure,
 } = require('../func')
 const {
-<<<<<<< HEAD
-  findElement,
-  findElements,
-  checkBrowserForConsoleErrors,
-=======
   checkBrowserForConsoleErrors,
   closeAllWindowHandlesExcept,
   verboseReportOnFailure,
   findElement,
   findElements,
   loadExtension,
->>>>>>> 4f02726f
 } = require('./helpers')
 
 
