--- conflicted
+++ resolved
@@ -3,11 +3,7 @@
   SnapCaveatType,
 } = require('@metamask/snaps-utils');
 const { merge } = require('lodash');
-<<<<<<< HEAD
-=======
-const { toHex } = require('@metamask/controller-utils');
 const { NetworkStatus } = require('@metamask/network-controller');
->>>>>>> e31c9338
 const { CHAIN_IDS } = require('../../shared/constants/network');
 const {
   ACTION_QUEUE_METRICS_E2E_TEST,
