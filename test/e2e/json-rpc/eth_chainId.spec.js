const { strict: assert } = require('assert');
const {
<<<<<<< HEAD
  defaultGanacheOptions,
  withFixtures,
  unlockWallet,
=======
  withFixtures,
  unlockWallet,
  defaultGanacheOptions,
>>>>>>> befc516a
} = require('../helpers');
const FixtureBuilder = require('../fixture-builder');

describe('eth_chainId', function () {
  it('returns the chain ID of the current network', async function () {
    await withFixtures(
      {
        dapp: true,
        fixtures: new FixtureBuilder()
          .withPermissionControllerConnectedToTestDapp()
          .build(),
        ganacheOptions: defaultGanacheOptions,
        title: this.test.fullTitle(),
      },
      async ({ driver }) => {
        await unlockWallet(driver);

        // eth_chainId
        await driver.openNewPage(`http://127.0.0.1:8080`);
        const request = JSON.stringify({
          jsonrpc: '2.0',
          method: 'eth_chainId',
          params: [],
          id: 0,
        });
        const result = await driver.executeScript(
          `return window.ethereum.request(${request})`,
        );

        assert.equal(result, '0x539');
      },
    );
  });
});<|MERGE_RESOLUTION|>--- conflicted
+++ resolved
@@ -1,14 +1,8 @@
 const { strict: assert } = require('assert');
 const {
-<<<<<<< HEAD
-  defaultGanacheOptions,
-  withFixtures,
-  unlockWallet,
-=======
   withFixtures,
   unlockWallet,
   defaultGanacheOptions,
->>>>>>> befc516a
 } = require('../helpers');
 const FixtureBuilder = require('../fixture-builder');
 
