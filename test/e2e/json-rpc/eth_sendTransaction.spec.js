const { strict: assert } = require('assert');
<<<<<<< HEAD
const { convertToHexValue, withFixtures, unlockWallet } = require('../helpers');
=======
const {
  convertToHexValue,
  withFixtures,
  unlockWallet,
  WINDOW_TITLES,
} = require('../helpers');
>>>>>>> fc724d6d
const FixtureBuilder = require('../fixture-builder');

describe('eth_sendTransaction', function () {
  const ganacheOptions = {
    hardfork: 'london',
    accounts: [
      {
        secretKey:
          '0x7C9529A67102755B7E6102D6D950AC5D5863C98713805CEC576B945B15B71EAC',
        balance: convertToHexValue(25000000000000000000),
      },
    ],
  };
  const expectedHash =
    '0x855951a65dcf5949dc54beb032adfb604c52a0a548a0f616799d6873a9521470';
  it('confirms a new transaction', async function () {
    await withFixtures(
      {
        dapp: true,
        fixtures: new FixtureBuilder()
          .withPermissionControllerConnectedToTestDapp()
          .build(),
        ganacheOptions,
        title: this.test.fullTitle(),
      },
      async ({ driver }) => {
        await unlockWallet(driver);

        // eth_sendTransaction
        await driver.openNewPage(`http://127.0.0.1:8080`);
        const request = JSON.stringify({
          jsonrpc: '2.0',
          method: 'eth_sendTransaction',
          params: [
            {
              to: '0x5cfe73b6021e818b776b421b1c4db2474086a7e1',
              from: '0x5cfe73b6021e818b776b421b1c4db2474086a7e1',
              value: '0x0',
              maxPriorityFeePerGas: '0x3b9aca00',
              maxFeePerGas: '0x2540be400',
            },
          ],
          id: 0,
        });
        await driver.executeScript(
          `window.transactionHash = window.ethereum.request(${request})`,
        );

        // confirm transaction in mm popup
        await driver.waitUntilXWindowHandles(3);
        await driver.switchToWindowWithTitle(WINDOW_TITLES.Dialog);
        await driver.clickElement({ text: 'Confirm', tag: 'button' });
        await driver.switchToWindowWithTitle('E2E Test Dapp');
        const actualHash = await driver.executeScript(
          `return window.transactionHash;`,
        );
        assert.equal(actualHash, expectedHash);
      },
    );
  });
  it('rejects a new transaction', async function () {
    await withFixtures(
      {
        dapp: true,
        fixtures: new FixtureBuilder()
          .withPermissionControllerConnectedToTestDapp()
          .build(),
        ganacheOptions,
        title: this.test.fullTitle(),
      },
      async ({ driver }) => {
        await unlockWallet(driver);

        // eth_sendTransaction
        await driver.openNewPage(`http://127.0.0.1:8080`);
        const request = JSON.stringify({
          jsonrpc: '2.0',
          method: 'eth_sendTransaction',
          params: [
            {
              to: '0x5cfe73b6021e818b776b421b1c4db2474086a7e1',
              from: '0x5cfe73b6021e818b776b421b1c4db2474086a7e1',
              value: '0x0',
              maxPriorityFeePerGas: '0x3b9aca00',
              maxFeePerGas: '0x2540be400',
            },
          ],
          id: 0,
        });
        await driver.executeScript(
          `window.transactionHash = window.ethereum.request(${request})`,
        );

        // reject transaction in mm popup
        await driver.waitUntilXWindowHandles(3);
        await driver.switchToWindowWithTitle(WINDOW_TITLES.Dialog);
        await driver.clickElement({ text: 'Reject', tag: 'button' });
        await driver.switchToWindowWithTitle('E2E Test Dapp');
        const result = await driver
          .executeScript(`return window.transactionHash;`)
          .then((data) => {
            return data;
          })
          .catch((err) => {
            return err;
          });
        assert.ok(
          result.message.includes(
            'MetaMask Tx Signature: User denied transaction signature.',
          ),
        );
      },
    );
  });
});<|MERGE_RESOLUTION|>--- conflicted
+++ resolved
@@ -1,14 +1,10 @@
 const { strict: assert } = require('assert');
-<<<<<<< HEAD
-const { convertToHexValue, withFixtures, unlockWallet } = require('../helpers');
-=======
 const {
   convertToHexValue,
   withFixtures,
   unlockWallet,
   WINDOW_TITLES,
 } = require('../helpers');
->>>>>>> fc724d6d
 const FixtureBuilder = require('../fixture-builder');
 
 describe('eth_sendTransaction', function () {
