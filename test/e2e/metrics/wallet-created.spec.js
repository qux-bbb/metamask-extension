--- conflicted
+++ resolved
@@ -48,13 +48,8 @@
   ];
 }
 
-<<<<<<< HEAD
-describe('Wallet Created Events', function () {
-  it('are sent when onboarding user who chooses to opt in metrics @no-mmi', async function () {
-=======
 describe('Wallet Created Events @no-mmi', function () {
   it('are sent when onboarding user who chooses to opt in metrics', async function () {
->>>>>>> ef8403f6
     await withFixtures(
       {
         fixtures: new FixtureBuilder({ onboarding: true })
