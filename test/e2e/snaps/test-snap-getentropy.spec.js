--- conflicted
+++ resolved
@@ -1,8 +1,4 @@
-<<<<<<< HEAD
-const { withFixtures, unlockWallet } = require('../helpers');
-=======
 const { withFixtures, unlockWallet, WINDOW_TITLES } = require('../helpers');
->>>>>>> fc724d6d
 const FixtureBuilder = require('../fixture-builder');
 const { TEST_SNAPS_WEBSITE_URL } = require('./enums');
 
