const { strict: assert } = require('assert');
const {
  defaultGanacheOptions,
  withFixtures,
  unlockWallet,
  getEventPayloads,
  WINDOW_TITLES,
} = require('../helpers');
const FixtureBuilder = require('../fixture-builder');
const { TEST_SNAPS_WEBSITE_URL } = require('./enums');

/**
 * mocks the segment api multiple times for specific payloads that we expect to
 * see when these tests are run. In this case we are looking for
 * 'Snap Installed'. Do not use the constants from the metrics constants files,
 * because if these change we want a strong indicator to our data team that the
 * shape of data will change.
 *
 * @param {import('mockttp').Mockttp} mockServer
 * @returns {Promise<import('mockttp/dist/pluggable-admin').MockttpClientResponse>[]}
 */

async function mockSegment(mockServer) {
  return [
    await mockServer
      .forPost('https://api.segment.io/v1/batch')
      .withJsonBodyIncluding({
        batch: [{ type: 'track', event: 'Snap Installed' }],
      })
      .thenCallback(() => {
        return {
          statusCode: 200,
        };
      }),
  ];
}

describe('Test Snap Installed', function () {
  it('can tell if a snap is installed and metrics have been sent (mocked)', async function () {
    await withFixtures(
      {
        fixtures: new FixtureBuilder()
          .withMetaMetricsController({
            metaMetricsId: 'fake-metrics-id',
            participateInMetaMetrics: true,
          })
          .build(),
        ganacheOptions: defaultGanacheOptions,
<<<<<<< HEAD
        failOnConsoleError: false,
=======
>>>>>>> befc516a
        title: this.test.fullTitle(),
        testSpecificMock: mockSegment,
      },
      async ({ driver, mockedEndpoint: mockedEndpoints }) => {
        await unlockWallet(driver);

        // navigate to test snaps page and connect to dialogs snap
        await driver.openNewPage(TEST_SNAPS_WEBSITE_URL);

        // wait for page to load
        await driver.waitForSelector({
          text: 'Installed Snaps',
          tag: 'h2',
        });

        const confirmButton = await driver.findElement('#connectdialogs');
        await driver.scrollToElement(confirmButton);
        await driver.delay(500);
        await driver.clickElement('#connectdialogs');

        // switch to metamask extension and click connect
        let windowHandles = await driver.waitUntilXWindowHandles(
          3,
          1000,
          10000,
        );
        await driver.switchToWindowWithTitle(
          WINDOW_TITLES.Dialog,
          windowHandles,
        );
        await driver.clickElement({
          text: 'Connect',
          tag: 'button',
        });

        await driver.waitForSelector({ text: 'Install' });

        await driver.clickElement({
          text: 'Install',
          tag: 'button',
        });

        await driver.waitForSelector({ text: 'OK' });

        await driver.clickElement({
          text: 'OK',
          tag: 'button',
        });

        // click send inputs on test snap page
        await driver.switchToWindowWithTitle('Test Snaps', windowHandles);

        // wait for npm installation success
        await driver.waitForSelector({
          css: '#connectdialogs',
          text: 'Reconnect to Dialogs Snap',
        });

        // check that snap installed event metrics have been sent
        const events = await getEventPayloads(driver, mockedEndpoints);
        assert.deepStrictEqual(events[0].properties, {
          snap_id: 'npm:@metamask/dialog-example-snap',
          origin: 'https://metamask.github.io',
          version: '2.1.0',
          category: 'Snaps',
          locale: 'en',
          chain_id: '0x539',
          environment_type: 'background',
        });

        // click to connect to errors snap
        const errorButton = await driver.findElement('#connecterrors');
        await driver.scrollToElement(errorButton);
        await driver.delay(500);
        await driver.clickElement('#connecterrors');

        // switch to metamask extension and click connect
        windowHandles = await driver.waitUntilXWindowHandles(3, 1000, 10000);
        await driver.switchToWindowWithTitle(
          WINDOW_TITLES.Dialog,
          windowHandles,
        );
        await driver.clickElement({
          text: 'Connect',
          tag: 'button',
        });

        await driver.waitForSelector({ text: 'Install' });

        await driver.clickElement({
          text: 'Install',
          tag: 'button',
        });

        await driver.waitForSelector({ text: 'OK' });

        await driver.clickElement({
          text: 'OK',
          tag: 'button',
        });

        await driver.switchToWindowWithTitle('Test Snaps', windowHandles);

        // wait for npm installation success
        await driver.waitForSelector({
          css: '#installedSnapsResult',
          text: 'npm:@metamask/dialog-example-snap, npm:@metamask/error-example-snap',
        });
      },
    );
  });
});<|MERGE_RESOLUTION|>--- conflicted
+++ resolved
@@ -46,10 +46,6 @@
           })
           .build(),
         ganacheOptions: defaultGanacheOptions,
-<<<<<<< HEAD
-        failOnConsoleError: false,
-=======
->>>>>>> befc516a
         title: this.test.fullTitle(),
         testSpecificMock: mockSegment,
       },
