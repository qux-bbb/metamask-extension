const { strict: assert } = require('assert');
const { withFixtures } = require('../helpers');
const FixtureBuilder = require('../fixture-builder');
const { TEST_SNAPS_WEBSITE_URL } = require('./enums');

describe('Test Snap manageState', function () {
  it('can pop up manageState snap and do update get and clear', async function () {
    const ganacheOptions = {
      accounts: [
        {
          secretKey:
            '0x7C9529A67102755B7E6102D6D950AC5D5863C98713805CEC576B945B15B71EAC',
          balance: 25000000000000000000,
        },
      ],
    };

    await withFixtures(
      {
        fixtures: new FixtureBuilder().build(),
        ganacheOptions,
        failOnConsoleError: false,
        title: this.test.title,
      },
      async ({ driver }) => {
        await driver.navigate();

        // enter pw into extension
        await driver.fill('#password', 'correct horse battery staple');
        await driver.press('#password', driver.Key.ENTER);

        // navigate to test snaps page, then fill in the snapId
        await driver.openNewPage(TEST_SNAPS_WEBSITE_URL);
        await driver.delay(1000);

        // find and scroll to the connect button and click it
        const snapButton1 = await driver.findElement('#connectManageState');
        await driver.scrollToElement(snapButton1);
        await driver.delay(1000);
        await driver.clickElement('#connectManageState');
        await driver.delay(1000);

        // switch to metamask extension and click connect
        let windowHandles = await driver.waitUntilXWindowHandles(
          2,
          1000,
          10000,
        );
        await driver.switchToWindowWithTitle(
          'MetaMask Notification',
          windowHandles,
        );
        await driver.clickElement(
          {
            text: 'Connect',
            tag: 'button',
          },
          10000,
        );
        await driver.delay(2000);

        // switch to metamask extension and click connect
        let windowHandles = await driver.waitUntilXWindowHandles(
          3,
          1000,
          10000,
        );
        await driver.switchToWindowWithTitle(
          'MetaMask Notification',
          windowHandles,
        );
        await driver.clickElement(
          {
            text: 'Connect',
            tag: 'button',
          },
          10000,
        );
        await driver.delay(2000);

        // approve install of snap
<<<<<<< HEAD
        windowHandles = await driver.waitUntilXWindowHandles(3, 1000, 10000);
=======
        windowHandles = await driver.waitUntilXWindowHandles(2, 1000, 10000);
>>>>>>> 90d2ca07
        await driver.switchToWindowWithTitle(
          'MetaMask Notification',
          windowHandles,
        );
        await driver.clickElement({
          text: 'Approve & install',
          tag: 'button',
        });

        // delay for npm installation
        await driver.delay(2000);

        // fill and click send inputs on test snap page
<<<<<<< HEAD
        windowHandles = await driver.waitUntilXWindowHandles(2, 1000, 10000);
        await driver.switchToWindowWithTitle('Test Snaps', windowHandles);
        await driver.waitForSelector({
          css: '#connectManageState',
          text: 'Reconnect to Manage State Snap',
        });
=======
        windowHandles = await driver.waitUntilXWindowHandles(1, 1000, 10000);
        await driver.switchToWindowWithTitle('Test Snaps', windowHandles);
        await driver.delay(1000);
>>>>>>> 90d2ca07
        await driver.fill('#dataManageState', '23');
        const snapButton2 = await driver.findElement(
          '#retrieveManageStateResult',
        );
        await driver.scrollToElement(snapButton2);
        await driver.delay(1000);
        const sendButton = await driver.findElement('#sendManageState');
        await driver.scrollToElement(sendButton);
        await sendButton.click();

        // check the results of the public key test
        await driver.delay(1000);
        const manageStateResult = await driver.findElement(
          '#sendManageStateResult',
        );
        assert.equal(await manageStateResult.getText(), 'true');

        // check the results
        await driver.delay(1000);
        const retrieveManageStateResult = await driver.findElement(
          '#retrieveManageStateResult',
        );
        assert.equal(
          await retrieveManageStateResult.getText(),
          '{ "testState": [ "23" ] }',
        );

        // click clear results
        const clearButton = await driver.findElement('#clearManageState');
        await driver.scrollToElement(clearButton);
        await clearButton.click();

        // check if true
        await driver.delay(1000);
        const clearManageStateResult = await driver.findElement(
          '#clearManageStateResult',
        );
        assert.equal(await clearManageStateResult.getText(), 'true');

        // check result array is empty
        await driver.delay(1000);
        const retrieveManageStateResult2 = await driver.findElement(
          '#retrieveManageStateResult',
        );
        assert.equal(
          await retrieveManageStateResult2.getText(),
          '{ "testState": [] }',
        );
      },
    );
  });
});<|MERGE_RESOLUTION|>--- conflicted
+++ resolved
@@ -30,7 +30,7 @@
         await driver.press('#password', driver.Key.ENTER);
 
         // navigate to test snaps page, then fill in the snapId
-        await driver.openNewPage(TEST_SNAPS_WEBSITE_URL);
+        await driver.driver.get(TEST_SNAPS_WEBSITE_URL);
         await driver.delay(1000);
 
         // find and scroll to the connect button and click it
@@ -59,31 +59,8 @@
         );
         await driver.delay(2000);
 
-        // switch to metamask extension and click connect
-        let windowHandles = await driver.waitUntilXWindowHandles(
-          3,
-          1000,
-          10000,
-        );
-        await driver.switchToWindowWithTitle(
-          'MetaMask Notification',
-          windowHandles,
-        );
-        await driver.clickElement(
-          {
-            text: 'Connect',
-            tag: 'button',
-          },
-          10000,
-        );
-        await driver.delay(2000);
-
         // approve install of snap
-<<<<<<< HEAD
-        windowHandles = await driver.waitUntilXWindowHandles(3, 1000, 10000);
-=======
         windowHandles = await driver.waitUntilXWindowHandles(2, 1000, 10000);
->>>>>>> 90d2ca07
         await driver.switchToWindowWithTitle(
           'MetaMask Notification',
           windowHandles,
@@ -97,18 +74,9 @@
         await driver.delay(2000);
 
         // fill and click send inputs on test snap page
-<<<<<<< HEAD
-        windowHandles = await driver.waitUntilXWindowHandles(2, 1000, 10000);
-        await driver.switchToWindowWithTitle('Test Snaps', windowHandles);
-        await driver.waitForSelector({
-          css: '#connectManageState',
-          text: 'Reconnect to Manage State Snap',
-        });
-=======
         windowHandles = await driver.waitUntilXWindowHandles(1, 1000, 10000);
         await driver.switchToWindowWithTitle('Test Snaps', windowHandles);
         await driver.delay(1000);
->>>>>>> 90d2ca07
         await driver.fill('#dataManageState', '23');
         const snapButton2 = await driver.findElement(
           '#retrieveManageStateResult',
