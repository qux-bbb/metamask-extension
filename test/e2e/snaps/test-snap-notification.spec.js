--- conflicted
+++ resolved
@@ -35,33 +35,9 @@
         // find and scroll down to snapId5 and connect
         const snapButton = await driver.findElement('#connectNotification');
         await driver.scrollToElement(snapButton);
-<<<<<<< HEAD
-        await driver.delay(500);
-=======
         await driver.delay(1000);
->>>>>>> 90d2ca07
         await driver.clickElement('#connectNotification');
         await driver.delay(1000);
-
-        // switch to metamask extension and click connect
-        let windowHandles = await driver.waitUntilXWindowHandles(
-          3,
-          1000,
-          10000,
-        );
-        const extensionPage = windowHandles[0];
-        await driver.switchToWindowWithTitle(
-          'MetaMask Notification',
-          windowHandles,
-        );
-        await driver.clickElement(
-          {
-            text: 'Connect',
-            tag: 'button',
-          },
-          10000,
-        );
-        await driver.delay(2000);
 
         // switch to metamask extension and click connect
         let windowHandles = await driver.waitUntilXWindowHandles(
