--- conflicted
+++ resolved
@@ -1,13 +1,7 @@
 const {
-<<<<<<< HEAD
-  withFixtures,
-  unlockWallet,
-  convertToHexValue,
-=======
   defaultGanacheOptions,
   withFixtures,
   unlockWallet,
->>>>>>> 93a950fa
   WINDOW_TITLES,
 } = require('../helpers');
 const FixtureBuilder = require('../fixture-builder');
