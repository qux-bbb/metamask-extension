<<<<<<< HEAD
const { withFixtures, unlockWallet, convertToHexValue } = require('../helpers');
=======
const {
  withFixtures,
  unlockWallet,
  convertToHexValue,
  WINDOW_TITLES,
} = require('../helpers');
>>>>>>> fc724d6d
const FixtureBuilder = require('../fixture-builder');
const { TEST_SNAPS_WEBSITE_URL } = require('./enums');

describe('Test Snap TxInsights', function () {
  it('tests tx insights functionality', async function () {
    const ganacheOptions = {
      accounts: [
        {
          secretKey:
            '0x7C9529A67102755B7E6102D6D950AC5D5863C98713805CEC576B945B15B71EAC',
          balance: convertToHexValue(25000000000000000000),
        },
      ],
    };
    await withFixtures(
      {
        fixtures: new FixtureBuilder().build(),
        ganacheOptions,
        failOnConsoleError: false,
        title: this.test.fullTitle(),
      },
      async ({ driver }) => {
        await unlockWallet(driver);

        // navigate to test snaps page and connect
        await driver.driver.get(TEST_SNAPS_WEBSITE_URL);
        await driver.delay(1000);

        // find and scroll to the bip32 test and connect
        const snapButton1 = await driver.findElement(
          '#connecttransaction-insights',
        );
        await driver.scrollToElement(snapButton1);
        await driver.delay(1000);
        await driver.clickElement('#connecttransaction-insights');
        await driver.delay(1000);

        // switch to metamask extension and click connect
        let windowHandles = await driver.waitUntilXWindowHandles(
          2,
          1000,
          10000,
        );
        await driver.switchToWindowWithTitle(
          WINDOW_TITLES.Dialog,
          windowHandles,
        );
        await driver.clickElement({
          text: 'Connect',
          tag: 'button',
        });

        await driver.waitForSelector({ text: 'Install' });

        await driver.clickElement({
          text: 'Install',
          tag: 'button',
        });

        await driver.waitForSelector({ text: 'OK' });

        await driver.clickElement({
          text: 'OK',
          tag: 'button',
        });

        // switch to test-snaps page and get accounts
        await driver.switchToWindowWithTitle('Test Snaps', windowHandles);
        await driver.clickElement('#getAccounts');
        await driver.delay(1000);

        // switch back to MetaMask window and deal with dialogs
        windowHandles = await driver.waitUntilXWindowHandles(2, 1000, 10000);
        await driver.switchToWindowWithTitle(
          WINDOW_TITLES.Dialog,
          windowHandles,
        );
        await driver.clickElement({
          text: 'Next',
          tag: 'button',
        });
        await driver.delay(1000);
        await driver.clickElement({
          text: 'Connect',
          tag: 'button',
        });

        // switch to test-snaps page and send tx
        windowHandles = await driver.waitUntilXWindowHandles(1, 1000, 10000);
        await driver.switchToWindowWithTitle('Test Snaps', windowHandles);
        await driver.clickElement('#sendInsights');
        await driver.delay(1000);

        // switch back to MetaMask window and switch to tx insights pane
        windowHandles = await driver.waitUntilXWindowHandles(2, 1000, 10000);
        await driver.switchToWindowWithTitle(
          WINDOW_TITLES.Dialog,
          windowHandles,
        );
        await driver.delay(1000);
        await driver.clickElement({
          text: 'Insights Example Snap',
          tag: 'button',
        });

        // check that txinsightstest tab contains the right info
        await driver.waitForSelector({
          css: '.snap-ui-renderer__content',
          text: 'ERC-20',
        });
      },
    );
  });
});<|MERGE_RESOLUTION|>--- conflicted
+++ resolved
@@ -1,13 +1,9 @@
-<<<<<<< HEAD
-const { withFixtures, unlockWallet, convertToHexValue } = require('../helpers');
-=======
 const {
   withFixtures,
   unlockWallet,
   convertToHexValue,
   WINDOW_TITLES,
 } = require('../helpers');
->>>>>>> fc724d6d
 const FixtureBuilder = require('../fixture-builder');
 const { TEST_SNAPS_WEBSITE_URL } = require('./enums');
 
