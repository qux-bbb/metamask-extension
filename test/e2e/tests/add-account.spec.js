const { strict: assert } = require('assert');
const {
  convertToHexValue,
  withFixtures,
  regularDelayMs,
  completeImportSRPOnboardingFlow,
} = require('../helpers');
const enLocaleMessages = require('../../../app/_locales/en/messages.json');

describe('Add account', function () {
  const testSeedPhrase =
    'forum vessel pink push lonely enact gentle tail admit parrot grunt dress';
  const testPassword = 'correct horse battery staple';
  const ganacheOptions = {
    accounts: [
      {
        secretKey:
          '0x53CB0AB5226EEBF4D872113D98332C1555DC304443BEE1CF759D15798D3C55A9',
        balance: convertToHexValue(25000000000000000000),
      },
    ],
  };

  it('should display correct new account name after create', async function () {
    await withFixtures(
      {
        fixtures: 'imported-account',
        ganacheOptions,
        title: this.test.title,
      },
      async ({ driver }) => {
        await driver.navigate();
        await driver.fill('#password', 'correct horse battery staple');
        await driver.press('#password', driver.Key.ENTER);

        await driver.clickElement('.account-menu__icon');
        await driver.clickElement({ text: 'Create Account', tag: 'div' });
        await driver.fill('.new-account-create-form input', '2nd account');
        await driver.clickElement({ text: 'Create', tag: 'button' });

        const accountName = await driver.waitForSelector({
          css: '.selected-account__name',
          text: '2nd',
        });
        assert.equal(await accountName.getText(), '2nd account');
      },
    );
  });

  it('should add the same account addresses when a secret recovery phrase is imported, the account is locked, and the same secret recovery phrase is imported again', async function () {
    await withFixtures(
      {
        fixtures: 'onboarding',
        ganacheOptions,
        title: this.test.title,
        failOnConsoleError: false,
      },
      async ({ driver }) => {
        await driver.navigate();

        await completeImportSRPOnboardingFlow(
          driver,
          testSeedPhrase,
          testPassword,
        );

        await driver.clickElement('.account-menu__icon');
        await driver.clickElement({ text: 'Create Account', tag: 'div' });
        await driver.fill('.new-account-create-form input', '2nd account');
        await driver.clickElement({ text: 'Create', tag: 'button' });

        await driver.clickElement(
          '[data-testid="account-options-menu-button"]',
        );
        await driver.clickElement(
          '[data-testid="account-options-menu__account-details"]',
        );

        const detailsModal = await driver.findVisibleElement('span .modal');
        // get the public address for the "second account"
        await driver.waitForSelector('.qr-code__address');
        const secondAccountAddress = await driver.findElement(
          '.qr-code__address',
        );
        const secondAccountPublicAddress = await secondAccountAddress.getText();

        await driver.clickElement('.account-modal__close');
        await detailsModal.waitForElementState('hidden');

        // generate a third accound
        await driver.clickElement('.account-menu__icon');
        await driver.clickElement({ text: 'Create Account', tag: 'div' });
        await driver.fill('.new-account-create-form input', '3rd account');
        await driver.clickElement({ text: 'Create', tag: 'button' });

        await driver.clickElement(
          '[data-testid="account-options-menu-button"]',
        );
        await driver.clickElement(
          '[data-testid="account-options-menu__account-details"]',
        );

        // get the public address for the "third account"
        const secondDetailsModal = await driver.findVisibleElement(
          'span .modal',
        );
        await driver.waitForSelector('.qr-code__address');
        const thirdAccountAddress = await driver.findElement(
          '.qr-code__address',
        );
        const thirdAccountPublicAddress = await thirdAccountAddress.getText();

        await driver.clickElement('.account-modal__close');
        await secondDetailsModal.waitForElementState('hidden');

        // lock account
        await driver.clickElement('.account-menu__icon');
        await driver.delay(regularDelayMs);

        const lockButton = await driver.findClickableElement(
          '.account-menu__lock-button',
        );
        await lockButton.click();
        await driver.delay(regularDelayMs);

        // restore same seed phrase
        const restoreSeedLink = await driver.findClickableElement(
          '.unlock-page__link',
        );

        await restoreSeedLink.click();
        await driver.delay(regularDelayMs);

        await driver.pasteIntoField(
          '[data-testid="import-srp__srp-word-0"]',
          testSeedPhrase,
        );
<<<<<<< HEAD
        await driver.delay(regularDelayMs);
=======
>>>>>>> 53006d4c

        await driver.fill('#password', 'correct horse battery staple');
        await driver.fill('#confirm-password', 'correct horse battery staple');
        await driver.clickElement({
          text: enLocaleMessages.restore.message,
          tag: 'button',
        });
        await driver.delay(regularDelayMs);

        // recreate a "2nd account"
        await driver.clickElement('.account-menu__icon');
        await driver.clickElement({ text: 'Create Account', tag: 'div' });
        await driver.fill('.new-account-create-form input', '2nd account');
        await driver.clickElement({ text: 'Create', tag: 'button' });

        await driver.clickElement(
          '[data-testid="account-options-menu-button"]',
        );
        await driver.clickElement(
          '[data-testid="account-options-menu__account-details"]',
        );
        const thirdDetailsModal = await driver.findVisibleElement(
          'span .modal',
        );
        // get the public address for the "second account"
        await driver.waitForSelector('.qr-code__address');
        const recreatedSecondAccountAddress = await driver.findElement(
          '.qr-code__address',
        );

        assert.equal(
          await recreatedSecondAccountAddress.getText(),
          secondAccountPublicAddress,
        );

        await driver.clickElement('.account-modal__close');
        await thirdDetailsModal.waitForElementState('hidden');

        // re-generate a third accound
        await driver.clickElement('.account-menu__icon');
        await driver.clickElement({ text: 'Create Account', tag: 'div' });
        await driver.fill('.new-account-create-form input', '3rd account');
        await driver.clickElement({ text: 'Create', tag: 'button' });

        await driver.clickElement(
          '[data-testid="account-options-menu-button"]',
        );
        await driver.clickElement(
          '[data-testid="account-options-menu__account-details"]',
        );

        // get the public address for the "third account"
        await driver.waitForSelector('.qr-code__address');
        const recreatedThirdAccountAddress = await driver.findElement(
          '.qr-code__address',
        );
        assert.strictEqual(
          await recreatedThirdAccountAddress.getText(),
          thirdAccountPublicAddress,
        );
      },
    );
  });

  it('It should be possible to remove an account imported with a private key, but should not be possible to remove an account generated from the SRP imported in onboarding', async function () {
    const testPrivateKey =
      '14abe6f4aab7f9f626fe981c864d0adeb5685f289ac9270c27b8fd790b4235d6';

    await withFixtures(
      {
        fixtures: 'imported-account',
        ganacheOptions,
        title: this.test.title,
      },
      async ({ driver }) => {
        await driver.navigate();
        await driver.fill('#password', 'correct horse battery staple');
        await driver.press('#password', driver.Key.ENTER);

        await driver.delay(regularDelayMs);

        await driver.clickElement('.account-menu__icon');
        await driver.clickElement({ text: 'Create Account', tag: 'div' });
        await driver.fill('.new-account-create-form input', '2nd account');
        await driver.clickElement({ text: 'Create', tag: 'button' });

        await driver.clickElement(
          '[data-testid="account-options-menu-button"]',
        );

        const menuItems = await driver.findElements('.menu-item');
        assert.equal(menuItems.length, 3);

        // click out of menu
        await driver.clickElement('.menu__background');

        // import with private key
        await driver.clickElement('.account-menu__icon');
        await driver.clickElement({ text: 'Import Account', tag: 'div' });

        // enter private key',
        await driver.fill('#private-key-box', testPrivateKey);
        await driver.clickElement({ text: 'Import', tag: 'button' });

        // should show the correct account name
        const importedAccountName = await driver.findElement(
          '.selected-account__name',
        );
        assert.equal(await importedAccountName.getText(), 'Account 3');

        await driver.clickElement(
          '[data-testid="account-options-menu-button"]',
        );

        const menuItems2 = await driver.findElements('.menu-item');
        assert.equal(menuItems2.length, 4);

        await driver.findElement(
          '[data-testid="account-options-menu__remove-account"]',
        );
      },
    );
  });
});<|MERGE_RESOLUTION|>--- conflicted
+++ resolved
@@ -135,10 +135,6 @@
           '[data-testid="import-srp__srp-word-0"]',
           testSeedPhrase,
         );
-<<<<<<< HEAD
-        await driver.delay(regularDelayMs);
-=======
->>>>>>> 53006d4c
 
         await driver.fill('#password', 'correct horse battery staple');
         await driver.fill('#confirm-password', 'correct horse battery staple');
