--- conflicted
+++ resolved
@@ -24,8 +24,6 @@
   ],
 };
 
-<<<<<<< HEAD
-=======
 async function mockTrezor(mockServer) {
   return await mockServer
     .forGet('https://connect.trezor.io/9/popup.html')
@@ -37,7 +35,6 @@
     });
 }
 
->>>>>>> d679ec34
 describe('Import flow @no-mmi', function () {
   it('Import wallet using Secret Recovery Phrase', async function () {
     const testPassword = 'correct horse battery staple';
