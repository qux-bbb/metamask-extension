const { strict: assert } = require('assert');
const { convertToHexValue, withFixtures, openDapp } = require('../helpers');
const FixtureBuilder = require('../fixture-builder');

const WALLET_PASSWORD = 'correct horse battery staple';

describe('Incremental Security', function () {
  const ganacheOptions = {
    accounts: [
      {
        secretKey:
          '0x250F458997A364988956409A164BA4E16F0F99F916ACDD73ADCD3A1DE30CF8D1',
        balance: convertToHexValue(0),
      },
      {
        secretKey:
          '0x53CB0AB5226EEBF4D872113D98332C1555DC304443BEE1CF759D15798D3C55A9',
        balance: convertToHexValue(25000000000000000000),
      },
    ],
  };

  it('Back up Secret Recovery Phrase from backup reminder @no-mmi', async function () {
    await withFixtures(
      {
        dapp: true,
        fixtures: new FixtureBuilder({ onboarding: true }).build(),
        ganacheOptions,
        title: this.test.fullTitle(),
        dappPath: 'send-eth-with-private-key-test',
      },
      async ({ driver }) => {
        await driver.navigate();
        // agree to terms of use
        await driver.clickElement('[data-testid="onboarding-terms-checkbox"]');

        // welcome
        await driver.clickElement('[data-testid="onboarding-create-wallet"]');

        // metrics
        await driver.clickElement('[data-testid="metametrics-no-thanks"]');

        // create password
        await driver.fill(
          '[data-testid="create-password-new"]',
          'correct horse battery staple',
        );
        await driver.fill(
          '[data-testid="create-password-confirm"]',
          'correct horse battery staple',
        );
        await driver.clickElement('[data-testid="create-password-terms"]');
        await driver.clickElement('[data-testid="create-password-wallet"]');

        // secure wallet later
        await driver.clickElement('[data-testid="secure-wallet-later"]');
        await driver.clickElement(
          '[data-testid="skip-srp-backup-popover-checkbox"]',
        );
        await driver.clickElement('[data-testid="skip-srp-backup"]');

        // complete
        await driver.clickElement('[data-testid="onboarding-complete-done"]');

        // pin extension
        await driver.clickElement('[data-testid="pin-extension-next"]');
        await driver.clickElement('[data-testid="pin-extension-done"]');

        // open account menu
        await driver.clickElement('[data-testid="account-menu-icon"]');
        await driver.clickElement(
          '.multichain-account-list-item--selected [data-testid="account-list-item-menu-button"]',
        );
        await driver.clickElement('[data-testid="account-list-menu-details"');

        // gets the current accounts address
        const address = await driver.findElement(
          '.qr-code .multichain-address-copy-button',
        );
        const publicAddress = await address.getText();

        // wait for account modal to be visible
        await driver.findVisibleElement(
          '[data-testid="account-details-modal"]',
        );
        await driver.clickElement('button[aria-label="Close"]');

        // wait for account modal to be removed from DOM
<<<<<<< HEAD
        await driver.waitForElementNotPresent(
=======
        await driver.assertElementNotPresent(
>>>>>>> ef0e1a84
          '[data-testid="account-details-modal"]',
        );

        // send to current account from dapp with different provider
        const windowHandles = await driver.getAllWindowHandles();
        const extension = windowHandles[0];

        // switched to Dapp
        await openDapp(driver);

        // sends eth to the current account
        await driver.fill('#address', publicAddress);
        await driver.clickElement('#send');

        await driver.waitForSelector(
          { css: '#success', text: 'Success' },
          { timeout: 15000 },
        );

        // switch to extension
        await driver.switchToWindow(extension);

        // should have the correct amount of eth
        let currencyDisplay = await driver.waitForSelector({
          css: '.currency-display-component__text',
          text: '$1,700.00',
        });
        let balance = await currencyDisplay.getText();
        assert.strictEqual(balance, '$1,700.00');

        // backs up the Secret Recovery Phrase
        // should show a backup reminder
        const backupReminder = await driver.findElements({
          xpath:
            "//div[contains(@class, 'home-notification__text') and contains(text(), 'Back up your Secret Recovery Phrase to keep your wallet and funds secure')]",
        });
        assert.equal(backupReminder.length, 1);

        // should take the user to the seedphrase backup screen
        await driver.clickElement('.home-notification__accept-button');

        // reveals the Secret Recovery Phrase
        await driver.clickElement('[data-testid="secure-wallet-recommended"]');

        await driver.fill('[placeholder="Password"]', WALLET_PASSWORD);

        await driver.clickElement({ text: 'Confirm', tag: 'button' });
<<<<<<< HEAD
        await driver.waitForElementNotPresent(
=======
        await driver.assertElementNotPresent(
>>>>>>> ef0e1a84
          '[data-testid="reveal-srp-modal"]',
        );

        const recoveryPhraseRevealButton = await driver.findClickableElement(
          '[data-testid="recovery-phrase-reveal"]',
        );
        await recoveryPhraseRevealButton.click();

        const chipTwo = await (
          await driver.findElement('[data-testid="recovery-phrase-chip-2"]')
        ).getText();
        const chipThree = await (
          await driver.findElement('[data-testid="recovery-phrase-chip-3"]')
        ).getText();
        const chipSeven = await (
          await driver.findElement('[data-testid="recovery-phrase-chip-7"]')
        ).getText();
        await driver.clickElement('[data-testid="recovery-phrase-next"]');

        // can retype the Secret Recovery Phrase
        await driver.fill('[data-testid="recovery-phrase-input-2"]', chipTwo);
        await driver.fill('[data-testid="recovery-phrase-input-3"]', chipThree);
        await driver.fill('[data-testid="recovery-phrase-input-7"]', chipSeven);
        await driver.clickElement('[data-testid="recovery-phrase-confirm"]');

        // should have the correct amount of eth
        currencyDisplay = await driver.waitForSelector({
          css: '.currency-display-component__text',
          text: '$1,700.00',
        });
        balance = await currencyDisplay.getText();

        assert.strictEqual(balance, '$1,700.00');

        // The previous currencyDisplay wait already serves as the guard here for the assertElementNotPresent
        await driver.assertElementNotPresent('.backup-notification');
      },
    );
  });
});<|MERGE_RESOLUTION|>--- conflicted
+++ resolved
@@ -86,11 +86,7 @@
         await driver.clickElement('button[aria-label="Close"]');
 
         // wait for account modal to be removed from DOM
-<<<<<<< HEAD
-        await driver.waitForElementNotPresent(
-=======
         await driver.assertElementNotPresent(
->>>>>>> ef0e1a84
           '[data-testid="account-details-modal"]',
         );
 
@@ -138,11 +134,7 @@
         await driver.fill('[placeholder="Password"]', WALLET_PASSWORD);
 
         await driver.clickElement({ text: 'Confirm', tag: 'button' });
-<<<<<<< HEAD
-        await driver.waitForElementNotPresent(
-=======
         await driver.assertElementNotPresent(
->>>>>>> ef0e1a84
           '[data-testid="reveal-srp-modal"]',
         );
 
