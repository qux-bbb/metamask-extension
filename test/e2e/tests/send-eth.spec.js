const { strict: assert } = require('assert');
const { SMART_CONTRACTS } = require('../seeder/smart-contracts');
const { convertToHexValue, withFixtures, tinyDelayMs } = require('../helpers');
const FixtureBuilder = require('../fixture-builder');

describe('Send ETH from inside MetaMask using default gas', function () {
  const ganacheOptions = {
    accounts: [
      {
        secretKey:
          '0x7C9529A67102755B7E6102D6D950AC5D5863C98713805CEC576B945B15B71EAC',
        balance: convertToHexValue(25000000000000000000),
      },
    ],
  };
  it('finds the transaction in the transactions list', async function () {
    await withFixtures(
      {
        fixtures: new FixtureBuilder().build(),
        ganacheOptions,
        title: this.test.title,
      },
      async ({ driver }) => {
        await driver.navigate();
        await driver.fill('#password', 'correct horse battery staple');
        await driver.press('#password', driver.Key.ENTER);

        await driver.clickElement('[data-testid="eth-overview-send"]');

        await driver.fill(
          'input[placeholder="Search, public address (0x), or ENS"]',
          '0x2f318C334780961FB129D2a6c30D0763d9a5C970',
        );

        const inputAmount = await driver.findElement('.unit-input__input');
        await inputAmount.fill('1000');

        const errorAmount = await driver.findElement('.send-v2__error-amount');
        assert.equal(
          await errorAmount.getText(),
          'Insufficient funds for gas',
          'send screen should render an insufficient fund for gas error message',
        );

        await inputAmount.press(driver.Key.BACK_SPACE);
        await inputAmount.press(driver.Key.BACK_SPACE);
        await inputAmount.press(driver.Key.BACK_SPACE);

        await driver.assertElementNotPresent('.send-v2__error-amount');

        const amountMax = await driver.findClickableElement(
          '.send-v2__amount-max',
        );
        await amountMax.click();

        let inputValue = await inputAmount.getProperty('value');

        assert(Number(inputValue) > 24);

        await amountMax.click();

        assert.equal(await inputAmount.isEnabled(), true);

        await inputAmount.fill('1');

        inputValue = await inputAmount.getProperty('value');
        assert.equal(inputValue, '1');

        // Continue to next screen
        await driver.clickElement({ text: 'Next', tag: 'button' });

        await driver.clickElement({ text: 'Confirm', tag: 'button' });

        await driver.clickElement('[data-testid="home__activity-tab"]');
        await driver.wait(async () => {
          const confirmedTxes = await driver.findElements(
            '.transaction-list__completed-transactions .transaction-list-item',
          );
          return confirmedTxes.length === 1;
        }, 10000);

        await driver.waitForSelector({
          css: '.transaction-list-item__primary-currency',
          text: '-1 ETH',
        });
      },
    );
  });
});

describe('Send ETH non-contract address with data that matches ERC20 transfer data signature', function () {
  const ganacheOptions = {
    accounts: [
      {
        secretKey:
          '0x7C9529A67102755B7E6102D6D950AC5D5863C98713805CEC576B945B15B71EAC',
        balance: convertToHexValue(25000000000000000000),
      },
    ],
  };
  it('renders the correct recipient on the confirmation screen', async function () {
    await withFixtures(
      {
        fixtures: new FixtureBuilder()
          .withPreferencesController({
            featureFlags: {
              sendHexData: true,
            },
          })
          .build(),
        ganacheOptions,
        title: this.test.title,
      },
      async ({ driver }) => {
        await driver.navigate();
        await driver.fill('#password', 'correct horse battery staple');
        await driver.press('#password', driver.Key.ENTER);

        await driver.clickElement('[data-testid="eth-overview-send"]');

        await driver.fill(
          'input[placeholder="Search, public address (0x), or ENS"]',
          '0xc427D562164062a23a5cFf596A4a3208e72Acd28',
        );

        await driver.fill(
          'textarea[placeholder="Optional',
          '0xa9059cbb0000000000000000000000002f318C334780961FB129D2a6c30D0763d9a5C970000000000000000000000000000000000000000000000000000000000000000a',
        );

        await driver.clickElement({ text: 'Next', tag: 'button' });

        await driver.clickElement({ text: '0xc42...cd28' });

        const recipientAddress = await driver.findElements({
          text: '0xc427D562164062a23a5cFf596A4a3208e72Acd28',
        });

        assert.equal(recipientAddress.length, 1);
      },
    );
  });
});

/* eslint-disable-next-line mocha/max-top-level-suites */
describe('Send ETH from inside MetaMask using advanced gas modal', function () {
  const ganacheOptions = {
    accounts: [
      {
        secretKey:
          '0x7C9529A67102755B7E6102D6D950AC5D5863C98713805CEC576B945B15B71EAC',
        balance: convertToHexValue(25000000000000000000),
      },
    ],
  };
  it('finds the transaction in the transactions list', async function () {
    await withFixtures(
      {
        fixtures: new FixtureBuilder().build(),
        ganacheOptions,
        title: this.test.title,
      },
      async ({ driver }) => {
        await driver.navigate();
        await driver.fill('#password', 'correct horse battery staple');
        await driver.press('#password', driver.Key.ENTER);

        await driver.clickElement('[data-testid="eth-overview-send"]');

        await driver.fill(
          'input[placeholder="Search, public address (0x), or ENS"]',
          '0x2f318C334780961FB129D2a6c30D0763d9a5C970',
        );

        const inputAmount = await driver.findElement('.unit-input__input');
        await inputAmount.fill('1');

        const inputValue = await inputAmount.getProperty('value');
        assert.equal(inputValue, '1');

        // Continue to next screen
        await driver.clickElement({ text: 'Next', tag: 'button' });

        const transactionAmounts = await driver.findElements(
          '.currency-display-component__text',
        );
        const transactionAmount = transactionAmounts[0];
        assert.equal(await transactionAmount.getText(), '1');

        await driver.clickElement({ text: 'Confirm', tag: 'button' });

        await driver.wait(async () => {
          const confirmedTxes = await driver.findElements(
            '.transaction-list__completed-transactions .transaction-list-item',
          );
          return confirmedTxes.length === 1;
        }, 10000);

        await driver.waitForSelector({
          css: '.transaction-list-item__primary-currency',
          text: '-1 ETH',
        });
      },
    );
  });
});

describe('Send ETH from dapp using advanced gas controls', function () {
  const ganacheOptions = {
    accounts: [
      {
        secretKey:
          '0x7C9529A67102755B7E6102D6D950AC5D5863C98713805CEC576B945B15B71EAC',
        balance: convertToHexValue(25000000000000000000),
      },
    ],
  };

  it('should display the correct gas price on the legacy transaction', async function () {
    await withFixtures(
      {
        dapp: true,
        fixtures: new FixtureBuilder()
          .withPermissionControllerConnectedToTestDapp()
          .build(),
        ganacheOptions,
        title: this.test.title,
      },
      async ({ driver }) => {
        await driver.navigate();
        await driver.fill('#password', 'correct horse battery staple');
        await driver.press('#password', driver.Key.ENTER);

        // initiates a send from the dapp
        await driver.openNewPage('http://127.0.0.1:8080/');
        await driver.clickElement({ text: 'Send', tag: 'button' });
        await driver.waitUntilXWindowHandles(3);
        const windowHandles = await driver.getAllWindowHandles();
        const extension = windowHandles[0];
        await driver.switchToWindowWithTitle(
          'MetaMask Notification',
          windowHandles,
        );
        await driver.assertElementNotPresent({ text: 'Data', tag: 'li' });
        await driver.clickElement({ text: 'Edit', tag: 'button' });
        await driver.waitForSelector({
          text: '0.00021 ETH',
        });
        await driver.clickElement({
          text: 'Edit suggested gas fee',
          tag: 'button',
        });
        await driver.waitForSelector({
          text: '0.00021 ETH',
        });
        const inputs = await driver.findElements('input[type="number"]');
        const gasPriceInput = inputs[1];
        await gasPriceInput.fill('100');
        await driver.waitForSelector({
          text: '0.0021 ETH',
        });
        await driver.clickElement({ text: 'Save', tag: 'button' });
        await driver.waitForSelector({
          css: '.transaction-detail-item:nth-of-type(1) h6:nth-of-type(2)',
          text: '0.0021 ETH',
        });
        await driver.clickElement({ text: 'Confirm', tag: 'button' });
        await driver.waitUntilXWindowHandles(2);
        await driver.switchToWindow(extension);

        // finds the transaction in the transactions list
        await driver.clickElement('[data-testid="home__activity-tab"]');
        await driver.waitForSelector(
          '.transaction-list__completed-transactions .transaction-list-item:nth-of-type(1)',
        );
        await driver.waitForSelector({
          css: '.transaction-list-item__primary-currency',
          text: '-0 ETH',
        });

        // the transaction has the expected gas price
        const txValue = await driver.findClickableElement(
          '.transaction-list-item__primary-currency',
        );
        await txValue.click();
        const gasPrice = await driver.waitForSelector({
          css: '[data-testid="transaction-breakdown__gas-price"]',
          text: '100',
        });
        assert.equal(await gasPrice.getText(), '100');
      },
    );
  });

  it('should display correct gas values for EIP-1559 transaction', async function () {
    await withFixtures(
      {
        dapp: true,
        fixtures: new FixtureBuilder()
          .withPermissionControllerConnectedToTestDapp()
<<<<<<< HEAD
          .withNetworkControllerSupportEIP1559()
=======
>>>>>>> 4b271868
          .build(),
        ganacheOptions: {
          ...ganacheOptions,
          hardfork: 'london',
        },
        title: this.test.title,
      },
      async ({ driver }) => {
        await driver.navigate();
        await driver.fill('#password', 'correct horse battery staple');
        await driver.press('#password', driver.Key.ENTER);

        // initiates a transaction from the dapp
        await driver.openNewPage('http://127.0.0.1:8080/');
        await driver.clickElement({ text: 'Create Token', tag: 'button' });
        await driver.waitUntilXWindowHandles(3);
        const windowHandles = await driver.getAllWindowHandles();
        const extension = windowHandles[0];
        await driver.switchToWindowWithTitle(
          'MetaMask Notification',
          windowHandles,
        );
        await driver.assertElementNotPresent({ text: 'Data', tag: 'li' });
        await driver.clickElement('[data-testid="edit-gas-fee-button"]');
        await driver.clickElement('[data-testid="edit-gas-fee-item-custom"]');

        const baseFeeInput = await driver.findElement(
          '[data-testid="base-fee-input"]',
        );
        await baseFeeInput.fill('25');
        const priorityFeeInput = await driver.findElement(
          '[data-testid="priority-fee-input"]',
        );
        await priorityFeeInput.fill('1');

        await driver.clickElement({ text: 'Save', tag: 'button' });
        await driver.delay(tinyDelayMs);
        await driver.clickElement({ text: 'Confirm', tag: 'button' });
        await driver.waitUntilXWindowHandles(2);
        await driver.switchToWindow(extension);

        // finds the transaction in the transactions list
        await driver.clickElement('[data-testid="home__activity-tab"]');
        await driver.waitForSelector(
          '.transaction-list__completed-transactions .transaction-list-item:nth-of-type(1)',
        );
        await driver.waitForSelector({
          css: '.transaction-list-item__primary-currency',
          text: '-0 ETH',
        });

        // the transaction has the expected gas value
        const txValue = await driver.findClickableElement(
          '.transaction-list-item__primary-currency',
        );
        await txValue.click();
        const baseFeeValue = await driver.waitForSelector({
          text: '0.000000025',
        });
        assert.equal(await baseFeeValue.getText(), '0.000000025');
      },
    );
  });
});

describe('Send ETH from inside MetaMask to a Multisig Address', function () {
  const smartContract = SMART_CONTRACTS.MULTISIG;
  const ganacheOptions = {
    accounts: [
      {
        secretKey:
          '0x7C9529A67102755B7E6102D6D950AC5D5863C98713805CEC576B945B15B71EAC',
        balance: convertToHexValue(25000000000000000000),
      },
    ],
  };
  it('finds the transaction in the transactions list', async function () {
    await withFixtures(
      {
        fixtures: new FixtureBuilder().build(),
        ganacheOptions,
        smartContract,
        title: this.test.title,
      },
      async ({ driver, contractRegistry }) => {
        const contractAddress = await contractRegistry.getContractAddress(
          smartContract,
        );
        await driver.navigate();
        await driver.fill('#password', 'correct horse battery staple');
        await driver.press('#password', driver.Key.ENTER);

        await driver.clickElement('[data-testid="eth-overview-send"]');

        await driver.fill(
          'input[placeholder="Search, public address (0x), or ENS"]',
          contractAddress,
        );

        const inputAmount = await driver.findElement('.unit-input__input');
        await inputAmount.fill('1');

        // Continue to next screen
        await driver.clickElement({ text: 'Next', tag: 'button' });

        await driver.clickElement({ text: 'Confirm', tag: 'button' });

        await driver.clickElement('[data-testid="home__activity-tab"]');
        await driver.wait(async () => {
          const confirmedTxes = await driver.findElements(
            '.transaction-list__completed-transactions .transaction-list-item',
          );
          return confirmedTxes.length === 1;
        }, 10000);

        const failedTx = await driver.isElementPresent(
          '.transaction-status-label--failed',
        );
        assert.equal(failedTx, false, 'Transaction failed');
      },
    );
  });
});<|MERGE_RESOLUTION|>--- conflicted
+++ resolved
@@ -298,10 +298,6 @@
         dapp: true,
         fixtures: new FixtureBuilder()
           .withPermissionControllerConnectedToTestDapp()
-<<<<<<< HEAD
-          .withNetworkControllerSupportEIP1559()
-=======
->>>>>>> 4b271868
           .build(),
         ganacheOptions: {
           ...ganacheOptions,
