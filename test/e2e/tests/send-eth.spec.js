const { strict: assert } = require('assert');
const { SMART_CONTRACTS } = require('../seeder/smart-contracts');
const {
  withFixtures,
  openDapp,
  logInWithBalanceValidation,
  openActionMenuAndStartSendFlow,
  unlockWallet,
  editGasfeeForm,
  WINDOW_TITLES,
  defaultGanacheOptions,
} = require('../helpers');
const FixtureBuilder = require('../fixture-builder');

describe('Send ETH', function () {
  describe('from inside MetaMask', function () {
    it('finds the transaction in the transactions list using default gas', async function () {
      await withFixtures(
        {
          fixtures: new FixtureBuilder().build(),
          ganacheOptions: defaultGanacheOptions,
          title: this.test.fullTitle(),
        },
        async ({ driver, ganacheServer }) => {
          if (process.env.MULTICHAIN) {
            return;
          }
<<<<<<< HEAD

          await logInWithBalanceValidation(driver, ganacheServer);

          await openActionMenuAndStartSendFlow(driver);

          await driver.fill(
            'input[placeholder="Enter public address (0x) or ENS name"]',
            '0x2f318C334780961FB129D2a6c30D0763d9a5C970',
          );

          const inputAmount = await driver.findElement('.unit-input__input');
          await inputAmount.fill('1000');

          await driver.findElement({
            css: '.send-v2__error-amount',
            text: 'Insufficient funds for gas',
          });

          await inputAmount.press(driver.Key.BACK_SPACE);
          await inputAmount.press(driver.Key.BACK_SPACE);
          await inputAmount.press(driver.Key.BACK_SPACE);

          await driver.assertElementNotPresent('.send-v2__error-amount');

          const amountMax = await driver.findClickableElement(
            '.send-v2__amount-max',
          );
          await amountMax.click();

          let inputValue = await inputAmount.getProperty('value');

          assert(Number(inputValue) > 24);

          await amountMax.click();

          assert.equal(await inputAmount.isEnabled(), true);

          await inputAmount.fill('1');

          inputValue = await inputAmount.getProperty('value');
          assert.equal(inputValue, '1');

          // Continue to next screen
          await driver.clickElement({ text: 'Next', tag: 'button' });

          await driver.clickElement({ text: 'Confirm', tag: 'button' });

          await driver.clickElement('[data-testid="home__activity-tab"]');
          await driver.wait(async () => {
            const confirmedTxes = await driver.findElements(
              '.transaction-list__completed-transactions .activity-list-item',
            );
            return confirmedTxes.length === 1;
          }, 10000);

          await driver.waitForSelector({
            css: '[data-testid="transaction-list-item-primary-currency"]',
            text: '-1 ETH',
          });
        },
      );
    });

    /* eslint-disable-next-line mocha/max-top-level-suites */
    it('finds the transaction in the transactions list using advanced gas modal', async function () {
      await withFixtures(
        {
          fixtures: new FixtureBuilder().build(),
          ganacheOptions: defaultGanacheOptions,
          defaultGanacheOptions,
          title: this.test.fullTitle(),
        },
        async ({ driver }) => {
          await unlockWallet(driver);

          await driver.delay(1000);

          await openActionMenuAndStartSendFlow(driver);
          if (process.env.MULTICHAIN) {
            return;
          }
          await driver.fill(
            'input[placeholder="Enter public address (0x) or ENS name"]',
            '0x2f318C334780961FB129D2a6c30D0763d9a5C970',
          );

          const inputAmount = await driver.findElement('.unit-input__input');
          await inputAmount.fill('1');

          const inputValue = await inputAmount.getProperty('value');
          assert.equal(inputValue, '1');

          // Continue to next screen
          await driver.clickElement({ text: 'Next', tag: 'button' });

          await driver.delay(1000);
          const transactionAmounts = await driver.findElements(
            '.currency-display-component__text',
          );
          const transactionAmount = transactionAmounts[0];
          assert.equal(await transactionAmount.getText(), '1');

          await driver.clickElement({ text: 'Confirm', tag: 'button' });

          await driver.wait(async () => {
            const confirmedTxes = await driver.findElements(
              '.transaction-list__completed-transactions .activity-list-item',
            );
            return confirmedTxes.length === 1;
          }, 10000);

          await driver.waitForSelector({
            css: '[data-testid="transaction-list-item-primary-currency"]',
            text: '-1 ETH',
          });
        },
      );
    });

    it('finds the transaction in the transactions list when sending to a Multisig Address', async function () {
      const smartContract = SMART_CONTRACTS.MULTISIG;
      await withFixtures(
        {
          fixtures: new FixtureBuilder().build(),
          ganacheOptions: {
            ...defaultGanacheOptions,
            hardfork: 'london',
          },
          smartContract,
          title: this.test.fullTitle(),
        },
        async ({ driver, contractRegistry, ganacheServer }) => {
          const contractAddress = await contractRegistry.getContractAddress(
            smartContract,
          );
          await logInWithBalanceValidation(driver, ganacheServer);

          await openActionMenuAndStartSendFlow(driver);
          if (process.env.MULTICHAIN) {
            return;
          }
          await driver.fill(
            'input[placeholder="Enter public address (0x) or ENS name"]',
            contractAddress,
          );

          const inputAmount = await driver.findElement('.unit-input__input');
          await inputAmount.fill('1');

          // Continue to next screen
          await driver.clickElement({ text: 'Next', tag: 'button' });
          await driver.clickElement({ text: 'Confirm', tag: 'button' });

          // Go back to home screen to check txn
          await locateAccountBalanceDOM(driver, ganacheServer);
          await driver.clickElement('[data-testid="home__activity-tab"]');

          await driver.findElement(
            '.transaction-list__completed-transactions .activity-list-item',
          );
=======

          await logInWithBalanceValidation(driver, ganacheServer);

          await openActionMenuAndStartSendFlow(driver);

          await driver.fill(
            'input[placeholder="Enter public address (0x) or ENS name"]',
            '0x2f318C334780961FB129D2a6c30D0763d9a5C970',
          );

          const inputAmount = await driver.findElement('.unit-input__input');
          await inputAmount.fill('1000');

          await driver.findElement({
            css: '.send-v2__error-amount',
            text: 'Insufficient funds for gas',
          });

          await inputAmount.press(driver.Key.BACK_SPACE);
          await inputAmount.press(driver.Key.BACK_SPACE);
          await inputAmount.press(driver.Key.BACK_SPACE);

          await driver.assertElementNotPresent('.send-v2__error-amount');

          const amountMax = await driver.findClickableElement(
            '.send-v2__amount-max',
          );
          await amountMax.click();

          let inputValue = await inputAmount.getProperty('value');

          assert(Number(inputValue) > 24);

          await amountMax.click();

          assert.equal(await inputAmount.isEnabled(), true);

          await inputAmount.fill('1');

          inputValue = await inputAmount.getProperty('value');
          assert.equal(inputValue, '1');

          // Continue to next screen
          await driver.clickElement({ text: 'Next', tag: 'button' });

          await driver.clickElement({ text: 'Confirm', tag: 'button' });

          await driver.clickElement('[data-testid="home__activity-tab"]');
          await driver.wait(async () => {
            const confirmedTxes = await driver.findElements(
              '.transaction-list__completed-transactions .activity-list-item',
            );
            return confirmedTxes.length === 1;
          }, 10000);

          await driver.waitForSelector({
            css: '[data-testid="transaction-list-item-primary-currency"]',
            text: '-1 ETH',
          });
        },
      );
    });

    /* eslint-disable-next-line mocha/max-top-level-suites */
    it('finds the transaction in the transactions list using advanced gas modal', async function () {
      await withFixtures(
        {
          fixtures: new FixtureBuilder().build(),
          ganacheOptions: defaultGanacheOptions,
          defaultGanacheOptions,
          title: this.test.fullTitle(),
        },
        async ({ driver }) => {
          await unlockWallet(driver);

          await driver.delay(1000);

          await openActionMenuAndStartSendFlow(driver);
          if (process.env.MULTICHAIN) {
            return;
          }
          await driver.fill(
            'input[placeholder="Enter public address (0x) or ENS name"]',
            '0x2f318C334780961FB129D2a6c30D0763d9a5C970',
          );

          const inputAmount = await driver.findElement('.unit-input__input');
          await inputAmount.fill('1');

          const inputValue = await inputAmount.getProperty('value');
          assert.equal(inputValue, '1');

          // Continue to next screen
          await driver.clickElement({ text: 'Next', tag: 'button' });

          await driver.delay(1000);
          const transactionAmounts = await driver.findElements(
            '.currency-display-component__text',
          );
          const transactionAmount = transactionAmounts[0];
          assert.equal(await transactionAmount.getText(), '1');

          await driver.clickElement({ text: 'Confirm', tag: 'button' });

          await driver.wait(async () => {
            const confirmedTxes = await driver.findElements(
              '.transaction-list__completed-transactions .activity-list-item',
            );
            return confirmedTxes.length === 1;
          }, 10000);

          await driver.waitForSelector({
            css: '[data-testid="transaction-list-item-primary-currency"]',
            text: '-1 ETH',
          });
        },
      );
    });

    it('finds the transaction in the transactions list when sending to a Multisig Address', async function () {
      const smartContract = SMART_CONTRACTS.MULTISIG;
      await withFixtures(
        {
          fixtures: new FixtureBuilder().build(),
          ganacheOptions: {
            ...defaultGanacheOptions,
            hardfork: 'london',
          },
          smartContract,
          title: this.test.fullTitle(),
        },
        async ({ driver, contractRegistry }) => {
          const contractAddress = await contractRegistry.getContractAddress(
            smartContract,
          );
          await unlockWallet(driver);

          await driver.clickElement('[data-testid="eth-overview-send"]');
          await driver.fill(
            'input[placeholder="Enter public address (0x) or ENS name"]',
            contractAddress,
          );

          const inputAmount = await driver.findElement('.unit-input__input');
          await inputAmount.fill('1');

          // Continue to next screen
          if (process.env.MULTICHAIN) {
            await driver.clickElement({ text: 'Continue', tag: 'button' });
          } else {
            // We need to wait for the text "Max Fee: 0.000xxxx ETH" before clicking Next
            await driver.findElement({ text: '0.000', tag: 'span' });

            await driver.findClickableElement({
              text: 'Next',
              tag: 'button',
            });
            await driver.clickElement({ text: 'Next', tag: 'button' });
          }
          await driver.clickElement({ text: 'Confirm', tag: 'button' });

          // Go back to home screen to check txn
          const balance = await driver.findElement(
            '[data-testid="eth-overview__primary-currency"]',
          );
          assert.equal(await balance.getText(), '$42,496.38\nUSD');
          await driver.clickElement('[data-testid="home__activity-tab"]');

          await driver.findElement(
            '.transaction-list__completed-transactions .activity-list-item',
          );
>>>>>>> befc516a
          await driver.assertElementNotPresent(
            '.transaction-status-label--failed',
          );
        },
      );
    });

    it('shows no error when cancel transaction when sending via QR code', async function () {
      await withFixtures(
        {
          fixtures: new FixtureBuilder().build(),
          ganacheOptions: defaultGanacheOptions,
          title: this.test.fullTitle(),
        },
<<<<<<< HEAD
        async ({ driver, ganacheServer }) => {
          if (process.env.MULTICHAIN) {
            return;
          }

          await logInWithBalanceValidation(driver, ganacheServer);
          await openActionMenuAndStartSendFlow(driver);
          // choose to scan via QR code
          await driver.clickElement('[data-testid="ens-qr-scan-button"]');
          await driver.findVisibleElement('.modal');
=======
        async ({ driver }) => {
          if (process.env.MULTICHAIN) {
            return;
          }
          await unlockWallet(driver);
          const balance = await driver.findElement(
            '[data-testid="eth-overview__primary-currency"]',
          );
          await driver.isElementPresent('.loading-overlay__spinner');
          await driver.waitForElementNotPresent('.loading-overlay__spinner');
          assert.equal(await balance.getText(), '$42,500.00\nUSD');
          await openActionMenuAndStartSendFlow(driver);
          // choose to scan via QR code
          await driver.clickElement('[data-testid="ens-qr-scan-button"]');
          await driver.findVisibleElement('[data-testid="qr-scanner-modal"]');
>>>>>>> befc516a
          // cancel action will close the dialog and shut down camera initialization
          await driver.waitForSelector({
            css: '.qr-scanner__error',
            text: "We couldn't access your camera. Please give it another try.",
          });
          await driver.clickElement({ text: 'Cancel', tag: 'button' });
<<<<<<< HEAD
          await driver.waitForElementNotPresent('.modal');
=======
          await driver.waitForElementNotPresent(
            '[data-testid="qr-scanner-modal"]',
          );
>>>>>>> befc516a
        },
      );
    });

    describe('from dapp using advanced gas controls', function () {
      it('should display the correct gas price on the legacy transaction', async function () {
        await withFixtures(
          {
            dapp: true,
            fixtures: new FixtureBuilder()
              .withPermissionControllerConnectedToTestDapp()
              .build(),
            ganacheOptions: defaultGanacheOptions,
            defaultGanacheOptions,
            title: this.test.fullTitle(),
          },
          async ({ driver }) => {
            await unlockWallet(driver);

            // initiates a send from the dapp
            await openDapp(driver);
            await driver.clickElement({ text: 'Send', tag: 'button' });
            await driver.waitUntilXWindowHandles(3);
            const windowHandles = await driver.getAllWindowHandles();
            const extension = windowHandles[0];
            await driver.switchToWindowWithTitle(
              WINDOW_TITLES.Dialog,
              windowHandles,
            );
            await driver.assertElementNotPresent({ text: 'Data', tag: 'li' });
            await driver.clickElement({ text: 'Edit', tag: 'button' });
            await driver.waitForSelector({
              text: '0.00021 ETH',
            });
            await driver.clickElement({
              text: 'Edit suggested gas fee',
              tag: 'button',
            });
            await driver.waitForSelector({
              text: '0.00021 ETH',
<<<<<<< HEAD
            });
            const inputs = await driver.findElements('input[type="number"]');
            const gasPriceInput = inputs[1];
            await gasPriceInput.fill('100');
            await driver.waitForSelector({
              text: '0.0021 ETH',
            });
            await driver.clickElement({ text: 'Save', tag: 'button' });
=======
              tag: 'h1',
            });
            await editGasfeeForm(driver, '21000', '100');
>>>>>>> befc516a
            await driver.waitForSelector({
              css: '.transaction-detail-item:nth-of-type(1) h6:nth-of-type(2)',
              text: '0.0021 ETH',
            });
            await driver.clickElement({ text: 'Confirm', tag: 'button' });
            await driver.waitUntilXWindowHandles(2);
            await driver.switchToWindow(extension);

            // finds the transaction in the transactions list
            await driver.clickElement('[data-testid="home__activity-tab"]');
            await driver.waitForSelector(
              '.transaction-list__completed-transactions .activity-list-item:nth-of-type(1)',
            );
            await driver.waitForSelector({
              css: '[data-testid="transaction-list-item-primary-currency"]',
              text: '-0 ETH',
            });

            // the transaction has the expected gas price
            driver.clickElement(
              '[data-testid="transaction-list-item-primary-currency"]',
            );
            await driver.waitForSelector({
              css: '[data-testid="transaction-breakdown__gas-price"]',
              text: '100',
            });
          },
        );
      });

      it('should display correct gas values for EIP-1559 transaction', async function () {
        await withFixtures(
          {
            dapp: true,
            fixtures: new FixtureBuilder()
              .withPermissionControllerConnectedToTestDapp()
              .build(),
            ganacheOptions: {
              ...defaultGanacheOptions,
              hardfork: 'london',
            },
            title: this.test.fullTitle(),
          },
          async ({ driver }) => {
            await unlockWallet(driver);

            // initiates a transaction from the dapp
            await openDapp(driver);
            await driver.clickElement({ text: 'Create Token', tag: 'button' });
            const windowHandles = await driver.waitUntilXWindowHandles(3);

            const extension = windowHandles[0];
            await driver.switchToWindowWithTitle(
              WINDOW_TITLES.Dialog,
              windowHandles,
            );
            await driver.assertElementNotPresent({ text: 'Data', tag: 'li' });

            await driver.clickElement('[data-testid="edit-gas-fee-icon"]');
            await driver.clickElement(
              '[data-testid="edit-gas-fee-item-custom"]',
            );

            const baseFeeInput = await driver.findElement(
              '[data-testid="base-fee-input"]',
            );
            await baseFeeInput.fill('25');
            const priorityFeeInput = await driver.findElement(
              '[data-testid="priority-fee-input"]',
            );
            await priorityFeeInput.fill('1');

            await driver.clickElement({ text: 'Save', tag: 'button' });

            await driver.waitForSelector({
              css: '.currency-display-component__text',
              text: '0.0550741',
            });

            await driver.clickElement({ text: 'Confirm', tag: 'button' });
            await driver.waitUntilXWindowHandles(2);
            await driver.switchToWindow(extension);

            // Identify the transaction in the transactions list
            await driver.waitForSelector(
<<<<<<< HEAD
              process.env.MULTICHAIN
                ? '[data-testid="token-balance-overview-currency-display"]'
                : '[data-testid="eth-overview__primary-currency"]',
=======
              '[data-testid="eth-overview__primary-currency"]',
>>>>>>> befc516a
            );

            await driver.clickElement('[data-testid="home__activity-tab"]');
            await driver.waitForSelector(
              '.transaction-list__completed-transactions .activity-list-item:nth-of-type(1)',
            );
            await driver.waitForSelector({
              css: '[data-testid="transaction-list-item-primary-currency"]',
              text: '-0 ETH',
            });

            // the transaction has the expected gas value
            await driver.clickElement(
              '[data-testid="transaction-list-item-primary-currency"]',
            );

            await driver.waitForSelector({
              xpath: "//div[contains(text(), 'Base fee')]",
            });

            const allFeeValues = await driver.findElements(
              '.currency-display-component__text',
            );

            /**
             * Below lines check that fee values are numeric.
             * Because these values change for every e2e run,
             * It's better to just check that the values are there and are numeric
             */
            assert.equal(allFeeValues.length > 0, true);

            allFeeValues.forEach(async (feeValue) => {
              assert.equal(/\d+\.?\d*/u.test(await feeValue.getText()), true);
            });
          },
        );
      });
    });

    describe('to non-contract address with data that matches ERC20 transfer data signature', function () {
      it('renders the correct recipient on the confirmation screen', async function () {
        await withFixtures(
          {
            fixtures: new FixtureBuilder()
              .withPreferencesController({
                featureFlags: {
                  sendHexData: true,
                },
              })
<<<<<<< HEAD
=======
              .withPreferencesControllerPetnamesDisabled()
>>>>>>> befc516a
              .build(),
            ganacheOptions: defaultGanacheOptions,
            title: this.test.fullTitle(),
          },
<<<<<<< HEAD
          async ({ driver, ganacheServer }) => {
            await logInWithBalanceValidation(driver, ganacheServer);
=======
          async ({ driver }) => {
            await unlockWallet(driver);
            const balance = await driver.findElement(
              '[data-testid="eth-overview__primary-currency"]',
            );

            await driver.isElementPresent('.loading-overlay__spinner');
            await driver.waitForElementNotPresent('.loading-overlay__spinner');
            assert.equal(await balance.getText(), '$42,500.00\nUSD');
>>>>>>> befc516a

            await openActionMenuAndStartSendFlow(driver);
            if (process.env.MULTICHAIN) {
              return;
            }
            await driver.fill(
              'input[placeholder="Enter public address (0x) or ENS name"]',
              '0xc427D562164062a23a5cFf596A4a3208e72Acd28',
            );

            await driver.fill(
              'textarea[placeholder="Optional',
              '0xa9059cbb0000000000000000000000002f318C334780961FB129D2a6c30D0763d9a5C970000000000000000000000000000000000000000000000000000000000000000a',
            );
<<<<<<< HEAD

            await driver.findClickableElement({ text: 'Next', tag: 'button' });
            await driver.clickElement({ text: 'Next', tag: 'button' });
=======
            if (process.env.MULTICHAIN) {
              await driver.findClickableElement({
                text: 'Continue',
                tag: 'button',
              });
              await driver.clickElement({ text: 'Continue', tag: 'button' });
            } else {
              await driver.findClickableElement({
                text: 'Next',
                tag: 'button',
              });
              await driver.clickElement({ text: 'Next', tag: 'button' });
            }
>>>>>>> befc516a

            await driver.findClickableElement(
              '[data-testid="sender-to-recipient__name"]',
            );
            await driver.clickElement(
              '[data-testid="sender-to-recipient__name"]',
            );

            const recipientAddress = await driver.findElements({
              text: '0xc427D562164062a23a5cFf596A4a3208e72Acd28',
            });

            assert.equal(recipientAddress.length, 1);
          },
        );
      });
    });
  });
});<|MERGE_RESOLUTION|>--- conflicted
+++ resolved
@@ -25,7 +25,6 @@
           if (process.env.MULTICHAIN) {
             return;
           }
-<<<<<<< HEAD
 
           await logInWithBalanceValidation(driver, ganacheServer);
 
@@ -157,167 +156,6 @@
           smartContract,
           title: this.test.fullTitle(),
         },
-        async ({ driver, contractRegistry, ganacheServer }) => {
-          const contractAddress = await contractRegistry.getContractAddress(
-            smartContract,
-          );
-          await logInWithBalanceValidation(driver, ganacheServer);
-
-          await openActionMenuAndStartSendFlow(driver);
-          if (process.env.MULTICHAIN) {
-            return;
-          }
-          await driver.fill(
-            'input[placeholder="Enter public address (0x) or ENS name"]',
-            contractAddress,
-          );
-
-          const inputAmount = await driver.findElement('.unit-input__input');
-          await inputAmount.fill('1');
-
-          // Continue to next screen
-          await driver.clickElement({ text: 'Next', tag: 'button' });
-          await driver.clickElement({ text: 'Confirm', tag: 'button' });
-
-          // Go back to home screen to check txn
-          await locateAccountBalanceDOM(driver, ganacheServer);
-          await driver.clickElement('[data-testid="home__activity-tab"]');
-
-          await driver.findElement(
-            '.transaction-list__completed-transactions .activity-list-item',
-          );
-=======
-
-          await logInWithBalanceValidation(driver, ganacheServer);
-
-          await openActionMenuAndStartSendFlow(driver);
-
-          await driver.fill(
-            'input[placeholder="Enter public address (0x) or ENS name"]',
-            '0x2f318C334780961FB129D2a6c30D0763d9a5C970',
-          );
-
-          const inputAmount = await driver.findElement('.unit-input__input');
-          await inputAmount.fill('1000');
-
-          await driver.findElement({
-            css: '.send-v2__error-amount',
-            text: 'Insufficient funds for gas',
-          });
-
-          await inputAmount.press(driver.Key.BACK_SPACE);
-          await inputAmount.press(driver.Key.BACK_SPACE);
-          await inputAmount.press(driver.Key.BACK_SPACE);
-
-          await driver.assertElementNotPresent('.send-v2__error-amount');
-
-          const amountMax = await driver.findClickableElement(
-            '.send-v2__amount-max',
-          );
-          await amountMax.click();
-
-          let inputValue = await inputAmount.getProperty('value');
-
-          assert(Number(inputValue) > 24);
-
-          await amountMax.click();
-
-          assert.equal(await inputAmount.isEnabled(), true);
-
-          await inputAmount.fill('1');
-
-          inputValue = await inputAmount.getProperty('value');
-          assert.equal(inputValue, '1');
-
-          // Continue to next screen
-          await driver.clickElement({ text: 'Next', tag: 'button' });
-
-          await driver.clickElement({ text: 'Confirm', tag: 'button' });
-
-          await driver.clickElement('[data-testid="home__activity-tab"]');
-          await driver.wait(async () => {
-            const confirmedTxes = await driver.findElements(
-              '.transaction-list__completed-transactions .activity-list-item',
-            );
-            return confirmedTxes.length === 1;
-          }, 10000);
-
-          await driver.waitForSelector({
-            css: '[data-testid="transaction-list-item-primary-currency"]',
-            text: '-1 ETH',
-          });
-        },
-      );
-    });
-
-    /* eslint-disable-next-line mocha/max-top-level-suites */
-    it('finds the transaction in the transactions list using advanced gas modal', async function () {
-      await withFixtures(
-        {
-          fixtures: new FixtureBuilder().build(),
-          ganacheOptions: defaultGanacheOptions,
-          defaultGanacheOptions,
-          title: this.test.fullTitle(),
-        },
-        async ({ driver }) => {
-          await unlockWallet(driver);
-
-          await driver.delay(1000);
-
-          await openActionMenuAndStartSendFlow(driver);
-          if (process.env.MULTICHAIN) {
-            return;
-          }
-          await driver.fill(
-            'input[placeholder="Enter public address (0x) or ENS name"]',
-            '0x2f318C334780961FB129D2a6c30D0763d9a5C970',
-          );
-
-          const inputAmount = await driver.findElement('.unit-input__input');
-          await inputAmount.fill('1');
-
-          const inputValue = await inputAmount.getProperty('value');
-          assert.equal(inputValue, '1');
-
-          // Continue to next screen
-          await driver.clickElement({ text: 'Next', tag: 'button' });
-
-          await driver.delay(1000);
-          const transactionAmounts = await driver.findElements(
-            '.currency-display-component__text',
-          );
-          const transactionAmount = transactionAmounts[0];
-          assert.equal(await transactionAmount.getText(), '1');
-
-          await driver.clickElement({ text: 'Confirm', tag: 'button' });
-
-          await driver.wait(async () => {
-            const confirmedTxes = await driver.findElements(
-              '.transaction-list__completed-transactions .activity-list-item',
-            );
-            return confirmedTxes.length === 1;
-          }, 10000);
-
-          await driver.waitForSelector({
-            css: '[data-testid="transaction-list-item-primary-currency"]',
-            text: '-1 ETH',
-          });
-        },
-      );
-    });
-
-    it('finds the transaction in the transactions list when sending to a Multisig Address', async function () {
-      const smartContract = SMART_CONTRACTS.MULTISIG;
-      await withFixtures(
-        {
-          fixtures: new FixtureBuilder().build(),
-          ganacheOptions: {
-            ...defaultGanacheOptions,
-            hardfork: 'london',
-          },
-          smartContract,
-          title: this.test.fullTitle(),
-        },
         async ({ driver, contractRegistry }) => {
           const contractAddress = await contractRegistry.getContractAddress(
             smartContract,
@@ -358,7 +196,6 @@
           await driver.findElement(
             '.transaction-list__completed-transactions .activity-list-item',
           );
->>>>>>> befc516a
           await driver.assertElementNotPresent(
             '.transaction-status-label--failed',
           );
@@ -373,18 +210,6 @@
           ganacheOptions: defaultGanacheOptions,
           title: this.test.fullTitle(),
         },
-<<<<<<< HEAD
-        async ({ driver, ganacheServer }) => {
-          if (process.env.MULTICHAIN) {
-            return;
-          }
-
-          await logInWithBalanceValidation(driver, ganacheServer);
-          await openActionMenuAndStartSendFlow(driver);
-          // choose to scan via QR code
-          await driver.clickElement('[data-testid="ens-qr-scan-button"]');
-          await driver.findVisibleElement('.modal');
-=======
         async ({ driver }) => {
           if (process.env.MULTICHAIN) {
             return;
@@ -400,20 +225,15 @@
           // choose to scan via QR code
           await driver.clickElement('[data-testid="ens-qr-scan-button"]');
           await driver.findVisibleElement('[data-testid="qr-scanner-modal"]');
->>>>>>> befc516a
           // cancel action will close the dialog and shut down camera initialization
           await driver.waitForSelector({
             css: '.qr-scanner__error',
             text: "We couldn't access your camera. Please give it another try.",
           });
           await driver.clickElement({ text: 'Cancel', tag: 'button' });
-<<<<<<< HEAD
-          await driver.waitForElementNotPresent('.modal');
-=======
           await driver.waitForElementNotPresent(
             '[data-testid="qr-scanner-modal"]',
           );
->>>>>>> befc516a
         },
       );
     });
@@ -454,20 +274,9 @@
             });
             await driver.waitForSelector({
               text: '0.00021 ETH',
-<<<<<<< HEAD
-            });
-            const inputs = await driver.findElements('input[type="number"]');
-            const gasPriceInput = inputs[1];
-            await gasPriceInput.fill('100');
-            await driver.waitForSelector({
-              text: '0.0021 ETH',
-            });
-            await driver.clickElement({ text: 'Save', tag: 'button' });
-=======
               tag: 'h1',
             });
             await editGasfeeForm(driver, '21000', '100');
->>>>>>> befc516a
             await driver.waitForSelector({
               css: '.transaction-detail-item:nth-of-type(1) h6:nth-of-type(2)',
               text: '0.0021 ETH',
@@ -553,13 +362,7 @@
 
             // Identify the transaction in the transactions list
             await driver.waitForSelector(
-<<<<<<< HEAD
-              process.env.MULTICHAIN
-                ? '[data-testid="token-balance-overview-currency-display"]'
-                : '[data-testid="eth-overview__primary-currency"]',
-=======
               '[data-testid="eth-overview__primary-currency"]',
->>>>>>> befc516a
             );
 
             await driver.clickElement('[data-testid="home__activity-tab"]');
@@ -609,18 +412,11 @@
                   sendHexData: true,
                 },
               })
-<<<<<<< HEAD
-=======
               .withPreferencesControllerPetnamesDisabled()
->>>>>>> befc516a
               .build(),
             ganacheOptions: defaultGanacheOptions,
             title: this.test.fullTitle(),
           },
-<<<<<<< HEAD
-          async ({ driver, ganacheServer }) => {
-            await logInWithBalanceValidation(driver, ganacheServer);
-=======
           async ({ driver }) => {
             await unlockWallet(driver);
             const balance = await driver.findElement(
@@ -630,7 +426,6 @@
             await driver.isElementPresent('.loading-overlay__spinner');
             await driver.waitForElementNotPresent('.loading-overlay__spinner');
             assert.equal(await balance.getText(), '$42,500.00\nUSD');
->>>>>>> befc516a
 
             await openActionMenuAndStartSendFlow(driver);
             if (process.env.MULTICHAIN) {
@@ -645,11 +440,6 @@
               'textarea[placeholder="Optional',
               '0xa9059cbb0000000000000000000000002f318C334780961FB129D2a6c30D0763d9a5C970000000000000000000000000000000000000000000000000000000000000000a',
             );
-<<<<<<< HEAD
-
-            await driver.findClickableElement({ text: 'Next', tag: 'button' });
-            await driver.clickElement({ text: 'Next', tag: 'button' });
-=======
             if (process.env.MULTICHAIN) {
               await driver.findClickableElement({
                 text: 'Continue',
@@ -663,7 +453,6 @@
               });
               await driver.clickElement({ text: 'Next', tag: 'button' });
             }
->>>>>>> befc516a
 
             await driver.findClickableElement(
               '[data-testid="sender-to-recipient__name"]',
