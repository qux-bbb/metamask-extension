--- conflicted
+++ resolved
@@ -5,10 +5,7 @@
   openDapp,
   DAPP_URL,
   unlockWallet,
-<<<<<<< HEAD
-=======
   WINDOW_TITLES,
->>>>>>> fc724d6d
 } = require('../helpers');
 const FixtureBuilder = require('../fixture-builder');
 
