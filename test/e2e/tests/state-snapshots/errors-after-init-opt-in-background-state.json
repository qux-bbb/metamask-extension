--- conflicted
+++ resolved
@@ -154,12 +154,8 @@
     "snapRegistryList": "object",
     "transactionSecurityCheckEnabled": false,
     "theme": "light",
-<<<<<<< HEAD
-    "isLineaMainnetReleased": true
-=======
     "isLineaMainnetReleased": true,
     "selectedAddress": "string"
->>>>>>> 22fe0400
   },
   "SelectedNetworkController": { "domains": {}, "perDomainNetwork": "boolean" },
   "SignatureController": {
