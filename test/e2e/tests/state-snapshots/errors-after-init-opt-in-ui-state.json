--- conflicted
+++ resolved
@@ -12,11 +12,7 @@
     "isUnlocked": false,
     "isAccountMenuOpen": false,
     "isNetworkMenuOpen": false,
-<<<<<<< HEAD
     "internalAccounts": { "accounts": "object", "selectedAccount": "string" },
-=======
-    "identities": "object",
->>>>>>> 22fe0400
     "transactions": "object",
     "networkConfigurations": "object",
     "addressBook": "object",
