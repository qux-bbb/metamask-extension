--- conflicted
+++ resolved
@@ -33,56 +33,6 @@
   }
 }
 
-<<<<<<< HEAD
-async function setupFetchMocking(driver) {
-  // define fetchMocking script, to be evaluated in the browser
-  function fetchMocking(mockResponses) {
-    window.origFetch = window.fetch.bind(window);
-    window.fetch = async (...args) => {
-      const url = args[0];
-      // api.metaswap.codefi.network/gasPrices
-      if (
-        url.match(/^http(s)?:\/\/api\.metaswap\.codefi\.network\/gasPrices/u)
-      ) {
-        return { json: async () => clone(mockResponses.gasPricesBasic) };
-      } else if (url.match(/chromeextensionmm/u)) {
-        return { json: async () => clone(mockResponses.metametrics) };
-      } else if (url.match(/^https:\/\/(swap\.metaswap\.codefi\.network)/u)) {
-        if (url.match(/featureFlags$/u)) {
-          return { json: async () => clone(mockResponses.swaps.featureFlags) };
-        }
-      } else if (
-        url.match(/^https:\/\/(token-api\.airswap-prod\.codefi\.network)/u)
-      ) {
-        if (url.match(/tokens\/1337$/u)) {
-          return { json: async () => clone(mockResponses.tokenList) };
-        }
-      }
-      return window.origFetch(...args);
-    };
-    if (window.chrome && window.chrome.webRequest) {
-      window.chrome.webRequest.onBeforeRequest.addListener(
-        cancelInfuraRequest,
-        { urls: ['https://*.infura.io/*'] },
-        ['blocking'],
-      );
-    }
-    function cancelInfuraRequest(requestDetails) {
-      console.log(`fetchMocking - Canceling request: "${requestDetails.url}"`);
-      return { cancel: true };
-    }
-    function clone(obj) {
-      return JSON.parse(JSON.stringify(obj));
-    }
-  }
-  // fetchMockResponses are parsed last minute to ensure that objects are uniquely instantiated
-  const fetchMockResponsesJson = JSON.stringify(fetchMockResponses);
-  // eval the fetchMocking script in the browser
-  await driver.executeScript(`(${fetchMocking})(${fetchMockResponsesJson})`);
-}
-
-=======
->>>>>>> 273c1ded
 module.exports = {
   buildWebDriver,
 };