--- conflicted
+++ resolved
@@ -4,11 +4,6 @@
 import { mount, shallow } from 'enzyme';
 import { MemoryRouter } from 'react-router-dom';
 import PropTypes from 'prop-types';
-<<<<<<< HEAD
-import { I18nContext, LegacyI18nProvider } from '../../ui/app/contexts/i18n';
-import { getMessage } from '../../ui/app/helpers/utils/i18n-helper';
-import * as en from '../../app/_locales/en/messages.json';
-=======
 import { I18nContext, LegacyI18nProvider } from '../../ui/contexts/i18n';
 import { getMessage } from '../../ui/helpers/utils/i18n-helper';
 import * as en from '../../app/_locales/en/messages.json';
@@ -18,7 +13,6 @@
     context: { t: (str1, str2) => (str2 ? str1 + str2 : str1) },
   });
 }
->>>>>>> d7754f39
 
 export function mountWithRouter(component, store = {}, pathname = '/') {
   // Instantiate router context
