const assert = require('assert')
const ethUtil = require('ethereumjs-util')
const EthTx = require('ethereumjs-tx')
const EthQuery = require('eth-query')
const ObservableStore = require('obs-store')
const clone = require('clone')
const sinon = require('sinon')
const TransactionController = require('../../app/scripts/controllers/transactions')
const noop = () => true
const currentNetworkId = 42
const otherNetworkId = 36
const privKey = new Buffer('8718b9618a37d1fc78c436511fc6df3c8258d3250635bba617f33003270ec03e', 'hex')

describe('Transaction Controller', function () {
  let txController

  beforeEach(function () {
    txController = new TransactionController({
      networkStore: new ObservableStore(currentNetworkId),
      txHistoryLimit: 10,
<<<<<<< HEAD
      blockTracker: { getCurrentBlock: noop, on: noop },
      provider: { sendAsync: noop },
      ethQuery: new EthQuery({ sendAsync: noop }),
=======
      ethStore: { getState: noop },
      provider: { _blockTracker: new EventEmitter()},
      blockTracker: new EventEmitter(),
      ethQuery: new EthQuery(new EventEmitter()),
>>>>>>> 678cfd21
      signTransaction: (ethTx) => new Promise((resolve) => {
        ethTx.sign(privKey)
        resolve()
      }),
    })
    txController.nonceTracker.getNonceLock = () => Promise.resolve({ nextNonce: 0, releaseLock: noop })
  })

  describe('#validateTxParams', function () {
    it('returns null for positive values', function () {
      var sample = {
        value: '0x01',
      }
      txController.txProviderUtils.validateTxParams(sample, (err) => {
        assert.equal(err, null, 'no error')
      })
    })

    it('returns error for negative values', function () {
      var sample = {
        value: '-0x01',
      }
      txController.txProviderUtils.validateTxParams(sample, (err) => {
        assert.ok(err, 'error')
      })
    })
  })

  describe('#getTxList', function () {
    it('when new should return empty array', function () {
      var result = txController.getTxList()
      assert.ok(Array.isArray(result))
      assert.equal(result.length, 0)
    })
    it('should also return transactions from local storage if any', function () {

    })
  })

  describe('#addTx', function () {
    it('adds a tx returned in getTxList', function () {
      var tx = { id: 1, status: 'confirmed', metamaskNetworkId: currentNetworkId, txParams: {} }
      txController.addTx(tx, noop)
      var result = txController.getTxList()
      assert.ok(Array.isArray(result))
      assert.equal(result.length, 1)
      assert.equal(result[0].id, 1)
    })

    it('does not override txs from other networks', function () {
      var tx = { id: 1, status: 'confirmed', metamaskNetworkId: currentNetworkId, txParams: {} }
      var tx2 = { id: 2, status: 'confirmed', metamaskNetworkId: otherNetworkId, txParams: {} }
      txController.addTx(tx, noop)
      txController.addTx(tx2, noop)
      var result = txController.getFullTxList()
      var result2 = txController.getTxList()
      assert.equal(result.length, 2, 'txs were deleted')
      assert.equal(result2.length, 1, 'incorrect number of txs on network.')
    })

    it('cuts off early txs beyond a limit', function () {
      const limit = txController.txHistoryLimit
      for (let i = 0; i < limit + 1; i++) {
        const tx = { id: i, time: new Date(), status: 'confirmed', metamaskNetworkId: currentNetworkId, txParams: {} }
        txController.addTx(tx, noop)
      }
      var result = txController.getTxList()
      assert.equal(result.length, limit, `limit of ${limit} txs enforced`)
      assert.equal(result[0].id, 1, 'early txs truncted')
    })

    it('cuts off early txs beyond a limit whether or not it is confirmed or rejected', function () {
      const limit = txController.txHistoryLimit
      for (let i = 0; i < limit + 1; i++) {
        const tx = { id: i, time: new Date(), status: 'rejected', metamaskNetworkId: currentNetworkId, txParams: {} }
        txController.addTx(tx, noop)
      }
      var result = txController.getTxList()
      assert.equal(result.length, limit, `limit of ${limit} txs enforced`)
      assert.equal(result[0].id, 1, 'early txs truncted')
    })

    it('cuts off early txs beyond a limit but does not cut unapproved txs', function () {
      var unconfirmedTx = { id: 0, time: new Date(), status: 'unapproved', metamaskNetworkId: currentNetworkId, txParams: {} }
      txController.addTx(unconfirmedTx, noop)
      const limit = txController.txHistoryLimit
      for (let i = 1; i < limit + 1; i++) {
        const tx = { id: i, time: new Date(), status: 'confirmed', metamaskNetworkId: currentNetworkId, txParams: {} }
        txController.addTx(tx, noop)
      }
      var result = txController.getTxList()
      assert.equal(result.length, limit, `limit of ${limit} txs enforced`)
      assert.equal(result[0].id, 0, 'first tx should still be there')
      assert.equal(result[0].status, 'unapproved', 'first tx should be unapproved')
      assert.equal(result[1].id, 2, 'early txs truncted')
    })
  })

  describe('#setTxStatusSigned', function () {
    it('sets the tx status to signed', function () {
      var tx = { id: 1, status: 'unapproved', metamaskNetworkId: currentNetworkId, txParams: {} }
      txController.addTx(tx, noop)
      txController.setTxStatusSigned(1)
      var result = txController.getTxList()
      assert.ok(Array.isArray(result))
      assert.equal(result.length, 1)
      assert.equal(result[0].status, 'signed')
    })

    it('should emit a signed event to signal the exciton of callback', (done) => {
      this.timeout(10000)
      var tx = { id: 1, status: 'unapproved', metamaskNetworkId: currentNetworkId, txParams: {} }
      const noop = function () {
        assert(true, 'event listener has been triggered and noop executed')
        done()
      }
      txController.addTx(tx)
      txController.on('1:signed', noop)
      txController.setTxStatusSigned(1)
    })
  })

  describe('#setTxStatusRejected', function () {
    it('sets the tx status to rejected', function () {
      var tx = { id: 1, status: 'unapproved', metamaskNetworkId: currentNetworkId, txParams: {} }
      txController.addTx(tx)
      txController.setTxStatusRejected(1)
      var result = txController.getTxList()
      assert.ok(Array.isArray(result))
      assert.equal(result.length, 1)
      assert.equal(result[0].status, 'rejected')
    })

    it('should emit a rejected event to signal the exciton of callback', (done) => {
      this.timeout(10000)
      var tx = { id: 1, status: 'unapproved', metamaskNetworkId: currentNetworkId, txParams: {} }
      txController.addTx(tx)
      const noop = function (err, txId) {
        assert(true, 'event listener has been triggered and noop executed')
        done()
      }
      txController.on('1:rejected', noop)
      txController.setTxStatusRejected(1)
    })
  })

  describe('#updateTx', function () {
    it('replaces the tx with the same id', function () {
      txController.addTx({ id: '1', status: 'unapproved', metamaskNetworkId: currentNetworkId, txParams: {} }, noop)
      txController.addTx({ id: '2', status: 'confirmed', metamaskNetworkId: currentNetworkId, txParams: {} }, noop)
      txController.updateTx({ id: '1', status: 'blah', hash: 'foo', metamaskNetworkId: currentNetworkId, txParams: {} })
      var result = txController.getTx('1')
      assert.equal(result.hash, 'foo')
    })

    it('updates gas price', function () {
      const originalGasPrice = '0x01'
      const desiredGasPrice = '0x02'

      const txMeta = {
        id: '1',
        status: 'unapproved',
        metamaskNetworkId: currentNetworkId,
        txParams: {
          gasPrice: originalGasPrice,
        },
      }

      const updatedMeta = clone(txMeta)

      txController.addTx(txMeta)
      updatedMeta.txParams.gasPrice = desiredGasPrice
      txController.updateTx(updatedMeta)
      var result = txController.getTx('1')
      assert.equal(result.txParams.gasPrice, desiredGasPrice, 'gas price updated')
    })
  })

  describe('#getUnapprovedTxList', function () {
    it('returns unapproved txs in a hash', function () {
      txController.addTx({ id: '1', status: 'unapproved', metamaskNetworkId: currentNetworkId, txParams: {} }, noop)
      txController.addTx({ id: '2', status: 'confirmed', metamaskNetworkId: currentNetworkId, txParams: {} }, noop)
      const result = txController.getUnapprovedTxList()
      assert.equal(typeof result, 'object')
      assert.equal(result['1'].status, 'unapproved')
      assert.equal(result['2'], undefined)
    })
  })

  describe('#getTx', function () {
    it('returns a tx with the requested id', function () {
      txController.addTx({ id: '1', status: 'unapproved', metamaskNetworkId: currentNetworkId, txParams: {} }, noop)
      txController.addTx({ id: '2', status: 'confirmed', metamaskNetworkId: currentNetworkId, txParams: {} }, noop)
      assert.equal(txController.getTx('1').status, 'unapproved')
      assert.equal(txController.getTx('2').status, 'confirmed')
    })
  })

  describe('#getFilteredTxList', function () {
    it('returns a tx with the requested data', function () {
      const txMetas = [
        { id: 0, status: 'unapproved', txParams: { from: '0xaa', to: '0xbb' }, metamaskNetworkId: currentNetworkId },
        { id: 1, status: 'unapproved', txParams: { from: '0xaa', to: '0xbb' }, metamaskNetworkId: currentNetworkId },
        { id: 2, status: 'unapproved', txParams: { from: '0xaa', to: '0xbb' }, metamaskNetworkId: currentNetworkId },
        { id: 3, status: 'unapproved', txParams: { from: '0xbb', to: '0xaa' }, metamaskNetworkId: currentNetworkId },
        { id: 4, status: 'unapproved', txParams: { from: '0xbb', to: '0xaa' }, metamaskNetworkId: currentNetworkId },
        { id: 5, status: 'confirmed', txParams: { from: '0xaa', to: '0xbb' }, metamaskNetworkId: currentNetworkId },
        { id: 6, status: 'confirmed', txParams: { from: '0xaa', to: '0xbb' }, metamaskNetworkId: currentNetworkId },
        { id: 7, status: 'confirmed', txParams: { from: '0xbb', to: '0xaa' }, metamaskNetworkId: currentNetworkId },
        { id: 8, status: 'confirmed', txParams: { from: '0xbb', to: '0xaa' }, metamaskNetworkId: currentNetworkId },
        { id: 9, status: 'confirmed', txParams: { from: '0xbb', to: '0xaa' }, metamaskNetworkId: currentNetworkId },
      ]
      txMetas.forEach((txMeta) => txController.addTx(txMeta, noop))
      let filterParams

      filterParams = { status: 'unapproved', from: '0xaa' }
      assert.equal(txController.getFilteredTxList(filterParams).length, 3, `getFilteredTxList - ${JSON.stringify(filterParams)}`)
      filterParams = { status: 'unapproved', to: '0xaa' }
      assert.equal(txController.getFilteredTxList(filterParams).length, 2, `getFilteredTxList - ${JSON.stringify(filterParams)}`)
      filterParams = { status: 'confirmed', from: '0xbb' }
      assert.equal(txController.getFilteredTxList(filterParams).length, 3, `getFilteredTxList - ${JSON.stringify(filterParams)}`)
      filterParams = { status: 'confirmed' }
      assert.equal(txController.getFilteredTxList(filterParams).length, 5, `getFilteredTxList - ${JSON.stringify(filterParams)}`)
      filterParams = { from: '0xaa' }
      assert.equal(txController.getFilteredTxList(filterParams).length, 5, `getFilteredTxList - ${JSON.stringify(filterParams)}`)
      filterParams = { to: '0xaa' }
      assert.equal(txController.getFilteredTxList(filterParams).length, 5, `getFilteredTxList - ${JSON.stringify(filterParams)}`)
    })
  })

  describe('#approveTransaction', function () {
    let txMeta, originalValue

    beforeEach(function () {
      originalValue = '0x01'
      txMeta = {
        id: '1',
        status: 'unapproved',
        metamaskNetworkId: currentNetworkId,
        txParams: {
          nonce: originalValue,
          gas: originalValue,
          gasPrice: originalValue,
        },
      }
    })


    it('does not overwrite set values', function (done) {
      this.timeout(15000)
      const wrongValue = '0x05'

      txController.addTx(txMeta)

      const estimateStub = sinon.stub(txController.txProviderUtils.query, 'estimateGas')
      .callsArgWithAsync(1, null, wrongValue)

      const priceStub = sinon.stub(txController.txProviderUtils.query, 'gasPrice')
      .callsArgWithAsync(0, null, wrongValue)


      const signStub = sinon.stub(txController, 'signTransaction')
      .callsArgWithAsync(1, null, noop)

      const pubStub = sinon.stub(txController.txProviderUtils, 'publishTransaction')
      .callsArgWithAsync(1, null, originalValue)

      txController.approveTransaction(txMeta.id).then((err) => {
        assert.ifError(err, 'should not error')

        const result = txController.getTx(txMeta.id)
        const params = result.txParams

        assert.equal(params.gas, originalValue, 'gas unmodified')
        assert.equal(params.gasPrice, originalValue, 'gas price unmodified')
        assert.equal(result.hash, originalValue, 'hash was set')

        estimateStub.restore()
        priceStub.restore()
        signStub.restore()
        pubStub.restore()
        done()
      })
    })
  })

  describe('#sign replay-protected tx', function () {
    it('prepares a tx with the chainId set', function (done) {
      txController.addTx({ id: '1', status: 'unapproved', metamaskNetworkId: currentNetworkId, txParams: {} }, noop)
      txController.signTransaction('1', (err, rawTx) => {
        if (err) return done('it should not fail')
        const ethTx = new EthTx(ethUtil.toBuffer(rawTx))
        assert.equal(ethTx.getChainId(), currentNetworkId)
        done()
      })
    })
  })

  describe('#_resubmitTx with a too-low balance', function () {
    it('should fail the transaction', function (done) {
      const from = '0xda0da0'
      const txMeta = {
        id: 1,
        status: 'submitted',
        metamaskNetworkId: currentNetworkId,
        txParams: {
          from,
          nonce: '0x1',
          value: '0xfffff',
        },
      }

      const lowBalance = '0x0'
      const fakeStoreState = { accounts: {} }
      fakeStoreState.accounts[from] = {
        balance: lowBalance,
        nonce: '0x0',
      }

      // Stubbing out current account state:
      const getStateStub = sinon.stub(txController.ethStore, 'getState')
      .returns(fakeStoreState)

      // Adding the fake tx:
      txController.addTx(clone(txMeta))

      txController._resubmitTx(txMeta, function (err) {
        assert.ifError(err, 'should not throw an error')
        const updatedMeta = txController.getTx(txMeta.id)
        assert.notEqual(updatedMeta.status, txMeta.status, 'status changed.')
        assert.equal(updatedMeta.status, 'failed', 'tx set to failed.')
        done()
      })
    })
  })
})
<|MERGE_RESOLUTION|>--- conflicted
+++ resolved
@@ -18,16 +18,10 @@
     txController = new TransactionController({
       networkStore: new ObservableStore(currentNetworkId),
       txHistoryLimit: 10,
-<<<<<<< HEAD
       blockTracker: { getCurrentBlock: noop, on: noop },
       provider: { sendAsync: noop },
       ethQuery: new EthQuery({ sendAsync: noop }),
-=======
       ethStore: { getState: noop },
-      provider: { _blockTracker: new EventEmitter()},
-      blockTracker: new EventEmitter(),
-      ethQuery: new EthQuery(new EventEmitter()),
->>>>>>> 678cfd21
       signTransaction: (ethTx) => new Promise((resolve) => {
         ethTx.sign(privKey)
         resolve()
