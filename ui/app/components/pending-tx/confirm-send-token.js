const Component = require('react').Component
const { connect } = require('react-redux')
const h = require('react-hyperscript')
const inherits = require('util').inherits
const tokenAbi = require('human-standard-token-abi')
const abiDecoder = require('abi-decoder')
abiDecoder.addABI(tokenAbi)
const actions = require('../../actions')
const t = require('../../../i18n')
const clone = require('clone')
const Identicon = require('../identicon')
const GasFeeDisplay = require('../send/gas-fee-display-v2.js')
const ethUtil = require('ethereumjs-util')
const BN = ethUtil.BN
const {
  conversionUtil,
  multiplyCurrencies,
  addCurrencies,
} = require('../../conversion-util')
const {
  calcTokenAmount,
} = require('../../token-util')

const { MIN_GAS_PRICE_HEX } = require('../send/send-constants')

const {
  getTokenExchangeRate,
  getSelectedAddress,
  getSelectedTokenContract,
} = require('../../selectors')

module.exports = connect(mapStateToProps, mapDispatchToProps)(ConfirmSendToken)

function mapStateToProps (state, ownProps) {
  const { token: { symbol }, txData } = ownProps
  const { txParams } = txData || {}
  const tokenData = txParams.data && abiDecoder.decodeMethod(txParams.data)

  const {
    conversionRate,
    identities,
    currentCurrency,
  } = state.metamask
  const selectedAddress = getSelectedAddress(state)
  const tokenExchangeRate = getTokenExchangeRate(state, symbol)

  return {
    conversionRate,
    identities,
    selectedAddress,
    tokenExchangeRate,
    tokenData: tokenData || {},
    currentCurrency: currentCurrency.toUpperCase(),
    send: state.metamask.send,
    tokenContract: getSelectedTokenContract(state),
  }
}

function mapDispatchToProps (dispatch, ownProps) {
  const { token: { symbol } } = ownProps

  return {
    backToAccountDetail: address => dispatch(actions.backToAccountDetail(address)),
    cancelTransaction: ({ id }) => dispatch(actions.cancelTx({ id })),
    updateTokenExchangeRate: () => dispatch(actions.updateTokenExchangeRate(symbol)),
    editTransaction: txMeta => {
      const { token: { address } } = ownProps
      const { txParams = {}, id } = txMeta
      const tokenData = txParams.data && abiDecoder.decodeMethod(txParams.data) || {}
      const { params = [] } = tokenData
      const { value: to } = params[0] || {}
      const { value: tokenAmountInDec } = params[1] || {}
      const tokenAmountInHex = conversionUtil(tokenAmountInDec, {
        fromNumericBase: 'dec',
        toNumericBase: 'hex',
      })
      const {
        gas: gasLimit,
        gasPrice,
      } = txParams
      dispatch(actions.setSelectedToken(address))
      dispatch(actions.updateSend({
        gasLimit,
        gasPrice,
        gasTotal: null,
        to,
        amount: tokenAmountInHex,
        errors: { to: null, amount: null },
        editingTransactionId: id,
      }))
      dispatch(actions.showSendTokenPage())
    },
    showCustomizeGasModal: (txMeta, sendGasLimit, sendGasPrice, sendGasTotal) => {
      const { id, txParams, lastGasPrice } = txMeta
      const { gas: txGasLimit, gasPrice: txGasPrice } = txParams
      const tokenData = txParams.data && abiDecoder.decodeMethod(txParams.data)
      const { params = [] } = tokenData
      const { value: to } = params[0] || {}
      const { value: tokenAmountInDec } = params[1] || {}
      const tokenAmountInHex = conversionUtil(tokenAmountInDec, {
        fromNumericBase: 'dec',
        toNumericBase: 'hex',
      })
    
      let forceGasMin
      if (lastGasPrice) {
        const stripped = ethUtil.stripHexPrefix(lastGasPrice)
        forceGasMin = ethUtil.addHexPrefix(multiplyCurrencies(stripped, 1.1, {
          multiplicandBase: 16,
          multiplierBase: 10,
          toNumericBase: 'hex',
          fromDenomination: 'WEI',
          toDenomination: 'GWEI',
        }))
      }

      dispatch(actions.updateSend({
        gasLimit: sendGasLimit || txGasLimit,
        gasPrice: sendGasPrice || txGasPrice,
        editingTransactionId: id,
        gasTotal: sendGasTotal,
        to,
        amount: tokenAmountInHex,
        forceGasMin,
      }))
      dispatch(actions.showModal({ name: 'CUSTOMIZE_GAS' }))
    },
  }
}

inherits(ConfirmSendToken, Component)
function ConfirmSendToken () {
  Component.call(this)
  this.state = {}
  this.onSubmit = this.onSubmit.bind(this)
}

ConfirmSendToken.prototype.componentWillMount = function () {
  const { tokenContract, selectedAddress } = this.props
  tokenContract && tokenContract
    .balanceOf(selectedAddress)
    .then(usersToken => {
    })
  this.props.updateTokenExchangeRate()
}

ConfirmSendToken.prototype.getAmount = function () {
  const {
    conversionRate,
    tokenExchangeRate,
    token,
    tokenData,
    send: { amount, editingTransactionId },
  } = this.props
  const { params = [] } = tokenData
  let { value } = params[1] || {}
  const { decimals } = token

  if (editingTransactionId) {
    value = conversionUtil(amount, {
      fromNumericBase: 'hex',
      toNumericBase: 'dec',
    })
  }

  const sendTokenAmount = calcTokenAmount(value, decimals)

  return {
    fiat: tokenExchangeRate
      ? +(sendTokenAmount * tokenExchangeRate * conversionRate).toFixed(2)
      : null,
    token: typeof value === 'undefined'
      ? t('unknown')
      : +sendTokenAmount.toFixed(decimals),
  }

}

ConfirmSendToken.prototype.getGasFee = function () {
  const { conversionRate, tokenExchangeRate, token, currentCurrency } = this.props
  const txMeta = this.gatherTxMeta()
  const txParams = txMeta.txParams || {}
  const { decimals } = token

  const gas = txParams.gas
  const gasPrice = txParams.gasPrice || MIN_GAS_PRICE_HEX
  const gasTotal = multiplyCurrencies(gas, gasPrice, {
    multiplicandBase: 16,
    multiplierBase: 16,
  })

  const FIAT = conversionUtil(gasTotal, {
    fromNumericBase: 'BN',
    toNumericBase: 'dec',
    fromDenomination: 'WEI',
    fromCurrency: 'ETH',
    toCurrency: currentCurrency,
    numberOfDecimals: 2,
    conversionRate,
  })
  const ETH = conversionUtil(gasTotal, {
    fromNumericBase: 'BN',
    toNumericBase: 'dec',
    fromDenomination: 'WEI',
    fromCurrency: 'ETH',
    toCurrency: 'ETH',
    numberOfDecimals: 6,
    conversionRate,
  })
  const tokenGas = multiplyCurrencies(gas, gasPrice, {
    toNumericBase: 'dec',
    multiplicandBase: 16,
    multiplierBase: 16,
    toCurrency: 'BAT',
    conversionRate: tokenExchangeRate,
    invertConversionRate: true,
    fromDenomination: 'WEI',
    numberOfDecimals: decimals || 4,
  })

  return {
    fiat: +Number(FIAT).toFixed(2),
    eth: ETH,
    token: tokenExchangeRate
      ? tokenGas
      : null,
    gasFeeInHex: gasTotal.toString(16),
  }
}

ConfirmSendToken.prototype.getData = function () {
  const { identities, tokenData } = this.props
  const { params = [] } = tokenData
  const { value } = params[0] || {}
  const txMeta = this.gatherTxMeta()
  const txParams = txMeta.txParams || {}

  return {
    from: {
      address: txParams.from,
      name: identities[txParams.from].name,
    },
    to: {
      address: value,
      name: identities[value] ? identities[value].name : t('newRecipient'),
    },
    memo: txParams.memo || '',
  }
}

ConfirmSendToken.prototype.renderHeroAmount = function () {
  const { token: { symbol }, currentCurrency } = this.props
  const { fiat: fiatAmount, token: tokenAmount } = this.getAmount()
  const txMeta = this.gatherTxMeta()
  const txParams = txMeta.txParams || {}
  const { memo = '' } = txParams

  return fiatAmount
    ? (
      h('div.confirm-send-token__hero-amount-wrapper', [
        h('h3.flex-center.confirm-screen-send-amount', `${fiatAmount}`),
        h('h3.flex-center.confirm-screen-send-amount-currency', currentCurrency),
        h('div.flex-center.confirm-memo-wrapper', [
          h('h3.confirm-screen-send-memo', [ memo ? `"${memo}"` : '' ]),
        ]),
      ])
    )
    : (
      h('div.confirm-send-token__hero-amount-wrapper', [
        h('h3.flex-center.confirm-screen-send-amount', tokenAmount),
        h('h3.flex-center.confirm-screen-send-amount-currency', symbol),
        h('div.flex-center.confirm-memo-wrapper', [
          h('h3.confirm-screen-send-memo', [ memo ? `"${memo}"` : '' ]),
        ]),
      ])
    )
}

ConfirmSendToken.prototype.renderGasFee = function () {
  const {
    currentCurrency: convertedCurrency,
    conversionRate,
    send: { gasTotal, gasLimit: sendGasLimit, gasPrice: sendGasPrice },
    showCustomizeGasModal,
  } = this.props
  const txMeta = this.gatherTxMeta()
  const { gasFeeInHex } = this.getGasFee()

  return (
    h('section.flex-row.flex-center.confirm-screen-row', [
      h('span.confirm-screen-label.confirm-screen-section-column', [ t('gasFee') ]),
      h('div.confirm-screen-section-column', [
        h(GasFeeDisplay, {
          gasTotal: gasTotal || gasFeeInHex,
          conversionRate,
          convertedCurrency,
          onClick: () => showCustomizeGasModal(txMeta, sendGasLimit, sendGasPrice, gasTotal),
        }),
      ]),
    ])
  )
}

ConfirmSendToken.prototype.renderTotalPlusGas = function () {
  const { token: { symbol }, currentCurrency } = this.props
  const { fiat: fiatAmount, token: tokenAmount } = this.getAmount()
  const { fiat: fiatGas, token: tokenGas } = this.getGasFee()

  return fiatAmount && fiatGas
    ? (
      h('section.flex-row.flex-center.confirm-screen-total-box ', [
        h('div.confirm-screen-section-column', [
          h('span.confirm-screen-label', [ t('total') + ' ' ]),
          h('div.confirm-screen-total-box__subtitle', [ t('amountPlusGas') ]),
        ]),

        h('div.confirm-screen-section-column', [
          h('div.confirm-screen-row-info', `${addCurrencies(fiatAmount, fiatGas)} ${currentCurrency}`),
          h('div.confirm-screen-row-detail', `${addCurrencies(tokenAmount, tokenGas || '0')} ${symbol}`),
        ]),
      ])
    )
    : (
      h('section.flex-row.flex-center.confirm-screen-total-box ', [
        h('div.confirm-screen-section-column', [
          h('span.confirm-screen-label', [ t('total') + ' ' ]),
          h('div.confirm-screen-total-box__subtitle', [ t('amountPlusGas') ]),
        ]),

        h('div.confirm-screen-section-column', [
          h('div.confirm-screen-row-info', `${tokenAmount} ${symbol}`),
          h('div.confirm-screen-row-detail', `+ ${fiatGas} ${currentCurrency} ${t('gas')}`),
        ]),
      ])
    )
}

ConfirmSendToken.prototype.render = function () {
  const { editTransaction } = this.props
  const txMeta = this.gatherTxMeta()
  const {
    from: {
      address: fromAddress,
      name: fromName,
    },
    to: {
      address: toAddress,
      name: toName,
    },
  } = this.getData()

  this.inputs = []

  const title = txMeta.lastGasPrice ? 'Reprice Transaction' : 'Confirm'
  const subtitle = txMeta.lastGasPrice
    ? 'Increase your gas fee to attempt to overwrite and speed up your transaction'
    : 'Please review your transaction.'

  return (
    h('div.confirm-screen-container.confirm-send-token', [
      // Main Send token Card
      h('div.page-container', [
        h('div.page-container__header', [
          !txMeta.lastGasPrice && h('button.confirm-screen-back-button', {
            onClick: () => editTransaction(txMeta),
<<<<<<< HEAD
          }, 'Edit'),
          h('div.page-container__title', title),
          h('div.page-container__subtitle', subtitle),
=======
          }, t('edit')),
          h('div.page-container__title', t('confirm')),
          h('div.page-container__subtitle', t('pleaseReviewTransaction')),
>>>>>>> 5fbfb0b6
        ]),
        h('div.flex-row.flex-center.confirm-screen-identicons', [
          h('div.confirm-screen-account-wrapper', [
            h(
              Identicon,
              {
                address: fromAddress,
                diameter: 60,
              },
            ),
            h('span.confirm-screen-account-name', fromName),
            // h('span.confirm-screen-account-number', fromAddress.slice(fromAddress.length - 4)),
          ]),
          h('i.fa.fa-arrow-right.fa-lg'),
          h('div.confirm-screen-account-wrapper', [
            h(
              Identicon,
              {
                address: toAddress,
                diameter: 60,
              },
            ),
            h('span.confirm-screen-account-name', toName),
            // h('span.confirm-screen-account-number', toAddress.slice(toAddress.length - 4)),
          ]),
        ]),

        // h('h3.flex-center.confirm-screen-sending-to-message', {
        //   style: {
        //     textAlign: 'center',
        //     fontSize: '16px',
        //   },
        // }, [
          // `You're sending to Recipient ...${toAddress.slice(toAddress.length - 4)}`,
        // ]),

        this.renderHeroAmount(),

        h('div.confirm-screen-rows', [
          h('section.flex-row.flex-center.confirm-screen-row', [
            h('span.confirm-screen-label.confirm-screen-section-column', [ t('from') ]),
            h('div.confirm-screen-section-column', [
              h('div.confirm-screen-row-info', fromName),
              h('div.confirm-screen-row-detail', `...${fromAddress.slice(fromAddress.length - 4)}`),
            ]),
          ]),

          toAddress && h('section.flex-row.flex-center.confirm-screen-row', [
            h('span.confirm-screen-label.confirm-screen-section-column', [ t('to') ]),
            h('div.confirm-screen-section-column', [
              h('div.confirm-screen-row-info', toName),
              h('div.confirm-screen-row-detail', `...${toAddress.slice(toAddress.length - 4)}`),
            ]),
          ]),

          this.renderGasFee(),

          this.renderTotalPlusGas(),

        ]),
      ]),

      h('form#pending-tx-form', {
        onSubmit: this.onSubmit,
      }, [
        // Cancel Button
        h('div.cancel.btn-light.confirm-screen-cancel-button.allcaps', {
          onClick: (event) => this.cancel(event, txMeta),
        }, t('cancel')),

        // Accept Button
        h('button.confirm-screen-confirm-button.allcaps', [t('confirm')]),
      ]),


    ])
  )
}

ConfirmSendToken.prototype.onSubmit = function (event) {
  event.preventDefault()
  const txMeta = this.gatherTxMeta()
  const valid = this.checkValidity()
  this.setState({ valid, submitting: true })

  if (valid && this.verifyGasParams()) {
    this.props.sendTransaction(txMeta, event)
  } else {
    this.props.dispatch(actions.displayWarning(t('invalidGasParams')))
    this.setState({ submitting: false })
  }
}

ConfirmSendToken.prototype.cancel = function (event, txMeta) {
  event.preventDefault()
  const { cancelTransaction } = this.props

  cancelTransaction(txMeta)
}

ConfirmSendToken.prototype.checkValidity = function () {
  const form = this.getFormEl()
  const valid = form.checkValidity()
  return valid
}

ConfirmSendToken.prototype.getFormEl = function () {
  const form = document.querySelector('form#pending-tx-form')
  // Stub out form for unit tests:
  if (!form) {
    return { checkValidity () { return true } }
  }
  return form
}

// After a customizable state value has been updated,
ConfirmSendToken.prototype.gatherTxMeta = function () {
  const props = this.props
  const state = this.state
  const txData = clone(state.txData) || clone(props.txData)

  if (txData.lastGasPrice) {
    const { gasPrice: sendGasPrice, gas: sendGasLimit } = props.send
    const { gasPrice: txGasPrice, gas: txGasLimit } = txData.txParams

    txData.txParams.gasPrice = sendGasPrice || txGasPrice
    txData.txParams.gas = sendGasLimit || txGasLimit
  }

  // log.debug(`UI has defaulted to tx meta ${JSON.stringify(txData)}`)
  return txData
}

ConfirmSendToken.prototype.verifyGasParams = function () {
  // We call this in case the gas has not been modified at all
  if (!this.state) { return true }
  return (
    this._notZeroOrEmptyString(this.state.gas) &&
    this._notZeroOrEmptyString(this.state.gasPrice)
  )
}

ConfirmSendToken.prototype._notZeroOrEmptyString = function (obj) {
  return obj !== '' && obj !== '0x0'
}

ConfirmSendToken.prototype.bnMultiplyByFraction = function (targetBN, numerator, denominator) {
  const numBN = new BN(numerator)
  const denomBN = new BN(denominator)
  return targetBN.mul(numBN).div(denomBN)
}<|MERGE_RESOLUTION|>--- conflicted
+++ resolved
@@ -351,10 +351,10 @@
 
   this.inputs = []
 
-  const title = txMeta.lastGasPrice ? 'Reprice Transaction' : 'Confirm'
+  const title = txMeta.lastGasPrice ? 'Reprice Transaction' : t('confirm')
   const subtitle = txMeta.lastGasPrice
     ? 'Increase your gas fee to attempt to overwrite and speed up your transaction'
-    : 'Please review your transaction.'
+    : t('pleaseReviewTransaction')
 
   return (
     h('div.confirm-screen-container.confirm-send-token', [
@@ -363,15 +363,9 @@
         h('div.page-container__header', [
           !txMeta.lastGasPrice && h('button.confirm-screen-back-button', {
             onClick: () => editTransaction(txMeta),
-<<<<<<< HEAD
-          }, 'Edit'),
+          }, t('edit')),
           h('div.page-container__title', title),
           h('div.page-container__subtitle', subtitle),
-=======
-          }, t('edit')),
-          h('div.page-container__title', t('confirm')),
-          h('div.page-container__subtitle', t('pleaseReviewTransaction')),
->>>>>>> 5fbfb0b6
         ]),
         h('div.flex-row.flex-center.confirm-screen-identicons', [
           h('div.confirm-screen-account-wrapper', [
