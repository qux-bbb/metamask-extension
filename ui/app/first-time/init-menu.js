--- conflicted
+++ resolved
@@ -1,14 +1,7 @@
-<<<<<<< HEAD
 const { EventEmitter } = require('events')
 const { Component } = require('react')
-const connect = require('../metamask-connect')
-=======
-const inherits = require('util').inherits
-const EventEmitter = require('events').EventEmitter
-const Component = require('react').Component
 const PropTypes = require('prop-types')
 const connect = require('react-redux').connect
->>>>>>> 8e0f3935
 const h = require('react-hyperscript')
 const PropTypes = require('prop-types')
 const Mascot = require('../components/mascot')
@@ -23,31 +16,10 @@
   constructor (props) {
     super(props)
 
-<<<<<<< HEAD
     this.animationEventEmitter = new EventEmitter()
     this.state = {
       warning: null,
     }
-=======
-InitializeMenuScreen.contextTypes = {
-  t: PropTypes.func,
-}
-
-module.exports = connect(mapStateToProps)(InitializeMenuScreen)
-
-
-inherits(InitializeMenuScreen, Component)
-function InitializeMenuScreen () {
-  Component.call(this)
-  this.animationEventEmitter = new EventEmitter()
-}
-
-function mapStateToProps (state) {
-  return {
-    // state from plugin
-    currentView: state.appState.currentView,
-    warning: state.appState.warning,
->>>>>>> 8e0f3935
   }
 
   componentWillMount () {
@@ -64,19 +36,8 @@
   render () {
     const { warning } = this.state
 
-<<<<<<< HEAD
     return (
       h('.initialize-screen.flex-column.flex-center', [
-=======
-      h('h1', {
-        style: {
-          fontSize: '1.3em',
-          textTransform: 'uppercase',
-          color: '#7F8082',
-          marginBottom: 10,
-        },
-      }, this.context.t('appName')),
->>>>>>> 8e0f3935
 
         h(Mascot, {
           animationEventEmitter: this.animationEventEmitter,
@@ -89,28 +50,19 @@
             color: '#7F8082',
             marginBottom: 10,
           },
-<<<<<<< HEAD
-        }, this.props.t('appName')),
+        }, this.context.t('appName')),
 
         h('div', [
           h('h3', {
-=======
-        }, this.context.t('encryptNewDen')),
-
-        h(Tooltip, {
-          title: this.context.t('denExplainer'),
-        }, [
-          h('i.fa.fa-question-circle.pointer', {
->>>>>>> 8e0f3935
             style: {
               fontSize: '0.8em',
               color: '#7F8082',
               display: 'inline',
             },
-          }, this.props.t('encryptNewDen')),
+          }, this.context.t('encryptNewDen')),
 
           h(Tooltip, {
-            title: this.props.t('denExplainer'),
+            title: this.context.t('denExplainer'),
           }, [
             h('i.fa.fa-question-circle.pointer', {
               style: {
@@ -123,7 +75,6 @@
             }),
           ]),
         ]),
-<<<<<<< HEAD
 
         h('span.error.in-progress-notification', warning),
 
@@ -131,62 +82,19 @@
         h('input.large-input.letter-spacey', {
           type: 'password',
           id: 'password-box',
-          placeholder: this.props.t('newPassword'),
+          placeholder: this.context.t('newPassword'),
           onInput: this.inputChanged.bind(this),
-=======
-      ]),
-
-      h('span.in-progress-notification', state.warning),
-
-      // password
-      h('input.large-input.letter-spacey', {
-        type: 'password',
-        id: 'password-box',
-        placeholder: this.context.t('newPassword'),
-        onInput: this.inputChanged.bind(this),
-        style: {
-          width: 260,
-          marginTop: 12,
-        },
-      }),
-
-      // confirm password
-      h('input.large-input.letter-spacey', {
-        type: 'password',
-        id: 'password-box-confirm',
-        placeholder: this.context.t('confirmPassword'),
-        onKeyPress: this.createVaultOnEnter.bind(this),
-        onInput: this.inputChanged.bind(this),
-        style: {
-          width: 260,
-          marginTop: 16,
-        },
-      }),
-
-
-      h('button.primary', {
-        onClick: this.createNewVaultAndKeychain.bind(this),
-        style: {
-          margin: 12,
-        },
-      }, this.context.t('createDen')),
-
-      h('.flex-row.flex-center.flex-grow', [
-        h('p.pointer', {
-          onClick: this.showRestoreVault.bind(this),
->>>>>>> 8e0f3935
           style: {
             width: 260,
             marginTop: 12,
           },
-<<<<<<< HEAD
         }),
 
         // confirm password
         h('input.large-input.letter-spacey', {
           type: 'password',
           id: 'password-box-confirm',
-          placeholder: this.props.t('confirmPassword'),
+          placeholder: this.context.t('confirmPassword'),
           onKeyPress: this.createVaultOnEnter.bind(this),
           onInput: this.inputChanged.bind(this),
           style: {
@@ -195,17 +103,13 @@
           },
         }),
 
-=======
-        }, this.context.t('importDen')),
-      ]),
->>>>>>> 8e0f3935
 
         h('button.primary', {
           onClick: this.createNewVaultAndKeychain.bind(this),
           style: {
             margin: 12,
           },
-        }, this.props.t('createDen')),
+        }, this.context.t('createDen')),
 
         h('.flex-row.flex-center.flex-grow', [
           h('p.pointer', {
@@ -215,7 +119,7 @@
               color: 'rgb(247, 134, 28)',
               textDecoration: 'underline',
             },
-          }, this.props.t('importDen')),
+          }, this.context.t('importDen')),
         ]),
 
         h('.flex-row.flex-center.flex-grow', [
@@ -251,12 +155,12 @@
     this.setState({ warning: null })
 
     if (password.length < 8) {
-      this.setState({ warning: this.props.t('passwordShort') })
+      this.setState({ warning: this.context.t('passwordShort') })
       return
     }
 
     if (password !== passwordConfirm) {
-      this.setState({ warning: this.props.t('passwordMismatch') })
+      this.setState({ warning: this.context.t('passwordMismatch') })
       return
     }
 
@@ -299,24 +203,16 @@
   dispatch: PropTypes.func,
 }
 
+InitializeMenuScreen.contextTypes = {
+  t: PropTypes.func,
+}
+
 const mapStateToProps = state => {
   const { metamask: { isInitialized, isUnlocked } } = state
 
-<<<<<<< HEAD
   return {
     isInitialized,
     isUnlocked,
-=======
-  if (password.length < 8) {
-    this.warning = this.context.t('passwordShort')
-    this.props.dispatch(actions.displayWarning(this.warning))
-    return
-  }
-  if (password !== passwordConfirm) {
-    this.warning = this.context.t('passwordMismatch')
-    this.props.dispatch(actions.displayWarning(this.warning))
-    return
->>>>>>> 8e0f3935
   }
 }
 
