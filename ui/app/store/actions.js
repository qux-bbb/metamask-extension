--- conflicted
+++ resolved
@@ -346,17 +346,11 @@
 
   // Permissions
   approvePermissionsRequest,
-<<<<<<< HEAD
-  rejectPermissionsRequest,
-  removePermissionsFor,
-  clearPermissions,
-=======
   clearPermissions,
   clearPermissionsHistory,
   clearPermissionsLog,
   rejectPermissionsRequest,
   removePermissionsFor,
->>>>>>> b5b6bc81
   selectApprovedAccount,
 
   setFirstTimeFlowType,
@@ -2682,7 +2676,6 @@
  * @param {Array} requestId
  */
 function rejectPermissionsRequest (requestId) {
-<<<<<<< HEAD
   return () => {
     background.rejectPermissionsRequest(requestId)
   }
@@ -2703,27 +2696,6 @@
 function clearPermissions () {
   return () => {
     background.clearPermissions()
-=======
-  return () => {
-    background.rejectPermissionsRequest(requestId)
-  }
-}
-
-/**
- * Clears the given permissions for the given origin.
- */
-function removePermissionsFor (domains) {
-  return () => {
-    background.removePermissionsFor(domains)
-  }
-}
-
-/**
- * Clears all permissions for all domains.
- */
-function clearPermissions () {
-  return () => {
-    background.clearPermissions()
   }
 }
 
@@ -2742,7 +2714,6 @@
 function clearPermissionsLog () {
   return () => {
     background.clearPermissionsLog()
->>>>>>> b5b6bc81
   }
 }
 
