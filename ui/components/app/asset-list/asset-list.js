--- conflicted
+++ resolved
@@ -14,12 +14,8 @@
   getIsBuyableChain,
   getCurrentChainId,
   getSwapsDefaultToken,
-<<<<<<< HEAD
   getSelectedAccount,
-=======
-  getSelectedAddress,
   getPreferences,
->>>>>>> 8b9ac648
 } from '../../../selectors';
 import {
   getNativeCurrency,
