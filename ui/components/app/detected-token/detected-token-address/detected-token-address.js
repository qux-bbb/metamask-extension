--- conflicted
+++ resolved
@@ -12,11 +12,7 @@
 } from '../../../../helpers/constants/design-system';
 
 import { shortenAddress } from '../../../../helpers/utils/util';
-<<<<<<< HEAD
-import { Text } from '../../../component-library/text/deprecated';
-=======
 import { Text, Box, ButtonLink, IconName } from '../../../component-library';
->>>>>>> 877e184b
 
 const DetectedTokenAddress = ({ tokenAddress }) => {
   const t = useI18nContext();
