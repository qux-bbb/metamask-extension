import React from 'react';
import { screen } from '@testing-library/react';
import { EthAccountType, EthMethod } from '@metamask/keyring-api';

import { EditGasModes } from '../../../../shared/constants/gas';
import { renderWithProvider } from '../../../../test/lib/render-helpers';
import { ETH } from '../../../helpers/constants/common';
import configureStore from '../../../store/store';
import { GasFeeContextProvider } from '../../../contexts/gasFee';

import {
  TransactionStatus,
  TransactionType,
} from '../../../../shared/constants/transaction';
import {
  NETWORK_TYPES,
  CHAIN_IDS,
  GOERLI_DISPLAY_NAME,
} from '../../../../shared/constants/network';
import EditGasFeePopover from './edit-gas-fee-popover';

jest.mock('../../../store/actions', () => ({
  disconnectGasFeeEstimatePoller: jest.fn(),
  getGasFeeEstimatesAndStartPolling: jest
    .fn()
    .mockImplementation(() => Promise.resolve()),
  addPollingTokenToAppState: jest.fn(),
  createTransactionEventFragment: jest.fn(),
}));

jest.mock('../../../contexts/transaction-modal', () => ({
  useTransactionModalContext: () => ({
    closeModal: () => undefined,
    currentModal: 'editGasFee',
  }),
}));

const MOCK_FEE_ESTIMATE = {
  low: {
    minWaitTimeEstimate: 360000,
    maxWaitTimeEstimate: 300000,
    suggestedMaxPriorityFeePerGas: 3,
    suggestedMaxFeePerGas: 53,
  },
  medium: {
    minWaitTimeEstimate: 30000,
    maxWaitTimeEstimate: 60000,
    suggestedMaxPriorityFeePerGas: 7,
    suggestedMaxFeePerGas: 70,
  },
  high: {
    minWaitTimeEstimate: 15000,
    maxWaitTimeEstimate: 15000,
    suggestedMaxPriorityFeePerGas: 10,
    suggestedMaxFeePerGas: 100,
  },
  latestPriorityFeeRange: [2, 6],
  estimatedBaseFee: 50,
  networkCongestion: 0.7,
};

const render = ({ txProps, contextProps } = {}) => {
  const store = configureStore({
    metamask: {
      nativeCurrency: ETH,
      providerConfig: {
        chainId: CHAIN_IDS.GOERLI,
        nickname: GOERLI_DISPLAY_NAME,
        type: NETWORK_TYPES.GOERLI,
      },
      cachedBalances: {},
      accounts: {
        '0xAddress': {
          address: '0xAddress',
          balance: '0x1F4',
        },
      },
      internalAccounts: {
        accounts: {
          'cf8dace4-9439-4bd4-b3a8-88c821c8fcb3': {
            address: '0xAddress',
            id: 'cf8dace4-9439-4bd4-b3a8-88c821c8fcb3',
            metadata: {
              name: 'Test Account',
              keyring: {
                type: 'HD Key Tree',
              },
            },
            options: {},
            methods: [...Object.values(EthMethod)],
            type: EthAccountType.Eoa,
          },
        },
        selectedAccount: 'cf8dace4-9439-4bd4-b3a8-88c821c8fcb3',
      },
<<<<<<< HEAD
=======
      internalAccounts: {
        accounts: {
          'cf8dace4-9439-4bd4-b3a8-88c821c8fcb3': {
            address: '0xAddress',
            id: 'cf8dace4-9439-4bd4-b3a8-88c821c8fcb3',
            metadata: {
              name: 'Test Account',
              keyring: {
                type: 'HD Key Tree',
              },
            },
            options: {},
            methods: [...Object.values(EthMethod)],
            type: EthAccountType.Eoa,
          },
        },
        selectedAccount: 'cf8dace4-9439-4bd4-b3a8-88c821c8fcb3',
      },
      selectedAddress: '0xAddress',
>>>>>>> eb1a477d
      featureFlags: { advancedInlineGas: true },
      gasFeeEstimates: MOCK_FEE_ESTIMATE,
      advancedGasFee: {},
    },
  });

  return renderWithProvider(
    <GasFeeContextProvider
      transaction={{ txParams: { gas: '0x5208' }, ...txProps }}
      {...contextProps}
    >
      <EditGasFeePopover />
    </GasFeeContextProvider>,
    store,
  );
};

describe('EditGasFeePopover', () => {
  it('should renders low / medium / high options', () => {
    render({ txProps: { dappSuggestedGasFees: { maxFeePerGas: '0x5208' } } });

    expect(screen.queryByText('🐢')).toBeInTheDocument();
    expect(screen.queryByText('🦊')).toBeInTheDocument();
    expect(screen.queryByText('🦍')).toBeInTheDocument();
    expect(screen.queryByText('🌐')).toBeInTheDocument();
    expect(screen.queryByText('⚙️')).toBeInTheDocument();
    expect(screen.queryByText('Low')).toBeInTheDocument();
    expect(screen.queryByText('Market')).toBeInTheDocument();
    expect(screen.queryByText('Aggressive')).toBeInTheDocument();
    expect(screen.queryByText('Site')).toBeInTheDocument();
    expect(screen.queryByText('Advanced')).toBeInTheDocument();
  });

  it('should show time estimates', () => {
    render();
    expect(screen.queryAllByText('5 min')).toHaveLength(2);
    expect(screen.queryByText('15 sec')).toBeInTheDocument();
  });

  it('should show gas fee estimates', () => {
    render();
    expect(screen.queryByTitle('0.001113 ETH')).toBeInTheDocument();
    expect(screen.queryByTitle('0.00147 ETH')).toBeInTheDocument();
    expect(screen.queryByTitle('0.0021 ETH')).toBeInTheDocument();
  });

  it('should not show insufficient balance message if transaction value is less than balance', () => {
    render({
      txProps: {
        status: TransactionStatus.unapproved,
        type: TransactionType.simpleSend,
        userFeeLevel: 'high',
        txParams: { value: '0x64', from: '0xAddress' },
      },
    });
    expect(screen.queryByText('Insufficient funds.')).not.toBeInTheDocument();
  });

  it('should show insufficient balance message if transaction value is more than balance', () => {
    render({
      txProps: {
        status: TransactionStatus.unapproved,
        type: TransactionType.simpleSend,
        userFeeLevel: 'high',
        txParams: { value: '0x5208', from: '0xAddress' },
      },
    });
    expect(screen.queryByText('Insufficient funds.')).toBeInTheDocument();
  });

  it('should not show low, aggressive and dapp-suggested options for swap', () => {
    render({
      contextProps: { editGasMode: EditGasModes.swaps },
    });
    expect(screen.queryByText('🐢')).not.toBeInTheDocument();
    expect(screen.queryByText('🦊')).toBeInTheDocument();
    expect(screen.queryByText('🦍')).not.toBeInTheDocument();
    expect(screen.queryByText('🌐')).not.toBeInTheDocument();
    expect(screen.queryByText('🔄')).toBeInTheDocument();
    expect(screen.queryByText('⚙️')).toBeInTheDocument();
    expect(screen.queryByText('Low')).not.toBeInTheDocument();
    expect(screen.queryByText('Market')).toBeInTheDocument();
    expect(screen.queryByText('Aggressive')).not.toBeInTheDocument();
    expect(screen.queryByText('Site')).not.toBeInTheDocument();
    expect(screen.queryByText('Swap suggested')).toBeInTheDocument();
    expect(screen.queryByText('Advanced')).toBeInTheDocument();
  });

  it('should not show time estimates for swaps', () => {
    render({
      contextProps: { editGasMode: EditGasModes.swaps },
    });
    expect(screen.queryByText('Time')).not.toBeInTheDocument();
    expect(screen.queryByText('Max fee')).toBeInTheDocument();
  });

  it('should show correct header for edit gas mode', () => {
    render({
      contextProps: { editGasMode: EditGasModes.swaps },
    });
    expect(screen.queryByText('Edit gas fee')).toBeInTheDocument();
    render({
      contextProps: { editGasMode: EditGasModes.cancel },
    });
    expect(screen.queryByText('Edit cancellation gas fee')).toBeInTheDocument();
    render({
      contextProps: { editGasMode: EditGasModes.speedUp },
    });
    expect(screen.queryByText('Edit speed up gas fee')).toBeInTheDocument();
  });

  it('should not show low option for cancel mode', () => {
    render({
      contextProps: { editGasMode: EditGasModes.cancel },
    });
    expect(screen.queryByText('Low')).not.toBeInTheDocument();
  });

  it('should not show low option for speedup mode', () => {
    render({
      contextProps: { editGasMode: EditGasModes.speedUp },
    });
    expect(screen.queryByText('Low')).not.toBeInTheDocument();
  });

  it('should show tenPercentIncreased option for cancel gas mode', () => {
    render({
      contextProps: { editGasMode: EditGasModes.cancel },
    });
    expect(screen.queryByText('10% increase')).toBeInTheDocument();
  });

  it('should show tenPercentIncreased option for speedup gas mode', () => {
    render({
      contextProps: { editGasMode: EditGasModes.speedUp },
    });
    expect(screen.queryByText('10% increase')).toBeInTheDocument();
  });
});<|MERGE_RESOLUTION|>--- conflicted
+++ resolved
@@ -75,6 +75,9 @@
           balance: '0x1F4',
         },
       },
+      identities: {
+        '0xAddress': {},
+      },
       internalAccounts: {
         accounts: {
           'cf8dace4-9439-4bd4-b3a8-88c821c8fcb3': {
@@ -93,28 +96,7 @@
         },
         selectedAccount: 'cf8dace4-9439-4bd4-b3a8-88c821c8fcb3',
       },
-<<<<<<< HEAD
-=======
-      internalAccounts: {
-        accounts: {
-          'cf8dace4-9439-4bd4-b3a8-88c821c8fcb3': {
-            address: '0xAddress',
-            id: 'cf8dace4-9439-4bd4-b3a8-88c821c8fcb3',
-            metadata: {
-              name: 'Test Account',
-              keyring: {
-                type: 'HD Key Tree',
-              },
-            },
-            options: {},
-            methods: [...Object.values(EthMethod)],
-            type: EthAccountType.Eoa,
-          },
-        },
-        selectedAccount: 'cf8dace4-9439-4bd4-b3a8-88c821c8fcb3',
-      },
       selectedAddress: '0xAddress',
->>>>>>> eb1a477d
       featureFlags: { advancedInlineGas: true },
       gasFeeEstimates: MOCK_FEE_ESTIMATE,
       advancedGasFee: {},
