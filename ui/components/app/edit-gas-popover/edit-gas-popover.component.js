import React, { useCallback, useContext, useState } from 'react';
import PropTypes from 'prop-types';
import { useDispatch } from 'react-redux';
import { useGasFeeInputs } from '../../../hooks/gasFeeInput/useGasFeeInputs';
import { txParamsAreDappSuggested } from '../../../../shared/modules/transaction.utils';
import {
  EditGasModes,
  GAS_LIMITS,
  CUSTOM_GAS_ESTIMATE,
<<<<<<< HEAD
  GAS_RECOMMENDATIONS,
=======
  GasRecommendations,
>>>>>>> 7e97ff2b
} from '../../../../shared/constants/gas';

import Popover from '../../ui/popover';
import Button from '../../ui/button';
import EditGasDisplay from '../edit-gas-display';

import { I18nContext } from '../../../contexts/i18n';
import {
  createCancelTransaction,
  createSpeedUpTransaction,
  hideModal,
  updateTransactionGasFees,
  hideLoadingIndication,
  showLoadingIndication,
} from '../../../store/actions';
import LoadingHeartBeat from '../../ui/loading-heartbeat';
import { useIncrementedGasFees } from '../../../hooks/useIncrementedGasFees';
<<<<<<< HEAD
import { hexToDecimal } from '../../../../shared/lib/metamask-controller-utils';
import { decimalToHex } from '../../../../shared/lib/transactions-controller-utils';
=======
import {
  decGWEIToHexWEI,
  decimalToHex,
  hexToDecimal,
} from '../../../../shared/modules/conversion.utils';
>>>>>>> 7e97ff2b

export default function EditGasPopover({
  popoverTitle = '',
  confirmButtonText = '',
  editGasDisplayProps = {},
  transaction,
  mode,
  onClose,
  minimumGasLimit = GAS_LIMITS.SIMPLE,
}) {
  const t = useContext(I18nContext);
  const dispatch = useDispatch();

  const [dappSuggestedGasFeeAcknowledged, setDappSuggestedGasFeeAcknowledged] =
    useState(false);

  const minimumGasLimitDec = hexToDecimal(minimumGasLimit);
  const updatedCustomGasSettings = useIncrementedGasFees(transaction);

  let updatedTransaction = transaction;
  if (mode === EditGasModes.speedUp || mode === EditGasModes.cancel) {
    updatedTransaction = {
      ...transaction,
      userFeeLevel: CUSTOM_GAS_ESTIMATE,
      txParams: {
        ...transaction.txParams,
        ...updatedCustomGasSettings,
      },
    };
  }

  const {
    estimatedMinimumNative,
    gasPrice,
    setGasPrice,
    gasLimit,
    setGasLimit,
    properGasLimit,
    estimateToUse,
    hasGasErrors,
    gasErrors,
    onManualChange,
    balanceError,
  } = useGasFeeInputs(
<<<<<<< HEAD
    GAS_RECOMMENDATIONS.MEDIUM,
=======
    GasRecommendations.medium,
>>>>>>> 7e97ff2b
    updatedTransaction,
    minimumGasLimit,
    mode,
  );

  const txParamsHaveBeenCustomized =
    estimateToUse === CUSTOM_GAS_ESTIMATE ||
    txParamsAreDappSuggested(updatedTransaction);

  /**
   * Temporary placeholder, this should be managed by the parent component but
   * we will be extracting this component from the hard to maintain modal
   * component. For now this is just to be able to appropriately close
   * the modal in testing
   */
  const closePopover = useCallback(() => {
    if (onClose) {
      onClose();
    } else {
      dispatch(hideModal());
    }
  }, [onClose, dispatch]);

  const onSubmit = useCallback(async () => {
    if (!updatedTransaction || !mode) {
      closePopover();
    }

    const newGasSettings = {
      gas: decimalToHex(gasLimit),
      gasLimit: decimalToHex(gasLimit),
      estimateUsed: estimateToUse,
      gasPrice: decGWEIToHexWEI(gasPrice),
    };

    const cleanTransactionParams = { ...updatedTransaction.txParams };

    const updatedTxMeta = {
      ...updatedTransaction,
      userEditedGasLimit: gasLimit !== Number(transaction.originalGasEstimate),
      userFeeLevel: estimateToUse || CUSTOM_GAS_ESTIMATE,
      txParams: {
        ...cleanTransactionParams,
        ...newGasSettings,
      },
    };

    switch (mode) {
      case EditGasModes.cancel:
        dispatch(
          createCancelTransaction(updatedTransaction.id, newGasSettings),
        );
        break;
      case EditGasModes.speedUp:
        dispatch(
          createSpeedUpTransaction(updatedTransaction.id, newGasSettings),
        );
        break;
      case EditGasModes.modifyInPlace:
        newGasSettings.userEditedGasLimit = updatedTxMeta.userEditedGasLimit;
        newGasSettings.userFeeLevel = updatedTxMeta.userFeeLevel;

        dispatch(showLoadingIndication());
        await dispatch(
          updateTransactionGasFees(updatedTxMeta.id, newGasSettings),
        );
        dispatch(hideLoadingIndication());
        break;
      default:
        break;
    }

    closePopover();
  }, [
    updatedTransaction,
    mode,
    dispatch,
    closePopover,
    gasLimit,
    gasPrice,
    transaction.originalGasEstimate,
    estimateToUse,
  ]);

  let title = t('editGasTitle');
  if (popoverTitle) {
    title = popoverTitle;
<<<<<<< HEAD
  } else if (mode === EDIT_GAS_MODES.SPEED_UP) {
=======
  } else if (mode === EditGasModes.speedUp) {
>>>>>>> 7e97ff2b
    title = t('speedUpPopoverTitle');
  } else if (mode === EditGasModes.cancel) {
    title = t('cancelPopoverTitle');
  }

  const footerButtonText = confirmButtonText || t('save');
  return (
    <Popover
      title={title}
      onClose={closePopover}
      className="edit-gas-popover__wrapper"
      footer={
        <Button
          type="primary"
          onClick={onSubmit}
          disabled={hasGasErrors || balanceError || !txParamsHaveBeenCustomized}
        >
          {footerButtonText}
        </Button>
      }
    >
      <div style={{ padding: '0 20px 20px 20px', position: 'relative' }}>
        {process.env.IN_TEST ? null : <LoadingHeartBeat />}
        <EditGasDisplay
          dappSuggestedGasFeeAcknowledged={dappSuggestedGasFeeAcknowledged}
          setDappSuggestedGasFeeAcknowledged={
            setDappSuggestedGasFeeAcknowledged
          }
          estimatedMinimumNative={estimatedMinimumNative}
          gasPrice={gasPrice}
          setGasPrice={setGasPrice}
          gasLimit={gasLimit}
          setGasLimit={setGasLimit}
          properGasLimit={properGasLimit}
          mode={mode}
          transaction={updatedTransaction}
          onManualChange={onManualChange}
          minimumGasLimit={minimumGasLimitDec}
          balanceError={balanceError}
          txParamsHaveBeenCustomized={txParamsHaveBeenCustomized}
          gasErrors={gasErrors}
          {...editGasDisplayProps}
        />
      </div>
    </Popover>
  );
}

EditGasPopover.propTypes = {
  popoverTitle: PropTypes.string,
  editGasDisplayProps: PropTypes.object,
  confirmButtonText: PropTypes.string,
  onClose: PropTypes.func,
  transaction: PropTypes.object,
<<<<<<< HEAD
  mode: PropTypes.oneOf(Object.values(EDIT_GAS_MODES)),
=======
  mode: PropTypes.oneOf(Object.values(EditGasModes)),
>>>>>>> 7e97ff2b
  minimumGasLimit: PropTypes.string,
};<|MERGE_RESOLUTION|>--- conflicted
+++ resolved
@@ -7,11 +7,7 @@
   EditGasModes,
   GAS_LIMITS,
   CUSTOM_GAS_ESTIMATE,
-<<<<<<< HEAD
-  GAS_RECOMMENDATIONS,
-=======
   GasRecommendations,
->>>>>>> 7e97ff2b
 } from '../../../../shared/constants/gas';
 
 import Popover from '../../ui/popover';
@@ -29,16 +25,11 @@
 } from '../../../store/actions';
 import LoadingHeartBeat from '../../ui/loading-heartbeat';
 import { useIncrementedGasFees } from '../../../hooks/useIncrementedGasFees';
-<<<<<<< HEAD
-import { hexToDecimal } from '../../../../shared/lib/metamask-controller-utils';
-import { decimalToHex } from '../../../../shared/lib/transactions-controller-utils';
-=======
 import {
   decGWEIToHexWEI,
   decimalToHex,
   hexToDecimal,
 } from '../../../../shared/modules/conversion.utils';
->>>>>>> 7e97ff2b
 
 export default function EditGasPopover({
   popoverTitle = '',
@@ -83,11 +74,7 @@
     onManualChange,
     balanceError,
   } = useGasFeeInputs(
-<<<<<<< HEAD
-    GAS_RECOMMENDATIONS.MEDIUM,
-=======
     GasRecommendations.medium,
->>>>>>> 7e97ff2b
     updatedTransaction,
     minimumGasLimit,
     mode,
@@ -175,11 +162,7 @@
   let title = t('editGasTitle');
   if (popoverTitle) {
     title = popoverTitle;
-<<<<<<< HEAD
-  } else if (mode === EDIT_GAS_MODES.SPEED_UP) {
-=======
   } else if (mode === EditGasModes.speedUp) {
->>>>>>> 7e97ff2b
     title = t('speedUpPopoverTitle');
   } else if (mode === EditGasModes.cancel) {
     title = t('cancelPopoverTitle');
@@ -234,10 +217,6 @@
   confirmButtonText: PropTypes.string,
   onClose: PropTypes.func,
   transaction: PropTypes.object,
-<<<<<<< HEAD
-  mode: PropTypes.oneOf(Object.values(EDIT_GAS_MODES)),
-=======
   mode: PropTypes.oneOf(Object.values(EditGasModes)),
->>>>>>> 7e97ff2b
   minimumGasLimit: PropTypes.string,
 };