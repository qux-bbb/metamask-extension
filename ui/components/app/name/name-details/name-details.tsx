--- conflicted
+++ resolved
@@ -22,18 +22,18 @@
   ButtonIcon,
   ButtonIconSize,
   ButtonVariant,
+  FormTextField,
   IconName,
   Label,
   Modal,
+  ModalContent,
+  ModalHeader,
   ModalOverlay,
   Text,
   ModalBody,
   ModalFooter,
   ButtonSize,
 } from '../../../component-library';
-import { FormTextField } from '../../../component-library/form-text-field/deprecated';
-import { ModalContent } from '../../../component-library/modal-content/deprecated';
-import { ModalHeader } from '../../../component-library/modal-header/deprecated';
 import {
   AlignItems,
   BlockSize,
@@ -317,67 +317,6 @@
       <Modal isOpen onClose={handleClose}>
         <ModalOverlay />
         <ModalContent>
-<<<<<<< HEAD
-          <ModalHeader onClose={handleClose} onBack={handleClose}>
-            {hasSavedName ? t('nameModalTitleSaved') : t('nameModalTitleNew')}
-          </ModalHeader>
-          <div style={{ textAlign: 'center', marginBottom: 16, marginTop: 8 }}>
-            <Name
-              value={value}
-              type={NameType.ETHEREUM_ADDRESS}
-              disableEdit
-              internal
-            />
-          </div>
-          <Text marginBottom={4} justifyContent={JustifyContent.spaceBetween}>
-            {hasSavedName
-              ? t('nameInstructionsSaved')
-              : t('nameInstructionsNew')}
-          </Text>
-          {/* @ts-ignore */}
-          <FormTextField
-            id="address"
-            className="name-details__address"
-            label={t('nameAddressLabel')}
-            value={formattedValue}
-            marginBottom={4}
-            disabled
-            endAccessory={
-              <ButtonIcon
-                display={Display.Flex}
-                iconName={copiedAddress ? IconName.CopySuccess : IconName.Copy}
-                size={ButtonIconSize.Sm}
-                onClick={handleCopyClick}
-                color={IconColor.iconMuted}
-                ariaLabel={t('copyAddress')}
-              />
-            }
-          />
-          <Label
-            flexDirection={FlexDirection.Column}
-            alignItems={AlignItems.flexStart}
-            marginBottom={2}
-            className="name-details__display-name"
-          >
-            {t('nameLabel')}
-            <FormComboField
-              hideDropdownIfNoOptions
-              value={name}
-              options={proposedNameOptions}
-              placeholder={t('nameSetPlaceholder')}
-              onChange={handleNameChange}
-              onOptionClick={handleProposedNameClick}
-            />
-          </Label>
-          <Button
-            variant={ButtonVariant.Primary}
-            startIconName={hasSavedName ? undefined : IconName.Save}
-            width={BlockSize.Full}
-            onClick={handleSaveClick}
-          >
-            {hasSavedName ? t('ok') : t('save')}
-          </Button>
-=======
           <ModalHeader onClose={handleClose}>{title}</ModalHeader>
           <ModalBody className="name-details__modal-body">
             <div
@@ -442,7 +381,6 @@
               {t('save')}
             </Button>
           </ModalFooter>
->>>>>>> befc516a
         </ModalContent>
       </Modal>
     </Box>
