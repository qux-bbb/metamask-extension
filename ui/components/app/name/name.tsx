--- conflicted
+++ resolved
@@ -10,11 +10,8 @@
   MetaMetricsEventName,
 } from '../../../../shared/constants/metametrics';
 import { TextVariant } from '../../../helpers/constants/design-system';
-<<<<<<< HEAD
-=======
 import { useDisplayName } from '../../../hooks/useDisplayName';
 import Identicon from '../../ui/identicon';
->>>>>>> befc516a
 import NameDetails from './name-details/name-details';
 
 export interface NameProps {
@@ -92,10 +89,6 @@
         })}
         onClick={handleClick}
       >
-<<<<<<< HEAD
-        <Icon name={iconName} className="name__icon" size={IconSize.Lg} />
-        {hasName ? (
-=======
         {hasDisplayName ? (
           <Identicon address={value} diameter={18} />
         ) : (
@@ -106,7 +99,6 @@
           />
         )}
         {hasDisplayName ? (
->>>>>>> befc516a
           <Text className="name__name" variant={TextVariant.bodyMd}>
             {name}
           </Text>
