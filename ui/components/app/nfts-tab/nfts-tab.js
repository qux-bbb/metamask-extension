import React, { useContext, useEffect } from 'react';
import { useDispatch, useSelector } from 'react-redux';
import { useHistory } from 'react-router-dom';
import {
  AlignItems,
  Display,
  FlexDirection,
  JustifyContent,
  Size,
  TextAlign,
  TextColor,
  TextVariant,
} from '../../../helpers/constants/design-system';
import { SECURITY_ROUTE } from '../../../helpers/constants/routes';
import ZENDESK_URLS from '../../../helpers/constants/zendesk-url';
import { useI18nContext } from '../../../hooks/useI18nContext';
import { useNftsCollections } from '../../../hooks/useNftsCollections';
import {
  getCurrentNetwork,
  getIsMainnet,
  getUseNftDetection,
} from '../../../selectors';
import {
  checkAndUpdateAllNftsOwnershipStatus,
  detectNfts,
  showImportNftsModal,
} from '../../../store/actions';
import { Box, ButtonLink, IconName, Text } from '../../component-library';
import NFTsDetectionNoticeNFTsTab from '../nfts-detection-notice-nfts-tab/nfts-detection-notice-nfts-tab';
import NftsItems from '../nfts-items';
import { AssetListConversionButton } from '../../multichain';
import { ASSET_LIST_CONVERSION_BUTTON_VARIANT_TYPES } from '../../multichain/asset-list-conversion-button/asset-list-conversion-button';
import { MetaMetricsContext } from '../../../contexts/metametrics';
import { ORIGIN_METAMASK } from '../../../../shared/constants/app';
import {
  MetaMetricsEventCategory,
  MetaMetricsEventName,
} from '../../../../shared/constants/metametrics';
import { getCurrentLocale } from '../../../ducks/locale/locale';

export default function NftsTab() {
  const useNftDetection = useSelector(getUseNftDetection);
  const isMainnet = useSelector(getIsMainnet);
  const history = useHistory();
  const t = useI18nContext();
  const dispatch = useDispatch();
  const trackEvent = useContext(MetaMetricsContext);

  const { nftsLoading, collections, previouslyOwnedCollection } =
    useNftsCollections();

  const onEnableAutoDetect = () => {
    history.push(SECURITY_ROUTE);
  };

  const onRefresh = () => {
    if (isMainnet) {
      dispatch(detectNfts());
    }
    checkAndUpdateAllNftsOwnershipStatus();
  };

  const hasAnyNfts = Object.keys(collections).length > 0;
  const showNftBanner = hasAnyNfts === false;
<<<<<<< HEAD
=======
  const currentNetwork = useSelector(getCurrentNetwork);
  const currentLocale = useSelector(getCurrentLocale);
  useEffect(() => {
    if (!showNftBanner) {
      return;
    }
    trackEvent({
      event: MetaMetricsEventName.EmptyNftsBannerDisplayed,
      category: MetaMetricsEventCategory.Navigation,
      properties: {
        chain_id: currentNetwork.chainId,
        locale: currentLocale,
        network: currentNetwork.nickname,
        referrer: ORIGIN_METAMASK,
      },
    });
  }, [showNftBanner, trackEvent, currentNetwork, currentLocale]);
>>>>>>> befc516a

  if (nftsLoading) {
    return <div className="nfts-tab__loading">{t('loadingNFTs')}</div>;
  }

  return (
    <Box className="nfts-tab">
      {hasAnyNfts > 0 || previouslyOwnedCollection.nfts.length > 0 ? (
        <NftsItems
          collections={collections}
          previouslyOwnedCollection={previouslyOwnedCollection}
        />
      ) : (
        <>
          {isMainnet && !useNftDetection ? (
            <Box paddingTop={4} paddingInlineStart={4} paddingInlineEnd={4}>
              <NFTsDetectionNoticeNFTsTab />
            </Box>
          ) : null}
          {showNftBanner ? (
            <Box
              paddingInlineStart={4}
              paddingInlineEnd={4}
              display={Display.Flex}
              paddingTop={4}
            >
              <AssetListConversionButton
                variant={ASSET_LIST_CONVERSION_BUTTON_VARIANT_TYPES.NFT}
                onClick={() => {
                  global.platform.openTab({ url: ZENDESK_URLS.NFT_TOKENS });
                  trackEvent({
                    event: MetaMetricsEventName.EmptyNftsBannerClicked,
                    properties: {
                      chain_id: currentNetwork.chainId,
                      locale: currentLocale,
                      network: currentNetwork.nickname,
                      referrer: ORIGIN_METAMASK,
                    },
                  });
                }}
              />
            </Box>
          ) : null}
          <Box
            padding={12}
            display={Display.Flex}
            flexDirection={FlexDirection.Column}
            alignItems={AlignItems.center}
            justifyContent={JustifyContent.center}
          >
            <Box justifyContent={JustifyContent.center}>
              <img src="./images/no-nfts.svg" />
            </Box>
            <Box
              marginTop={4}
              marginBottom={12}
              display={Display.Flex}
              justifyContent={JustifyContent.center}
              alignItems={AlignItems.center}
              flexDirection={FlexDirection.Column}
              className="nfts-tab__link"
            >
              <Text
                color={TextColor.textMuted}
                variant={TextVariant.headingSm}
                align={TextAlign.Center}
                as="h4"
              >
                {t('noNFTs')}
              </Text>
              <ButtonLink
                size={Size.MD}
                href={ZENDESK_URLS.NFT_TOKENS}
                externalLink
              >
                {t('learnMoreUpperCase')}
              </ButtonLink>
            </Box>
          </Box>
        </>
      )}
      <Box
        className="nfts-tab__buttons"
        display={Display.Flex}
        flexDirection={FlexDirection.Column}
        alignItems={AlignItems.flexStart}
        margin={4}
        gap={2}
        marginBottom={2}
      >
        <ButtonLink
          size={Size.MD}
          data-testid="import-nft-button"
          startIconName={IconName.Add}
          onClick={() => {
            dispatch(showImportNftsModal());
          }}
        >
          {t('importNFT')}
        </ButtonLink>
        {!isMainnet && Object.keys(collections).length < 1 ? null : (
          <>
            <Box
              className="nfts-tab__link"
              justifyContent={JustifyContent.flexEnd}
            >
              {isMainnet && !useNftDetection ? (
                <ButtonLink
                  size={Size.MD}
                  startIconName={IconName.Setting}
                  data-testid="refresh-list-button"
                  onClick={onEnableAutoDetect}
                >
                  {t('enableAutoDetect')}
                </ButtonLink>
              ) : (
                <ButtonLink
                  size={Size.MD}
                  startIconName={IconName.Refresh}
                  data-testid="refresh-list-button"
                  onClick={onRefresh}
                >
                  {t('refreshList')}
                </ButtonLink>
              )}
            </Box>
          </>
        )}
      </Box>
    </Box>
  );
}<|MERGE_RESOLUTION|>--- conflicted
+++ resolved
@@ -62,8 +62,6 @@
 
   const hasAnyNfts = Object.keys(collections).length > 0;
   const showNftBanner = hasAnyNfts === false;
-<<<<<<< HEAD
-=======
   const currentNetwork = useSelector(getCurrentNetwork);
   const currentLocale = useSelector(getCurrentLocale);
   useEffect(() => {
@@ -81,7 +79,6 @@
       },
     });
   }, [showNftBanner, trackEvent, currentNetwork, currentLocale]);
->>>>>>> befc516a
 
   if (nftsLoading) {
     return <div className="nfts-tab__loading">{t('loadingNFTs')}</div>;
