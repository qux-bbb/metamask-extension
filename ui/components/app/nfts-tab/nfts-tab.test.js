--- conflicted
+++ resolved
@@ -6,8 +6,10 @@
 import { renderWithProvider } from '../../../../test/jest';
 import { SECURITY_ROUTE } from '../../../helpers/constants/routes';
 import { setBackgroundConnection } from '../../../store/background-connection';
-import { NETWORK_TYPES } from '../../../../shared/constants/network';
+import { CHAIN_IDS, NETWORK_TYPES } from '../../../../shared/constants/network';
 import NftsTab from '.';
+
+const ETH_BALANCE = '0x16345785d8a0000'; // 0.1 ETH
 
 const NFTS = [
   {
@@ -152,6 +154,7 @@
   selectedAddress,
   chainId = '0x1',
   useNftDetection,
+  balance = ETH_BALANCE,
 }) => {
   const store = configureStore({
     metamask: {
@@ -166,9 +169,6 @@
         },
       },
       providerConfig: { chainId, type: NETWORK_TYPES.MAINNET },
-<<<<<<< HEAD
-      selectedAddress,
-=======
       accounts: {
         [selectedAddress]: {
           address: selectedAddress,
@@ -179,7 +179,6 @@
           [selectedAddress]: { balance },
         },
       },
->>>>>>> 2c457705
       internalAccounts: {
         accounts: {
           'cf8dace4-9439-4bd4-b3a8-88c821c8fcb3': {
@@ -198,6 +197,8 @@
         },
         selectedAccount: 'cf8dace4-9439-4bd4-b3a8-88c821c8fcb3',
       },
+      currentCurrency: 'usd',
+      tokenList: {},
       useNftDetection,
       nftsDropdownState,
     },
@@ -291,6 +292,7 @@
       expect(screen.queryByText('Munks (3)')).not.toBeInTheDocument();
     });
   });
+
   describe('NFTs options', () => {
     it('should render a link "Refresh list" when some NFTs are present on mainnet and NFT auto-detection preference is set to true, which, when clicked calls methods DetectNFTs and checkAndUpdateNftsOwnershipStatus', () => {
       render({
@@ -329,23 +331,21 @@
     });
   });
 
-  describe('nft conversion banner', () => {
-    it('shows the NFT conversion banner when there are no NFTs', () => {
+  describe('NFT Tab Ramps Card', () => {
+    it('shows the ramp card when user balance is zero', () => {
       const { queryByText } = render({
         selectedAddress: ACCOUNT_1,
-        nfts: [],
-      });
-
-      expect(queryByText('Learn more about NFTs')).toBeInTheDocument();
-    });
-
-    it('does not show the NFT conversion banner when there are NFTs', () => {
+        balance: '0x0',
+      });
+      expect(queryByText('Get ETH to buy NFTs')).toBeInTheDocument();
+    });
+
+    it('does not show the ramp card when the account has a balance', () => {
       const { queryByText } = render({
         selectedAddress: ACCOUNT_1,
-        nfts: NFTS,
-      });
-
-      expect(queryByText('Learn more about NFTs')).not.toBeInTheDocument();
+        balance: ETH_BALANCE,
+      });
+      expect(queryByText('Get ETH to buy NFTs')).not.toBeInTheDocument();
     });
   });
 });