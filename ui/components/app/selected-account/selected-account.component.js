import React, { Component } from 'react';
import PropTypes from 'prop-types';
import copyToClipboard from 'copy-to-clipboard';
import { shortenAddress } from '../../../helpers/utils/util';

import Tooltip from '../../ui/tooltip';
import { toChecksumHexAddress } from '../../../../shared/modules/hexstring-utils';
import { SECOND } from '../../../../shared/constants/time';
<<<<<<< HEAD
import {
  Icon,
  ICON_NAMES,
  ICON_SIZES,
} from '../../component-library/icon/deprecated';
=======
import { Icon, IconName, IconSize } from '../../component-library';
>>>>>>> b14b6ba0
import { IconColor } from '../../../helpers/constants/design-system';

class SelectedAccount extends Component {
  state = {
    copied: false,
  };

  static contextTypes = {
    t: PropTypes.func,
  };

  static propTypes = {
    selectedIdentity: PropTypes.object.isRequired,
  };

  componentDidMount() {
    this.copyTimeout = null;
  }

  componentWillUnmount() {
    if (this.copyTimeout) {
      clearTimeout(this.copyTimeout);
      this.copyTimeout = null;
    }
  }

  render() {
    const { t } = this.context;
    const { selectedIdentity } = this.props;
    const checksummedAddress = toChecksumHexAddress(selectedIdentity.address);

    return (
      <div className="selected-account">
        <Tooltip
          wrapperClassName="selected-account__tooltip-wrapper"
          position="bottom"
          title={
            this.state.copied ? t('copiedExclamation') : t('copyToClipboard')
          }
        >
          <button
            className="selected-account__clickable"
            data-testid="selected-account-click"
            onClick={() => {
              this.setState({ copied: true });
              this.copyTimeout = setTimeout(
                () => this.setState({ copied: false }),
                SECOND * 3,
              );
              copyToClipboard(checksummedAddress);
            }}
          >
            <div className="selected-account__name">
              {selectedIdentity.name}
            </div>
            <div className="selected-account__address">
              {shortenAddress(checksummedAddress)}
              <div className="selected-account__copy">
                <Icon
                  name={
                    this.state.copied ? IconName.CopySuccess : IconName.Copy
                  }
                  size={IconSize.Sm}
                  color={IconColor.iconAlternative}
                />
              </div>
            </div>
          </button>
        </Tooltip>
      </div>
    );
  }
}

export default SelectedAccount;<|MERGE_RESOLUTION|>--- conflicted
+++ resolved
@@ -6,15 +6,7 @@
 import Tooltip from '../../ui/tooltip';
 import { toChecksumHexAddress } from '../../../../shared/modules/hexstring-utils';
 import { SECOND } from '../../../../shared/constants/time';
-<<<<<<< HEAD
-import {
-  Icon,
-  ICON_NAMES,
-  ICON_SIZES,
-} from '../../component-library/icon/deprecated';
-=======
 import { Icon, IconName, IconSize } from '../../component-library';
->>>>>>> b14b6ba0
 import { IconColor } from '../../../helpers/constants/design-system';
 
 class SelectedAccount extends Component {
