import React, { Component } from 'react';
import PropTypes from 'prop-types';
import classnames from 'classnames';
import { ObjectInspector } from 'react-inspector';
import LedgerInstructionField from '../ledger-instruction-field';
import { MESSAGE_TYPE } from '../../../../shared/constants/app';
import {
<<<<<<< HEAD
=======
  getNetworkNameFromProviderType,
>>>>>>> c2bbbb1d
  getURLHostName,
  sanitizeString,
  ///: BEGIN:ONLY_INCLUDE_IN(build-mmi)
  shortenAddress,
  ///: END:ONLY_INCLUDE_IN
} from '../../../helpers/utils/util';
import { stripHexPrefix } from '../../../../shared/modules/hexstring-utils';
import Button from '../../ui/button';
import SiteOrigin from '../../ui/site-origin';
import NetworkAccountBalanceHeader from '../network-account-balance-header';
import Typography from '../../ui/typography/typography';
import { PageContainerFooter } from '../../ui/page-container';
import {
  TypographyVariant,
  FontWeight,
  TextAlign,
  TextColor,
  ///: BEGIN:ONLY_INCLUDE_IN(build-mmi)
  IconColor,
  DISPLAY,
  BLOCK_SIZES,
  TextVariant,
  BackgroundColor,
  ///: END:ONLY_INCLUDE_IN
} from '../../../helpers/constants/design-system';
import { Numeric } from '../../../../shared/modules/Numeric';
import { EtherDenomination } from '../../../../shared/constants/common';
import ConfirmPageContainerNavigation from '../confirm-page-container/confirm-page-container-navigation';
import SecurityProviderBannerMessage from '../security-provider-banner-message/security-provider-banner-message';
import { SECURITY_PROVIDER_MESSAGE_SEVERITIES } from '../security-provider-banner-message/security-provider-banner-message.constants';
import { formatCurrency } from '../../../helpers/utils/confirm-tx.util';
import { getValueFromWeiHex } from '../../../../shared/modules/conversion.utils';
<<<<<<< HEAD

=======
>>>>>>> c2bbbb1d
///: BEGIN:ONLY_INCLUDE_IN(build-mmi)
import { Icon, IconName, Text } from '../../component-library';
import Box from '../../ui/box/box';
///: END:ONLY_INCLUDE_IN
import SignatureRequestOriginalWarning from './signature-request-original-warning';

export default class SignatureRequestOriginal extends Component {
  static contextTypes = {
    t: PropTypes.func.isRequired,
  };

  static propTypes = {
    fromAccount: PropTypes.shape({
      address: PropTypes.string.isRequired,
      balance: PropTypes.string,
      name: PropTypes.string,
    }).isRequired,
    cancel: PropTypes.func.isRequired,
    clearConfirmTransaction: PropTypes.func.isRequired,
    history: PropTypes.object.isRequired,
    mostRecentOverviewPage: PropTypes.string.isRequired,
    sign: PropTypes.func.isRequired,
    txData: PropTypes.object.isRequired,
    subjectMetadata: PropTypes.object,
    hardwareWalletRequiresConnection: PropTypes.bool,
    isLedgerWallet: PropTypes.bool,
    nativeCurrency: PropTypes.string.isRequired,
    currentCurrency: PropTypes.string.isRequired,
    conversionRate: PropTypes.number,
    messagesCount: PropTypes.number,
    showRejectTransactionsConfirmationModal: PropTypes.func.isRequired,
    cancelAll: PropTypes.func.isRequired,
    providerConfig: PropTypes.object,
    ///: BEGIN:ONLY_INCLUDE_IN(build-mmi)
    selectedAccount: PropTypes.object,
    ///: END:ONLY_INCLUDE_IN
  };

  state = {
    showSignatureRequestWarning: false,
  };

<<<<<<< HEAD
  getNetworkName() {
    const { providerConfig } = this.props;
    const providerName = providerConfig.type;
    const { t } = this.context;

    switch (providerName) {
      case NETWORK_TYPES.MAINNET:
        return t('mainnet');
      case NETWORK_TYPES.GOERLI:
        return t('goerli');
      case NETWORK_TYPES.SEPOLIA:
        return t('sepolia');
      case NETWORK_TYPES.LINEA_TESTNET:
        return t('lineatestnet');
      case NETWORK_TYPES.LOCALHOST:
        return t('localhost');
      default:
        return providerConfig.nickname || t('unknownNetwork');
    }
  }

=======
>>>>>>> c2bbbb1d
  msgHexToText = (hex) => {
    try {
      const stripped = stripHexPrefix(hex);
      const buff = Buffer.from(stripped, 'hex');
      return buff.length === 32 ? hex : buff.toString('utf8');
    } catch (e) {
      return hex;
    }
  };

  renderAccountInfo = () => {
    return (
      <div className="request-signature__account-info">
        {this.renderAccount()}
        {this.renderRequestIcon()}
        {this.renderBalance()}
      </div>
    );
  };

  renderTypedData = (data) => {
    const { t } = this.context;
    const { domain, message } = JSON.parse(data);
    return (
      <div className="request-signature__typed-container">
        {domain ? (
          <div>
            <h1>{t('domain')}</h1>
            <ObjectInspector data={domain} expandLevel={1} name="domain" />
          </div>
        ) : (
          ''
        )}
        {message ? (
          <div>
            <h1>{t('message')}</h1>
            <ObjectInspector data={message} expandLevel={1} name="message" />
          </div>
        ) : (
          ''
        )}
      </div>
    );
  };

  renderBody = () => {
    let rows;
    const notice = `${this.context.t('youSign')}:`;

    const { txData, subjectMetadata } = this.props;
    const {
      type,
      msgParams: { data },
    } = txData;

    if (type === MESSAGE_TYPE.PERSONAL_SIGN) {
      rows = [
        { name: this.context.t('message'), value: this.msgHexToText(data) },
      ];
    } else if (type === MESSAGE_TYPE.ETH_SIGN_TYPED_DATA) {
      rows = data;
    } else if (type === MESSAGE_TYPE.ETH_SIGN) {
      rows = [{ name: this.context.t('message'), value: data }];
    }

    const targetSubjectMetadata = txData.msgParams.origin
      ? subjectMetadata?.[txData.msgParams.origin]
      : null;

    return (
      <div className="request-signature__body">
        {(txData?.securityProviderResponse?.flagAsDangerous !== undefined &&
          txData?.securityProviderResponse?.flagAsDangerous !==
            SECURITY_PROVIDER_MESSAGE_SEVERITIES.NOT_MALICIOUS) ||
        (txData?.securityProviderResponse &&
          Object.keys(txData.securityProviderResponse).length === 0) ? (
          <SecurityProviderBannerMessage
            securityProviderResponse={txData.securityProviderResponse}
          />
        ) : null}

        {
          ///: BEGIN:ONLY_INCLUDE_IN(build-mmi)
          this.props.selectedAccount.address ===
          this.props.fromAccount.address ? null : (
            <Box
              className="request-signature__mismatch-info"
              display={DISPLAY.FLEX}
              width={BLOCK_SIZES.FULL}
              padding={4}
              marginBottom={4}
              backgroundColor={BackgroundColor.primaryMuted}
            >
              <Icon
                name={IconName.Info}
                color={IconColor.infoDefault}
                marginRight={2}
              />
              <Text
                variant={TextVariant.bodyXs}
                color={TextColor.textDefault}
                as="h7"
              >
                {this.context.t('mismatchAccount', [
                  shortenAddress(this.props.selectedAccount.address),
                  shortenAddress(this.props.fromAccount.address),
                ])}
              </Text>
            </Box>
          )
          ///: END:ONLY_INCLUDE_IN
        }

        <div className="request-signature__origin">
          <SiteOrigin
            title={txData.msgParams.origin}
            siteOrigin={txData.msgParams.origin}
            iconSrc={targetSubjectMetadata?.iconUrl}
            iconName={
              getURLHostName(targetSubjectMetadata?.origin) ||
              targetSubjectMetadata?.origin
            }
            chip
          />
        </div>

        <Typography
          className="request-signature__content__title"
          variant={TypographyVariant.H3}
          fontWeight={FontWeight.Bold}
        >
          {this.context.t('sigRequest')}
        </Typography>
        <Typography
          className="request-signature__content__subtitle"
          variant={TypographyVariant.H7}
          color={TextColor.textAlternative}
          align={TextAlign.Center}
          margin={12}
          marginTop={3}
        >
          {this.context.t('signatureRequestGuidance')}
        </Typography>

        <div className={classnames('request-signature__notice')}>{notice}</div>
        <div className="request-signature__rows">
          {rows.map(({ name, value }, index) => {
            if (typeof value === 'boolean') {
              // eslint-disable-next-line no-param-reassign
              value = value.toString();
            }
            return (
              <div
                className="request-signature__row"
                key={`request-signature-row-${index}`}
              >
                <div className="request-signature__row-title">
                  {sanitizeString(`${name}:`)}
                </div>
                <div className="request-signature__row-value">
                  {sanitizeString(value)}
                </div>
              </div>
            );
          })}
        </div>
      </div>
    );
  };

  onSubmit = async (event) => {
    const { clearConfirmTransaction, history, mostRecentOverviewPage, sign } =
      this.props;

    await sign(event);
    clearConfirmTransaction();
    history.push(mostRecentOverviewPage);
  };

  onCancel = async (event) => {
    const { clearConfirmTransaction, history, mostRecentOverviewPage, cancel } =
      this.props;

    await cancel(event);
    clearConfirmTransaction();
    history.push(mostRecentOverviewPage);
  };

  renderFooter = () => {
    const {
      cancel,
      sign,
      clearConfirmTransaction,
      history,
      mostRecentOverviewPage,
      txData: { type },
      hardwareWalletRequiresConnection,
    } = this.props;
    const { t } = this.context;

    return (
      <PageContainerFooter
        cancelText={t('reject')}
        submitText={t('sign')}
        onCancel={async (event) => {
          await cancel(event);
          clearConfirmTransaction();
          history.push(mostRecentOverviewPage);
        }}
        onSubmit={async (event) => {
          if (type === MESSAGE_TYPE.ETH_SIGN) {
            this.setState({ showSignatureRequestWarning: true });
          } else {
            await sign(event);
            clearConfirmTransaction();
            history.push(mostRecentOverviewPage);
          }
        }}
        disabled={hardwareWalletRequiresConnection}
      />
    );
  };

  handleCancelAll = () => {
    const {
      cancelAll,
      clearConfirmTransaction,
      history,
      mostRecentOverviewPage,
      showRejectTransactionsConfirmationModal,
      messagesCount,
    } = this.props;
    const unapprovedTxCount = messagesCount;

    showRejectTransactionsConfirmationModal({
      unapprovedTxCount,
      onSubmit: async () => {
        await cancelAll();
        clearConfirmTransaction();
        history.push(mostRecentOverviewPage);
      },
    });
  };

  render = () => {
    const {
      providerConfig,
      messagesCount,
      nativeCurrency,
      currentCurrency,
      fromAccount: { address, balance, name },
      conversionRate,
    } = this.props;
    const { showSignatureRequestWarning } = this.state;
    const { t } = this.context;

    const rejectNText = t('rejectRequestsN', [messagesCount]);
    const networkName = getNetworkNameFromProviderType(providerConfig.type);
    const currentNetwork =
      networkName === ''
        ? providerConfig.nickname || t('unknownNetwork')
        : t(networkName);

    const balanceInBaseAsset = conversionRate
      ? formatCurrency(
          getValueFromWeiHex({
            value: balance,
            fromCurrency: nativeCurrency,
            toCurrency: currentCurrency,
            conversionRate,
            numberOfDecimals: 6,
            toDenomination: EtherDenomination.ETH,
          }),
          currentCurrency,
        )
      : new Numeric(balance, 16, EtherDenomination.WEI)
          .toDenomination(EtherDenomination.ETH)
          .round(6)
          .toBase(10)
          .toString();

    return (
      <div className="request-signature__container">
        <div className="request-signature__navigation">
          <ConfirmPageContainerNavigation />
        </div>
        <div className="request-signature__account">
          <NetworkAccountBalanceHeader
            networkName={currentNetwork}
            accountName={name}
            accountBalance={balanceInBaseAsset}
            tokenName={
              conversionRate ? currentCurrency?.toUpperCase() : nativeCurrency
            }
            accountAddress={address}
          />
        </div>
        {this.renderBody()}
        {this.props.isLedgerWallet ? (
          <div className="confirm-approve-content__ledger-instruction-wrapper">
            <LedgerInstructionField showDataInstruction />
          </div>
        ) : null}
        {showSignatureRequestWarning && (
          <SignatureRequestOriginalWarning
            senderAddress={address}
            name={name}
            onSubmit={async (event) => await this.onSubmit(event)}
            onCancel={async (event) => await this.onCancel(event)}
          />
        )}
        {this.renderFooter()}
        {messagesCount > 1 ? (
          <Button
            type="link"
            className="request-signature__container__reject"
            onClick={() => this.handleCancelAll()}
          >
            {rejectNText}
          </Button>
        ) : null}
      </div>
    );
  };
}<|MERGE_RESOLUTION|>--- conflicted
+++ resolved
@@ -5,10 +5,7 @@
 import LedgerInstructionField from '../ledger-instruction-field';
 import { MESSAGE_TYPE } from '../../../../shared/constants/app';
 import {
-<<<<<<< HEAD
-=======
   getNetworkNameFromProviderType,
->>>>>>> c2bbbb1d
   getURLHostName,
   sanitizeString,
   ///: BEGIN:ONLY_INCLUDE_IN(build-mmi)
@@ -41,10 +38,6 @@
 import { SECURITY_PROVIDER_MESSAGE_SEVERITIES } from '../security-provider-banner-message/security-provider-banner-message.constants';
 import { formatCurrency } from '../../../helpers/utils/confirm-tx.util';
 import { getValueFromWeiHex } from '../../../../shared/modules/conversion.utils';
-<<<<<<< HEAD
-
-=======
->>>>>>> c2bbbb1d
 ///: BEGIN:ONLY_INCLUDE_IN(build-mmi)
 import { Icon, IconName, Text } from '../../component-library';
 import Box from '../../ui/box/box';
@@ -87,30 +80,6 @@
     showSignatureRequestWarning: false,
   };
 
-<<<<<<< HEAD
-  getNetworkName() {
-    const { providerConfig } = this.props;
-    const providerName = providerConfig.type;
-    const { t } = this.context;
-
-    switch (providerName) {
-      case NETWORK_TYPES.MAINNET:
-        return t('mainnet');
-      case NETWORK_TYPES.GOERLI:
-        return t('goerli');
-      case NETWORK_TYPES.SEPOLIA:
-        return t('sepolia');
-      case NETWORK_TYPES.LINEA_TESTNET:
-        return t('lineatestnet');
-      case NETWORK_TYPES.LOCALHOST:
-        return t('localhost');
-      default:
-        return providerConfig.nickname || t('unknownNetwork');
-    }
-  }
-
-=======
->>>>>>> c2bbbb1d
   msgHexToText = (hex) => {
     try {
       const stripped = stripHexPrefix(hex);
@@ -119,16 +88,6 @@
     } catch (e) {
       return hex;
     }
-  };
-
-  renderAccountInfo = () => {
-    return (
-      <div className="request-signature__account-info">
-        {this.renderAccount()}
-        {this.renderRequestIcon()}
-        {this.renderBalance()}
-      </div>
-    );
   };
 
   renderTypedData = (data) => {
