--- conflicted
+++ resolved
@@ -312,16 +312,13 @@
             history.push(mostRecentOverviewPage);
           }
         }}
-<<<<<<< HEAD
-        disabled={hardwareWalletRequiresConnection || hardwareLocked}
-=======
         disabled={
           ///: BEGIN:ONLY_INCLUDE_IN(build-mmi)
           Boolean(txData?.custodyId) ||
           ///: END:ONLY_INCLUDE_IN
-          hardwareWalletRequiresConnection
+          hardwareWalletRequiresConnection ||
+          hardwareLocked
         }
->>>>>>> f829f006
       />
     );
   };
