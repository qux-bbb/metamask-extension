--- conflicted
+++ resolved
@@ -3,19 +3,12 @@
 import README from './README.mdx';
 import SignatureRequestSIWE from './signature-request-siwe';
 
-<<<<<<< HEAD
-const { internalAccounts } = testData.metamask;
-const otherIdentity = Object.values(internalAccounts.accounts)[1];
-const selectedAddress =
-  internalAccounts.accounts[internalAccounts.selectedAccount].address;
-=======
 const {
   internalAccount: { accounts, selectedAccount },
 } = testData.metamask;
 const otherAccount = Object.values(accounts)[1];
 
 const { address: selectedAddress } = accounts[selectedAccount];
->>>>>>> eb1a477d
 
 export default {
   title: 'Components/App/SignatureRequestSIWE',
