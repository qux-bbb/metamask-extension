import React from 'react';
import { useSelector } from 'react-redux';
import { fireEvent } from '@testing-library/react';
import configureMockStore from 'redux-mock-store';
<<<<<<< HEAD
import { EthAccountType, EthMethod } from '@metamask/keyring-api';
=======
import { showCustodianDeepLink } from '@metamask-institutional/extension';
>>>>>>> 9dd98a93
import mockState from '../../../../test/data/mock-state.json';
import { renderWithProvider } from '../../../../test/lib/render-helpers';
import { SECURITY_PROVIDER_MESSAGE_SEVERITY } from '../../../../shared/constants/security-provider';
import {
  getNativeCurrency,
  getProviderConfig,
} from '../../../ducks/metamask/metamask';
import {
  accountsWithSendEtherInfoSelector,
  conversionRateSelector,
  getCurrentCurrency,
  getMemoizedAddressBook,
  getPreferences,
  getSelectedAccount,
  getSelectedInternalAccountWithBalance,
  getTotalUnapprovedMessagesCount,
  getInternalAccounts,
  unconfirmedTransactionsHashSelector,
  getAccountType,
} from '../../../selectors';
import SignatureRequest from './signature-request';

const baseProps = {
  clearConfirmTransaction: () => jest.fn(),
  cancel: () => jest.fn(),
  cancelAll: () => jest.fn(),
  showRejectTransactionsConfirmationModal: () => jest.fn(),
  sign: () => jest.fn(),
};
const mockStore = {
  metamask: {
    providerConfig: {
      chainId: '0x539',
      nickname: 'Localhost 8545',
      rpcPrefs: {},
      rpcUrl: 'http://localhost:8545',
      ticker: 'ETH',
      type: 'rpc',
    },
    preferences: {
      useNativeCurrencyAsPrimaryCurrency: true,
    },
    accounts: {
      '0xd8f6a2ffb0fc5952d16c9768b71cfd35b6399aa5': {
        address: '0xd8f6a2ffb0fc5952d16c9768b71cfd35b6399aa5',
        balance: '0x03',
        name: 'John Doe',
      },
    },
    internalAccounts: {
      accounts: {
        'cf8dace4-9439-4bd4-b3a8-88c821c8fcb3': {
          address: '0xd8f6a2ffb0fc5952d16c9768b71cfd35b6399aa5',
          id: 'cf8dace4-9439-4bd4-b3a8-88c821c8fcb3',
          metadata: {
            name: 'John Doe',
            keyring: {
              type: 'HD Key Tree',
            },
          },
          options: {},
          methods: [...Object.values(EthMethod)],
          type: EthAccountType.Eoa,
        },
      },
      selectedAccount: 'cf8dace4-9439-4bd4-b3a8-88c821c8fcb3',
    },
    nativeCurrency: 'ETH',
    currentCurrency: 'usd',
    conversionRate: null,
    unapprovedTypedMessagesCount: 2,
  },
};
jest.mock('react-redux', () => {
  const actual = jest.requireActual('react-redux');

  return {
    ...actual,
    useSelector: jest.fn(),
    useDispatch: () => jest.fn(),
  };
});

const mockCustodySignFn = jest.fn();

jest.mock('../../../hooks/useMMICustodySignMessage', () => ({
  useMMICustodySignMessage: () => ({
    custodySignFn: mockCustodySignFn,
  }),
}));

jest.mock('@metamask-institutional/extension');

const generateUseSelectorRouter = (opts) => (selector) => {
  switch (selector) {
    case getProviderConfig:
      return opts.metamask.providerConfig;
    case getCurrentCurrency:
      return opts.metamask.currentCurrency;
    case getNativeCurrency:
      return opts.metamask.nativeCurrency;
    case getTotalUnapprovedMessagesCount:
      return opts.metamask.unapprovedTypedMessagesCount;
    case getPreferences:
      return opts.metamask.preferences;
    case conversionRateSelector:
      return opts.metamask.conversionRate;
    case getSelectedAccount:
      return opts.metamask.accounts[
        opts.metamask.internalAccounts.accounts[
          opts.metamask.internalAccounts.selectedAccount
        ].address
      ];
    case getInternalAccounts:
      return Object.values(opts.metamask.internalAccounts.accounts);
    case getSelectedInternalAccountWithBalance:
      return {
        ...opts.metamask.internalAccounts.accounts[
          opts.metamask.internalAccounts.selectedAccount
        ],
        balance:
          opts.metamask.accounts[
            opts.metamask.internalAccounts.accounts[
              opts.metamask.internalAccounts.selectedAccount
            ].address
          ]?.balance ?? 0,
      };
    case getMemoizedAddressBook:
      return [];
    case accountsWithSendEtherInfoSelector:
<<<<<<< HEAD
      return Object.values(opts.metamask.internalAccounts.accounts).map(
        (internalAccount) => {
          return {
            ...internalAccount,
            ...(opts.metamask.accounts[internalAccount.address] ?? {}),
            balance:
              opts.metamask.accounts[internalAccount.address]?.balance ?? 0,
          };
        },
      );
=======
      return Object.values(opts.metamask.accounts);
    case getAccountType:
      return 'custody';
>>>>>>> 9dd98a93
    case unconfirmedTransactionsHashSelector:
      return {};
    default:
      return undefined;
  }
};
describe('Signature Request Component', () => {
  const store = configureMockStore()(mockState);

  describe('render', () => {
    let messageData;

    beforeEach(() => {
      useSelector.mockImplementation(generateUseSelectorRouter(mockStore));
      messageData = {
        domain: {
          chainId: 97,
          name: 'Ether Mail',
          verifyingContract: '0xCcCCccccCCCCcCCCCCCcCcCccCcCCCcCcccccccC',
          version: '1',
        },
        message: {
          contents: 'Hello, Bob!',
          from: {
            name: 'Cow',
            wallets: [
              '0xCD2a3d9F938E13CD947Ec05AbC7FE734Df8DD826',
              '0xDeaDbeefdEAdbeefdEadbEEFdeadbeEFdEaDbeeF',
            ],
          },
          to: [
            {
              name: 'Bob',
              wallets: [
                '0xbBbBBBBbbBBBbbbBbbBbbbbBBbBbbbbBbBbbBBbB',
                '0xB0BdaBea57B0BDABeA57b0bdABEA57b0BDabEa57',
                '0xB0B0b0b0b0b0B000000000000000000000000000',
              ],
            },
          ],
        },
        primaryType: 'Mail',
        types: {
          EIP712Domain: [
            { name: 'name', type: 'string' },
            { name: 'version', type: 'string' },
            { name: 'chainId', type: 'uint256' },
            { name: 'verifyingContract', type: 'address' },
          ],
          Mail: [
            { name: 'from', type: 'Person' },
            { name: 'to', type: 'Person[]' },
            { name: 'contents', type: 'string' },
          ],
          Person: [
            { name: 'name', type: 'string' },
            { name: 'wallets', type: 'address[]' },
          ],
        },
      };
    });

    it('should match snapshot when we want to switch to fiat', () => {
      useSelector.mockImplementation(
        generateUseSelectorRouter({
          ...mockStore,
          metamask: {
            ...mockStore.metamask,
            conversionRate: 231.06,
          },
        }),
      );
      const msgParams = {
        from: '0xd8f6a2ffb0fc5952d16c9768b71cfd35b6399aa5',
        data: JSON.stringify(messageData),
        version: 'V4',
        origin: 'test',
      };
      const { container } = renderWithProvider(
        <SignatureRequest
          {...baseProps}
          txData={{
            msgParams,
          }}
        />,
        store,
      );

      expect(container).toMatchSnapshot();
    });

    it('should match snapshot when we are using eth', () => {
      const msgParams = {
        from: '0xd8f6a2ffb0fc5952d16c9768b71cfd35b6399aa5',
        data: JSON.stringify(messageData),
        version: 'V4',
        origin: 'test',
      };
      const { container } = renderWithProvider(
        <SignatureRequest
          {...baseProps}
          txData={{
            msgParams,
          }}
        />,
        store,
      );

      expect(container).toMatchSnapshot();
    });

    it('should render navigation', () => {
      const msgParams = {
        from: '0xd8f6a2ffb0fc5952d16c9768b71cfd35b6399aa5',
        data: JSON.stringify(messageData),
        version: 'V4',
        origin: 'test',
      };
      const { queryByTestId } = renderWithProvider(
        <SignatureRequest
          {...baseProps}
          txData={{
            msgParams,
          }}
        />,
        store,
      );

      expect(queryByTestId('navigation-container')).toBeInTheDocument();
    });

    it('should render a div message parsed without typeless data', () => {
      messageData.message.do_not_display = 'one';
      messageData.message.do_not_display_2 = {
        do_not_display: 'two',
      };
      const msgParams = {
        from: '0xd8f6a2ffb0fc5952d16c9768b71cfd35b6399aa5',
        data: JSON.stringify(messageData),
        version: 'V4',
        origin: 'test',
      };
      const { queryByText } = renderWithProvider(
        <SignatureRequest
          {...baseProps}
          txData={{
            msgParams,
          }}
        />,
        store,
      );

      expect(queryByText('do_not_display')).not.toBeInTheDocument();
      expect(queryByText('one')).not.toBeInTheDocument();
      expect(queryByText('do_not_display_2')).not.toBeInTheDocument();
      expect(queryByText('two')).not.toBeInTheDocument();
    });

    it('should not render a reject multiple requests link if there is not multiple requests', () => {
      useSelector.mockImplementation(
        generateUseSelectorRouter({
          ...mockStore,
          metamask: {
            ...mockStore.metamask,
            unapprovedTypedMessagesCount: 0,
          },
        }),
      );
      const msgParams = {
        from: '0xd8f6a2ffb0fc5952d16c9768b71cfd35b6399aa5',
        data: JSON.stringify(messageData),
        version: 'V4',
        origin: 'test',
      };
      const { container } = renderWithProvider(
        <SignatureRequest
          {...baseProps}
          txData={{
            msgParams,
          }}
        />,
        store,
      );

      expect(
        container.querySelector('.signature-request__reject-all-button'),
      ).not.toBeInTheDocument();
    });

    it('should render a reject multiple requests link if there is multiple requests (greater than 1)', () => {
      const msgParams = {
        from: '0xd8f6a2ffb0fc5952d16c9768b71cfd35b6399aa5',
        data: JSON.stringify(messageData),
        version: 'V4',
        origin: 'test',
      };
      const { container } = renderWithProvider(
        <SignatureRequest
          {...baseProps}
          txData={{
            msgParams,
          }}
        />,
        store,
      );

      expect(
        container.querySelector('.signature-request__reject-all-button'),
      ).toBeInTheDocument();
    });

    it('should call reject all button when button is clicked', () => {
      const msgParams = {
        from: '0xd8f6a2ffb0fc5952d16c9768b71cfd35b6399aa5',
        data: JSON.stringify(messageData),
        version: 'V4',
        origin: 'test',
      };
      const { container } = renderWithProvider(
        <SignatureRequest
          {...baseProps}
          txData={{
            msgParams,
          }}
        />,
        store,
      );

      const rejectRequestsLink = container.querySelector(
        '.signature-request__reject-all-button',
      );
      fireEvent.click(rejectRequestsLink);
      expect(rejectRequestsLink).toBeDefined();
    });

    it('should render text of reject all button', () => {
      const msgParams = {
        from: '0xd8f6a2ffb0fc5952d16c9768b71cfd35b6399aa5',
        data: JSON.stringify(messageData),
        version: 'V4',
        origin: 'test',
      };
      const { getByText } = renderWithProvider(
        <SignatureRequest
          {...baseProps}
          txData={{
            msgParams,
          }}
        />,
        store,
      );

      expect(getByText('Reject 2 requests')).toBeInTheDocument();
    });

    it('should render SecurityProviderBannerMessage component properly', () => {
      const msgParams = {
        from: '0xd8f6a2ffb0fc5952d16c9768b71cfd35b6399aa5',
        data: JSON.stringify(messageData),
        version: 'V4',
        origin: 'test',
      };

      const { queryByText } = renderWithProvider(
        <SignatureRequest
          {...baseProps}
          txData={{
            msgParams,
            securityProviderResponse: {
              flagAsDangerous: '?',
              reason: 'Some reason...',
              reason_header: 'Some reason header...',
            },
          }}
        />,
        store,
      );

      expect(queryByText('Request not verified')).toBeInTheDocument();
      expect(
        queryByText(
          'Because of an error, this request was not verified by the security provider. Proceed with caution.',
        ),
      ).toBeInTheDocument();
      expect(queryByText('OpenSea')).toBeInTheDocument();
    });

    it('should not render SecurityProviderBannerMessage component when flagAsDangerous is not malicious', () => {
      const msgParams = {
        from: '0xd8f6a2ffb0fc5952d16c9768b71cfd35b6399aa5',
        data: JSON.stringify(messageData),
        version: 'V4',
        origin: 'test',
      };

      const { queryByText } = renderWithProvider(
        <SignatureRequest
          {...baseProps}
          txData={{
            msgParams,
            securityProviderResponse: {
              flagAsDangerous: SECURITY_PROVIDER_MESSAGE_SEVERITY.NOT_MALICIOUS,
            },
          }}
        />,
        store,
      );

      expect(queryByText('Request not verified')).toBeNull();
      expect(
        queryByText(
          'Because of an error, this request was not verified by the security provider. Proceed with caution.',
        ),
      ).toBeNull();
      expect(queryByText('OpenSea')).toBeNull();
    });

    it('should render a warning when the selected account is not the one being used to sign', () => {
      const msgParams = {
        from: '0xd8f6a2ffb0fc5952d16c9768b71cfd35b6399aa5',
        data: JSON.stringify(messageData),
        version: 'V4',
        origin: 'test',
      };

      useSelector.mockImplementation(
        generateUseSelectorRouter({
          ...mockStore,
          metamask: {
            ...mockStore.metamask,
            accounts: {
              ...mockStore.metamask.accounts,
              '0x0dcd5d886577d5081b0c52e242ef29e70be3e7bc': {
                address: '0x0dcd5d886577d5081b0c52e242ef29e70be3e7bc',
                balance: '0x0',
                name: 'Account 1',
              },
              '0xd8f6a2ffb0fc5952d16c9768b71cfd35b6399aa5': {
                address: '0xd8f6a2ffb0fc5952d16c9768b71cfd35b6399aa5',
                balance: '0x0',
                name: 'Account 2',
              },
            },
            internalAccounts: {
              accounts: {
                'b7e813d6-e31c-4bad-8615-8d4eff9f44f1': {
                  address: '0x0dcd5d886577d5081b0c52e242ef29e70be3e7bc',
                  id: 'b7e813d6-e31c-4bad-8615-8d4eff9f44f1',
                  metadata: {
                    name: 'Account 1',
                    keyring: {
                      type: 'HD Key Tree',
                    },
                  },
                  options: {},
                  methods: [...Object.values(EthMethod)],
                  type: EthAccountType.Eoa,
                },
                'cf8dace4-9439-4bd4-b3a8-88c821c8fcb3': {
                  address: '0xd8f6a2ffb0fc5952d16c9768b71cfd35b6399aa5',
                  id: 'cf8dace4-9439-4bd4-b3a8-88c821c8fcb3',
                  metadata: {
                    name: 'Account 2',
                    keyring: {
                      type: 'HD Key Tree',
                    },
                  },
                  options: {},
                  methods: [...Object.values(EthMethod)],
                  type: EthAccountType.Eoa,
                },
              },
              selectedAccount: 'b7e813d6-e31c-4bad-8615-8d4eff9f44f1',
            },
          },
        }),
      );

      const { container } = renderWithProvider(
        <SignatureRequest
          {...baseProps}
          txData={{
            msgParams,
            securityProviderResponse: {
              flagAsDangerous: SECURITY_PROVIDER_MESSAGE_SEVERITY.NOT_MALICIOUS,
            },
          }}
        />,
        store,
      );

      expect(
        container.querySelector('.request-signature__mismatch-info'),
      ).toBeInTheDocument();
    });

    it('should display security alert if present', () => {
      const msgParams = {
        from: '0xd8f6a2ffb0fc5952d16c9768b71cfd35b6399aa5',
        data: JSON.stringify(messageData),
        version: 'V4',
        origin: 'test',
      };

      const { getByText } = renderWithProvider(
        <SignatureRequest
          {...baseProps}
          conversionRate={null}
          txData={{
            msgParams,
            securityAlertResponse: {
              resultType: 'Malicious',
              reason: 'blur_farming',
              description:
                'A SetApprovalForAll request was made on {contract}. We found the operator {operator} to be malicious',
              args: {
                contract: '0xa7206d878c5c3871826dfdb42191c49b1d11f466',
                operator: '0x92a3b9773b1763efa556f55ccbeb20441962d9b2',
              },
            },
          }}
          unapprovedMessagesCount={2}
        />,
        store,
      );

      expect(getByText('This is a deceptive request')).toBeInTheDocument();
    });

    it('should click onSign with custodyId as a accountType and call custodySignFn', () => {
      const msgParams = {
        from: '0xd8f6a2ffb0fc5952d16c9768b71cfd35b6399aa5',
        data: JSON.stringify(messageData),
        version: 'V4',
        origin: 'test',
      };
      const { getByTestId } = renderWithProvider(
        <SignatureRequest
          {...baseProps}
          txData={{
            msgParams,
          }}
        />,
        store,
      );

      const rejectRequestsLink = getByTestId('page-container-footer-next');
      fireEvent.click(rejectRequestsLink);
      expect(mockCustodySignFn).toHaveBeenCalledWith({ msgParams });
    });

    it('should call showCustodianDeepLink with correct parameters when txData.custodyId is truthy', () => {
      const msgParams = {
        from: '0xd8f6a2ffb0fc5952d16c9768b71cfd35b6399aa5',
        data: JSON.stringify(messageData),
        version: 'V4',
        origin: 'test',
      };

      renderWithProvider(
        <SignatureRequest
          {...baseProps}
          txData={{
            msgParams,
            custodyId: 'custodyId',
          }}
        />,
        store,
      );

      expect(showCustodianDeepLink).toHaveBeenCalledWith({
        dispatch: expect.any(Function),
        mmiActions: expect.any(Object),
        txId: undefined,
        custodyId: 'custodyId',
        fromAddress: '0xd8f6a2ffb0fc5952d16c9768b71cfd35b6399aa5',
        isSignature: true,
        closeNotification: false,
        onDeepLinkFetched: expect.any(Function),
        onDeepLinkShown: expect.any(Function),
        showCustodyConfirmLink: expect.any(Function),
      });
    });
  });
});<|MERGE_RESOLUTION|>--- conflicted
+++ resolved
@@ -2,11 +2,8 @@
 import { useSelector } from 'react-redux';
 import { fireEvent } from '@testing-library/react';
 import configureMockStore from 'redux-mock-store';
-<<<<<<< HEAD
 import { EthAccountType, EthMethod } from '@metamask/keyring-api';
-=======
 import { showCustodianDeepLink } from '@metamask-institutional/extension';
->>>>>>> 9dd98a93
 import mockState from '../../../../test/data/mock-state.json';
 import { renderWithProvider } from '../../../../test/lib/render-helpers';
 import { SECURITY_PROVIDER_MESSAGE_SEVERITY } from '../../../../shared/constants/security-provider';
@@ -137,7 +134,6 @@
     case getMemoizedAddressBook:
       return [];
     case accountsWithSendEtherInfoSelector:
-<<<<<<< HEAD
       return Object.values(opts.metamask.internalAccounts.accounts).map(
         (internalAccount) => {
           return {
@@ -148,11 +144,6 @@
           };
         },
       );
-=======
-      return Object.values(opts.metamask.accounts);
-    case getAccountType:
-      return 'custody';
->>>>>>> 9dd98a93
     case unconfirmedTransactionsHashSelector:
       return {};
     default:
