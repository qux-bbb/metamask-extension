import React, { useEffect } from 'react';

import PropTypes from 'prop-types';

import { useSelector, useDispatch } from 'react-redux';
import { Text } from '../../../component-library';
import {
  AlignItems,
  FLEX_DIRECTION,
  JustifyContent,
  TextAlign,
  TextColor,
  TextVariant,
} from '../../../../helpers/constants/design-system';
import { useI18nContext } from '../../../../hooks/useI18nContext';
import Box from '../../../ui/box/box';
import { SnapUIRenderer } from '../snap-ui-renderer';
import { SnapDelineator } from '../snap-delineator';
import { DelineatorType } from '../../../../helpers/constants/snaps';
import { Copyable } from '../copyable';
<<<<<<< HEAD
import { getTargetSubjectMetadata } from '../../../../selectors';
=======
import { getSnapMetadata } from '../../../../selectors';
>>>>>>> 08f3f3ae
import {
  ///: BEGIN:ONLY_INCLUDE_IF(build-main,build-mmi,build-beta)
  deleteInterface,
  ///: END:ONLY_INCLUDE_IF
  ///: BEGIN:ONLY_INCLUDE_IF(build-flask)
  trackInsightSnapUsage,
  ///: END:ONLY_INCLUDE_IF
} from '../../../../store/actions';
///: BEGIN:ONLY_INCLUDE_IF(build-main,build-mmi,build-beta)
import { useTransactionInsightSnaps } from '../../../../hooks/snaps/useTransactionInsightSnaps';
///: END:ONLY_INCLUDE_IF

export const SnapInsight = ({
  snapId,
  ///: BEGIN:ONLY_INCLUDE_IF(build-flask)
  data,
  ///: END:ONLY_INCLUDE_IF
  loading,
  ///: BEGIN:ONLY_INCLUDE_IF(build-main,build-mmi,build-beta)
  insightHookParams,
  ///: END:ONLY_INCLUDE_IF
}) => {
  const dispatch = useDispatch();
  const t = useI18nContext();
  let error, interfaceId;
  let isLoading = loading;
  ///: BEGIN:ONLY_INCLUDE_IF(build-flask)
  error = data?.error;
  interfaceId = data?.response?.id;
  useEffect(() => {
    const trackInsightUsage = async () => {
      try {
        await dispatch(trackInsightSnapUsage(snapId));
      } catch {
        /** no-op */
      }
    };
    trackInsightUsage();
  }, [snapId, dispatch]);
  ///: END:ONLY_INCLUDE_IF

  ///: BEGIN:ONLY_INCLUDE_IF(build-main,build-mmi,build-beta)
  const insights = useTransactionInsightSnaps(insightHookParams);
  error = insights.data?.[0]?.error;
  interfaceId = insights.data?.[0]?.response?.id;
  isLoading = insights.loading;

  useEffect(() => {
    return () => {
      interfaceId && dispatch(deleteInterface(interfaceId));
    };
  }, [interfaceId]);
  ///: END:ONLY_INCLUDE_IF

  const { name: snapName } = useSelector((state) =>
    getSnapMetadata(state, snapId),
  );

  const hasNoData = !error && !isLoading && !interfaceId;

<<<<<<< HEAD
  const hasNoData = !error && !isLoading && !interfaceId;

=======
>>>>>>> 08f3f3ae
  return (
    <Box
      flexDirection={FLEX_DIRECTION.COLUMN}
      height="full"
      marginTop={hasNoData && 12}
      marginBottom={hasNoData && 12}
      alignItems={hasNoData && AlignItems.center}
      justifyContent={hasNoData && JustifyContent.center}
      textAlign={hasNoData && TextAlign.Center}
      className="snap-insight"
    >
      {!error && (
        <Box
          height="full"
          width="full"
          flexDirection={FLEX_DIRECTION.COLUMN}
          className="snap-insight__container"
        >
          {isLoading || interfaceId ? (
            <SnapUIRenderer
              snapId={snapId}
              interfaceId={interfaceId}
              delineatorType={DelineatorType.Insights}
              isLoading={isLoading}
            />
          ) : (
            <Text
              color={TextColor.textAlternative}
              variant={TextVariant.bodySm}
              as="h6"
            >
              {t('snapsNoInsight')}
            </Text>
          )}
        </Box>
      )}

      {!isLoading && error && (
        <Box padding={4} className="snap-insight__container__error">
          <SnapDelineator snapName={snapName} type={DelineatorType.Error}>
            <Text variant={TextVariant.bodySm} marginBottom={4}>
              {t('snapsUIError', [<b key="0">{snapName}</b>])}
            </Text>
            <Copyable text={error.message} />
          </SnapDelineator>
        </Box>
      )}
    </Box>
  );
};

SnapInsight.propTypes = {
  snapId: PropTypes.string,
  ///: BEGIN:ONLY_INCLUDE_IF(build-flask)
  /*
   * The insight object
   */
  data: PropTypes.object,
  ///: END:ONLY_INCLUDE_IF
  /*
   * Boolean as to whether or not the insights are loading
   */
  loading: PropTypes.bool,
  ///: BEGIN:ONLY_INCLUDE_IF(build-main,build-mmi,build-beta)
  /**
   * Params object for the useTransactionInsightSnaps hook
   */
  insightHookParams: PropTypes.object,
  ///: END:ONLY_INCLUDE_IF
};<|MERGE_RESOLUTION|>--- conflicted
+++ resolved
@@ -18,11 +18,7 @@
 import { SnapDelineator } from '../snap-delineator';
 import { DelineatorType } from '../../../../helpers/constants/snaps';
 import { Copyable } from '../copyable';
-<<<<<<< HEAD
-import { getTargetSubjectMetadata } from '../../../../selectors';
-=======
 import { getSnapMetadata } from '../../../../selectors';
->>>>>>> 08f3f3ae
 import {
   ///: BEGIN:ONLY_INCLUDE_IF(build-main,build-mmi,build-beta)
   deleteInterface,
@@ -83,11 +79,6 @@
 
   const hasNoData = !error && !isLoading && !interfaceId;
 
-<<<<<<< HEAD
-  const hasNoData = !error && !isLoading && !interfaceId;
-
-=======
->>>>>>> 08f3f3ae
   return (
     <Box
       flexDirection={FLEX_DIRECTION.COLUMN}
