--- conflicted
+++ resolved
@@ -10,10 +10,6 @@
   IconColor,
   TextVariant,
 } from '../../../../helpers/constants/design-system';
-<<<<<<< HEAD
-import { Icon, IconName, IconSize } from '../../../component-library';
-import { Text } from '../../../component-library/text/deprecated';
-=======
 import {
   Icon,
   IconName,
@@ -21,7 +17,6 @@
   Text,
   Box,
 } from '../../../component-library';
->>>>>>> 877e184b
 import SnapAvatar from '../snap-avatar';
 
 const SnapSettingsCard = ({ name, packageName, onClick, snapId }) => {
