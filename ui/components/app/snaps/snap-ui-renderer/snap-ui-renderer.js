import React, { memo, useMemo } from 'react';
import PropTypes from 'prop-types';
import { isComponent } from '@metamask/snaps-sdk';
import { nanoid } from '@reduxjs/toolkit';
import { useSelector } from 'react-redux';

import { isEqual } from 'lodash';
import MetaMaskTemplateRenderer from '../../metamask-template-renderer/metamask-template-renderer';
import { TextVariant } from '../../../../helpers/constants/design-system';
import { SnapDelineator } from '../snap-delineator';
import { useI18nContext } from '../../../../hooks/useI18nContext';
<<<<<<< HEAD

import { getSnapName } from '../../../../helpers/utils/util';
import {
  getMemoizedInterfaceContent,
  getMemoizedTargetSubjectMetadata,
=======
import {
  getSnapMetadata,
  getMemoizedInterfaceContent,
>>>>>>> 08f3f3ae
} from '../../../../selectors';
import { Box, FormTextField, Text } from '../../../component-library';
import { Copyable } from '../copyable';
import { DelineatorType } from '../../../../helpers/constants/snaps';

import { SnapInterfaceContextProvider } from '../../../../contexts/snaps';
import { mapToTemplate } from './utils';

// Component that maps Snaps UI JSON format to MetaMask Template Renderer format
const SnapUIRendererComponent = ({
  snapId,
  delineatorType = DelineatorType.Content,
  isCollapsable = false,
  isCollapsed = false,
  isLoading = false,
  // This is a workaround while we have the prompt dialog type since we can't inject the SnapUIRenderer in the template renderer.
  isPrompt = false,
  inputValue,
  onInputChange,
  placeholder,
  onClick,
  boxProps,
  interfaceId,
}) => {
  const t = useI18nContext();
<<<<<<< HEAD
  const targetSubjectMetadata = useSelector((state) =>
    getMemoizedTargetSubjectMetadata(state, snapId),
=======
  const { name: snapName } = useSelector((state) =>
    getSnapMetadata(state, snapId),
>>>>>>> 08f3f3ae
  );

  const content = useSelector((state) =>
    getMemoizedInterfaceContent(state, interfaceId),
  );

  const isValidComponent = content && isComponent(content);

  // sections are memoized to avoid useless re-renders if one of the parents element re-renders.
  const sections = useMemo(
    () =>
      isValidComponent &&
      mapToTemplate({
        map: {},
        element: content,
      }),
    [content, isValidComponent],
  );

<<<<<<< HEAD
  const content = useSelector((state) =>
    getMemoizedInterfaceContent(state, interfaceId),
  );

  const isValidComponent = content && isComponent(content);

  const elementKeyIndex = { value: 0 };

  // sections are memoized to avoid useless re-renders if one of the parents element re-renders.
  const sections = useMemo(
    () =>
      isValidComponent &&
      mapToTemplate({
        element: content,
        rootKey: nanoid(),
        elementKeyIndex,
      }),
    [content, isValidComponent, elementKeyIndex],
  );

=======
>>>>>>> 08f3f3ae
  if (isLoading || !content) {
    return (
      <SnapDelineator
        snapName={snapName}
        type={delineatorType}
        isCollapsable={isCollapsable}
        isCollapsed={isCollapsed}
        onClick={onClick}
        boxProps={boxProps}
        isLoading
      />
    );
  }

  if (!isValidComponent) {
    return (
      <SnapDelineator
        isCollapsable={isCollapsable}
        isCollapsed={isCollapsed}
        snapName={snapName}
        type={DelineatorType.Error}
        onClick={onClick}
        boxProps={boxProps}
      >
        <Text variant={TextVariant.bodySm} marginBottom={4}>
          {t('snapsUIError', [<b key="0">{snapName}</b>])}
        </Text>
        <Copyable text={t('snapsInvalidUIError')} />
      </SnapDelineator>
    );
  }

  return (
    <SnapDelineator
      snapName={snapName}
      type={delineatorType}
      isCollapsable={isCollapsable}
      isCollapsed={isCollapsed}
      onClick={onClick}
      boxProps={boxProps}
    >
      <Box className="snap-ui-renderer__content">
        <SnapInterfaceContextProvider snapId={snapId} interfaceId={interfaceId}>
          <MetaMaskTemplateRenderer sections={sections} />
        </SnapInterfaceContextProvider>
        {isPrompt && (
          <FormTextField
            marginTop={4}
            className="snap-prompt-input"
            maxLength={300}
            value={inputValue}
            onChange={onInputChange}
            placeholder={placeholder}
          />
        )}
      </Box>
    </SnapDelineator>
  );
};

// SnapUIRenderer is memoized to avoid useless re-renders if one of the parents element re-renders.
export const SnapUIRenderer = memo(
  SnapUIRendererComponent,
  (prevProps, nextProps) => isEqual(prevProps, nextProps),
);

SnapUIRendererComponent.propTypes = {
  snapId: PropTypes.string,
  delineatorType: PropTypes.string,
  isCollapsable: PropTypes.bool,
  isCollapsed: PropTypes.bool,
  isLoading: PropTypes.bool,
  isPrompt: PropTypes.bool,
  inputValue: PropTypes.string,
  onInputChange: PropTypes.func,
  placeholder: PropTypes.string,
  onClick: PropTypes.func,
  boxProps: PropTypes.object,
  interfaceId: PropTypes.string,
};<|MERGE_RESOLUTION|>--- conflicted
+++ resolved
@@ -1,7 +1,6 @@
 import React, { memo, useMemo } from 'react';
 import PropTypes from 'prop-types';
 import { isComponent } from '@metamask/snaps-sdk';
-import { nanoid } from '@reduxjs/toolkit';
 import { useSelector } from 'react-redux';
 
 import { isEqual } from 'lodash';
@@ -9,17 +8,9 @@
 import { TextVariant } from '../../../../helpers/constants/design-system';
 import { SnapDelineator } from '../snap-delineator';
 import { useI18nContext } from '../../../../hooks/useI18nContext';
-<<<<<<< HEAD
-
-import { getSnapName } from '../../../../helpers/utils/util';
-import {
-  getMemoizedInterfaceContent,
-  getMemoizedTargetSubjectMetadata,
-=======
 import {
   getSnapMetadata,
   getMemoizedInterfaceContent,
->>>>>>> 08f3f3ae
 } from '../../../../selectors';
 import { Box, FormTextField, Text } from '../../../component-library';
 import { Copyable } from '../copyable';
@@ -45,13 +36,8 @@
   interfaceId,
 }) => {
   const t = useI18nContext();
-<<<<<<< HEAD
-  const targetSubjectMetadata = useSelector((state) =>
-    getMemoizedTargetSubjectMetadata(state, snapId),
-=======
   const { name: snapName } = useSelector((state) =>
     getSnapMetadata(state, snapId),
->>>>>>> 08f3f3ae
   );
 
   const content = useSelector((state) =>
@@ -71,29 +57,6 @@
     [content, isValidComponent],
   );
 
-<<<<<<< HEAD
-  const content = useSelector((state) =>
-    getMemoizedInterfaceContent(state, interfaceId),
-  );
-
-  const isValidComponent = content && isComponent(content);
-
-  const elementKeyIndex = { value: 0 };
-
-  // sections are memoized to avoid useless re-renders if one of the parents element re-renders.
-  const sections = useMemo(
-    () =>
-      isValidComponent &&
-      mapToTemplate({
-        element: content,
-        rootKey: nanoid(),
-        elementKeyIndex,
-      }),
-    [content, isValidComponent, elementKeyIndex],
-  );
-
-=======
->>>>>>> 08f3f3ae
   if (isLoading || !content) {
     return (
       <SnapDelineator
