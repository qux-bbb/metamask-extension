--- conflicted
+++ resolved
@@ -77,12 +77,8 @@
   const balance = useSelector(getSelectedAccountCachedBalance);
   const isSwapsChain = useSelector(getIsSwapsChain);
   const defaultSwapsToken = useSelector(getSwapsDefaultToken);
-<<<<<<< HEAD
   const caipChainId = useSelector(getCurrentCaipChainId);
-=======
-  const chainId = useSelector(getCurrentChainId);
   const accountType = useSelector(getAccountType);
->>>>>>> f91d4fb8
 
   ///: BEGIN:ONLY_INCLUDE_IN(build-mmi)
   const mmiPortfolioEnabled = useSelector(getMmiPortfolioEnabled);
