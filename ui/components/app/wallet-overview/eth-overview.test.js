--- conflicted
+++ resolved
@@ -2,16 +2,11 @@
 import configureMockStore from 'redux-mock-store';
 import thunk from 'redux-thunk';
 import { fireEvent, waitFor } from '@testing-library/react';
-<<<<<<< HEAD
-import { EthAccountType, EthMethod } from '@metamask/keyring-api';
-import { CHAIN_IDS } from '../../../../shared/constants/network';
-=======
 import {
   CHAIN_IDS,
   MAINNET_DISPLAY_NAME,
   NETWORK_TYPES,
 } from '../../../../shared/constants/network';
->>>>>>> 7c78b4b3
 import { renderWithProvider } from '../../../../test/jest/rendering';
 import { KeyringType } from '../../../../shared/constants/keyring';
 import EthOverview from './eth-overview';
@@ -52,43 +47,18 @@
       },
       useCurrencyRateCheck: true,
       conversionRate: 2,
+      identities: {
+        '0x1': {
+          address: '0x1',
+        },
+      },
       accounts: {
         '0x1': {
           address: '0x1',
           balance: '0x1F4',
         },
       },
-      internalAccounts: {
-        accounts: {
-          'cf8dace4-9439-4bd4-b3a8-88c821c8fcb3': {
-            address: '0x1',
-            id: 'cf8dace4-9439-4bd4-b3a8-88c821c8fcb3',
-            metadata: {
-              name: 'Account 1',
-              keyring: {
-                type: KeyringType.imported,
-              },
-            },
-            options: {},
-            methods: [...Object.values(EthMethod)],
-            type: EthAccountType.Eoa,
-          },
-          'e9b992f9-e151-4317-b8b7-c771bb73dd02': {
-            address: '0x2',
-            id: 'e9b992f9-e151-4317-b8b7-c771bb73dd02',
-            metadata: {
-              name: 'Account 2',
-              keyring: {
-                type: KeyringType.imported,
-              },
-            },
-            options: {},
-            methods: [...Object.values(EthMethod)],
-            type: EthAccountType.Eoa,
-          },
-        },
-        selectedAccount: 'cf8dace4-9439-4bd4-b3a8-88c821c8fcb3',
-      },
+      selectedAddress: '0x1',
       keyrings: [
         {
           type: KeyringType.imported,
@@ -231,31 +201,18 @@
       const mockedStoreWithCustodyKeyring = {
         metamask: {
           ...mockStore.metamask,
-          internalAccounts: {
-            ...mockStore.metamask.internalAccounts,
-            accounts: {
-              ...mockStore.metamask.internalAccounts.accounts,
-              [mockStore.metamask.internalAccounts.selectedAccount]: {
-                ...mockStore.metamask.internalAccounts.accounts[
-                  mockStore.metamask.internalAccounts.selectedAccount
-                ],
-                metadata: {
-                  ...mockStore.metamask.internalAccounts.accounts[
-                    mockStore.metamask.internalAccounts.selectedAccount
-                  ].metadata,
-                  keyring: {
-                    type: 'Custody',
-                  },
-                },
-              },
-            },
-          },
           mmiConfiguration: {
             portfolio: {
               enabled: true,
               url: 'https://metamask-institutional.io',
             },
           },
+          keyrings: [
+            {
+              type: 'Custody',
+              accounts: ['0x1'],
+            },
+          ],
         },
       };
 
