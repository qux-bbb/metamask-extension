--- conflicted
+++ resolved
@@ -35,11 +35,7 @@
   },
   args: {
     address: '0x5CfE73b6021E818B776b421B1c4Db2474086a7e1',
-<<<<<<< HEAD
-    size: SIZES.MD,
-=======
     size: Size.MD,
->>>>>>> 7e97ff2b
     type: AVATAR_ACCOUNT_TYPES.JAZZICON,
   },
 };
@@ -60,22 +56,14 @@
 SizeStory.storyName = 'Size';
 
 export const Type = (args) => (
-<<<<<<< HEAD
-  <Box display={DISPLAY.FLEX} alignItems={ALIGN_ITEMS.BASELINE} gap={1}>
-=======
   <Box display={DISPLAY.FLEX} alignItems={AlignItems.baseline} gap={1}>
->>>>>>> 7e97ff2b
     <AvatarAccount {...args} type={AVATAR_ACCOUNT_TYPES.JAZZICON} />
     <AvatarAccount {...args} type={AVATAR_ACCOUNT_TYPES.BLOCKIES} />
   </Box>
 );
 
 export const Address = (args) => (
-<<<<<<< HEAD
-  <Box display={DISPLAY.FLEX} alignItems={ALIGN_ITEMS.BASELINE} gap={1}>
-=======
   <Box display={DISPLAY.FLEX} alignItems={AlignItems.BASELINE} gap={1}>
->>>>>>> 7e97ff2b
     <AvatarAccount
       {...args}
       type={AVATAR_ACCOUNT_TYPES.JAZZICON}
