--- conflicted
+++ resolved
@@ -2,15 +2,11 @@
 import { render, screen } from '@testing-library/react';
 import React from 'react';
 
-<<<<<<< HEAD
-import { COLORS } from '../../../helpers/constants/design-system';
-=======
 import {
   BackgroundColor,
   BorderColor,
   TextColor,
 } from '../../../helpers/constants/design-system';
->>>>>>> 7e97ff2b
 
 import { AvatarNetwork } from './avatar-network';
 
@@ -69,22 +65,6 @@
     const { getByTestId } = render(
       <>
         <AvatarNetwork
-<<<<<<< HEAD
-          color={COLORS.SUCCESS_DEFAULT}
-          data-testid={COLORS.SUCCESS_DEFAULT}
-        />
-        <AvatarNetwork
-          color={COLORS.ERROR_DEFAULT}
-          data-testid={COLORS.ERROR_DEFAULT}
-        />
-      </>,
-    );
-    expect(getByTestId(COLORS.SUCCESS_DEFAULT)).toHaveClass(
-      `box--color-${COLORS.SUCCESS_DEFAULT}`,
-    );
-    expect(getByTestId(COLORS.ERROR_DEFAULT)).toHaveClass(
-      `box--color-${COLORS.ERROR_DEFAULT}`,
-=======
           color={TextColor.successDefault}
           data-testid={TextColor.successDefault}
         />
@@ -99,7 +79,6 @@
     );
     expect(getByTestId(TextColor.errorDefault)).toHaveClass(
       `box--color-${TextColor.errorDefault}`,
->>>>>>> 7e97ff2b
     );
   });
   // background color
@@ -107,22 +86,6 @@
     const { getByTestId } = render(
       <>
         <AvatarNetwork
-<<<<<<< HEAD
-          backgroundColor={COLORS.SUCCESS_DEFAULT}
-          data-testid={COLORS.SUCCESS_DEFAULT}
-        />
-        <AvatarNetwork
-          backgroundColor={COLORS.ERROR_DEFAULT}
-          data-testid={COLORS.ERROR_DEFAULT}
-        />
-      </>,
-    );
-    expect(getByTestId(COLORS.SUCCESS_DEFAULT)).toHaveClass(
-      `box--background-color-${COLORS.SUCCESS_DEFAULT}`,
-    );
-    expect(getByTestId(COLORS.ERROR_DEFAULT)).toHaveClass(
-      `box--background-color-${COLORS.ERROR_DEFAULT}`,
-=======
           backgroundColor={BackgroundColor.successDefault}
           data-testid={BackgroundColor.successDefault}
         />
@@ -137,7 +100,6 @@
     );
     expect(getByTestId(BackgroundColor.errorDefault)).toHaveClass(
       `box--background-color-${BackgroundColor.errorDefault}`,
->>>>>>> 7e97ff2b
     );
   });
   // border color
@@ -145,22 +107,6 @@
     const { getByTestId } = render(
       <>
         <AvatarNetwork
-<<<<<<< HEAD
-          borderColor={COLORS.SUCCESS_DEFAULT}
-          data-testid={COLORS.SUCCESS_DEFAULT}
-        />
-        <AvatarNetwork
-          borderColor={COLORS.ERROR_DEFAULT}
-          data-testid={COLORS.ERROR_DEFAULT}
-        />
-      </>,
-    );
-    expect(getByTestId(COLORS.SUCCESS_DEFAULT)).toHaveClass(
-      `box--border-color-${COLORS.SUCCESS_DEFAULT}`,
-    );
-    expect(getByTestId(COLORS.ERROR_DEFAULT)).toHaveClass(
-      `box--border-color-${COLORS.ERROR_DEFAULT}`,
-=======
           borderColor={BorderColor.successDefault}
           data-testid={BorderColor.successDefault}
         />
@@ -175,7 +121,6 @@
     );
     expect(getByTestId(BorderColor.errorDefault)).toHaveClass(
       `box--border-color-${BorderColor.errorDefault}`,
->>>>>>> 7e97ff2b
     );
   });
 });