--- conflicted
+++ resolved
@@ -3,25 +3,13 @@
 exports[`ButtonBase should render anchor element correctly by href and externalLink, href target and rel exist 1`] = `
 <div>
   <a
-<<<<<<< HEAD
-    class="box mm-button-base mm-button-base--size-md box--padding-right-4 box--padding-left-4 box--display-inline-flex box--flex-direction-row box--justify-content-center box--align-items-center box--color-text-default box--background-color-background-alternative box--rounded-pill"
-=======
     class="box mm-text mm-button-base mm-button-base--size-md mm-text--body-md box--padding-right-4 box--padding-left-4 box--display-inline-flex box--flex-direction-row box--justify-content-center box--align-items-center box--color-text-default box--background-color-background-alternative box--rounded-pill"
->>>>>>> 4b271868
     data-testid="button-base"
     href="https://www.test.com/"
     rel="noopener noreferrer"
     target="_blank"
   >
-<<<<<<< HEAD
-    <span
-      class="box mm-text mm-button-base__content mm-text--body-md mm-text--color-inherit box--gap-2 box--flex-direction-row box--justify-content-center box--align-items-center box--display-flex"
-    >
-      Button Base
-    </span>
-=======
     Button Base
->>>>>>> 4b271868
   </a>
 </div>
 `;
