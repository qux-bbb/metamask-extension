/* eslint-disable jest/require-top-level-describe */
import { render } from '@testing-library/react';
import React from 'react';
import { BUTTON_BASE_SIZES } from './button-base.constants';
import { ButtonBase } from './button-base';

describe('ButtonBase', () => {
  it('should render button element correctly and match snapshot', () => {
    const { getByTestId, getByText, container } = render(
      <ButtonBase data-testid="button-base">Button base</ButtonBase>,
    );
    expect(getByText('Button base')).toBeDefined();
    expect(container.querySelector('button')).toBeDefined();
    expect(getByTestId('button-base')).toHaveClass('mm-button-base');
    expect(container).toMatchSnapshot();
  });

  it('should render anchor element correctly', () => {
    const { getByTestId, container } = render(
      <ButtonBase as="a" data-testid="button-base" />,
    );
    expect(getByTestId('button-base')).toHaveClass('mm-button-base');
    const anchor = container.getElementsByTagName('a').length;
    expect(anchor).toBe(1);
  });

  it('should render anchor element correctly by href only being passed and href exists', () => {
    const { getByTestId, container } = render(
      <ButtonBase href="https://www.test.com/" data-testid="button-base">
        Button Base
      </ButtonBase>,
<<<<<<< HEAD
    );
    expect(getByTestId('button-base')).toHaveClass('mm-button');
    expect(getByTestId('button-base')).toHaveAttribute(
      'href',
      'https://www.test.com/',
    );
=======
    );
    expect(getByTestId('button-base')).toHaveClass('mm-button-base');
    expect(getByTestId('button-base')).toHaveAttribute(
      'href',
      'https://www.test.com/',
    );
>>>>>>> 90d2ca07
    const anchor = container.getElementsByTagName('a').length;
    expect(anchor).toBe(1);
  });

  it('should render button as block', () => {
    const { getByTestId } = render(<ButtonBase block data-testid="block" />);
    expect(getByTestId('block')).toHaveClass(`mm-button-base--block`);
  });

  it('should render with different size classes', () => {
    const { getByTestId } = render(
      <>
        <ButtonBase
          size={BUTTON_BASE_SIZES.AUTO}
          data-testid={BUTTON_BASE_SIZES.AUTO}
        />
        <ButtonBase
          size={BUTTON_BASE_SIZES.SM}
          data-testid={BUTTON_BASE_SIZES.SM}
        />
        <ButtonBase
          size={BUTTON_BASE_SIZES.MD}
          data-testid={BUTTON_BASE_SIZES.MD}
        />
        <ButtonBase
          size={BUTTON_BASE_SIZES.LG}
          data-testid={BUTTON_BASE_SIZES.LG}
        />
      </>,
    );
    expect(getByTestId(BUTTON_BASE_SIZES.AUTO)).toHaveClass(
      `mm-button-base--size-${BUTTON_BASE_SIZES.AUTO}`,
    );
    expect(getByTestId(BUTTON_BASE_SIZES.SM)).toHaveClass(
      `mm-button-base--size-${BUTTON_BASE_SIZES.SM}`,
    );
    expect(getByTestId(BUTTON_BASE_SIZES.MD)).toHaveClass(
      `mm-button-base--size-${BUTTON_BASE_SIZES.MD}`,
    );
    expect(getByTestId(BUTTON_BASE_SIZES.LG)).toHaveClass(
      `mm-button-base--size-${BUTTON_BASE_SIZES.LG}`,
    );
  });

  it('should render with added classname', () => {
    const { getByTestId } = render(
      <ButtonBase data-testid="classname" className="mm-button-base--test" />,
    );
    expect(getByTestId('classname')).toHaveClass('mm-button-base--test');
  });

  it('should render with different button states', () => {
    const { getByTestId } = render(
      <>
        <ButtonBase loading data-testid="loading" />
        <ButtonBase disabled data-testid="disabled" />
      </>,
    );
    expect(getByTestId('loading')).toHaveClass(`mm-button-base--loading`);
    expect(getByTestId('disabled')).toHaveClass(`mm-button-base--disabled`);
  });
  it('should render with icon', () => {
    const { getByTestId } = render(
      <ButtonBase
        data-testid="icon"
        iconName="add-square-filled"
        iconProps={{ 'data-testid': 'base-button-icon' }}
      />,
    );

    expect(getByTestId('base-button-icon')).toBeDefined();
  });
});<|MERGE_RESOLUTION|>--- conflicted
+++ resolved
@@ -29,21 +29,12 @@
       <ButtonBase href="https://www.test.com/" data-testid="button-base">
         Button Base
       </ButtonBase>,
-<<<<<<< HEAD
-    );
-    expect(getByTestId('button-base')).toHaveClass('mm-button');
-    expect(getByTestId('button-base')).toHaveAttribute(
-      'href',
-      'https://www.test.com/',
-    );
-=======
     );
     expect(getByTestId('button-base')).toHaveClass('mm-button-base');
     expect(getByTestId('button-base')).toHaveAttribute(
       'href',
       'https://www.test.com/',
     );
->>>>>>> 90d2ca07
     const anchor = container.getElementsByTagName('a').length;
     expect(anchor).toBe(1);
   });
