--- conflicted
+++ resolved
@@ -20,13 +20,10 @@
       options: ['button', 'a'],
     },
   },
-<<<<<<< HEAD
-=======
   args: {
     iconName: IconName.Close,
     ariaLabel: 'Close',
   },
->>>>>>> 877e184b
 } as Meta<typeof ButtonIcon>;
 
 const Template: StoryFn<typeof ButtonIcon> = (args) => <ButtonIcon {...args} />;
@@ -43,31 +40,9 @@
 
 export const SizeStory: StoryFn<typeof ButtonIcon> = (args) => (
   <>
-<<<<<<< HEAD
-    <ButtonIcon
-      {...args}
-      size={ButtonIconSize.Sm}
-      iconName={IconName.Close}
-      ariaLabel="Close"
-    />
-    <ButtonIcon
-      {...args}
-      size={ButtonIconSize.Md}
-      iconName={IconName.Close}
-      ariaLabel="Close"
-    />
-    <ButtonIcon
-      {...args}
-      size={ButtonIconSize.Lg}
-      color={IconColor.primaryDefault}
-      iconName={IconName.Close}
-      ariaLabel="Close"
-    />
-=======
     <ButtonIcon {...args} size={ButtonIconSize.Sm} />
     <ButtonIcon {...args} size={ButtonIconSize.Md} />
     <ButtonIcon {...args} size={ButtonIconSize.Lg} />
->>>>>>> 877e184b
   </>
 );
 
@@ -78,15 +53,6 @@
     <ButtonIcon {...args} />
     <ButtonIcon
       {...args}
-<<<<<<< HEAD
-      as="button"
-      iconName={IconName.Close}
-      ariaLabel="Close"
-    />
-    <ButtonIcon
-      {...args}
-=======
->>>>>>> 877e184b
       as="a"
       href="https://metamask.io/"
       target="_blank"
@@ -104,10 +70,6 @@
       {...args}
       as="a"
       href="#"
-<<<<<<< HEAD
-      {...args}
-=======
->>>>>>> 877e184b
       color={IconColor.primaryDefault}
       iconName={IconName.Export}
       ariaLabel="demo"
@@ -116,23 +78,12 @@
 );
 
 export const Href: StoryFn<typeof ButtonIcon> = (args) => (
-<<<<<<< HEAD
-  <ButtonIcon {...args} iconName={IconName.Export} target="_blank" />
-=======
   <ButtonIcon {...args} />
->>>>>>> 877e184b
 );
 
 Href.args = {
   ariaLabel: 'Visit Metamask.io',
   href: 'https://metamask.io/',
-<<<<<<< HEAD
-  color: IconColor.primaryDefault,
-};
-
-export const ColorStory: StoryFn<typeof ButtonIcon> = (args) => (
-  <ButtonIcon {...args} iconName={IconName.Close} ariaLabel="close" />
-=======
   target: '_blank',
   color: IconColor.primaryDefault,
   iconName: IconName.Export,
@@ -140,7 +91,6 @@
 
 export const ColorStory: StoryFn<typeof ButtonIcon> = (args) => (
   <ButtonIcon {...args} />
->>>>>>> 877e184b
 );
 ColorStory.storyName = 'Color';
 
@@ -149,11 +99,7 @@
 };
 
 export const Disabled: StoryFn<typeof ButtonIcon> = (args) => (
-<<<<<<< HEAD
-  <ButtonIcon {...args} iconName={IconName.Close} ariaLabel="close" />
-=======
   <ButtonIcon {...args} />
->>>>>>> 877e184b
 );
 
 Disabled.args = {
