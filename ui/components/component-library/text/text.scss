@use "design-system";
@use "sass:map";

$text-variants: (
  display: ("md"),
  heading: ( "sm", "md", "lg"),
  body: ("xs", "sm", "sm-bold", "md", "md-bold", "lg-medium"),
);

// Variable output mixin
// screen size, type, size

@mixin textVariables($type, $size) {
  font-family: var(--typography-s-#{$type}-#{$size}-font-family);
  font-weight: var(--typography-s-#{$type}-#{$size}-font-weight);
  font-size: var(--typography-s-#{$type}-#{$size}-font-size);
  line-height: var(--typography-s-#{$type}-#{$size}-line-height);
  letter-spacing: var(--typography-s-#{$type}-#{$size}-letter-spacing);

  @include screen-md-min {
    font-family: var(--typography-l-#{$type}-#{$size}-font-family);
    font-weight: var(--typography-l-#{$type}-#{$size}-font-weight);
    font-size: var(--typography-l-#{$type}-#{$size}-font-size);
    line-height: var(--typography-l-#{$type}-#{$size}-line-height);
    letter-spacing: var(--typography-l-#{$type}-#{$size}-letter-spacing);
  }
}



.mm-text {
  // Set default styles
  color: var(--color-text-default);
  font-family: var(--font-family-sans);

<<<<<<< HEAD
  > strong {
=======
  strong {
>>>>>>> c2bbbb1d
    font-weight: var(--font-weight-bold);
  }

  @each $type, $size-options in $text-variants {
    &--#{$type} {
      // Sets a default
      @include textVariables($type, "md");
      // Generates all the size options
      @each $size in $size-options {
        &-#{$size} {
          @include textVariables($type, $size);
        }
      }
    }
  }

  @each $weight in $font-weight {
    &--font-weight-#{$weight} {
      @if $weight == "medium" {
        font-weight: var(--font-weight-medium);
      }

      @else {
        font-weight: $weight;
      }
    }
  }

  @each $style in $font-style {
    &--font-style-#{$style} {
      font-style: $style;
    }
  }

  @each $alignment in $text-align {
    &--text-align-#{$alignment} {
      text-align: $alignment;
    }
  }

  @each $overflow in $overflow-wrap {
    &--overflow-wrap-#{$overflow} {
      overflow-wrap: $overflow;
    }
  }

  &--inherit {
    font-family: inherit;
    font-weight: inherit;
    font-size: inherit;
    line-height: inherit;
    letter-spacing: inherit;
  }

  &--ellipsis {
    text-overflow: ellipsis;
    white-space: nowrap;
    overflow: hidden;
  }

  &--text-transform-uppercase {
    text-transform: uppercase;
  }

  &--text-transform-lowercase {
    text-transform: lowercase;
  }

  &--text-transform-capitalize {
    text-transform: capitalize;
  }
}

<|MERGE_RESOLUTION|>--- conflicted
+++ resolved
@@ -33,11 +33,7 @@
   color: var(--color-text-default);
   font-family: var(--font-family-sans);
 
-<<<<<<< HEAD
-  > strong {
-=======
   strong {
->>>>>>> c2bbbb1d
     font-weight: var(--font-weight-bold);
   }
 
