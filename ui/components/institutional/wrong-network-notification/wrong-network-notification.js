import React from 'react';
import { useSelector } from 'react-redux';
import {
  Display,
  AlignItems,
  JustifyContent,
  BackgroundColor,
  BlockSize,
  IconColor,
} from '../../../helpers/constants/design-system';
import { getSelectedAccountCachedBalance } from '../../../selectors';
import { getIsCustodianSupportedChain } from '../../../selectors/institutional/selectors';
import { useI18nContext } from '../../../hooks/useI18nContext';
import { getProviderConfig } from '../../../ducks/metamask/metamask';
<<<<<<< HEAD
import { Icon, IconName, IconSize } from '../../component-library';
import { Text } from '../../component-library/text/deprecated';
import Box from '../../ui/box';
=======
import { Icon, IconName, IconSize, Box, Text } from '../../component-library';
>>>>>>> 877e184b

const WrongNetworkNotification = () => {
  const t = useI18nContext();
  const providerConfig = useSelector(getProviderConfig);
  const balance = useSelector(getSelectedAccountCachedBalance);

  const isCustodianSupportedChain = useSelector(getIsCustodianSupportedChain);

  const network = providerConfig.nickname || providerConfig.type;

  return !isCustodianSupportedChain && balance ? (
    <Box
      className="wrong-network-notification"
      data-testid="wrong-network-notification"
      display={Display.Flex}
      justifyContent={JustifyContent.center}
      alignItems={AlignItems.center}
      padding={[1, 6]}
      backgroundColor={BackgroundColor.errorMuted}
      width={BlockSize.Full}
    >
      <Icon
        name={IconName.Danger}
        size={IconSize.Sm}
        color={IconColor.errorDefault}
      />
      <Text marginLeft={2}>
        {t('custodyWrongChain', [
          network ? network.charAt(0).toUpperCase() + network.slice(1) : '',
        ])}
      </Text>
    </Box>
  ) : null;
};

export default WrongNetworkNotification;<|MERGE_RESOLUTION|>--- conflicted
+++ resolved
@@ -12,13 +12,7 @@
 import { getIsCustodianSupportedChain } from '../../../selectors/institutional/selectors';
 import { useI18nContext } from '../../../hooks/useI18nContext';
 import { getProviderConfig } from '../../../ducks/metamask/metamask';
-<<<<<<< HEAD
-import { Icon, IconName, IconSize } from '../../component-library';
-import { Text } from '../../component-library/text/deprecated';
-import Box from '../../ui/box';
-=======
 import { Icon, IconName, IconSize, Box, Text } from '../../component-library';
->>>>>>> 877e184b
 
 const WrongNetworkNotification = () => {
   const t = useI18nContext();
