--- conflicted
+++ resolved
@@ -163,12 +163,8 @@
 };
 
 AccountDetails.propTypes = {
-<<<<<<< HEAD
+  /**
+   * The account id of the account to show details for
+   */
   accountId: PropTypes.string,
-=======
-  /**
-   * The address to show account details for
-   */
-  address: PropTypes.string,
->>>>>>> e068be4c
 };