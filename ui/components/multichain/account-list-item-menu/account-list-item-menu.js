--- conflicted
+++ resolved
@@ -343,11 +343,7 @@
    */
   isConnected: PropTypes.bool,
   /**
-<<<<<<< HEAD
-   * Identity of the account
-=======
    * An account object that has name, address, and balance data
->>>>>>> 08f3f3ae
    */
   identity: PropTypes.shape({
     id: PropTypes.string.isRequired,
