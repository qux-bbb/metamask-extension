import React, { useCallback, useContext, useEffect, useRef } from 'react';
import { useDispatch, useSelector } from 'react-redux';
import PropTypes from 'prop-types';
///: BEGIN:ONLY_INCLUDE_IF(build-mmi)
import { mmiActionsFactory } from '../../../store/institutional/institution-background';
///: END:ONLY_INCLUDE_IF
import { MetaMetricsContext } from '../../../contexts/metametrics';
import { useI18nContext } from '../../../hooks/useI18nContext';
import {
  getCurrentChainId,
  getHardwareWalletType,
  getAccountTypeForKeyring,
<<<<<<< HEAD
=======
  getPinnedAccountsList,
  getHiddenAccountsList,
>>>>>>> 93a950fa
  ///: BEGIN:ONLY_INCLUDE_IF(build-mmi)
  getMetaMaskAccountsOrdered,
  ///: END:ONLY_INCLUDE_IF
} from '../../../selectors';
///: BEGIN:ONLY_INCLUDE_IF(build-mmi)
import { toChecksumHexAddress } from '../../../../shared/modules/hexstring-utils';
///: END:ONLY_INCLUDE_IF
import { findKeyringForAddress } from '../../../ducks/metamask/metamask';
import { MenuItem } from '../../ui/menu';
import {
  IconName,
  ModalFocus,
  Popover,
  PopoverPosition,
  PopoverRole,
  Text,
} from '../../component-library';
import {
  MetaMetricsEventCategory,
  MetaMetricsEventName,
} from '../../../../shared/constants/metametrics';
import {
  showModal,
  updateAccountsList,
  updateHiddenAccountsList,
} from '../../../store/actions';
import { TextVariant } from '../../../helpers/constants/design-system';
import { formatAccountType } from '../../../helpers/utils/metrics';
import { AccountDetailsMenuItem, ViewExplorerMenuItem } from '..';

const METRICS_LOCATION = 'Account Options';

export const AccountListItemMenu = ({
  anchorElement,
  onClose,
  closeMenu,
  isRemovable,
  identity,
  isOpen,
  isPinned,
  isHidden,
}) => {
  const t = useI18nContext();
  const trackEvent = useContext(MetaMetricsContext);
  const dispatch = useDispatch();

  const chainId = useSelector(getCurrentChainId);

  const deviceName = useSelector(getHardwareWalletType);

  const keyring = useSelector((state) =>
    findKeyringForAddress(state, identity.address),
  );
  const accountType = formatAccountType(getAccountTypeForKeyring(keyring));

<<<<<<< HEAD
=======
  const pinnedAccountList = useSelector(getPinnedAccountsList);
  const hiddenAccountList = useSelector(getHiddenAccountsList);

>>>>>>> 93a950fa
  ///: BEGIN:ONLY_INCLUDE_IF(build-mmi)
  const isCustodial = keyring?.type ? /Custody/u.test(keyring.type) : false;
  const accounts = useSelector(getMetaMaskAccountsOrdered);

  const mmiActions = mmiActionsFactory();
  ///: END:ONLY_INCLUDE_IF

  // Handle Tab key press for accessibility inside the popover and will close the popover on the last MenuItem
  const lastItemRef = useRef(null);
  const accountDetailsItemRef = useRef(null);
  const removeAccountItemRef = useRef(null);
  const removeJWTItemRef = useRef(null);

  // Checks the MenuItems from the bottom to top to set lastItemRef on the last MenuItem that is not disabled
  useEffect(() => {
    if (removeJWTItemRef.current) {
      lastItemRef.current = removeJWTItemRef.current;
    } else if (removeAccountItemRef.current) {
      lastItemRef.current = removeAccountItemRef.current;
    } else {
      lastItemRef.current = accountDetailsItemRef.current;
    }
    // eslint-disable-next-line react-hooks/exhaustive-deps
  }, [
    removeJWTItemRef.current,
    removeAccountItemRef.current,
    accountDetailsItemRef.current,
  ]);

  const handleKeyDown = useCallback(
    (event) => {
      if (event.key === 'Tab' && event.target === lastItemRef.current) {
        // If Tab is pressed at the last item to close popover and focus to next element in DOM
        onClose();
      }
    },
    [onClose],
  );

  // Handle click outside of the popover to close it
  const popoverDialogRef = useRef(null);

  const handleClickOutside = useCallback(
    (event) => {
      if (
        popoverDialogRef?.current &&
        !popoverDialogRef.current.contains(event.target)
      ) {
        onClose();
      }
    },
    [onClose],
  );

  useEffect(() => {
    document.addEventListener('mousedown', handleClickOutside);

    return () => {
      document.removeEventListener('mousedown', handleClickOutside);
    };
  }, [handleClickOutside]);

  const handlePinning = (address) => {
    const updatedPinnedAccountList = [...pinnedAccountList, address];
    dispatch(updateAccountsList(updatedPinnedAccountList));
  };

  const handleUnpinning = (address) => {
    const updatedPinnedAccountList = pinnedAccountList.filter(
      (item) => item !== address,
    );
    dispatch(updateAccountsList(updatedPinnedAccountList));
  };

  const handleHidding = (address) => {
    const updatedHiddenAccountList = [...hiddenAccountList, address];
    if (pinnedAccountList.includes(address)) {
      handleUnpinning(address);
    }
    dispatch(updateHiddenAccountsList(updatedHiddenAccountList));
  };

  const handleUnhidding = (address) => {
    const updatedHiddenAccountList = hiddenAccountList.filter(
      (item) => item !== address,
    );
    dispatch(updateHiddenAccountsList(updatedHiddenAccountList));
  };

  return (
    <Popover
      className="multichain-account-list-item-menu__popover"
      referenceElement={anchorElement}
      role={PopoverRole.Dialog}
      position={PopoverPosition.Bottom}
      offset={[0, 0]}
      padding={0}
      isOpen={isOpen}
      isPortal
      preventOverflow
    >
      <ModalFocus restoreFocus initialFocusRef={anchorElement}>
        <div onKeyDown={handleKeyDown} ref={popoverDialogRef}>
          <AccountDetailsMenuItem
            metricsLocation={METRICS_LOCATION}
            closeMenu={closeMenu}
            address={identity.address}
            textProps={{ variant: TextVariant.bodySm }}
          />
          <ViewExplorerMenuItem
            metricsLocation={METRICS_LOCATION}
            closeMenu={closeMenu}
            textProps={{ variant: TextVariant.bodySm }}
            address={identity.address}
          />
          {isHidden ? null : (
            <MenuItem
              data-testid="account-list-menu-pin"
              onClick={() => {
                isPinned
                  ? handleUnpinning(identity.address)
                  : handlePinning(identity.address);
                onClose();
              }}
              iconName={isPinned ? IconName.Unpin : IconName.Pin}
            >
              <Text variant={TextVariant.bodySm}>
                {isPinned ? t('unpin') : t('pinToTop')}
              </Text>
            </MenuItem>
          )}
          <MenuItem
            data-testid="account-list-menu-hide"
            onClick={() => {
              isHidden
                ? handleUnhidding(identity.address)
                : handleHidding(identity.address);
              onClose();
            }}
            iconName={isHidden ? IconName.Eye : IconName.EyeSlash}
          >
            <Text variant={TextVariant.bodySm}>
              {isHidden ? t('showAccount') : t('hideAccount')}
            </Text>
          </MenuItem>
          {isRemovable ? (
            <MenuItem
              ref={removeAccountItemRef}
              data-testid="account-list-menu-remove"
              onClick={() => {
                dispatch(
                  showModal({
                    name: 'CONFIRM_REMOVE_ACCOUNT',
                    identity,
                  }),
                );
                trackEvent({
                  event: MetaMetricsEventName.AccountRemoved,
                  category: MetaMetricsEventCategory.Accounts,
                  properties: {
                    account_hardware_type: deviceName,
                    chain_id: chainId,
                    account_type: accountType,
                  },
                });
                onClose();
                closeMenu?.();
              }}
              iconName={IconName.Trash}
            >
              <Text variant={TextVariant.bodySm}>{t('removeAccount')}</Text>
            </MenuItem>
          ) : null}
          {
            ///: BEGIN:ONLY_INCLUDE_IF(build-mmi)
            isCustodial ? (
              <MenuItem
                ref={removeJWTItemRef}
                data-testid="account-options-menu__remove-jwt"
                onClick={async () => {
                  const token = await dispatch(
                    mmiActions.getCustodianToken(identity.address),
                  );

                  const custodyAccountDetails = await dispatch(
                    mmiActions.getAllCustodianAccountsWithToken(
                      keyring.type.split(' - ')[1],
                      token,
                    ),
                  );

                  dispatch(
                    showModal({
                      name: 'CONFIRM_REMOVE_JWT',
                      token,
                      custodyAccountDetails,
                      accounts,
                      selectedAddress: toChecksumHexAddress(identity.address),
                    }),
                  );
                  onClose();
                  closeMenu?.();
                }}
                iconName={IconName.Trash}
              >
                <Text variant={TextVariant.bodySm}>{t('removeJWT')}</Text>
              </MenuItem>
            ) : null
            ///: END:ONLY_INCLUDE_IF
          }
        </div>
      </ModalFocus>
    </Popover>
  );
};

AccountListItemMenu.propTypes = {
  /**
   * Element that the menu should display next to
   */
  anchorElement: PropTypes.instanceOf(window.Element),
  /**
   * Function that executes when the menu is closed
   */
  onClose: PropTypes.func.isRequired,
  /**
   * Represents if the menu is open or not
   *
   * @type {boolean}
   */
  isOpen: PropTypes.bool.isRequired,
  /**
   * Function that closes the menu
   */
  closeMenu: PropTypes.func,
  /**
   * Represents if the account should be removable
   */
  isRemovable: PropTypes.bool.isRequired,
  /**
   * Represents pinned accounts
   */
  isPinned: PropTypes.bool,
  /**
   * Represents hidden accounts
   */
  isHidden: PropTypes.bool,
  /**
   * Identity of the account
   */
  identity: PropTypes.shape({
    name: PropTypes.string.isRequired,
    address: PropTypes.string.isRequired,
    balance: PropTypes.string.isRequired,
  }).isRequired,
};<|MERGE_RESOLUTION|>--- conflicted
+++ resolved
@@ -10,11 +10,8 @@
   getCurrentChainId,
   getHardwareWalletType,
   getAccountTypeForKeyring,
-<<<<<<< HEAD
-=======
   getPinnedAccountsList,
   getHiddenAccountsList,
->>>>>>> 93a950fa
   ///: BEGIN:ONLY_INCLUDE_IF(build-mmi)
   getMetaMaskAccountsOrdered,
   ///: END:ONLY_INCLUDE_IF
@@ -70,12 +67,9 @@
   );
   const accountType = formatAccountType(getAccountTypeForKeyring(keyring));
 
-<<<<<<< HEAD
-=======
   const pinnedAccountList = useSelector(getPinnedAccountsList);
   const hiddenAccountList = useSelector(getHiddenAccountsList);
 
->>>>>>> 93a950fa
   ///: BEGIN:ONLY_INCLUDE_IF(build-mmi)
   const isCustodial = keyring?.type ? /Custody/u.test(keyring.type) : false;
   const accounts = useSelector(getMetaMaskAccountsOrdered);
