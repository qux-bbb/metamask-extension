import React, { useContext, useEffect, useRef, useState } from 'react';
import PropTypes from 'prop-types';
import classnames from 'classnames';

import { useSelector } from 'react-redux';
import { toChecksumHexAddress } from '@metamask/controller-utils';
import { useI18nContext } from '../../../hooks/useI18nContext';
import { shortenAddress } from '../../../helpers/utils/util';

import { AccountListItemMenu, AvatarGroup } from '..';
import { ConnectedAccountsMenu } from '../connected-accounts-menu';
import {
  AvatarAccount,
  AvatarAccountVariant,
  AvatarFavicon,
  AvatarToken,
  AvatarTokenSize,
  Box,
  ButtonIcon,
  Icon,
  IconName,
  IconSize,
  Tag,
  Text,
} from '../../component-library';
import {
  AlignItems,
  BackgroundColor,
  BlockSize,
  BorderColor,
  BorderRadius,
  Color,
  Display,
  FlexDirection,
  JustifyContent,
  Size,
  TextAlign,
  TextColor,
  TextVariant,
} from '../../../helpers/constants/design-system';
import { KeyringType } from '../../../../shared/constants/keyring';
import UserPreferencedCurrencyDisplay from '../../app/user-preferenced-currency-display/user-preferenced-currency-display.component';
import { PRIMARY, SECONDARY } from '../../../helpers/constants/common';
import { getNativeCurrency } from '../../../ducks/metamask/metamask';
import Tooltip from '../../ui/tooltip/tooltip';
import {
  MetaMetricsEventCategory,
  MetaMetricsEventName,
} from '../../../../shared/constants/metametrics';
import { MetaMetricsContext } from '../../../contexts/metametrics';
import {
  getAddressConnectedSubjectMap,
  getCurrentNetwork,
  getNativeCurrencyImage,
  getShowFiatInTestnets,
  getUseBlockie,
} from '../../../selectors';
import { useAccountTotalFiatBalance } from '../../../hooks/useAccountTotalFiatBalance';
import { TEST_NETWORKS } from '../../../../shared/constants/network';
import { ConnectedStatus } from '../connected-status/connected-status';
import { AccountListItemMenuTypes } from './account-list-item.types';

const MAXIMUM_CURRENCY_DECIMALS = 3;
const MAXIMUM_CHARACTERS_WITHOUT_TOOLTIP = 17;

export const AccountListItem = ({
  identity,
  selected = false,
  onClick,
  closeMenu,
  accountsCount,
  connectedAvatar,
  connectedAvatarName,
  isPinned = false,
  menuType = AccountListItemMenuTypes.None,
  isHidden = false,
  currentTabOrigin,
  isActive = false,
}) => {
  const t = useI18nContext();
  const [accountOptionsMenuOpen, setAccountOptionsMenuOpen] = useState(false);
  const [accountListItemMenuElement, setAccountListItemMenuElement] =
    useState();

  const useBlockie = useSelector(getUseBlockie);
  const currentNetwork = useSelector(getCurrentNetwork);
  const setAccountListItemMenuRef = (ref) => {
    setAccountListItemMenuElement(ref);
  };
  const showFiatInTestnets = useSelector(getShowFiatInTestnets);
  const showFiat =
    TEST_NETWORKS.includes(currentNetwork?.nickname) && !showFiatInTestnets;
  const { totalWeiBalance, orderedTokenList } = useAccountTotalFiatBalance(
    identity.address,
  );
  const mappedOrderedTokenList = orderedTokenList.map((item) => ({
    avatarValue: item.iconUrl,
  }));
  let balanceToTranslate = totalWeiBalance;
  if (showFiat) {
    balanceToTranslate = identity.balance;
  }

  // If this is the selected item in the Account menu,
  // scroll the item into view
  const itemRef = useRef(null);
  useEffect(() => {
    if (selected) {
      itemRef.current?.scrollIntoView?.();
    }
  }, [itemRef, selected]);

  const trackEvent = useContext(MetaMetricsContext);
  const primaryTokenImage = useSelector(getNativeCurrencyImage);
  const nativeCurrency = useSelector(getNativeCurrency);
  const addressConnectedSubjectMap = useSelector(getAddressConnectedSubjectMap);
  const selectedAddressSubjectMap =
    addressConnectedSubjectMap[identity.address];
  const currentTabIsConnectedToSelectedAddress = Boolean(
    selectedAddressSubjectMap && selectedAddressSubjectMap[currentTabOrigin],
  );
  const isConnected =
    currentTabOrigin && currentTabIsConnectedToSelectedAddress;
  const isSingleAccount = accountsCount === 1;

  return (
    <Box
      display={Display.Flex}
      padding={4}
      backgroundColor={selected ? Color.primaryMuted : Color.transparent}
      className={classnames('multichain-account-list-item', {
        'multichain-account-list-item--selected': selected,
        'multichain-account-list-item--connected': Boolean(connectedAvatar),
      })}
      ref={itemRef}
      onClick={() => {
        // Without this check, the account will be selected after
        // the account options menu closes
        if (!accountOptionsMenuOpen) {
          onClick?.();
        }
      }}
    >
      {selected && (
        <Box
          className="multichain-account-list-item__selected-indicator"
          borderRadius={BorderRadius.pill}
          backgroundColor={Color.primaryDefault}
        />
      )}
      {process.env.MULTICHAIN ? (
        <>
          <Box
            display={[Display.Flex, Display.None]}
            data-testid="account-list-item-badge"
          >
            <ConnectedStatus address={identity.address} isActive={isActive} />
          </Box>
          <Box display={[Display.None, Display.Flex]}>
            <AvatarAccount
              borderColor={BorderColor.transparent}
              size={Size.MD}
              address={identity.address}
              variant={
                useBlockie
                  ? AvatarAccountVariant.Blockies
                  : AvatarAccountVariant.Jazzicon
              }
              marginInlineEnd={2}
            />
          </Box>
        </>
      ) : (
        <AvatarAccount
          borderColor={BorderColor.transparent}
          size={Size.MD}
          address={identity.address}
          variant={
            useBlockie
              ? AvatarAccountVariant.Blockies
              : AvatarAccountVariant.Jazzicon
          }
          marginInlineEnd={2}
        />
      )}
      <Box
        display={Display.Flex}
        flexDirection={FlexDirection.Column}
        className="multichain-account-list-item__content"
      >
        <Box display={Display.Flex} flexDirection={FlexDirection.Column}>
          <Box
            display={Display.Flex}
            justifyContent={JustifyContent.spaceBetween}
          >
            <Box
              className="multichain-account-list-item__account-name"
              marginInlineEnd={2}
              display={Display.Flex}
              alignItems={AlignItems.center}
              gap={2}
            >
              {isPinned ? (
                <Icon
                  name={IconName.Pin}
                  size={IconSize.Xs}
                  className="account-pinned-icon"
                />
              ) : null}
              {isHidden ? (
                <Icon
                  name={IconName.EyeSlash}
                  size={IconSize.Xs}
                  className="account-hidden-icon"
                />
              ) : null}
              <Text
                as="button"
                onClick={(e) => {
                  e.stopPropagation();
                  onClick?.();
                }}
                variant={TextVariant.bodyMdMedium}
                className="multichain-account-list-item__account-name__button"
                padding={0}
                backgroundColor={BackgroundColor.transparent}
                width={BlockSize.Full}
                textAlign={TextAlign.Left}
                ellipsis
              >
                {identity.metadata.name.length >
                MAXIMUM_CHARACTERS_WITHOUT_TOOLTIP ? (
                  <Tooltip
                    title={identity.metadata.name}
                    position="bottom"
                    wrapperClassName="multichain-account-list-item__tooltip"
                  >
                    {identity.metadata.name}
                  </Tooltip>
                ) : (
                  identity.metadata.name
                )}
              </Text>
            </Box>
            <Text
              as="div"
              className="multichain-account-list-item__asset"
              display={Display.Flex}
              flexDirection={FlexDirection.Row}
              alignItems={AlignItems.center}
              justifyContent={JustifyContent.flexEnd}
              ellipsis
              textAlign={TextAlign.End}
            >
              <UserPreferencedCurrencyDisplay
                ethNumberOfDecimals={MAXIMUM_CURRENCY_DECIMALS}
                value={balanceToTranslate}
                type={PRIMARY}
                showFiat={
                  !showFiat || !TEST_NETWORKS.includes(currentNetwork?.nickname)
                }
              />
            </Text>
          </Box>
        </Box>
        <Box
          display={Display.Flex}
          justifyContent={JustifyContent.spaceBetween}
        >
          <Box display={Display.Flex} alignItems={AlignItems.center}>
            {connectedAvatar ? (
              <AvatarFavicon
                size={Size.XS}
                src={connectedAvatar}
                name={connectedAvatarName}
                className="multichain-account-list-item__avatar"
              />
            ) : null}
            <Text variant={TextVariant.bodySm} color={Color.textAlternative}>
              {shortenAddress(toChecksumHexAddress(identity.address))}
            </Text>
          </Box>
<<<<<<< HEAD
          {orderedTokenList.length > 1 ? (
            <AvatarGroup
              members={orderedTokenList.map((token) =>
                token
                  ? {
                      ...token,
                      avatarValue: token.iconUrl,
                    }
                  : undefined,
              )}
              limit={4}
            />
=======
          {mappedOrderedTokenList.length > 1 ? (
            <AvatarGroup members={mappedOrderedTokenList} limit={4} />
>>>>>>> 3b4614bd
          ) : (
            <Box
              display={Display.Flex}
              alignItems={AlignItems.center}
              justifyContent={JustifyContent.center}
              gap={1}
              className="multichain-account-list-item__avatar-currency"
            >
              <AvatarToken
                src={primaryTokenImage}
                name={nativeCurrency}
                size={AvatarTokenSize.Xs}
                borderColor={BorderColor.borderDefault}
              />
              <Text
                variant={TextVariant.bodySm}
                color={TextColor.textAlternative}
                textAlign={TextAlign.End}
                as="div"
              >
                <UserPreferencedCurrencyDisplay
                  ethNumberOfDecimals={MAXIMUM_CURRENCY_DECIMALS}
                  value={identity.balance}
                  type={SECONDARY}
                  showNative
                />
              </Text>
            </Box>
          )}
        </Box>
        {identity.label ? (
          <Tag
            label={identity.label}
            labelProps={{
              variant: TextVariant.bodyXs,
              color: Color.textAlternative,
            }}
            startIconName={
              identity.metadata.keyring.type === KeyringType.snap
                ? IconName.Snaps
                : null
            }
          />
        ) : null}
      </Box>

      {menuType === AccountListItemMenuTypes.None ? null : (
        <ButtonIcon
          ariaLabel={`${identity.metadata.name} ${t('options')}`}
          iconName={IconName.MoreVertical}
          size={IconSize.Sm}
          ref={setAccountListItemMenuRef}
          onClick={(e) => {
            e.stopPropagation();
            if (!accountOptionsMenuOpen) {
              trackEvent({
                event: MetaMetricsEventName.AccountDetailMenuOpened,
                category: MetaMetricsEventCategory.Navigation,
                properties: {
                  location: 'Account Options',
                },
              });
            }
            setAccountOptionsMenuOpen(!accountOptionsMenuOpen);
          }}
          data-testid="account-list-item-menu-button"
        />
      )}
      {menuType === AccountListItemMenuTypes.Account && (
        <AccountListItemMenu
          anchorElement={accountListItemMenuElement}
          identity={identity}
          onClose={() => setAccountOptionsMenuOpen(false)}
          isOpen={accountOptionsMenuOpen}
          isRemovable={identity.keyring.type !== KeyringType.hdKeyTree}
          closeMenu={closeMenu}
          isPinned={isPinned}
          isHidden={isHidden}
          isConnected={isConnected}
        />
      )}
      {menuType === AccountListItemMenuTypes.Connection && (
        <ConnectedAccountsMenu
          anchorElement={accountListItemMenuElement}
          identity={identity}
          onClose={() => setAccountOptionsMenuOpen(false)}
          closeMenu={closeMenu}
          disableAccountSwitcher={isSingleAccount}
          isOpen={accountOptionsMenuOpen}
        />
      )}
    </Box>
  );
};

AccountListItem.propTypes = {
  /**
   * An account object that has name, address, and balance data
   */
  identity: PropTypes.shape({
    id: PropTypes.string.isRequired,
    address: PropTypes.string.isRequired,
    balance: PropTypes.string.isRequired,
    metadata: PropTypes.shape({
      name: PropTypes.string.isRequired,
      snap: PropTypes.shape({
        id: PropTypes.string.isRequired,
        name: PropTypes.string,
        enabled: PropTypes.bool,
      }),
      keyring: PropTypes.shape({
        type: PropTypes.string.isRequired,
      }).isRequired,
    }).isRequired,
    keyring: PropTypes.shape({
      type: PropTypes.string.isRequired,
    }).isRequired,
    label: PropTypes.string,
  }).isRequired,
  /**
   * Represents if this account is currently selected
   */
  selected: PropTypes.bool,
  /**
   * Function to execute when the item is clicked
   */
  onClick: PropTypes.func,
  /**
   * Represents how many accounts are being listed
   */
  accountsCount: PropTypes.number,
  /**
   * Function that closes the menu
   */
  closeMenu: PropTypes.func,
  /**
   * File location of the avatar icon
   */
  connectedAvatar: PropTypes.string,
  /**
   * Text used as the avatar alt text
   */
  connectedAvatarName: PropTypes.string,
  /**
   * Represents the type of menu to be rendered
   */
  menuType: PropTypes.string,
  /**
   * Represents pinned accounts
   */
  isPinned: PropTypes.bool,
  /**
   * Represents hidden accounts
   */
  isHidden: PropTypes.bool,
  /**
   * Represents current tab origin
   */
  currentTabOrigin: PropTypes.string,
  /**
   * Represents active accounts
   */
  isActive: PropTypes.bool,
};

AccountListItem.displayName = 'AccountListItem';<|MERGE_RESOLUTION|>--- conflicted
+++ resolved
@@ -280,23 +280,8 @@
               {shortenAddress(toChecksumHexAddress(identity.address))}
             </Text>
           </Box>
-<<<<<<< HEAD
-          {orderedTokenList.length > 1 ? (
-            <AvatarGroup
-              members={orderedTokenList.map((token) =>
-                token
-                  ? {
-                      ...token,
-                      avatarValue: token.iconUrl,
-                    }
-                  : undefined,
-              )}
-              limit={4}
-            />
-=======
           {mappedOrderedTokenList.length > 1 ? (
             <AvatarGroup members={mappedOrderedTokenList} limit={4} />
->>>>>>> 3b4614bd
           ) : (
             <Box
               display={Display.Flex}
