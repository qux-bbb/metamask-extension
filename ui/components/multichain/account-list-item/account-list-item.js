--- conflicted
+++ resolved
@@ -239,10 +239,7 @@
               alignItems={AlignItems.center}
               justifyContent={JustifyContent.center}
               gap={1}
-<<<<<<< HEAD
-=======
               className="multichain-account-list-item__avatar-currency"
->>>>>>> befc516a
             >
               <AvatarToken
                 src={primaryTokenImage}
@@ -258,14 +255,9 @@
               >
                 <UserPreferencedCurrencyDisplay
                   ethNumberOfDecimals={MAXIMUM_CURRENCY_DECIMALS}
-<<<<<<< HEAD
-                  value={balanceToTranslate}
-                  type={SECONDARY}
-=======
                   value={identity.balance}
                   type={SECONDARY}
                   showNative
->>>>>>> befc516a
                 />
               </Text>
             </Box>
