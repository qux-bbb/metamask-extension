/* eslint-disable jest/require-top-level-describe */
import React from 'react';
import { fireEvent, screen } from '@testing-library/react';
import { renderWithProvider } from '../../../../test/jest';
import configureStore from '../../../store/store';
import mockState from '../../../../test/data/mock-state.json';
import { shortenAddress } from '../../../helpers/utils/util';
import { toChecksumHexAddress } from '../../../../shared/modules/hexstring-utils';
import { AccountListItem, AccountListItemMenuTypes } from '.';

const account = {
  ...mockState.metamask.internalAccounts.accounts[
    'cf8dace4-9439-4bd4-b3a8-88c821c8fcb3'
  ],
  balance: '0x152387ad22c3f0',
  keyring: {
    type: 'HD Key Tree',
  },
};

const DEFAULT_PROPS = {
  identity: account,
  onClick: jest.fn(),
};

const render = (props = {}) => {
  const store = configureStore({
    metamask: {
      ...mockState.metamask,
    },
    activeTab: {
<<<<<<< HEAD
      origin: 'https://uniswap.org/',
=======
      id: 113,
      title: 'E2E Test Dapp',
      origin: 'https://metamask.github.io',
      protocol: 'https:',
      url: 'https://metamask.github.io/test-dapp/',
>>>>>>> 08f3f3ae
    },
  });
  const allProps = { ...DEFAULT_PROPS, ...props };
  return renderWithProvider(<AccountListItem {...allProps} />, store);
};

describe('AccountListItem', () => {
  it('renders AccountListItem component and shows account name, address, and balance', () => {
    const { container } = render();
    expect(screen.getByText(account.metadata.name)).toBeInTheDocument();
    expect(
      screen.getByText(shortenAddress(toChecksumHexAddress(account.address))),
    ).toBeInTheDocument();
    expect(document.querySelector('[title="0.006 ETH"]')).toBeInTheDocument();

    expect(container).toMatchSnapshot();
  });

  it('renders selected block when account is selected', () => {
    render({ selected: true });
    expect(
      document.querySelector('.multichain-account-list-item--selected'),
    ).toBeInTheDocument();
  });

  it('renders the account name tooltip for long names', () => {
    render({
      selected: true,
      identity: {
        ...account,
        metadata: {
          ...account.metadata,
          name: 'This is a super long name that requires tooltip',
        },
      },
    });
    expect(
      document.querySelector('.multichain-account-list-item__tooltip'),
    ).toBeInTheDocument();
  });

  it('renders the three-dot menu to launch the details menu', () => {
    render({ menuType: AccountListItemMenuTypes.Account });
    const optionsButton = document.querySelector(
      '[aria-label="Test Account Options"]',
    );
    expect(optionsButton).toBeInTheDocument();
    fireEvent.click(optionsButton);
    expect(
      document.querySelector('.multichain-account-list-item-menu__popover'),
    ).toBeInTheDocument();
  });

  it('executes the action when the item is clicked', () => {
    const onClick = jest.fn();
    render({ onClick });
    const item = document.querySelector('.multichain-account-list-item');
    fireEvent.click(item);
    expect(onClick).toHaveBeenCalled();
  });

  it('clicking the three-dot menu opens up options', () => {
    const onClick = jest.fn();
    render({ onClick, menuType: AccountListItemMenuTypes.Account });
    const item = document.querySelector(
      '[data-testid="account-list-item-menu-button"]',
    );
    fireEvent.click(item);
    expect(
      document.querySelector('[data-testid="account-list-menu-open-explorer"]'),
    ).toBeInTheDocument();
  });

  it('renders connected site icon', () => {
    const connectedAvatarName = 'Uniswap';
    const { getByAltText } = render({
      connectedAvatar: 'https://uniswap.org/favicon.ico',
      connectedAvatarName,
    });

    expect(getByAltText(`${connectedAvatarName} logo`)).toBeInTheDocument();
  });

  it('does not render a tag for a null label', () => {
    const { container } = render({
      identity: {
        ...account,
        label: null,
      },
    });
    expect(container.querySelector('.mm-tag')).not.toBeInTheDocument();
  });

  ///: BEGIN:ONLY_INCLUDE_IF(keyring-snaps)
  it('renders the snap label for unnamed snap accounts', () => {
    const { container } = render({
      identity: {
        ...account,
        balance: '0x0',
        keyring: 'Snap Keyring',
        label: 'Snaps (Beta)',
      },
    });
    const tag = container.querySelector('.mm-tag');
    expect(tag.textContent).toBe('Snaps (Beta)');
  });

  it('renders the snap name for named snap accounts', () => {
    const { container } = render({
      identity: {
        ...account,
        balance: '0x0',
        keyring: 'Snap Keyring',
        label: 'Test Snap Name (Beta)',
      },
    });
    const tag = container.querySelector('.mm-tag');
    expect(tag.textContent).toBe('Test Snap Name (Beta)');
  });
  ///: END:ONLY_INCLUDE_IF
});<|MERGE_RESOLUTION|>--- conflicted
+++ resolved
@@ -29,15 +29,11 @@
       ...mockState.metamask,
     },
     activeTab: {
-<<<<<<< HEAD
-      origin: 'https://uniswap.org/',
-=======
       id: 113,
       title: 'E2E Test Dapp',
       origin: 'https://metamask.github.io',
       protocol: 'https:',
       url: 'https://metamask.github.io/test-dapp/',
->>>>>>> 08f3f3ae
     },
   });
   const allProps = { ...DEFAULT_PROPS, ...props };
