--- conflicted
+++ resolved
@@ -56,11 +56,8 @@
 import ConnectedStatusIndicator from '../../app/connected-status-indicator';
 import { useI18nContext } from '../../../hooks/useI18nContext';
 import { getCompletedOnboarding } from '../../../ducks/metamask/metamask';
-<<<<<<< HEAD
-=======
 import { getSendStage, SEND_STAGES } from '../../../ducks/send';
 import Tooltip from '../../ui/tooltip';
->>>>>>> c2bbbb1d
 
 export const AppHeader = ({ location }) => {
   const trackEvent = useContext(MetaMetricsContext);
@@ -95,8 +92,6 @@
     .querySelector('[dir]')
     ?.getAttribute('dir');
 
-<<<<<<< HEAD
-=======
   // Disable the network and account pickers if the user is in
   // a critical flow
   const sendStage = useSelector(getSendStage);
@@ -124,7 +119,6 @@
     (isSwapsPage && !isSwapsBuildQuotePage);
   const disableNetworkPicker = isSwapsPage || disablePickers;
 
->>>>>>> c2bbbb1d
   // Callback for network dropdown
   const networkOpenCallback = useCallback(() => {
     dispatch(toggleNetworkMenu());
@@ -182,27 +176,6 @@
               paddingRight={4}
               gap={2}
             >
-<<<<<<< HEAD
-              <AvatarNetwork
-                className="multichain-app-header__contents--avatar-network"
-                ref={menuRef}
-                as="button"
-                aria-label={t('networkMenu')}
-                padding={0}
-                name={currentNetwork?.nickname}
-                src={currentNetwork?.rpcPrefs?.imageUrl}
-                size={Size.SM}
-                onClick={networkOpenCallback}
-                display={[DISPLAY.FLEX, DISPLAY.NONE]} // show on popover hide on desktop
-              />
-              <PickerNetwork
-                label={currentNetwork?.nickname}
-                src={currentNetwork?.rpcPrefs?.imageUrl}
-                onClick={networkOpenCallback}
-                display={[DISPLAY.NONE, DISPLAY.FLEX]} // show on desktop hide on popover
-                className="multichain-app-header__contents__network-picker"
-              />
-=======
               {popupStatus ? (
                 <Box className="multichain-app-header__contents__container">
                   <Tooltip title={currentNetwork?.nickname} position="right">
@@ -234,7 +207,6 @@
                   />
                 </div>
               )}
->>>>>>> c2bbbb1d
               {showProductTour &&
               popupStatus &&
               multichainProductTourStep === 1 ? (
@@ -253,23 +225,6 @@
                 />
               ) : null}
 
-<<<<<<< HEAD
-              <AccountPicker
-                address={identity.address}
-                name={identity.name}
-                onClick={() => {
-                  dispatch(toggleAccountMenu());
-
-                  trackEvent({
-                    event: MetaMetricsEventName.NavAccountMenuOpened,
-                    category: MetaMetricsEventCategory.Navigation,
-                    properties: {
-                      location: 'Home',
-                    },
-                  });
-                }}
-              />
-=======
               {identity ? (
                 <AccountPicker
                   address={identity.address}
@@ -288,7 +243,6 @@
                   disabled={disablePickers}
                 />
               ) : null}
->>>>>>> c2bbbb1d
               <Box
                 display={DISPLAY.FLEX}
                 alignItems={AlignItems.center}
@@ -404,14 +358,6 @@
               padding={2}
               gap={2}
             >
-<<<<<<< HEAD
-              <PickerNetwork
-                label={currentNetwork?.nickname}
-                src={currentNetwork?.rpcPrefs?.imageUrl}
-                onClick={() => dispatch(toggleNetworkMenu())}
-                className="multichain-app-header__contents__network-picker"
-              />
-=======
               <div>
                 <PickerNetwork
                   label={currentNetwork?.nickname}
@@ -420,7 +366,6 @@
                   className="multichain-app-header__contents__network-picker"
                 />
               </div>
->>>>>>> c2bbbb1d
               <MetafoxLogo
                 unsetIconHeight
                 onClick={async () => {
