--- conflicted
+++ resolved
@@ -60,12 +60,8 @@
   isOpen: boolean;
   onClose: () => void;
   asset: Asset;
-<<<<<<< HEAD
   onAssetChange: (asset: Asset) => void;
-}
-=======
 };
->>>>>>> aaff8dc7
 
 type NFT = {
   address: string;
@@ -79,7 +75,6 @@
   tokenURI?: string;
 };
 
-<<<<<<< HEAD
 interface Token {
   address: string | null;
   symbol: string;
@@ -91,10 +86,7 @@
   isSelected: boolean;
 }
 
-interface Collection {
-=======
 type Collection = {
->>>>>>> aaff8dc7
   collectionName: string;
   collectionImage: string | null;
   nfts: NFT[];
