@use "design-system";

.asset-picker-amount {
  // balance text elements
  &__balance > *,
  &__balance > div > * {
    font-size: design-system.$font-size-h7;
    padding: 0;
  }

  // input for NFTs
  &__input-nft {
    // the input element itself
    & > div > div > input {
      text-overflow: hidden;
      margin: auto;
      text-align: center;
      max-width: 5ch;
    }

    // 48 padding + 18 line height
    height: 66px;
    aspect-ratio: 1/1;

    // 4 padding + 1 border
    margin: -5px -5px -5px 0;
    box-sizing: border-box;
    border-color: inherit;
    border-width: 1px;
    border-radius: 0 8px 8px 0;
  }

  // input for tokens
  &__input {
    .unit-input__inputs {
      // primary (i.e., input) and secondary (i.e., subtext) input sections
      & > div {
        max-width: 125px;
        white-space: nowrap;
        overflow: scroll;
        text-overflow: ellipsis;
      }

      // primary field elements (e.g., input field, symbols)
      & > .currency-input__conversion-component > span {
        color: var(--color-text-alternative);
        font-size: design-system.$font-size-h6;
      }

      // converted (secondary) value
      & > div.currency-input__conversion-component {
        text-overflow: ellipsis;
        overflow: hidden;
        display: inline;
      }

      // secondary field elements (e.g., value, symbols)
      & > div.unit-input__input-container > * {
        color: var(--color-text-default);
        font-size: design-system.$font-size-h6;
      }
    }

    // input section (e.g., primary input field, secondary field, symbols)
    & > .unit-input__inputs > div {
      // input field
      & > input {
        text-align: right;
      }

      margin-left: auto;
    }

    // swap button
    &__swap {
      margin-left: 4px;
    }

    float: right;
    flex-grow: 1;
    border: none;
  }
}

<<<<<<< HEAD
.erc1155-input {
  border: 2px solid transparent;
  min-height: 25px;
  padding: 2;
=======
// max button
button.asset-picker-amount__max-clear:hover:not(.--disabled) {
  text-decoration: none;
>>>>>>> 5c849941
}<|MERGE_RESOLUTION|>--- conflicted
+++ resolved
@@ -82,14 +82,7 @@
   }
 }
 
-<<<<<<< HEAD
-.erc1155-input {
-  border: 2px solid transparent;
-  min-height: 25px;
-  padding: 2;
-=======
 // max button
 button.asset-picker-amount__max-clear:hover:not(.--disabled) {
   text-decoration: none;
->>>>>>> 5c849941
 }