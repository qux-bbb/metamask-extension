--- conflicted
+++ resolved
@@ -30,9 +30,6 @@
   MetaMetricsContextProp,
 } from '../../../../shared/constants/metametrics';
 import { getPortfolioUrl } from '../../../helpers/utils/portfolio';
-<<<<<<< HEAD
-import { getMetaMetricsId } from '../../../selectors';
-=======
 import {
   getMetaMetricsId,
   ///: BEGIN:ONLY_INCLUDE_IN(snaps)
@@ -50,7 +47,6 @@
   TextVariant,
 } from '../../../helpers/constants/design-system';
 ///: END:ONLY_INCLUDE_IN
->>>>>>> c2bbbb1d
 
 export const GlobalMenu = ({ closeMenu, anchorElement }) => {
   const t = useI18nContext();
@@ -58,13 +54,10 @@
   const trackEvent = useContext(MetaMetricsContext);
   const history = useHistory();
   const metaMetricsId = useSelector(getMetaMetricsId);
-<<<<<<< HEAD
-=======
 
   ///: BEGIN:ONLY_INCLUDE_IN(snaps)
   const unreadNotificationsCount = useSelector(getUnreadNotificationsCount);
   ///: END:ONLY_INCLUDE_IN
->>>>>>> c2bbbb1d
 
   return (
     <Menu anchorElement={anchorElement} onHide={closeMenu}>
