--- conflicted
+++ resolved
@@ -9,11 +9,7 @@
       class="mm-box mm-box--display-flex mm-box--align-items-center"
     >
       <button
-<<<<<<< HEAD
-        class="mm-box mm-text mm-button-base mm-button-base--size-md mm-button-link mm-text--body-md-medium mm-box--padding-right-0 mm-box--padding-left-0 mm-box--display-inline-flex mm-box--justify-content-center mm-box--align-items-center mm-box--color-primary-default mm-box--background-color-transparent"
-=======
         class="mm-box mm-text mm-button-base mm-button-base--size-md mm-button-link mm-text--body-md-medium mm-box--padding-0 mm-box--padding-right-0 mm-box--padding-left-0 mm-box--display-inline-flex mm-box--justify-content-center mm-box--align-items-center mm-box--color-primary-default mm-box--background-color-transparent"
->>>>>>> 877e184b
         data-testid="import-token-button"
       >
         <span
@@ -27,11 +23,7 @@
       class="mm-box mm-box--padding-top-2 mm-box--display-flex mm-box--align-items-center"
     >
       <button
-<<<<<<< HEAD
-        class="mm-box mm-text mm-button-base mm-button-base--size-md mm-button-link mm-text--body-md-medium mm-box--padding-right-0 mm-box--padding-left-0 mm-box--display-inline-flex mm-box--justify-content-center mm-box--align-items-center mm-box--color-primary-default mm-box--background-color-transparent"
-=======
         class="mm-box mm-text mm-button-base mm-button-base--size-md mm-button-link mm-text--body-md-medium mm-box--padding-0 mm-box--padding-right-0 mm-box--padding-left-0 mm-box--display-inline-flex mm-box--justify-content-center mm-box--align-items-center mm-box--color-primary-default mm-box--background-color-transparent"
->>>>>>> 877e184b
         data-testid="refresh-list-button"
       >
         <span
@@ -54,11 +46,7 @@
       class="mm-box mm-box--display-flex mm-box--align-items-center"
     >
       <button
-<<<<<<< HEAD
-        class="mm-box mm-text mm-button-base mm-button-base--size-md mm-button-link mm-text--body-md-medium mm-box--padding-right-0 mm-box--padding-left-0 mm-box--display-inline-flex mm-box--justify-content-center mm-box--align-items-center mm-box--color-primary-default mm-box--background-color-transparent"
-=======
         class="mm-box mm-text mm-button-base mm-button-base--size-md mm-button-link mm-text--body-md-medium mm-box--padding-0 mm-box--padding-right-0 mm-box--padding-left-0 mm-box--display-inline-flex mm-box--justify-content-center mm-box--align-items-center mm-box--color-primary-default mm-box--background-color-transparent"
->>>>>>> 877e184b
         data-testid="import-token-button"
       >
         <span
@@ -72,11 +60,7 @@
       class="mm-box mm-box--padding-top-2 mm-box--display-flex mm-box--align-items-center"
     >
       <button
-<<<<<<< HEAD
-        class="mm-box mm-text mm-button-base mm-button-base--size-md mm-button-link mm-text--body-md-medium mm-box--padding-right-0 mm-box--padding-left-0 mm-box--display-inline-flex mm-box--justify-content-center mm-box--align-items-center mm-box--color-primary-default mm-box--background-color-transparent"
-=======
         class="mm-box mm-text mm-button-base mm-button-base--size-md mm-button-link mm-text--body-md-medium mm-box--padding-0 mm-box--padding-right-0 mm-box--padding-left-0 mm-box--display-inline-flex mm-box--justify-content-center mm-box--align-items-center mm-box--color-primary-default mm-box--background-color-transparent"
->>>>>>> 877e184b
         data-testid="refresh-list-button"
       >
         <span
