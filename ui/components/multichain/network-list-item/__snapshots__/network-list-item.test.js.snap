// Jest Snapshot v1, https://goo.gl/fbAQLP

exports[`NetworkListItem renders properly 1`] = `
<div>
  <div
    class="mm-box multichain-network-list-item mm-box--padding-4 mm-box--display-flex mm-box--gap-2 mm-box--justify-content-space-between mm-box--align-items-center mm-box--width-full mm-box--background-color-transparent"
  >
    <div
      class="mm-box mm-text mm-avatar-base mm-avatar-base--size-md mm-avatar-network mm-text--body-sm mm-text--text-transform-uppercase mm-box--display-flex mm-box--justify-content-center mm-box--align-items-center mm-box--color-text-default mm-box--background-color-background-alternative mm-box--rounded-full mm-box--border-color-transparent box--border-style-solid box--border-width-1"
    >
      <img
        alt="Polygon logo"
        class="mm-avatar-network__network-image"
        src="./images/matic-token.png"
      />
    </div>
    <div
      class="mm-box multichain-network-list-item__network-name"
    >
      <button
<<<<<<< HEAD
        class="mm-box mm-text mm-button-base mm-button-base--ellipsis mm-button-link mm-button-link--size-auto mm-text--body-md-medium mm-text--ellipsis mm-box--padding-right-0 mm-box--padding-left-0 mm-box--display-inline-flex mm-box--justify-content-center mm-box--align-items-center mm-box--color-text-default mm-box--background-color-transparent"
      >
        <span
          class="mm-box mm-text mm-text--inherit mm-text--ellipsis mm-box--color-text-default"
        >
          Polygon
        </span>
=======
        class="mm-box mm-text mm-text--body-md mm-text--ellipsis mm-box--color-text-default mm-box--background-color-transparent"
      >
        Polygon
>>>>>>> 877e184b
      </button>
    </div>
    <button
      aria-label="[deleteNetwork]"
      class="mm-box mm-button-icon mm-button-icon--size-sm multichain-network-list-item__delete mm-box--display-inline-flex mm-box--justify-content-center mm-box--align-items-center mm-box--color-error-default mm-box--background-color-transparent mm-box--rounded-lg"
    >
      <span
        class="mm-box mm-icon mm-icon--size-sm mm-box--display-inline-block mm-box--color-inherit"
        style="mask-image: url('./images/icons/trash.svg');"
      />
    </button>
  </div>
</div>
`;<|MERGE_RESOLUTION|>--- conflicted
+++ resolved
@@ -18,19 +18,9 @@
       class="mm-box multichain-network-list-item__network-name"
     >
       <button
-<<<<<<< HEAD
-        class="mm-box mm-text mm-button-base mm-button-base--ellipsis mm-button-link mm-button-link--size-auto mm-text--body-md-medium mm-text--ellipsis mm-box--padding-right-0 mm-box--padding-left-0 mm-box--display-inline-flex mm-box--justify-content-center mm-box--align-items-center mm-box--color-text-default mm-box--background-color-transparent"
-      >
-        <span
-          class="mm-box mm-text mm-text--inherit mm-text--ellipsis mm-box--color-text-default"
-        >
-          Polygon
-        </span>
-=======
         class="mm-box mm-text mm-text--body-md mm-text--ellipsis mm-box--color-text-default mm-box--background-color-transparent"
       >
         Polygon
->>>>>>> 877e184b
       </button>
     </div>
     <button
