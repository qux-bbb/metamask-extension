--- conflicted
+++ resolved
@@ -15,12 +15,8 @@
 import {
   getShowTestNetworks,
   getCurrentChainId,
-<<<<<<< HEAD
-  getCurrentNetwork,
-=======
   getNonTestNetworks,
   getTestNetworks,
->>>>>>> 1277c622
 } from '../../../selectors';
 import ToggleButton from '../../ui/toggle-button';
 import {
@@ -64,11 +60,6 @@
   const showTestNetworks = useSelector(getShowTestNetworks);
   const currentChainId = useSelector(getCurrentChainId);
 
-<<<<<<< HEAD
-  const currentNetwork = useSelector(getCurrentNetwork);
-
-=======
->>>>>>> 1277c622
   const dispatch = useDispatch();
   const history = useHistory();
   const trackEvent = useContext(MetaMetricsContext);
@@ -88,28 +79,6 @@
     }
   }, [dispatch, currentlyOnTestNetwork]);
 
-<<<<<<< HEAD
-  return (
-    <Popover
-      contentClassName="multichain-network-list-menu-content-wrapper"
-      onClose={onClose}
-      centerTitle
-      title={t('networkMenuHeading')}
-    >
-      <>
-        <Box className="multichain-network-list-menu" ref={networkListRef}>
-          {networks.map((network, index) => {
-            if (
-              !lineaMainnetReleased &&
-              network.providerType === 'linea-mainnet'
-            ) {
-              return null;
-            }
-            const isCurrentNetwork = currentNetwork.id === network.id;
-            const canDeleteNetwork =
-              !isCurrentNetwork &&
-              !UNREMOVABLE_CHAIN_IDS.includes(network.chainId);
-=======
   const generateMenuItems = (desiredNetworks) => {
     return desiredNetworks.map((network, index) => {
       if (!lineaMainnetReleased && network.providerType === 'linea-mainnet') {
@@ -119,7 +88,6 @@
       const isCurrentNetwork = currentChainId === network.chainId;
       const canDeleteNetwork =
         !isCurrentNetwork && !UNREMOVABLE_CHAIN_IDS.includes(network.chainId);
->>>>>>> 1277c622
 
       return (
         <NetworkListItem
@@ -227,26 +195,7 @@
                     ADD_POPULAR_CUSTOM_NETWORK,
                   );
                 }
-<<<<<<< HEAD
-              />
-            );
-          })}
-        </Box>
-        <Box
-          padding={4}
-          display={Display.Flex}
-          justifyContent={JustifyContent.spaceBetween}
-        >
-          <Text>{t('showTestnetNetworks')}</Text>
-          <ToggleButton
-            value={showTestNetworks}
-            onToggle={(value) => {
-              const shouldShowTestNetworks = !value;
-              dispatch(setShowTestNetworks(shouldShowTestNetworks));
-              if (shouldShowTestNetworks) {
-=======
                 dispatch(toggleNetworkMenu());
->>>>>>> 1277c622
                 trackEvent({
                   event: MetaMetricsEventName.AddNetworkButtonClick,
                   category: MetaMetricsEventCategory.Network,
