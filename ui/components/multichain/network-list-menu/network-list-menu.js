import React, { useContext, useEffect, useState } from 'react';
import PropTypes from 'prop-types';
import { DragDropContext, Droppable, Draggable } from 'react-beautiful-dnd';
import { useDispatch, useSelector } from 'react-redux';
import { useHistory } from 'react-router-dom';
import Fuse from 'fuse.js';
import { useI18nContext } from '../../../hooks/useI18nContext';
import { NetworkListItem } from '../network-list-item';
import {
  hideNetworkBanner,
  setActiveNetwork,
  setProviderType,
  setShowTestNetworks,
  showModal,
  toggleNetworkMenu,
  updateNetworksList,
} from '../../../store/actions';
import { CHAIN_IDS, TEST_CHAINS } from '../../../../shared/constants/network';
import {
  getCurrentChainId,
  getCurrentNetwork,
  getNonTestNetworks,
  getShowTestNetworks,
  getTestNetworks,
  getOrderedNetworksList,
  getOnboardedInThisUISession,
  getShowNetworkBanner,
} from '../../../selectors';
import ToggleButton from '../../ui/toggle-button';
import {
  AlignItems,
  BackgroundColor,
  BlockSize,
  Display,
  FlexDirection,
  JustifyContent,
  Size,
  TextColor,
} from '../../../helpers/constants/design-system';
import {
  Box,
  ButtonSecondary,
  ButtonSecondarySize,
  Modal,
  ModalOverlay,
  Text,
  BannerBase,
  IconName,
} from '../../component-library';
import { ModalContent } from '../../component-library/modal-content/deprecated';
import { ModalHeader } from '../../component-library/modal-header/deprecated';
import { TextFieldSearch } from '../../component-library/text-field-search/deprecated';
import { ADD_POPULAR_CUSTOM_NETWORK } from '../../../helpers/constants/routes';
import { getEnvironmentType } from '../../../../app/scripts/lib/util';
import { ENVIRONMENT_TYPE_FULLSCREEN } from '../../../../shared/constants/app';
import { MetaMetricsContext } from '../../../contexts/metametrics';
import {
  MetaMetricsEventCategory,
  MetaMetricsEventName,
} from '../../../../shared/constants/metametrics';
import {
  getCompletedOnboarding,
  getIsUnlocked,
  isLineaMainnetNetworkReleased,
} from '../../../ducks/metamask/metamask';

export const NetworkListMenu = ({ onClose }) => {
  const t = useI18nContext();

  const nonTestNetworks = useSelector(getNonTestNetworks);
  const testNetworks = useSelector(getTestNetworks);
  const showTestNetworks = useSelector(getShowTestNetworks);
  const currentChainId = useSelector(getCurrentChainId);

  const dispatch = useDispatch();
  const history = useHistory();
  const trackEvent = useContext(MetaMetricsContext);

  const currentNetwork = useSelector(getCurrentNetwork);
  const currentlyOnTestNetwork = TEST_CHAINS.includes(currentChainId);

  const environmentType = getEnvironmentType();
  const isFullScreen = environmentType === ENVIRONMENT_TYPE_FULLSCREEN;

  const completedOnboarding = useSelector(getCompletedOnboarding);

  const lineaMainnetReleased = useSelector(isLineaMainnetNetworkReleased);

  const isUnlocked = useSelector(getIsUnlocked);

  const showSearch = nonTestNetworks.length > 3;

  const orderedNetworksList = useSelector(getOrderedNetworksList);

  const newOrderNetworks = () => {
    if (!orderedNetworksList || orderedNetworksList.length === 0) {
      return nonTestNetworks;
    }

    // Create a mapping of chainId to index in orderedNetworksList
    const orderedIndexMap = {};
    orderedNetworksList.forEach((network, index) => {
      orderedIndexMap[`${network.networkId}_${network.networkRpcUrl}`] = index;
    });

    // Sort nonTestNetworks based on the order in orderedNetworksList
    const sortedNonTestNetworks = nonTestNetworks.sort((a, b) => {
      const keyA = `${a.chainId}_${a.rpcUrl}`;
      const keyB = `${b.chainId}_${b.rpcUrl}`;
      return orderedIndexMap[keyA] - orderedIndexMap[keyB];
    });

    return sortedNonTestNetworks;
  };

  const networksList = newOrderNetworks();
  const [items, setItems] = useState([...networksList]);

  useEffect(() => {
    if (currentlyOnTestNetwork) {
      dispatch(setShowTestNetworks(currentlyOnTestNetwork));
    }
  }, [dispatch, currentlyOnTestNetwork]);

  const [searchQuery, setSearchQuery] = useState('');
  const onboardedInThisUISession = useSelector(getOnboardedInThisUISession);
  const showNetworkBanner = useSelector(getShowNetworkBanner);
  const showBanner =
    completedOnboarding && !onboardedInThisUISession && showNetworkBanner;

  const onDragEnd = (result) => {
    if (!result.destination) {
      return;
    }

    const newItems = [...items];
    const [removed] = newItems.splice(result.source.index, 1);
    newItems.splice(result.destination.index, 0, removed);

    // Convert the updated array back to NetworksInfo format
    const orderedArray = newItems.map((obj) => ({
      networkId: obj.chainId, // Assuming chainId is the networkId
      networkRpcUrl: obj.rpcUrl,
    }));

    dispatch(updateNetworksList(orderedArray));

    setItems(newItems);
  };

  let searchResults =
    [...networksList].length === items.length ? items : [...networksList];
  const isSearching = searchQuery !== '';

  if (isSearching) {
    const fuse = new Fuse(searchResults, {
      threshold: 0.2,
      location: 0,
      distance: 100,
      maxPatternLength: 32,
      minMatchCharLength: 1,
      shouldSort: true,
      keys: ['nickname', 'chainId', 'ticker'],
    });
    fuse.setCollection(searchResults);
    const fuseResults = fuse.search(searchQuery);
    // Ensure order integrity with original list
    searchResults = searchResults.filter((network) =>
      fuseResults.includes(network),
    );
  }

  const generateMenuItems = (desiredNetworks) => {
    return desiredNetworks.map((network) => {
      if (!lineaMainnetReleased && network.providerType === 'linea-mainnet') {
        return null;
      }

      const isCurrentNetwork =
        currentNetwork.id === network.id &&
        currentNetwork.rpcUrl === network.rpcUrl;

      const canDeleteNetwork =
        isUnlocked && !isCurrentNetwork && network.removable;

      const isDeprecatedNetwork = network.chainId === CHAIN_IDS.AURORA;

      return (
        <NetworkListItem
          name={network.nickname}
          iconSrc={network?.rpcPrefs?.imageUrl}
          key={network.id}
          selected={isCurrentNetwork}
          focus={isCurrentNetwork && !showSearch}
          onClick={() => {
            dispatch(toggleNetworkMenu());
            if (network.providerType) {
              dispatch(setProviderType(network.providerType));
            } else {
              dispatch(setActiveNetwork(network.id));
            }
            trackEvent({
              event: MetaMetricsEventName.NavNetworkSwitched,
              category: MetaMetricsEventCategory.Network,
              properties: {
                location: 'Network Menu',
                chain_id: currentChainId,
                from_network: currentChainId,
                to_network: network.chainId,
              },
            });
          }}
          isDeprecatedNetwork={isDeprecatedNetwork}
          onDeleteClick={
            canDeleteNetwork
              ? () => {
                  dispatch(toggleNetworkMenu());
                  dispatch(
                    showModal({
                      name: 'CONFIRM_DELETE_NETWORK',
                      target: network.id,
                      onConfirm: () => undefined,
                    }),
                  );
                }
              : null
          }
        />
      );
    });
  };

  const handleToggle = (value) => {
    const shouldShowTestNetworks = !value;
    dispatch(setShowTestNetworks(shouldShowTestNetworks));
    if (shouldShowTestNetworks) {
      trackEvent({
        event: MetaMetricsEventName.TestNetworksDisplayed,
        category: MetaMetricsEventCategory.Network,
      });
    }
  };

  return (
    <Modal isOpen onClose={onClose}>
      <ModalOverlay />
      <ModalContent
        className="multichain-network-list-menu-content-wrapper"
        modalDialogProps={{
          className: 'multichain-network-list-menu-content-wrapper__dialog',
          display: Display.Flex,
          flexDirection: FlexDirection.Column,
          padding: 0,
        }}
      >
        <ModalHeader
          paddingTop={4}
          paddingRight={4}
          paddingBottom={6}
          onClose={onClose}
        >
          {t('networkMenuHeading')}
        </ModalHeader>
        <>
          {showSearch ? (
            <Box
              paddingLeft={4}
              paddingRight={4}
              paddingBottom={4}
              paddingTop={0}
            >
              <TextFieldSearch
                size={Size.SM}
                width={BlockSize.Full}
                placeholder={t('search')}
                value={searchQuery}
                onChange={(e) => setSearchQuery(e.target.value)}
                clearButtonOnClick={() => setSearchQuery('')}
                clearButtonProps={{
                  size: Size.SM,
                }}
                inputProps={{ autoFocus: true }}
              />
            </Box>
          ) : null}
          {showBanner ? (
            <BannerBase
              className="network-list-menu__banner"
              marginLeft={4}
              marginRight={4}
              marginBottom={4}
              backgroundColor={BackgroundColor.backgroundAlternative}
              startAccessory={
                <Box
                  display={Display.Flex}
                  alignItems={AlignItems.center}
                  justifyContent={JustifyContent.center}
                >
                  <img
                    src="./images/dragging-animation.svg"
                    alt="drag-and-drop"
                  />
                </Box>
              }
              onClose={() => hideNetworkBanner()}
              description={t('dragAndDropBanner')}
            />
          ) : null}
          <Box className="multichain-network-list-menu">
            {searchResults.length === 0 && isSearching ? (
              <Text
                paddingLeft={4}
                paddingRight={4}
                color={TextColor.textMuted}
                data-testid="multichain-network-menu-popover-no-results"
              >
                {t('noNetworksFound')}
              </Text>
            ) : (
              <DragDropContext onDragEnd={onDragEnd}>
                <Droppable droppableId="characters">
                  {(provided) => (
                    <Box
                      className="characters"
                      {...provided.droppableProps}
                      ref={provided.innerRef}
                    >
                      {searchResults.map((network, index) => {
                        if (
                          !lineaMainnetReleased &&
                          network.providerType === 'linea-mainnet'
                        ) {
                          return null;
                        }

                        const isCurrentNetwork =
                          currentNetwork.id === network.id;

                        const canDeleteNetwork =
                          isUnlocked && !isCurrentNetwork && network.removable;

                        return (
                          <Draggable
                            key={network.id}
                            draggableId={network.id}
                            index={index}
                          >
                            {(providedDrag) => (
                              <Box
                                ref={providedDrag.innerRef}
                                {...providedDrag.draggableProps}
                                {...providedDrag.dragHandleProps}
                              >
                                <NetworkListItem
                                  name={network.nickname}
                                  iconSrc={network?.rpcPrefs?.imageUrl}
                                  key={network.id}
                                  selected={isCurrentNetwork}
                                  focus={isCurrentNetwork && !showSearch}
                                  onClick={() => {
                                    dispatch(toggleNetworkMenu());
                                    if (network.providerType) {
                                      dispatch(
                                        setProviderType(network.providerType),
                                      );
                                    } else {
                                      dispatch(setActiveNetwork(network.id));
                                    }
                                    trackEvent({
                                      event:
                                        MetaMetricsEventName.NavNetworkSwitched,
                                      category:
                                        MetaMetricsEventCategory.Network,
                                      properties: {
                                        location: 'Network Menu',
                                        chain_id: currentChainId,
                                        from_network: currentChainId,
                                        to_network: network.chainId,
                                      },
                                    });
                                  }}
                                  onDeleteClick={
                                    canDeleteNetwork
                                      ? () => {
                                          dispatch(toggleNetworkMenu());
                                          dispatch(
                                            showModal({
                                              name: 'CONFIRM_DELETE_NETWORK',
                                              target: network.id,
                                              onConfirm: () => undefined,
                                            }),
                                          );
                                        }
                                      : null
                                  }
                                />
                              </Box>
                            )}
                          </Draggable>
                        );
                      })}
                      {provided.placeholder}
                    </Box>
                  )}
                </Droppable>
              </DragDropContext>
            )}
          </Box>
          <Box
            padding={4}
            display={Display.Flex}
            justifyContent={JustifyContent.spaceBetween}
          >
            <Text>{t('showTestnetNetworks')}</Text>
            <ToggleButton
              value={showTestNetworks}
              disabled={currentlyOnTestNetwork}
              onToggle={handleToggle}
            />
          </Box>
          {showTestNetworks || currentlyOnTestNetwork ? (
            <Box className="multichain-network-list-menu">
              {generateMenuItems(testNetworks)}
            </Box>
          ) : null}
          <Box padding={4}>
            <ButtonSecondary
              size={ButtonSecondarySize.Lg}
<<<<<<< HEAD
              disabled={!isUnlocked}
=======
>>>>>>> ef0e1a84
              startIconName={IconName.Add}
              block
              onClick={() => {
                if (isFullScreen) {
                  if (completedOnboarding) {
                    history.push(ADD_POPULAR_CUSTOM_NETWORK);
                  } else {
                    dispatch(showModal({ name: 'ONBOARDING_ADD_NETWORK' }));
                  }
                } else {
                  global.platform.openExtensionInBrowser(
                    ADD_POPULAR_CUSTOM_NETWORK,
                  );
                }
                dispatch(toggleNetworkMenu());
                trackEvent({
                  event: MetaMetricsEventName.AddNetworkButtonClick,
                  category: MetaMetricsEventCategory.Network,
                });
              }}
            >
              {t('addNetwork')}
            </ButtonSecondary>
          </Box>
        </>
      </ModalContent>
    </Modal>
  );
};

NetworkListMenu.propTypes = {
  /**
   * Executes when the menu should be closed
   */
  onClose: PropTypes.func.isRequired,
};<|MERGE_RESOLUTION|>--- conflicted
+++ resolved
@@ -426,10 +426,6 @@
           <Box padding={4}>
             <ButtonSecondary
               size={ButtonSecondarySize.Lg}
-<<<<<<< HEAD
-              disabled={!isUnlocked}
-=======
->>>>>>> ef0e1a84
               startIconName={IconName.Add}
               block
               onClick={() => {
