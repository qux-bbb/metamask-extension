// Jest Snapshot v1, https://goo.gl/fbAQLP

exports[`Connections Content should render correctly 1`] = `
<div>
  <div
    class="mm-box multichain-page mm-box--display-flex mm-box--flex-direction-row mm-box--justify-content-center mm-box--width-full mm-box--height-full mm-box--background-color-background-alternative"
  >
    <div
      class="mm-box multichain-page__inner-container connections-page mm-box--display-flex mm-box--flex-direction-column mm-box--width-full mm-box--height-full mm-box--background-color-background-default"
      data-testid="connections-page"
    >
      <div
        class="mm-box mm-header-base multichain-page-header mm-box--padding-4 mm-box--display-flex mm-box--justify-content-space-between mm-box--width-full mm-box--background-color-background-default"
      >
        <div
          class="mm-box"
          style="min-width: 0px;"
        >
          <button
            aria-label="Back"
            class="mm-box mm-button-icon mm-button-icon--size-sm connections-header__start-accessory mm-box--display-inline-flex mm-box--justify-content-center mm-box--align-items-center mm-box--color-icon-default mm-box--background-color-transparent mm-box--rounded-lg"
          >
            <span
              class="mm-box mm-icon mm-icon--size-sm mm-box--display-inline-block mm-box--color-inherit"
              style="mask-image: url('./images/icons/arrow-left.svg');"
            />
          </button>
        </div>
        <div
          class="mm-box"
        >
          <p
            class="mm-box mm-text mm-text--body-md-bold mm-text--ellipsis mm-text--text-align-center mm-box--padding-inline-start-8 mm-box--padding-inline-end-8 mm-box--display-block mm-box--color-text-default"
          >
            <div
              class="mm-box connections-header__title mm-box--display-flex mm-box--gap-2 mm-box--justify-content-center mm-box--align-items-center"
            >
              <span
                class="mm-box mm-icon mm-icon--size-sm mm-box--display-inline-block mm-box--color-icon-default"
                style="mask-image: url('./images/icons/global.svg');"
              />
              <span
                class="mm-box mm-text mm-text--heading-md mm-text--ellipsis mm-text--text-align-center mm-box--color-text-default"
              >
                metamask.github.io
              </span>
            </div>
          </p>
        </div>
      </div>
      <div
        class="mm-box multichain-page-content mm-box--padding-0 mm-box--display-flex mm-box--flex-direction-column mm-box--width-full mm-box--height-full"
      >
        <div
          class="box tabs box--flex-direction-row"
        >
          <ul
            class="box tabs__list box--display-flex box--gap-1 box--flex-direction-row box--justify-content-flex-start box--background-color-background-default"
          >
            <li
              class="box tab box--flex-direction-row"
            >
              <button
                class="box box--padding-2 box--display-block box--flex-direction-row box--text-align-center box--width-full"
              >
                Connected accounts
              </button>
            </li>
          </ul>
          <div
            class="box tabs__content box--flex-direction-row"
          >
            <div
              class="mm-box multichain-account-list-item multichain-account-list-item--selected mm-box--padding-4 mm-box--display-flex mm-box--background-color-primary-muted"
            >
              <div
                class="mm-box multichain-account-list-item__selected-indicator mm-box--background-color-primary-default mm-box--rounded-pill"
              />
              <div
                class="mm-box mm-text mm-avatar-base mm-avatar-base--size-md mm-avatar-account mm-text--body-sm mm-text--text-transform-uppercase mm-box--margin-inline-end-2 mm-box--display-flex mm-box--justify-content-center mm-box--align-items-center mm-box--color-text-default mm-box--background-color-background-alternative mm-box--rounded-full mm-box--border-color-transparent box--border-style-solid box--border-width-1"
              >
                <div
                  class="mm-avatar-account__jazzicon"
                >
                  <div
                    style="border-radius: 50px; overflow: hidden; padding: 0px; margin: 0px; width: 32px; height: 32px; display: inline-block; background: rgb(250, 58, 0);"
                  >
                    <svg
                      height="32"
                      width="32"
                      x="0"
                      y="0"
                    >
                      <rect
                        fill="#18CDF2"
                        height="32"
                        transform="translate(-1.04839350379394 -3.3042840694604987) rotate(328.9 16 16)"
                        width="32"
                        x="0"
                        y="0"
                      />
                      <rect
                        fill="#035E56"
                        height="32"
                        transform="translate(-18.298461708832043 10.5924618717486) rotate(176.2 16 16)"
                        width="32"
                        x="0"
                        y="0"
                      />
                      <rect
                        fill="#F26602"
                        height="32"
                        transform="translate(16.667842018223922 -14.205139722997082) rotate(468.9 16 16)"
                        width="32"
                        x="0"
                        y="0"
                      />
                    </svg>
                  </div>
                </div>
              </div>
<<<<<<< HEAD
=======
            </div>
            <div
              class="mm-box mm-text mm-avatar-base mm-avatar-base--size-md mm-avatar-account mm-text--body-sm mm-text--text-transform-uppercase mm-box--margin-inline-end-2 mm-box--display-flex mm-box--justify-content-center mm-box--align-items-center mm-box--color-text-default mm-box--background-color-background-alternative mm-box--rounded-full mm-box--border-color-transparent box--border-style-solid box--border-width-1"
            >
              <div
                class="mm-avatar-account__jazzicon"
              >
                <div
                  style="border-radius: 50px; overflow: hidden; padding: 0px; margin: 0px; width: 32px; height: 32px; display: inline-block; background: rgb(250, 58, 0);"
                >
                  <svg
                    height="32"
                    width="32"
                    x="0"
                    y="0"
                  >
                    <rect
                      fill="#18CDF2"
                      height="32"
                      transform="translate(-1.04839350379394 -3.3042840694604987) rotate(328.9 16 16)"
                      width="32"
                      x="0"
                      y="0"
                    />
                    <rect
                      fill="#035E56"
                      height="32"
                      transform="translate(-18.298461708832043 10.5924618717486) rotate(176.2 16 16)"
                      width="32"
                      x="0"
                      y="0"
                    />
                    <rect
                      fill="#F26602"
                      height="32"
                      transform="translate(16.667842018223922 -14.205139722997082) rotate(468.9 16 16)"
                      width="32"
                      x="0"
                      y="0"
                    />
                  </svg>
                </div>
              </div>
            </div>
            <div
              class="mm-box multichain-account-list-item__content mm-box--display-flex mm-box--flex-direction-column"
            >
>>>>>>> 2c457705
              <div
                class="mm-box multichain-account-list-item__content mm-box--display-flex mm-box--flex-direction-column"
              >
                <div
                  class="mm-box mm-box--display-flex mm-box--flex-direction-column"
                >
                  <div
                    class="mm-box mm-box--display-flex mm-box--justify-content-space-between"
                  >
                    <div
                      class="mm-box multichain-account-list-item__account-name mm-box--margin-inline-end-2 mm-box--display-flex mm-box--gap-2 mm-box--align-items-center"
                    >
                      <button
                        class="mm-box mm-text multichain-account-list-item__account-name__button mm-text--body-md-medium mm-text--ellipsis mm-text--text-align-left mm-box--padding-0 mm-box--width-full mm-box--color-text-default mm-box--background-color-transparent"
                      >
                        Test Account
                      </button>
                    </div>
                    <div
                      class="mm-box mm-text multichain-account-list-item__asset mm-text--body-md mm-text--ellipsis mm-text--text-align-end mm-box--display-flex mm-box--flex-direction-row mm-box--justify-content-flex-end mm-box--align-items-center mm-box--color-text-default"
                    >
                      <div
                        class="mm-box currency-display-component mm-box--display-flex mm-box--flex-wrap-wrap mm-box--align-items-center"
                        title="$880.18 USD"
                      >
                        <span
                          class="mm-box mm-text currency-display-component__text mm-text--inherit mm-text--ellipsis mm-box--color-text-default"
                        >
                          $880.18
                        </span>
                        <span
                          class="mm-box mm-text currency-display-component__suffix mm-text--inherit mm-box--margin-inline-start-1 mm-box--color-text-default"
                        >
                          USD
                        </span>
                      </div>
                    </div>
                  </div>
                </div>
                <div
                  class="mm-box mm-box--display-flex mm-box--justify-content-space-between"
                >
                  <div
                    class="mm-box mm-box--display-flex mm-box--align-items-center"
                  >
                    <p
                      class="mm-box mm-text mm-text--body-sm mm-box--color-text-alternative"
                    >
                      0x0DCD5...3E7bc
                    </p>
                  </div>
                  <div
                    class="mm-box multichain-account-list-item__avatar-currency mm-box--display-flex mm-box--gap-1 mm-box--justify-content-center mm-box--align-items-center"
                  >
                    <div
                      class="mm-box mm-text mm-avatar-base mm-avatar-base--size-xs mm-avatar-token mm-text--body-xs mm-text--text-transform-uppercase mm-box--display-flex mm-box--justify-content-center mm-box--align-items-center mm-box--color-text-default mm-box--background-color-background-alternative mm-box--rounded-full mm-box--border-color-border-default box--border-style-solid box--border-width-1"
                    >
                      E
                    </div>
                    <div
                      class="mm-box mm-text mm-text--body-sm mm-text--text-align-end mm-box--color-text-alternative"
                    >
                      <div
                        class="mm-box currency-display-component mm-box--display-flex mm-box--flex-wrap-wrap mm-box--align-items-center"
                        title="966.988 ETH"
                      >
                        <span
                          class="mm-box mm-text currency-display-component__text mm-text--inherit mm-text--ellipsis mm-box--color-text-default"
                        >
                          966.988
                        </span>
                        <span
                          class="mm-box mm-text currency-display-component__suffix mm-text--inherit mm-box--margin-inline-start-1 mm-box--color-text-default"
                        >
                          ETH
                        </span>
                      </div>
                    </div>
                  </div>
                </div>
              </div>
              <button
                aria-label="Test Account Options"
                class="mm-box mm-button-icon mm-button-icon--size-sm mm-box--display-inline-flex mm-box--justify-content-center mm-box--align-items-center mm-box--color-icon-default mm-box--background-color-transparent mm-box--rounded-lg"
                data-testid="account-list-item-menu-button"
              >
                <span
                  class="mm-box mm-icon mm-icon--size-sm mm-box--display-inline-block mm-box--color-inherit"
                  style="mask-image: url('./images/icons/more-vertical.svg');"
                />
              </button>
            </div>
          </div>
        </div>
      </div>
      <div
        class="mm-box multichain-page-footer mm-box--padding-4 mm-box--display-flex mm-box--gap-4 mm-box--width-full"
      >
        <div
          class="mm-box mm-box--display-flex mm-box--gap-2 mm-box--flex-direction-column mm-box--width-full"
          data-test-id="connections-button"
        >
          <button
            class="mm-box mm-text mm-button-base mm-button-base--size-lg mm-button-base--block mm-button-secondary mm-text--body-md-medium mm-box--padding-0 mm-box--padding-right-4 mm-box--padding-left-4 mm-box--display-inline-flex mm-box--justify-content-center mm-box--align-items-center mm-box--color-primary-default mm-box--background-color-transparent mm-box--rounded-pill mm-box--border-color-primary-default box--border-style-solid box--border-width-1"
          >
            <span
              class="mm-box mm-icon mm-icon--size-sm mm-box--margin-inline-end-1 mm-box--display-inline-block mm-box--color-inherit"
              style="mask-image: url('./images/icons/add.svg');"
            />
            Connect more accounts
          </button>
          <button
            class="mm-box mm-text mm-button-base mm-button-base--size-lg mm-button-base--block mm-button-secondary mm-button-secondary--type-danger mm-text--body-md-medium mm-box--padding-0 mm-box--padding-right-4 mm-box--padding-left-4 mm-box--display-inline-flex mm-box--justify-content-center mm-box--align-items-center mm-box--color-error-default mm-box--background-color-transparent mm-box--rounded-pill mm-box--border-color-error-default box--border-style-solid box--border-width-1"
          >
            <span
              class="mm-box mm-icon mm-icon--size-sm mm-box--margin-inline-end-1 mm-box--display-inline-block mm-box--color-inherit"
              style="mask-image: url('./images/icons/logout.svg');"
            />
            Disconnect all accounts
          </button>
        </div>
      </div>
    </div>
  </div>
</div>
`;<|MERGE_RESOLUTION|>--- conflicted
+++ resolved
@@ -52,76 +52,14 @@
         class="mm-box multichain-page-content mm-box--padding-0 mm-box--display-flex mm-box--flex-direction-column mm-box--width-full mm-box--height-full"
       >
         <div
-          class="box tabs box--flex-direction-row"
-        >
-          <ul
-            class="box tabs__list box--display-flex box--gap-1 box--flex-direction-row box--justify-content-flex-start box--background-color-background-default"
-          >
-            <li
-              class="box tab box--flex-direction-row"
-            >
-              <button
-                class="box box--padding-2 box--display-block box--flex-direction-row box--text-align-center box--width-full"
-              >
-                Connected accounts
-              </button>
-            </li>
-          </ul>
+          class="mm-box"
+        >
           <div
-            class="box tabs__content box--flex-direction-row"
-          >
-            <div
-              class="mm-box multichain-account-list-item multichain-account-list-item--selected mm-box--padding-4 mm-box--display-flex mm-box--background-color-primary-muted"
-            >
-              <div
-                class="mm-box multichain-account-list-item__selected-indicator mm-box--background-color-primary-default mm-box--rounded-pill"
-              />
-              <div
-                class="mm-box mm-text mm-avatar-base mm-avatar-base--size-md mm-avatar-account mm-text--body-sm mm-text--text-transform-uppercase mm-box--margin-inline-end-2 mm-box--display-flex mm-box--justify-content-center mm-box--align-items-center mm-box--color-text-default mm-box--background-color-background-alternative mm-box--rounded-full mm-box--border-color-transparent box--border-style-solid box--border-width-1"
-              >
-                <div
-                  class="mm-avatar-account__jazzicon"
-                >
-                  <div
-                    style="border-radius: 50px; overflow: hidden; padding: 0px; margin: 0px; width: 32px; height: 32px; display: inline-block; background: rgb(250, 58, 0);"
-                  >
-                    <svg
-                      height="32"
-                      width="32"
-                      x="0"
-                      y="0"
-                    >
-                      <rect
-                        fill="#18CDF2"
-                        height="32"
-                        transform="translate(-1.04839350379394 -3.3042840694604987) rotate(328.9 16 16)"
-                        width="32"
-                        x="0"
-                        y="0"
-                      />
-                      <rect
-                        fill="#035E56"
-                        height="32"
-                        transform="translate(-18.298461708832043 10.5924618717486) rotate(176.2 16 16)"
-                        width="32"
-                        x="0"
-                        y="0"
-                      />
-                      <rect
-                        fill="#F26602"
-                        height="32"
-                        transform="translate(16.667842018223922 -14.205139722997082) rotate(468.9 16 16)"
-                        width="32"
-                        x="0"
-                        y="0"
-                      />
-                    </svg>
-                  </div>
-                </div>
-              </div>
-<<<<<<< HEAD
-=======
-            </div>
+            class="mm-box multichain-account-list-item multichain-account-list-item--selected mm-box--padding-4 mm-box--display-flex mm-box--background-color-primary-muted"
+          >
+            <div
+              class="mm-box multichain-account-list-item__selected-indicator mm-box--background-color-primary-default mm-box--rounded-pill"
+            />
             <div
               class="mm-box mm-text mm-avatar-base mm-avatar-base--size-md mm-avatar-account mm-text--body-sm mm-text--text-transform-uppercase mm-box--margin-inline-end-2 mm-box--display-flex mm-box--justify-content-center mm-box--align-items-center mm-box--color-text-default mm-box--background-color-background-alternative mm-box--rounded-full mm-box--border-color-transparent box--border-style-solid box--border-width-1"
             >
@@ -166,101 +104,139 @@
               </div>
             </div>
             <div
+              class="mm-box mm-text mm-avatar-base mm-avatar-base--size-md mm-avatar-account mm-text--body-sm mm-text--text-transform-uppercase mm-box--margin-inline-end-2 mm-box--display-flex mm-box--justify-content-center mm-box--align-items-center mm-box--color-text-default mm-box--background-color-background-alternative mm-box--rounded-full mm-box--border-color-transparent box--border-style-solid box--border-width-1"
+            >
+              <div
+                class="mm-avatar-account__jazzicon"
+              >
+                <div
+                  style="border-radius: 50px; overflow: hidden; padding: 0px; margin: 0px; width: 32px; height: 32px; display: inline-block; background: rgb(250, 58, 0);"
+                >
+                  <svg
+                    height="32"
+                    width="32"
+                    x="0"
+                    y="0"
+                  >
+                    <rect
+                      fill="#18CDF2"
+                      height="32"
+                      transform="translate(-1.04839350379394 -3.3042840694604987) rotate(328.9 16 16)"
+                      width="32"
+                      x="0"
+                      y="0"
+                    />
+                    <rect
+                      fill="#035E56"
+                      height="32"
+                      transform="translate(-18.298461708832043 10.5924618717486) rotate(176.2 16 16)"
+                      width="32"
+                      x="0"
+                      y="0"
+                    />
+                    <rect
+                      fill="#F26602"
+                      height="32"
+                      transform="translate(16.667842018223922 -14.205139722997082) rotate(468.9 16 16)"
+                      width="32"
+                      x="0"
+                      y="0"
+                    />
+                  </svg>
+                </div>
+              </div>
+            </div>
+            <div
               class="mm-box multichain-account-list-item__content mm-box--display-flex mm-box--flex-direction-column"
             >
->>>>>>> 2c457705
-              <div
-                class="mm-box multichain-account-list-item__content mm-box--display-flex mm-box--flex-direction-column"
-              >
-                <div
-                  class="mm-box mm-box--display-flex mm-box--flex-direction-column"
-                >
-                  <div
-                    class="mm-box mm-box--display-flex mm-box--justify-content-space-between"
+              <div
+                class="mm-box mm-box--display-flex mm-box--flex-direction-column"
+              >
+                <div
+                  class="mm-box mm-box--display-flex mm-box--justify-content-space-between"
+                >
+                  <div
+                    class="mm-box multichain-account-list-item__account-name mm-box--margin-inline-end-2 mm-box--display-flex mm-box--gap-2 mm-box--align-items-center"
+                  >
+                    <button
+                      class="mm-box mm-text multichain-account-list-item__account-name__button mm-text--body-md-medium mm-text--ellipsis mm-text--text-align-left mm-box--padding-0 mm-box--width-full mm-box--color-text-default mm-box--background-color-transparent"
+                    >
+                      Test Account
+                    </button>
+                  </div>
+                  <div
+                    class="mm-box mm-text multichain-account-list-item__asset mm-text--body-md mm-text--ellipsis mm-text--text-align-end mm-box--display-flex mm-box--flex-direction-row mm-box--justify-content-flex-end mm-box--align-items-center mm-box--color-text-default"
                   >
                     <div
-                      class="mm-box multichain-account-list-item__account-name mm-box--margin-inline-end-2 mm-box--display-flex mm-box--gap-2 mm-box--align-items-center"
+                      class="mm-box currency-display-component mm-box--display-flex mm-box--flex-wrap-wrap mm-box--align-items-center"
+                      title="$880.18 USD"
                     >
-                      <button
-                        class="mm-box mm-text multichain-account-list-item__account-name__button mm-text--body-md-medium mm-text--ellipsis mm-text--text-align-left mm-box--padding-0 mm-box--width-full mm-box--color-text-default mm-box--background-color-transparent"
-                      >
-                        Test Account
-                      </button>
+                      <span
+                        class="mm-box mm-text currency-display-component__text mm-text--inherit mm-text--ellipsis mm-box--color-text-default"
+                      >
+                        $880.18
+                      </span>
+                      <span
+                        class="mm-box mm-text currency-display-component__suffix mm-text--inherit mm-box--margin-inline-start-1 mm-box--color-text-default"
+                      >
+                        USD
+                      </span>
                     </div>
+                  </div>
+                </div>
+              </div>
+              <div
+                class="mm-box mm-box--display-flex mm-box--justify-content-space-between"
+              >
+                <div
+                  class="mm-box mm-box--display-flex mm-box--align-items-center"
+                >
+                  <p
+                    class="mm-box mm-text mm-text--body-sm mm-box--color-text-alternative"
+                  >
+                    0x0DCD5...3E7bc
+                  </p>
+                </div>
+                <div
+                  class="mm-box multichain-account-list-item__avatar-currency mm-box--display-flex mm-box--gap-1 mm-box--justify-content-center mm-box--align-items-center"
+                >
+                  <div
+                    class="mm-box mm-text mm-avatar-base mm-avatar-base--size-xs mm-avatar-token mm-text--body-xs mm-text--text-transform-uppercase mm-box--display-flex mm-box--justify-content-center mm-box--align-items-center mm-box--color-text-default mm-box--background-color-background-alternative mm-box--rounded-full mm-box--border-color-border-default box--border-style-solid box--border-width-1"
+                  >
+                    E
+                  </div>
+                  <div
+                    class="mm-box mm-text mm-text--body-sm mm-text--text-align-end mm-box--color-text-alternative"
+                  >
                     <div
-                      class="mm-box mm-text multichain-account-list-item__asset mm-text--body-md mm-text--ellipsis mm-text--text-align-end mm-box--display-flex mm-box--flex-direction-row mm-box--justify-content-flex-end mm-box--align-items-center mm-box--color-text-default"
+                      class="mm-box currency-display-component mm-box--display-flex mm-box--flex-wrap-wrap mm-box--align-items-center"
+                      title="966.988 ETH"
                     >
-                      <div
-                        class="mm-box currency-display-component mm-box--display-flex mm-box--flex-wrap-wrap mm-box--align-items-center"
-                        title="$880.18 USD"
-                      >
-                        <span
-                          class="mm-box mm-text currency-display-component__text mm-text--inherit mm-text--ellipsis mm-box--color-text-default"
-                        >
-                          $880.18
-                        </span>
-                        <span
-                          class="mm-box mm-text currency-display-component__suffix mm-text--inherit mm-box--margin-inline-start-1 mm-box--color-text-default"
-                        >
-                          USD
-                        </span>
-                      </div>
+                      <span
+                        class="mm-box mm-text currency-display-component__text mm-text--inherit mm-text--ellipsis mm-box--color-text-default"
+                      >
+                        966.988
+                      </span>
+                      <span
+                        class="mm-box mm-text currency-display-component__suffix mm-text--inherit mm-box--margin-inline-start-1 mm-box--color-text-default"
+                      >
+                        ETH
+                      </span>
                     </div>
                   </div>
                 </div>
-                <div
-                  class="mm-box mm-box--display-flex mm-box--justify-content-space-between"
-                >
-                  <div
-                    class="mm-box mm-box--display-flex mm-box--align-items-center"
-                  >
-                    <p
-                      class="mm-box mm-text mm-text--body-sm mm-box--color-text-alternative"
-                    >
-                      0x0DCD5...3E7bc
-                    </p>
-                  </div>
-                  <div
-                    class="mm-box multichain-account-list-item__avatar-currency mm-box--display-flex mm-box--gap-1 mm-box--justify-content-center mm-box--align-items-center"
-                  >
-                    <div
-                      class="mm-box mm-text mm-avatar-base mm-avatar-base--size-xs mm-avatar-token mm-text--body-xs mm-text--text-transform-uppercase mm-box--display-flex mm-box--justify-content-center mm-box--align-items-center mm-box--color-text-default mm-box--background-color-background-alternative mm-box--rounded-full mm-box--border-color-border-default box--border-style-solid box--border-width-1"
-                    >
-                      E
-                    </div>
-                    <div
-                      class="mm-box mm-text mm-text--body-sm mm-text--text-align-end mm-box--color-text-alternative"
-                    >
-                      <div
-                        class="mm-box currency-display-component mm-box--display-flex mm-box--flex-wrap-wrap mm-box--align-items-center"
-                        title="966.988 ETH"
-                      >
-                        <span
-                          class="mm-box mm-text currency-display-component__text mm-text--inherit mm-text--ellipsis mm-box--color-text-default"
-                        >
-                          966.988
-                        </span>
-                        <span
-                          class="mm-box mm-text currency-display-component__suffix mm-text--inherit mm-box--margin-inline-start-1 mm-box--color-text-default"
-                        >
-                          ETH
-                        </span>
-                      </div>
-                    </div>
-                  </div>
-                </div>
-              </div>
-              <button
-                aria-label="Test Account Options"
-                class="mm-box mm-button-icon mm-button-icon--size-sm mm-box--display-inline-flex mm-box--justify-content-center mm-box--align-items-center mm-box--color-icon-default mm-box--background-color-transparent mm-box--rounded-lg"
-                data-testid="account-list-item-menu-button"
-              >
-                <span
-                  class="mm-box mm-icon mm-icon--size-sm mm-box--display-inline-block mm-box--color-inherit"
-                  style="mask-image: url('./images/icons/more-vertical.svg');"
-                />
-              </button>
-            </div>
+              </div>
+            </div>
+            <button
+              aria-label="Test Account Options"
+              class="mm-box mm-button-icon mm-button-icon--size-sm mm-box--display-inline-flex mm-box--justify-content-center mm-box--align-items-center mm-box--color-icon-default mm-box--background-color-transparent mm-box--rounded-lg"
+              data-testid="account-list-item-menu-button"
+            >
+              <span
+                class="mm-box mm-icon mm-icon--size-sm mm-box--display-inline-block mm-box--color-inherit"
+                style="mask-image: url('./images/icons/more-vertical.svg');"
+              />
+            </button>
           </div>
         </div>
       </div>
@@ -268,27 +244,31 @@
         class="mm-box multichain-page-footer mm-box--padding-4 mm-box--display-flex mm-box--gap-4 mm-box--width-full"
       >
         <div
-          class="mm-box mm-box--display-flex mm-box--gap-2 mm-box--flex-direction-column mm-box--width-full"
-          data-test-id="connections-button"
-        >
-          <button
-            class="mm-box mm-text mm-button-base mm-button-base--size-lg mm-button-base--block mm-button-secondary mm-text--body-md-medium mm-box--padding-0 mm-box--padding-right-4 mm-box--padding-left-4 mm-box--display-inline-flex mm-box--justify-content-center mm-box--align-items-center mm-box--color-primary-default mm-box--background-color-transparent mm-box--rounded-pill mm-box--border-color-primary-default box--border-style-solid box--border-width-1"
-          >
-            <span
-              class="mm-box mm-icon mm-icon--size-sm mm-box--margin-inline-end-1 mm-box--display-inline-block mm-box--color-inherit"
-              style="mask-image: url('./images/icons/add.svg');"
-            />
-            Connect more accounts
-          </button>
-          <button
-            class="mm-box mm-text mm-button-base mm-button-base--size-lg mm-button-base--block mm-button-secondary mm-button-secondary--type-danger mm-text--body-md-medium mm-box--padding-0 mm-box--padding-right-4 mm-box--padding-left-4 mm-box--display-inline-flex mm-box--justify-content-center mm-box--align-items-center mm-box--color-error-default mm-box--background-color-transparent mm-box--rounded-pill mm-box--border-color-error-default box--border-style-solid box--border-width-1"
-          >
-            <span
-              class="mm-box mm-icon mm-icon--size-sm mm-box--margin-inline-end-1 mm-box--display-inline-block mm-box--color-inherit"
-              style="mask-image: url('./images/icons/logout.svg');"
-            />
-            Disconnect all accounts
-          </button>
+          class="mm-box mm-box--display-flex mm-box--gap-4 mm-box--flex-direction-column mm-box--width-full"
+        >
+          <div
+            class="mm-box mm-box--display-flex mm-box--gap-2 mm-box--flex-direction-column mm-box--width-full"
+            data-test-id="connections-button"
+          >
+            <button
+              class="mm-box mm-text mm-button-base mm-button-base--size-lg mm-button-base--block mm-button-secondary mm-text--body-md-medium mm-box--padding-0 mm-box--padding-right-4 mm-box--padding-left-4 mm-box--display-inline-flex mm-box--justify-content-center mm-box--align-items-center mm-box--color-primary-default mm-box--background-color-transparent mm-box--rounded-pill mm-box--border-color-primary-default box--border-style-solid box--border-width-1"
+            >
+              <span
+                class="mm-box mm-icon mm-icon--size-sm mm-box--margin-inline-end-1 mm-box--display-inline-block mm-box--color-inherit"
+                style="mask-image: url('./images/icons/add.svg');"
+              />
+              Connect more accounts
+            </button>
+            <button
+              class="mm-box mm-text mm-button-base mm-button-base--size-lg mm-button-base--block mm-button-secondary mm-button-secondary--type-danger mm-text--body-md-medium mm-box--padding-0 mm-box--padding-right-4 mm-box--padding-left-4 mm-box--display-inline-flex mm-box--justify-content-center mm-box--align-items-center mm-box--color-error-default mm-box--background-color-transparent mm-box--rounded-pill mm-box--border-color-error-default box--border-style-solid box--border-width-1"
+            >
+              <span
+                class="mm-box mm-icon mm-icon--size-sm mm-box--margin-inline-end-1 mm-box--display-inline-block mm-box--color-inherit"
+                style="mask-image: url('./images/icons/logout.svg');"
+              />
+              Disconnect all accounts
+            </button>
+          </div>
         </div>
       </div>
     </div>
