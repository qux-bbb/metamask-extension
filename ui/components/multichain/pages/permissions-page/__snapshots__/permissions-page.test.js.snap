// Jest Snapshot v1, https://goo.gl/fbAQLP

exports[`All Connections render renders correctly 1`] = `
<div>
  <div
    class="mm-box multichain-page mm-box--display-flex mm-box--flex-direction-row mm-box--justify-content-center mm-box--width-full mm-box--height-full mm-box--background-color-background-alternative"
  >
    <div
      class="mm-box multichain-page__inner-container mm-box--display-flex mm-box--flex-direction-column mm-box--width-full mm-box--height-full mm-box--background-color-background-default"
      data-testid="permissions-page"
    >
      <div
        class="mm-box mm-header-base multichain-page-header mm-box--padding-4 mm-box--display-flex mm-box--justify-content-space-between mm-box--width-full mm-box--background-color-background-default"
      >
        <div
          class="mm-box"
          style="min-width: 0px;"
        >
          <button
            aria-label="Back"
            class="mm-box mm-button-icon mm-button-icon--size-sm connections-header__start-accessory mm-box--display-inline-flex mm-box--justify-content-center mm-box--align-items-center mm-box--color-icon-default mm-box--background-color-transparent mm-box--rounded-lg"
          >
            <span
              class="mm-box mm-icon mm-icon--size-sm mm-box--display-inline-block mm-box--color-inherit"
              style="mask-image: url('./images/icons/arrow-left.svg');"
            />
          </button>
        </div>
        <div
          class="mm-box"
        >
          <p
            class="mm-box mm-text mm-text--body-md-bold mm-text--ellipsis mm-text--text-align-center mm-box--padding-inline-start-8 mm-box--padding-inline-end-8 mm-box--display-block mm-box--color-text-default"
          >
            <span
              class="mm-box mm-text mm-text--heading-md mm-text--text-align-center mm-box--color-text-default"
            >
              Permissions
            </span>
          </p>
        </div>
      </div>
      <div
        class="mm-box multichain-page-content mm-box--padding-4 mm-box--display-flex mm-box--flex-direction-column mm-box--width-full mm-box--height-full"
      >
        <div
          class="mm-box"
        />
        <p
          class="mm-box mm-text mm-text--body-lg-medium mm-text--text-align-center mm-box--padding-4 mm-box--color-text-default mm-box--background-color-background-default"
          data-testid="sites-connections"
        >
          Site Connections
        </p>
        <button
          class="mm-box mm-box--padding-4 mm-box--display-flex mm-box--gap-4 mm-box--flex-direction-row mm-box--align-items-baseline mm-box--width-full mm-box--background-color-background-default"
          data-testid="connection-list-item"
        >
          <div
            class="mm-box mm-box--display-flex mm-box--align-items-center"
            style="align-self: center;"
          >
            <div
              class="mm-box mm-badge-wrapper mm-box--display-inline-block"
            >
              <div
                class="mm-box mm-text mm-avatar-base mm-avatar-base--size-md mm-avatar-favicon mm-text--body-sm mm-text--text-transform-uppercase mm-box--display-flex mm-box--justify-content-center mm-box--align-items-center mm-box--color-text-default mm-box--background-color-background-alternative mm-box--rounded-full mm-box--border-color-transparent box--border-style-solid box--border-width-1"
                data-testid="connection-list-item__avatar-favicon"
              >
                <img
                  alt="avatar-favicon logo"
                  class="mm-avatar-favicon__image"
                  src="https://metamask.github.io/test-dapp/metamask-fox.svg"
                />
              </div>
              <div
                class="mm-box mm-badge-wrapper__badge-container mm-badge-wrapper__badge-container--circular-top-right"
              >
                <span
                  class="mm-box mm-icon mm-icon--size-xs mm-box--display-inline-block mm-box--color-icon-default mm-box--border-color-background-default box--border-style-solid box--border-width-1"
                  style="mask-image: url('./images/icons/global.svg');"
                />
              </div>
            </div>
          </div>
          <div
            class="mm-box mm-box--display-flex mm-box--flex-direction-column mm-box--width-5/12"
            style="align-self: center; flex-grow: 1;"
          >
            <p
              class="mm-box mm-text mm-text--body-md mm-text--ellipsis mm-text--text-align-left mm-box--color-text-default"
            >
              metamask.github.io
            </p>
            <div
              class="mm-box mm-box--display-flex mm-box--gap-1 mm-box--flex-direction-row mm-box--align-items-center"
            >
              <span
                class="mm-box mm-text mm-text--body-md mm-box--width-max mm-box--color-text-alternative"
              >
                Connected with
              </span>
              <div
                aria-describedby="tippy-tooltip-1"
                class=""
                data-original-title="This can be changed in "Settings > Alerts""
                data-tooltipped=""
                style="display: inline;"
              >
                <div
                  class="mm-box multichain-avatar-group mm-box--display-flex mm-box--gap-1 mm-box--align-items-center"
                  data-testid="avatar-group"
                >
                  <div
                    class="mm-box mm-box--display-flex"
                  >
                    <div
                      class="mm-box mm-box--rounded-full"
                      style="margin-left: 0px;"
                    >
                      <div
                        class="mm-box mm-text mm-avatar-base mm-avatar-base--size-xs mm-avatar-account mm-text--body-xs mm-text--text-transform-uppercase mm-box--display-flex mm-box--justify-content-center mm-box--align-items-center mm-box--color-text-default mm-box--background-color-background-alternative mm-box--rounded-full mm-box--border-color-background-default box--border-style-solid box--border-width-1"
                      >
                        <div
                          class="mm-avatar-account__jazzicon"
                        >
                          <div
                            style="border-radius: 50px; overflow: hidden; padding: 0px; margin: 0px; width: 16px; height: 16px; display: inline-block; background: rgb(250, 58, 0);"
                          >
                            <svg
                              height="16"
                              width="16"
                              x="0"
                              y="0"
                            >
                              <rect
                                fill="#18CDF2"
                                height="16"
                                transform="translate(-0.52419675189697 -1.6521420347302493) rotate(328.9 8 8)"
                                width="16"
                                x="0"
                                y="0"
                              />
                              <rect
                                fill="#035E56"
                                height="16"
                                transform="translate(-9.149230854416022 5.2962309358743) rotate(176.2 8 8)"
                                width="16"
                                x="0"
                                y="0"
                              />
                              <rect
                                fill="#F26602"
                                height="16"
                                transform="translate(8.333921009111961 -7.102569861498541) rotate(468.9 8 8)"
                                width="16"
                                x="0"
                                y="0"
                              />
                            </svg>
                          </div>
                        </div>
                      </div>
                    </div>
                  </div>
                </div>
              </div>
            </div>
          </div>
          <div
            class="mm-box mm-box--display-flex mm-box--gap-2 mm-box--justify-content-flex-end mm-box--align-items-center"
            style="flex: 1; align-self: center;"
          >
            <span
              class="mm-box mm-icon mm-icon--size-sm mm-box--display-flex mm-box--color-icon-default mm-box--background-color-background-default"
              style="mask-image: url('./images/icons/arrow-right.svg');"
            />
          </div>
        </button>
        <p
          class="mm-box mm-text mm-text--body-lg-medium mm-text--text-align-center mm-box--padding-4 mm-box--color-text-default mm-box--background-color-background-default"
          data-testid="snaps-connections"
        >
          Snap Connections
        </p>
        <button
          class="mm-box mm-box--padding-4 mm-box--display-flex mm-box--gap-4 mm-box--flex-direction-row mm-box--align-items-baseline mm-box--width-full mm-box--background-color-background-default"
          data-testid="connection-list-item"
        >
          <div
            class="mm-box mm-box--display-flex mm-box--align-items-center"
            style="align-self: center;"
          >
            <div
<<<<<<< HEAD
              class="mm-box mm-text mm-avatar-base mm-avatar-base--size-md mm-text--body-sm mm-text--text-transform-uppercase mm-box--display-flex mm-box--justify-content-center mm-box--align-items-center mm-box--color-text-alternative mm-box--background-color-background-alternative mm-box--rounded-full"
              style="border-width: 0px;"
            >
              T
            </div>
            <div
              class="mm-box mm-badge-wrapper__badge-container mm-badge-wrapper__badge-container--circular-bottom-right"
=======
              class="mm-box mm-badge-wrapper snap-avatar connection-list-item__snap-avatar mm-box--display-inline-block"
>>>>>>> 320f5bfd
            >
              <div
                class="mm-box mm-text mm-avatar-base mm-avatar-base--size-md mm-text--body-sm mm-text--text-transform-uppercase mm-box--display-flex mm-box--justify-content-center mm-box--align-items-center mm-box--color-text-alternative mm-box--background-color-background-alternative mm-box--rounded-full mm-box--border-color-border-default box--border-style-solid box--border-width-1"
                style="border-width: 0px;"
              >
                T
              </div>
              <div
                class="mm-box mm-badge-wrapper__badge-container mm-badge-wrapper__badge-container--circular-bottom-right"
              >
                <div
                  class="mm-box mm-text mm-avatar-base mm-avatar-base--size-xs mm-avatar-icon mm-text--body-xs mm-text--text-transform-uppercase mm-box--display-flex mm-box--justify-content-center mm-box--align-items-center mm-box--color-primary-default mm-box--background-color-info-default mm-box--rounded-full mm-box--border-color-background-default mm-box--border-width-0 box--border-style-solid box--border-width-1"
                >
                  <span
                    class="mm-box mm-icon mm-icon--size-xs mm-box--display-inline-block mm-box--color-info-inverse"
                    style="mask-image: url('./images/icons/snaps.svg');"
                  />
                </div>
              </div>
            </div>
          </div>
          <div
            class="mm-box mm-box--display-flex mm-box--flex-direction-column mm-box--width-5/12"
            style="align-self: center; flex-grow: 1;"
          >
            <p
              class="mm-box mm-text mm-text--body-md mm-text--ellipsis mm-text--text-align-left mm-box--color-text-default"
            >
              @metamask/testSnap1
            </p>
          </div>
          <div
            class="mm-box mm-box--display-flex mm-box--gap-2 mm-box--justify-content-flex-end mm-box--align-items-center"
            style="flex: 1; align-self: center;"
          >
            <span
              class="mm-box mm-icon mm-icon--size-sm mm-box--display-flex mm-box--color-icon-default mm-box--background-color-background-default"
              style="mask-image: url('./images/icons/arrow-right.svg');"
            />
          </div>
        </button>
        <button
          class="mm-box mm-box--padding-4 mm-box--display-flex mm-box--gap-4 mm-box--flex-direction-row mm-box--align-items-baseline mm-box--width-full mm-box--background-color-background-default"
          data-testid="connection-list-item"
        >
          <div
            class="mm-box mm-box--display-flex mm-box--align-items-center"
            style="align-self: center;"
          >
            <div
<<<<<<< HEAD
              class="mm-box mm-text mm-avatar-base mm-avatar-base--size-md mm-text--body-sm mm-text--text-transform-uppercase mm-box--display-flex mm-box--justify-content-center mm-box--align-items-center mm-box--color-text-alternative mm-box--background-color-background-alternative mm-box--rounded-full"
              style="border-width: 0px;"
            >
              T
            </div>
            <div
              class="mm-box mm-badge-wrapper__badge-container mm-badge-wrapper__badge-container--circular-bottom-right"
=======
              class="mm-box mm-badge-wrapper snap-avatar connection-list-item__snap-avatar mm-box--display-inline-block"
>>>>>>> 320f5bfd
            >
              <div
                class="mm-box mm-text mm-avatar-base mm-avatar-base--size-md mm-text--body-sm mm-text--text-transform-uppercase mm-box--display-flex mm-box--justify-content-center mm-box--align-items-center mm-box--color-text-alternative mm-box--background-color-background-alternative mm-box--rounded-full mm-box--border-color-border-default box--border-style-solid box--border-width-1"
                style="border-width: 0px;"
              >
                T
              </div>
              <div
                class="mm-box mm-badge-wrapper__badge-container mm-badge-wrapper__badge-container--circular-bottom-right"
              >
                <div
                  class="mm-box mm-text mm-avatar-base mm-avatar-base--size-xs mm-avatar-icon mm-text--body-xs mm-text--text-transform-uppercase mm-box--display-flex mm-box--justify-content-center mm-box--align-items-center mm-box--color-primary-default mm-box--background-color-info-default mm-box--rounded-full mm-box--border-color-background-default mm-box--border-width-0 box--border-style-solid box--border-width-1"
                >
                  <span
                    class="mm-box mm-icon mm-icon--size-xs mm-box--display-inline-block mm-box--color-info-inverse"
                    style="mask-image: url('./images/icons/snaps.svg');"
                  />
                </div>
              </div>
            </div>
          </div>
          <div
            class="mm-box mm-box--display-flex mm-box--flex-direction-column mm-box--width-5/12"
            style="align-self: center; flex-grow: 1;"
          >
            <p
              class="mm-box mm-text mm-text--body-md mm-text--ellipsis mm-text--text-align-left mm-box--color-text-default"
            >
              @metamask/testSnap2
            </p>
          </div>
          <div
            class="mm-box mm-box--display-flex mm-box--gap-2 mm-box--justify-content-flex-end mm-box--align-items-center"
            style="flex: 1; align-self: center;"
          >
            <span
              class="mm-box mm-icon mm-icon--size-sm mm-box--display-flex mm-box--color-icon-default mm-box--background-color-background-default"
              style="mask-image: url('./images/icons/arrow-right.svg');"
            />
          </div>
        </button>
        <button
          class="mm-box mm-box--padding-4 mm-box--display-flex mm-box--gap-4 mm-box--flex-direction-row mm-box--align-items-baseline mm-box--width-full mm-box--background-color-background-default"
          data-testid="connection-list-item"
        >
          <div
            class="mm-box mm-box--display-flex mm-box--align-items-center"
            style="align-self: center;"
          >
            <div
<<<<<<< HEAD
              class="mm-box mm-text mm-avatar-base mm-avatar-base--size-md mm-text--body-sm mm-text--text-transform-uppercase mm-box--display-flex mm-box--justify-content-center mm-box--align-items-center mm-box--color-text-alternative mm-box--background-color-background-alternative mm-box--rounded-full"
              style="border-width: 0px;"
            >
              T
            </div>
            <div
              class="mm-box mm-badge-wrapper__badge-container mm-badge-wrapper__badge-container--circular-bottom-right"
=======
              class="mm-box mm-badge-wrapper snap-avatar connection-list-item__snap-avatar mm-box--display-inline-block"
>>>>>>> 320f5bfd
            >
              <div
                class="mm-box mm-text mm-avatar-base mm-avatar-base--size-md mm-text--body-sm mm-text--text-transform-uppercase mm-box--display-flex mm-box--justify-content-center mm-box--align-items-center mm-box--color-text-alternative mm-box--background-color-background-alternative mm-box--rounded-full mm-box--border-color-border-default box--border-style-solid box--border-width-1"
                style="border-width: 0px;"
              >
                T
              </div>
              <div
                class="mm-box mm-badge-wrapper__badge-container mm-badge-wrapper__badge-container--circular-bottom-right"
              >
                <div
                  class="mm-box mm-text mm-avatar-base mm-avatar-base--size-xs mm-avatar-icon mm-text--body-xs mm-text--text-transform-uppercase mm-box--display-flex mm-box--justify-content-center mm-box--align-items-center mm-box--color-primary-default mm-box--background-color-info-default mm-box--rounded-full mm-box--border-color-background-default mm-box--border-width-0 box--border-style-solid box--border-width-1"
                >
                  <span
                    class="mm-box mm-icon mm-icon--size-xs mm-box--display-inline-block mm-box--color-info-inverse"
                    style="mask-image: url('./images/icons/snaps.svg');"
                  />
                </div>
              </div>
            </div>
          </div>
          <div
            class="mm-box mm-box--display-flex mm-box--flex-direction-column mm-box--width-5/12"
            style="align-self: center; flex-grow: 1;"
          >
            <p
              class="mm-box mm-text mm-text--body-md mm-text--ellipsis mm-text--text-align-left mm-box--color-text-default"
            >
              @metamask/testSnap3
            </p>
          </div>
          <div
            class="mm-box mm-box--display-flex mm-box--gap-2 mm-box--justify-content-flex-end mm-box--align-items-center"
            style="flex: 1; align-self: center;"
          >
            <span
              class="mm-box mm-icon mm-icon--size-sm mm-box--display-flex mm-box--color-icon-default mm-box--background-color-background-default"
              style="mask-image: url('./images/icons/arrow-right.svg');"
            />
          </div>
        </button>
      </div>
    </div>
  </div>
</div>
`;<|MERGE_RESOLUTION|>--- conflicted
+++ resolved
@@ -192,17 +192,7 @@
             style="align-self: center;"
           >
             <div
-<<<<<<< HEAD
-              class="mm-box mm-text mm-avatar-base mm-avatar-base--size-md mm-text--body-sm mm-text--text-transform-uppercase mm-box--display-flex mm-box--justify-content-center mm-box--align-items-center mm-box--color-text-alternative mm-box--background-color-background-alternative mm-box--rounded-full"
-              style="border-width: 0px;"
-            >
-              T
-            </div>
-            <div
-              class="mm-box mm-badge-wrapper__badge-container mm-badge-wrapper__badge-container--circular-bottom-right"
-=======
               class="mm-box mm-badge-wrapper snap-avatar connection-list-item__snap-avatar mm-box--display-inline-block"
->>>>>>> 320f5bfd
             >
               <div
                 class="mm-box mm-text mm-avatar-base mm-avatar-base--size-md mm-text--body-sm mm-text--text-transform-uppercase mm-box--display-flex mm-box--justify-content-center mm-box--align-items-center mm-box--color-text-alternative mm-box--background-color-background-alternative mm-box--rounded-full mm-box--border-color-border-default box--border-style-solid box--border-width-1"
@@ -253,17 +243,7 @@
             style="align-self: center;"
           >
             <div
-<<<<<<< HEAD
-              class="mm-box mm-text mm-avatar-base mm-avatar-base--size-md mm-text--body-sm mm-text--text-transform-uppercase mm-box--display-flex mm-box--justify-content-center mm-box--align-items-center mm-box--color-text-alternative mm-box--background-color-background-alternative mm-box--rounded-full"
-              style="border-width: 0px;"
-            >
-              T
-            </div>
-            <div
-              class="mm-box mm-badge-wrapper__badge-container mm-badge-wrapper__badge-container--circular-bottom-right"
-=======
               class="mm-box mm-badge-wrapper snap-avatar connection-list-item__snap-avatar mm-box--display-inline-block"
->>>>>>> 320f5bfd
             >
               <div
                 class="mm-box mm-text mm-avatar-base mm-avatar-base--size-md mm-text--body-sm mm-text--text-transform-uppercase mm-box--display-flex mm-box--justify-content-center mm-box--align-items-center mm-box--color-text-alternative mm-box--background-color-background-alternative mm-box--rounded-full mm-box--border-color-border-default box--border-style-solid box--border-width-1"
@@ -314,17 +294,7 @@
             style="align-self: center;"
           >
             <div
-<<<<<<< HEAD
-              class="mm-box mm-text mm-avatar-base mm-avatar-base--size-md mm-text--body-sm mm-text--text-transform-uppercase mm-box--display-flex mm-box--justify-content-center mm-box--align-items-center mm-box--color-text-alternative mm-box--background-color-background-alternative mm-box--rounded-full"
-              style="border-width: 0px;"
-            >
-              T
-            </div>
-            <div
-              class="mm-box mm-badge-wrapper__badge-container mm-badge-wrapper__badge-container--circular-bottom-right"
-=======
               class="mm-box mm-badge-wrapper snap-avatar connection-list-item__snap-avatar mm-box--display-inline-block"
->>>>>>> 320f5bfd
             >
               <div
                 class="mm-box mm-text mm-avatar-base mm-avatar-base--size-md mm-text--body-sm mm-text--text-transform-uppercase mm-box--display-flex mm-box--justify-content-center mm-box--align-items-center mm-box--color-text-alternative mm-box--background-color-background-alternative mm-box--rounded-full mm-box--border-color-border-default box--border-style-solid box--border-width-1"
