--- conflicted
+++ resolved
@@ -468,8 +468,6 @@
               <div
                 class="mm-box currency-display-component mm-box--display-flex mm-box--flex-wrap-wrap mm-box--align-items-center"
                 title="$0.00 USD"
-<<<<<<< HEAD
-=======
               >
                 <span
                   class="mm-box mm-text currency-display-component__text mm-text--inherit mm-text--ellipsis mm-box--color-text-default"
@@ -511,17 +509,16 @@
               <div
                 class="mm-box currency-display-component mm-box--display-flex mm-box--flex-wrap-wrap mm-box--align-items-center"
                 title="0 ETH"
->>>>>>> 08f3f3ae
-              >
-                <span
-                  class="mm-box mm-text currency-display-component__text mm-text--inherit mm-text--ellipsis mm-box--color-text-default"
-                >
-                  $0.00
-                </span>
-                <span
-                  class="mm-box mm-text currency-display-component__suffix mm-text--inherit mm-box--margin-inline-start-1 mm-box--color-text-default"
-                >
-                  USD
+              >
+                <span
+                  class="mm-box mm-text currency-display-component__text mm-text--inherit mm-text--ellipsis mm-box--color-text-default"
+                >
+                  0
+                </span>
+                <span
+                  class="mm-box mm-text currency-display-component__suffix mm-text--inherit mm-box--margin-inline-start-1 mm-box--color-text-default"
+                >
+                  ETH
                 </span>
               </div>
             </div>
