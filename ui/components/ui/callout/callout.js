--- conflicted
+++ resolved
@@ -4,12 +4,8 @@
 import InfoIconInverted from '../icon/info-icon-inverted.component';
 import { Severity, TextColor } from '../../../helpers/constants/design-system';
 import { MILLISECOND } from '../../../../shared/constants/time';
-<<<<<<< HEAD
-import { ButtonIcon, IconName, IconSize, Text } from '../../component-library';
-=======
 import { ButtonIcon, IconName, IconSize } from '../../component-library';
 import { Text } from '../../component-library/text/deprecated';
->>>>>>> 1277c622
 
 /**
  * @deprecated `<Callout />` has been deprecated in favor of the `<BannerAlert />`
