--- conflicted
+++ resolved
@@ -83,11 +83,7 @@
     expect(baseElement).toMatchSnapshot();
   });
 
-<<<<<<< HEAD
-  it('calls onChange with primary label on option click', async () => {
-=======
   it('calls onChange with option value on option click', async () => {
->>>>>>> befc516a
     const onChangeMock = jest.fn();
 
     const { getByPlaceholderText, getByText } = renderWithProvider(
