import React from 'react';
import PropTypes from 'prop-types';
import classnames from 'classnames';

import { Text, Icon, ICON_SIZES } from '../../component-library';
import { TextVariant } from '../../../helpers/constants/design-system';

const MenuItem = ({
  children,
  className,
  'data-testid': dataTestId,
  iconName,
  onClick,
  subtitle,
}) => (
  <button
    className={classnames('menu-item', className)}
    data-testid={dataTestId}
    onClick={onClick}
  >
    {iconName ? (
      <Icon name={iconName} size={ICON_SIZES.SM} marginRight={2} />
    ) : null}
    <div>
      <div>{children}</div>
<<<<<<< HEAD
      {subtitle ? <div>{subtitle}</div> : null}
=======
      {subtitle ? <Text variant={TextVariant.bodyXs}>{subtitle}</Text> : null}
>>>>>>> 4b271868
    </div>
  </button>
);

MenuItem.propTypes = {
  children: PropTypes.node.isRequired,
  className: PropTypes.string,
  'data-testid': PropTypes.string,
  iconName: PropTypes.string,
  onClick: PropTypes.func,
  subtitle: PropTypes.node,
};

MenuItem.defaultProps = {
  className: undefined,
  'data-testid': undefined,
  iconName: undefined,
  onClick: undefined,
  subtitle: undefined,
};

export default MenuItem;<|MERGE_RESOLUTION|>--- conflicted
+++ resolved
@@ -23,11 +23,7 @@
     ) : null}
     <div>
       <div>{children}</div>
-<<<<<<< HEAD
-      {subtitle ? <div>{subtitle}</div> : null}
-=======
       {subtitle ? <Text variant={TextVariant.bodyXs}>{subtitle}</Text> : null}
->>>>>>> 4b271868
     </div>
   </button>
 );
