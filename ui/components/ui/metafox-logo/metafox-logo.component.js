--- conflicted
+++ resolved
@@ -12,13 +12,8 @@
     isOnboarding: PropTypes.bool,
     ///: BEGIN:ONLY_INCLUDE_IF(build-flask)
     src: PropTypes.string,
-<<<<<<< HEAD
-    ///: END:ONLY_INCLUDE_IN
-    ///: BEGIN:ONLY_INCLUDE_IN(build-mmi)
-=======
     ///: END:ONLY_INCLUDE_IF
     ///: BEGIN:ONLY_INCLUDE_IF(build-mmi)
->>>>>>> 4e8e0b41
     theme: PropTypes.string,
     ///: END:ONLY_INCLUDE_IF
   };
@@ -34,13 +29,8 @@
       isOnboarding,
       ///: BEGIN:ONLY_INCLUDE_IF(build-flask)
       src,
-<<<<<<< HEAD
-      ///: END:ONLY_INCLUDE_IN
-      ///: BEGIN:ONLY_INCLUDE_IN(build-mmi)
-=======
       ///: END:ONLY_INCLUDE_IF
       ///: BEGIN:ONLY_INCLUDE_IF(build-mmi)
->>>>>>> 4e8e0b41
       theme,
       ///: END:ONLY_INCLUDE_IF
     } = this.props;
