--- conflicted
+++ resolved
@@ -90,10 +90,7 @@
   font-size: 14px;
   height: 40px;
   border: 1px solid var(--color-border-muted);
-<<<<<<< HEAD
-=======
   background: transparent;
->>>>>>> 53006d4c
   border-radius: 3px;
   width: 100%;
 
