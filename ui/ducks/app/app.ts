--- conflicted
+++ resolved
@@ -27,11 +27,8 @@
   } | null;
   networkDropdownOpen: boolean;
   importNftsModalOpen: boolean;
-<<<<<<< HEAD
-=======
   showIpfsModalOpen: boolean;
   importTokensModalOpen: boolean;
->>>>>>> 877e184b
   accountDetail: {
     subview?: string;
     accountExport?: string;
@@ -101,11 +98,8 @@
   qrCodeData: null,
   networkDropdownOpen: false,
   importNftsModalOpen: false,
-<<<<<<< HEAD
-=======
   showIpfsModalOpen: false,
   importTokensModalOpen: false,
->>>>>>> 877e184b
   accountDetail: {
     privateKey: '',
   },
@@ -186,8 +180,6 @@
         ...appState,
         importNftsModalOpen: false,
       };
-<<<<<<< HEAD
-=======
 
     case actionConstants.SHOW_IPFS_MODAL_OPEN:
       return {
@@ -213,7 +205,6 @@
         importTokensModalOpen: false,
       };
 
->>>>>>> 877e184b
     // alert methods
     case actionConstants.ALERT_OPEN:
       return {
