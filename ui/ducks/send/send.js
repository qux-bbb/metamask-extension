import { createAsyncThunk, createSlice } from '@reduxjs/toolkit';
import BigNumber from 'bignumber.js';
import { addHexPrefix } from 'ethereumjs-util';
import { cloneDeep, debounce } from 'lodash';
import { v4 as uuidv4 } from 'uuid';
import {
  decimalToHex,
  getValueFromWeiHex,
} from '../../../shared/modules/conversion.utils';
import { GasEstimateTypes, GAS_LIMITS } from '../../../shared/constants/gas';
import {
  CONTRACT_ADDRESS_ERROR,
  INSUFFICIENT_FUNDS_ERROR,
  INSUFFICIENT_FUNDS_FOR_GAS_ERROR,
  INSUFFICIENT_TOKENS_ERROR,
  INVALID_RECIPIENT_ADDRESS_ERROR,
  INVALID_RECIPIENT_ADDRESS_NOT_ETH_NETWORK_ERROR,
  KNOWN_RECIPIENT_ADDRESS_WARNING,
  NEGATIVE_ETH_ERROR,
  RECIPIENT_TYPES,
} from '../../pages/send/send.constants';

import {
  isBalanceSufficient,
  isTokenBalanceSufficient,
} from '../../pages/send/send.utils';
import {
  getAdvancedInlineGasShown,
  getCurrentChainId,
  getGasPriceInHexWei,
  getIsMainnet,
  getIsNonStandardEthChain,
  checkNetworkAndAccountSupports1559,
  getUseTokenDetection,
  getTokenList,
  getAddressBookEntryOrAccountName,
  getIsMultiLayerFeeNetwork,
  getEnsResolutionByAddress,
  getSelectedAccount,
  getSelectedInternalAccount,
  getSelectedInternalAccountWithBalance,
<<<<<<< HEAD
  getInternalAccountWithBalanceByAddress,
=======
>>>>>>> 8f60345d
  getUnapprovedTransactions,
} from '../../selectors';
import {
  disconnectGasFeeEstimatePoller,
  displayWarning,
  getGasFeeEstimatesAndStartPolling,
  hideLoadingIndication,
  showLoadingIndication,
  updateEditableParams,
  updateTransactionGasFees,
  addPollingTokenToAppState,
  removePollingTokenFromAppState,
  isNftOwner,
  getTokenStandardAndDetails,
  showModal,
  addTransactionAndRouteToConfirmationPage,
  updateTransactionSendFlowHistory,
  getCurrentNetworkEIP1559Compatibility,
} from '../../store/actions';
import { setCustomGasLimit } from '../gas/gas.duck';
import {
  QR_CODE_DETECTED,
  SELECTED_ACCOUNT_CHANGED,
  ACCOUNT_CHANGED,
  ADDRESS_BOOK_UPDATED,
  GAS_FEE_ESTIMATES_UPDATED,
} from '../../store/actionConstants';
import {
  getTokenAddressParam,
  getTokenMetadata,
  getTokenIdParam,
} from '../../helpers/utils/token-util';
import {
  checkExistingAddresses,
  isDefaultMetaMaskChain,
  isOriginContractAddress,
  isValidDomainName,
} from '../../helpers/utils/util';
import {
  getGasEstimateType,
  getProviderConfig,
  getTokens,
} from '../metamask/metamask';

import { resetDomainResolution } from '../domains';
import {
  isBurnAddress,
  isValidHexAddress,
  toChecksumHexAddress,
} from '../../../shared/modules/hexstring-utils';
import { isSmartContractAddress } from '../../helpers/utils/transactions.util';
import fetchEstimatedL1Fee from '../../helpers/utils/optimism/fetchEstimatedL1Fee';

import {
  AssetType,
  TokenStandard,
  TransactionEnvelopeType,
  TransactionType,
} from '../../../shared/constants/transaction';
import { INVALID_ASSET_TYPE } from '../../helpers/constants/error-keys';
import { isEqualCaseInsensitive } from '../../../shared/modules/string-utils';
import { parseStandardTokenTransactionData } from '../../../shared/modules/transaction.utils';
import { getTokenValueParam } from '../../../shared/lib/metamask-controller-utils';
import {
  calcGasTotal,
  calcTokenAmount,
} from '../../../shared/lib/transactions-controller-utils';
import { Numeric } from '../../../shared/modules/Numeric';
import { EtherDenomination } from '../../../shared/constants/common';
import {
  estimateGasLimitForSend,
  generateTransactionParams,
  getRoundedGasPrice,
} from './helpers';
// typedef import statements
/**
 * @typedef {(
 *  import('immer/dist/internal').WritableDraft<SendState>
 * )} SendStateDraft
 * @typedef {(
 *  import( '../../helpers/constants/common').TokenStandardStrings
 * )} TokenStandardStrings
 * @typedef {(
 *  import( '../../../shared/constants/tokens').TokenDetails
 * )} TokenDetails
 * @typedef {(
 *  import('@metamask/gas-fee-controller').LegacyGasPriceEstimate
 * )} LegacyGasPriceEstimate
 * @typedef {(
 *  import('@metamask/gas-fee-controller').GasFeeEstimates
 * )} GasFeeEstimates
 * @typedef {(
 *  import('@metamask/gas-fee-controller').EthGasPriceEstimate
 * )} EthGasPriceEstimate
 * @typedef {(
 *  import('@metamask/gas-fee-controller').GasEstimateType
 * )} GasEstimateType
 * @typedef {(
 *  import('redux').AnyAction
 * )} AnyAction
 */

/**
 * @template R - Return type of the async function
 * @typedef {(
 *  import('redux-thunk').ThunkAction<R, MetaMaskState, unknown, AnyAction>
 * )} ThunkAction<R>
 */

/**
 * This type will take a typical constant string mapped object and turn it into
 * a union type of the values.
 *
 * @template O - The object to make strings out of
 * @typedef {O[keyof O]} MapValuesToUnion<O>
 */

/**
 * @typedef {object} SendStateStages
 * @property {'ADD_RECIPIENT'} ADD_RECIPIENT - The user is selecting which
 *  address to send an asset to.
 * @property {'DRAFT'} DRAFT - The send form is shown for a transaction yet to
 *  be sent to the Transaction Controller.
 * @property {'EDIT'} EDIT - The send form is shown for a transaction already
 *  submitted to the Transaction Controller but not yet confirmed. This happens
 *  when a confirmation is shown for a transaction and the 'edit' button in the
 *  header is clicked.
 * @property {'INACTIVE'} INACTIVE - The send state is idle, and hasn't yet
 *  fetched required data for gasPrice and gasLimit estimations, etc.
 */

/**
 * The Stages that the send slice can be in
 *
 * @type {SendStateStages}
 */
export const SEND_STAGES = {
  ADD_RECIPIENT: 'ADD_RECIPIENT',
  DRAFT: 'DRAFT',
  EDIT: 'EDIT',
  INACTIVE: 'INACTIVE',
};

/**
 * @typedef {object} DraftTxStatus
 * @property {'INVALID'} INVALID - The transaction is invalid and cannot be
 *  submitted. There are a number of cases that would result in an invalid
 *  send state:
 *  1. The recipient is not yet defined
 *  2. The amount + gasTotal is greater than the user's balance when sending
 *     native currency
 *  3. The gasTotal is greater than the user's *native* balance
 *  4. The amount of sent asset is greater than the user's *asset* balance
 *  5. Gas price estimates failed to load entirely
 *  6. The gasLimit is less than 21000 (0x5208)
 * @property {'VALID'} VALID - The transaction is valid and can be submitted.
 */

/**
 * The status of the send slice
 *
 * @type {DraftTxStatus}
 */
export const SEND_STATUSES = {
  INVALID: 'INVALID',
  VALID: 'VALID',
};

/**
 * @typedef {object} SendStateGasModes
 * @property {'BASIC'} BASIC - Shows the basic estimate slow/avg/fast buttons
 *  when on mainnet and the metaswaps API request is successful.
 * @property {'CUSTOM'} CUSTOM - Shows GasFeeDisplay component that is a read
 *  only display of the values the user has set in the advanced gas modal
 *  (stored in the gas duck under the customData key).
 * @property {'INLINE'} INLINE - Shows inline gasLimit/gasPrice fields when on
 *  any other network or metaswaps API fails and we use eth_gasPrice.
 */

/**
 * Controls what is displayed in the send-gas-row component.
 *
 * @type {SendStateGasModes}
 */
export const GAS_INPUT_MODES = {
  BASIC: 'BASIC',
  CUSTOM: 'CUSTOM',
  INLINE: 'INLINE',
};

/**
 * @typedef {object} SendStateAmountModes
 * @property {'INPUT'} INPUT - the user provides the amount by typing in the
 *  field.
 * @property {'MAX'} MAX - The user selects the MAX button and amount is
 *  calculated based on balance - (amount + gasTotal).
 */

/**
 * The modes that the amount field can be set by
 *
 * @type {SendStateAmountModes}
 */
export const AMOUNT_MODES = {
  INPUT: 'INPUT',
  MAX: 'MAX',
};

/**
 * @typedef {object} SendStateRecipientModes
 * @property {'CONTACT_LIST'} CONTACT_LIST - The user is displayed a list of
 *  their contacts and addresses they have recently send to.
 * @property {'MY_ACCOUNTS'} MY_ACCOUNTS - the user is displayed a list of
 *  their own accounts to send to.
 */

/**
 * The type of recipient list that is displayed to user
 *
 * @type {SendStateRecipientModes}
 */
export const RECIPIENT_SEARCH_MODES = {
  CONTACT_LIST: 'CONTACT_LIST',
  MY_ACCOUNTS: 'MY_ACCOUNTS',
};

/**
 * @typedef {object} Account
 * @property {string} address - The hex address of the account.
 * @property {string} balance - Hex string representing the native asset
 *  balance of the account the transaction will be sent from.
 */

/**
 * @typedef {object} Amount
 * @property {string} [error] - Error to display for the amount field.
 * @property {string} value - A hex string representing the amount of the
 *  selected currency to send.
 */

/**
 * @typedef {object} Asset
 * @property {string} balance - A hex string representing the balance
 *  that the user holds of the asset that they are attempting to send.
 * @property {TokenDetails} [details] - An object that describes the
 *  selected asset in the case that the user is sending a token or collectibe.
 *  Will be null when asset.type is 'NATIVE'.
 * @property {string} [error] - Error to display when there is an issue
 *  with the asset.
 * @property {AssetType} type - The type of asset that the user
 *  is attempting to send. Defaults to 'NATIVE' which represents the native
 *  asset of the chain. Can also be 'TOKEN' or 'NFT'.
 */

/**
 * @typedef {object} GasFees
 * @property {string} [error] - error to display for gas fields.
 * @property {string} gasLimit - maximum gas needed for tx.
 * @property {string} gasPrice - price in wei to pay per gas.
 * @property {string} gasTotal - maximum total price in wei to pay.
 * @property {string} maxFeePerGas - Maximum price in wei to pay per gas.
 * @property {string} maxPriorityFeePerGas - Maximum priority fee in wei to pay
 *  per gas.
 */

/**
 * An object that describes the intended recipient of a transaction.
 *
 * @typedef {object} Recipient
 * @property {string} address - The fully qualified address of the recipient.
 *  This is set after the recipient.userInput is validated, the userInput field
 *  is quickly updated to avoid delay between keystrokes and seeing the input
 *  field updated. After a debounce the address typed is validated and then the
 *  address field is updated. The address field is also set when the user
 *  selects a contact or account from the list, or an ENS resolution when
 *  typing ENS names.
 * @property {string} [error] - Error to display on the address field.
 * @property {string} nickname - The nickname that the user has added to their
 *  address book for the recipient.address.
 * @property {string} [warning] - Warning to display on the address field.
 */

/**
 * @typedef {object} DraftTransaction
 * @property {Amount} amount - An object containing information about the
 *  amount of currency to send.
 * @property {Asset} asset - An object that describes the asset that the user
 *  has selected to send.
 * @property {Account} [fromAccount] - The send flow is usually only relative to
 *  the currently selected account. When editing a transaction, however, the
 *  account may differ. In that case, the details of that account will be
 *  stored in this object within the draftTransaction.
 * @property {GasFees} gas - Details about the current gas settings
 * @property {Array<{event: string, timestamp: number}>} history - An array of
 *  entries that describe the user's journey through the send flow. This is
 *  sent to the controller for attaching to state logs for troubleshooting and
 *  support.
 * @property {string} [id] - If the transaction has already been added to the
 *  TransactionController this field will be populated with its id from the
 *  TransactionController state. This is required to be able to update the
 *  transaction in the controller.
 * @property {Recipient} recipient - An object that describes the intended
 *  recipient of the transaction.
 * @property {MapValuesToUnion<DraftTxStatus>} status - Describes the
 *  validity of the draft transaction, which will be either 'VALID' or
 *  'INVALID', depending on our ability to generate a valid txParams object for
 *  submission.
 * @property {string} transactionType - Determines type of transaction being
 *  sent, defaulted to 0x0 (legacy).
 * @property {string} [userInputHexData] - When a user has enabled custom hex
 *  data field in advanced options, they can supply data to the field which is
 *  stored under this key.
 */

/**
 * @type {DraftTransaction}
 */
export const draftTransactionInitialState = {
  amount: {
    error: null,
    value: '0x0',
  },
  asset: {
    balance: '0x0',
    details: null,
    error: null,
    type: AssetType.native,
  },
  fromAccount: null,
  gas: {
    error: null,
    gasLimit: '0x0',
    gasPrice: '0x0',
    gasTotal: '0x0',
    maxFeePerGas: '0x0',
    maxPriorityFeePerGas: '0x0',
    wasManuallyEdited: false,
  },
  history: [],
  id: null,
  recipient: {
    address: '',
    error: null,
    nickname: '',
    warning: null,
    type: '',
    recipientWarningAcknowledged: false,
  },
  status: SEND_STATUSES.VALID,
  transactionType: TransactionEnvelopeType.legacy,
  userInputHexData: null,
};

/**
 * Describes the state tree of the send slice
 *
 * @typedef {object} SendState
 * @property {MapValuesToUnion<SendStateAmountModes>} amountMode - Describe
 *  whether the user has manually input an amount or if they have selected max
 *  to send the maximum amount of the selected currency.
 * @property {string} currentTransactionUUID - The UUID of the transaction
 *  currently being modified by the send flow. This UUID is generated upon
 *  initialization of the send flow, any previous UUIDs are discarded at
 *  clean up AND during initialization. When a transaction is edited a new UUID
 *  is generated for it and the state of that transaction is copied into a new
 *  entry in the draftTransactions object.
 * @property {Object<string, DraftTransaction>} draftTransactions - An object keyed
 *  by UUID with draftTransactions as the values.
 * @property {boolean} eip1559support - tracks whether the current network
 *  supports EIP 1559 transactions.
 * @property {boolean} gasEstimateIsLoading - Indicates whether the gas
 *  estimate is loading.
 * @property {string} [gasEstimatePollToken] - String token identifying a
 *  listener for polling on the gasFeeController
 * @property {boolean} gasIsSetInModal - true if the user set custom gas in the
 *  custom gas modal
 * @property {string} gasLimitMinimum - minimum supported gasLimit.
 * @property {string} gasPriceEstimate - Expected price in wei necessary to
 *  pay per gas used for a transaction to be included in a reasonable timeframe.
 *  Comes from the GasFeeController.
 * @property {string} gasTotalForLayer1 -  Layer 1 gas fee total on multi-layer
 *  fee networks
 * @property {string} recipientInput - The user input of the recipient
 *  which is updated quickly to avoid delays in the UI reflecting manual entry
 *  of addresses.
 * @property {MapValuesToUnion<SendStateRecipientModes>} recipientMode -
 *  Describes which list of recipients the user is shown on the add recipient
 *  screen. When this key is set to 'MY_ACCOUNTS' the user is shown the list of
 *  accounts they own. When it is 'CONTACT_LIST' the user is shown the list of
 *  contacts they have saved in MetaMask and any addresses they have recently
 *  sent to.
 * @property {Account} selectedAccount - The currently selected account in
 *  MetaMask. Native balance and address will be pulled from this account if a
 *  fromAccount is not specified in the draftTransaction object. During an edit
 *  the fromAccount is specified.
 * @property {MapValuesToUnion<SendStateStages>} stage - The stage of the
 *  send flow that the user has progressed to. Defaults to 'INACTIVE' which
 *  results in the send screen not being shown.
 */

/**
 * @type {SendState}
 */
export const initialState = {
  amountMode: AMOUNT_MODES.INPUT,
  currentTransactionUUID: null,
  draftTransactions: {},
  eip1559support: false,
  gasEstimateIsLoading: true,
  gasEstimatePollToken: null,
  gasIsSetInModal: false,
  gasPriceEstimate: '0x0',
  gasLimitMinimum: GAS_LIMITS.SIMPLE,
  gasTotalForLayer1: '0x0',
  recipientMode: RECIPIENT_SEARCH_MODES.CONTACT_LIST,
  recipientInput: '',
  selectedAccount: {
    address: null,
    balance: '0x0',
  },
  stage: SEND_STAGES.INACTIVE,
};

/**
 * TODO: We really need to start creating the metamask state type, and the
 * entire state tree of redux. Would be *extremely* valuable in future
 * typescript conversions. The metamask key is typed as an object on purpose
 * here because I cannot go so far in this work as to type that entire object.
 *
 * @typedef {object} MetaMaskState
 * @property {SendState} send - The state of the send flow.
 * @property {object} metamask - The state of the metamask store.
 */

const name = 'send';

// After modification of specific fields in specific circumstances we must
// recompute the gasLimit estimate to be as accurate as possible. the cases
// that necessitate this logic are listed below:
// 1. when the amount sent changes when sending a token due to the amount being
//    part of the hex encoded data property of the transaction.
// 2. when updating the data property while sending NATIVE currency (ex: ETH)
//    because the data parameter defines function calls that the EVM will have
//    to execute which is where a large chunk of gas is potentially consumed.
// 3. when the recipient changes while sending a token due to the recipient's
//    address being included in the hex encoded data property of the
//    transaction
// 4. when the asset being sent changes due to the contract address and details
//    of the token being included in the hex encoded data property of the
//    transaction. If switching to NATIVE currency (ex: ETH), the gasLimit will
//    change due to hex data being removed (unless supplied by user).
// This method computes the gasLimit estimate which is written to state in an
// action handler in extraReducers.
export const computeEstimatedGasLimit = createAsyncThunk(
  'send/computeEstimatedGasLimit',
  async (_, thunkApi) => {
    const state = thunkApi.getState();
    const { send, metamask } = state;
    const draftTransaction =
      send.draftTransactions[send.currentTransactionUUID];
    const unapprovedTxs = getUnapprovedTransactions(state);
    const isMultiLayerFeeNetwork = getIsMultiLayerFeeNetwork(state);
    const transaction = unapprovedTxs[draftTransaction.id];
    const isNonStandardEthChain = getIsNonStandardEthChain(state);
    const chainId = getCurrentChainId(state);
    const selectedAccount = getSelectedInternalAccountWithBalance(state);

    let gasTotalForLayer1;
    if (isMultiLayerFeeNetwork) {
      gasTotalForLayer1 = await fetchEstimatedL1Fee(chainId, {
        txParams: {
          gasPrice: draftTransaction.gas.gasPrice,
          gas: draftTransaction.gas.gasLimit,
          to: draftTransaction.recipient.address?.toLowerCase(),
          value:
            send.amountMode === AMOUNT_MODES.MAX
              ? send.selectedAccount.balance
              : draftTransaction.amount.value,
          from: send.selectedAccount.address,
          data: draftTransaction.userInputHexData,
          type: '0x0',
        },
      });
    }

    if (
      send.stage !== SEND_STAGES.EDIT ||
      !transaction.dappSuggestedGasFees?.gas ||
      !transaction.userEditedGasLimit
    ) {
      const gasLimit = await estimateGasLimitForSend({
        gasPrice: draftTransaction.gas.gasPrice,
        blockGasLimit: metamask.currentBlockGasLimit,
        selectedAddress: selectedAccount.address,
        sendToken: draftTransaction.asset.details,
        to: draftTransaction.recipient.address?.toLowerCase(),
        value: draftTransaction.amount.value,
        data: draftTransaction.userInputHexData,
        isNonStandardEthChain,
        chainId,
        gasLimit: draftTransaction.gas.gasLimit,
      });
      await thunkApi.dispatch(setCustomGasLimit(gasLimit));
      return {
        gasLimit,
        gasTotalForLayer1,
      };
    }
    return null;
  },
);

/**
 * @typedef {object} Asset
 * @property {AssetType} type - The type of asset that the user
 *  is attempting to send. Defaults to 'NATIVE' which represents the native
 *  asset of the chain. Can also be 'TOKEN' or 'NFT'.
 * @property {string} balance - A hex string representing the balance
 *  that the user holds of the asset that they are attempting to send.
 * @property {TokenDetails} [details] - An object that describes the
 *  selected asset in the case that the user is sending a token or collectibe.
 *  Will be null when asset.type is 'NATIVE'.
 * @property {string} [error] - Error to display when there is an issue
 *  with the asset.
 */

/**
 * Responsible for initializing required state for the send slice.
 * This method is dispatched from the send page in the componentDidMount
 * method. It is also dispatched anytime the network changes to ensure that
 * the slice remains valid with changing token and account balances. To do so
 * it keys into state to get necessary values and computes a starting point for
 * the send slice. It returns the values that might change from this action and
 * those values are written to the slice in the `initializeSendState.fulfilled`
 * action handler.
 *
 * @type {import('@reduxjs/toolkit').AsyncThunk<any, { chainHasChanged: boolean }, {}>}
 */
export const initializeSendState = createAsyncThunk(
  'send/initializeSendState',
  async ({ chainHasChanged = false } = {}, thunkApi) => {
    /**
     * @typedef {object} ReduxState
     * @property {object} metamask - Half baked type for the MetaMask object
     * @property {SendState} send - the send state
     */

    /**
     * @type {ReduxState}
     */
    const state = thunkApi.getState();
    const isNonStandardEthChain = getIsNonStandardEthChain(state);
    const chainId = getCurrentChainId(state);
    let eip1559support = checkNetworkAndAccountSupports1559(state);
    if (eip1559support === undefined) {
      eip1559support = await getCurrentNetworkEIP1559Compatibility();
    }
    const account = getSelectedAccount(state);
    const { send: sendState, metamask } = state;
    const draftTransaction =
      sendState.draftTransactions[sendState.currentTransactionUUID];

    // If the draft transaction is not present, then this action has been
    // dispatched out of sync with the intended flow. This is not always a bug.
    // For instance, in the actions.js file we dispatch this action anytime the
    // chain changes.
    if (!draftTransaction) {
      return thunkApi.rejectWithValue(
        'draftTransaction not found, possibly not on send flow',
      );
    }

    // Default gasPrice to 1 gwei if all estimation fails, this is only used
    // for gasLimit estimation and won't be set directly in state. Instead, we
    // will return the gasFeeEstimates and gasEstimateType so that the reducer
    // can set the appropriate gas fees in state.
    let gasPrice =
      sendState.stage === SEND_STAGES.EDIT
        ? draftTransaction.gas.gasPrice
        : '0x1';
    let gasEstimatePollToken = null;

    // Instruct the background process that polling for gas prices should begin
    gasEstimatePollToken = await getGasFeeEstimatesAndStartPolling();

    addPollingTokenToAppState(gasEstimatePollToken);

    const {
      metamask: { gasFeeEstimates, gasEstimateType },
    } = thunkApi.getState();

    if (sendState.stage !== SEND_STAGES.EDIT) {
      // Because we are only interested in getting a gasLimit estimation we only
      // need to worry about gasPrice. So we use maxFeePerGas as gasPrice if we
      // have a fee market estimation.
      if (gasEstimateType === GasEstimateTypes.legacy) {
        gasPrice = getGasPriceInHexWei(gasFeeEstimates.medium);
      } else if (gasEstimateType === GasEstimateTypes.ethGasPrice) {
        gasPrice = getRoundedGasPrice(gasFeeEstimates.gasPrice);
      } else if (gasEstimateType === GasEstimateTypes.feeMarket) {
        gasPrice = getGasPriceInHexWei(
          gasFeeEstimates.medium.suggestedMaxFeePerGas,
        );
      } else {
        gasPrice = gasFeeEstimates.gasPrice
          ? getRoundedGasPrice(gasFeeEstimates.gasPrice)
          : '0x0';
      }
    }

    // Set a basic gasLimit in the event that other estimation fails
    let { gasLimit } = draftTransaction.gas;
    if (
      gasEstimateType !== GasEstimateTypes.none &&
      sendState.stage !== SEND_STAGES.EDIT &&
      draftTransaction.recipient.address
    ) {
      gasLimit =
        draftTransaction.asset.type === AssetType.token ||
        draftTransaction.asset.type === AssetType.NFT
          ? GAS_LIMITS.BASE_TOKEN_ESTIMATE
          : GAS_LIMITS.SIMPLE;
      // Run our estimateGasLimit logic to get a more accurate estimation of
      // required gas. If this value isn't nullish, set it as the new gasLimit
      const estimatedGasLimit = await estimateGasLimitForSend({
        gasPrice,
        blockGasLimit: metamask.currentBlockGasLimit,
        selectedAddress:
          draftTransaction.fromAccount?.address ??
          sendState.selectedAccount.address ??
          account.address,
        sendToken: draftTransaction.asset.details,
        to: draftTransaction.recipient.address.toLowerCase(),
        value: draftTransaction.amount.value,
        data: draftTransaction.userInputHexData,
        isNonStandardEthChain,
        chainId,
      });
      gasLimit = estimatedGasLimit || gasLimit;
    }
    // We have to keep the gas slice in sync with the send slice state
    // so that it'll be initialized correctly if the gas modal is opened.
    await thunkApi.dispatch(setCustomGasLimit(gasLimit));

    // There may be a case where the send has been canceled by the user while
    // the gas estimate is being computed. So we check again to make sure that
    // a currentTransactionUUID exists and matches the previous tx.
    const newState = thunkApi.getState();
    if (
      newState.send.currentTransactionUUID !== sendState.currentTransactionUUID
    ) {
      return thunkApi.rejectWithValue(
        `draftTransaction changed during initialization.
        A new initializeSendState action must be dispatched.`,
      );
    }

    return {
      account,
      chainId: getCurrentChainId(state),
      tokens: getTokens(state),
      chainHasChanged,
      gasFeeEstimates,
      gasEstimateType,
      gasLimit,
      gasTotal: addHexPrefix(calcGasTotal(gasLimit, gasPrice)),
      gasEstimatePollToken,
      eip1559support,
      useTokenDetection: getUseTokenDetection(state),
      tokenAddressList: Object.keys(getTokenList(state)),
    };
  },
);

// Action Payload Typedefs
/**
 * @typedef {(
 *  import('@reduxjs/toolkit').PayloadAction<string>
 * )} SimpleStringPayload
 * @typedef {(
 *  import('@reduxjs/toolkit').PayloadAction<MapValuesToUnion<SendStateAmountModes>>
 * )} SendStateAmountModePayload
 * @typedef {(
 *  import('@reduxjs/toolkit').PayloadAction<DraftTransaction['asset']>
 * )} UpdateAssetPayload
 * @typedef {(
 *  import('@reduxjs/toolkit').PayloadAction<Partial<
 *   Pick<DraftTransaction['recipient'], 'address' | 'nickname'>>
 *  >
 * )} updateRecipientPayload
 * @typedef {(
 *  import('@reduxjs/toolkit').PayloadAction<SendState['recipientMode']>
 * )} UpdateRecipientModePayload
 */

/**
 * @typedef {object} GasFeeUpdateParams
 * @property {TransactionType} transactionType - The transaction type
 * @property {string} [maxFeePerGas] - The maximum amount in hex wei to pay
 *  per gas on a FEE_MARKET transaction.
 * @property {string} [maxPriorityFeePerGas] - The maximum amount in hex
 *  wei to pay per gas as an incentive to miners on a FEE_MARKET
 *  transaction.
 * @property {string} [gasPrice] - The amount in hex wei to pay per gas on
 *  a LEGACY transaction.
 * @property {boolean} [isAutomaticUpdate] - true if the update is the
 *  result of a gas estimate update from the controller.
 * @typedef {(
 *  import('@reduxjs/toolkit').PayloadAction<GasFeeUpdateParams>
 * )} GasFeeUpdatePayload
 */

/**
 * @typedef {object} GasEstimateUpdateParams
 * @property {GasEstimateType} gasEstimateType - The type of gas estimation
 *  provided by the controller.
 * @property {(
 *  EthGasPriceEstimate | LegacyGasPriceEstimate | GasFeeEstimates
 * )} gasFeeEstimates - The gas fee estimates provided by the controller.
 * @typedef {(
 *  import('@reduxjs/toolkit').PayloadAction<GasEstimateUpdateParams>
 * )} GasEstimateUpdatePayload
 */

/**
 * @typedef {(
 *  import('@reduxjs/toolkit').PayloadAction<DraftTransaction['asset']>
 * )} UpdateAssetPayload
 * @typedef {(
 *  import('@reduxjs/toolkit').PayloadAction<DraftTransaction>
 * )} DraftTransactionPayload
 */

const slice = createSlice({
  name,
  initialState,
  reducers: {
    /**
     * Adds a new draft transaction to state, first generating a new UUID for
     * the transaction and setting that as the currentTransactionUUID. If the
     * draft has an id property set, the stage is set to EDIT.
     *
     * @param {SendStateDraft} state - A writable draft of the send state to be
     *  updated.
     * @param {DraftTransactionPayload} action - An action with payload that is
     *  a new draft transaction that will be added to state.
     * @returns {void}
     */
    addNewDraft: (state, action) => {
      state.currentTransactionUUID = uuidv4();
      state.draftTransactions[state.currentTransactionUUID] = action.payload;
      if (action.payload.id) {
        state.stage = SEND_STAGES.EDIT;
      } else {
        state.stage = SEND_STAGES.ADD_RECIPIENT;
      }
    },
    /**
     * Adds an entry, with timestamp, to the draftTransaction history.
     *
     * @param {SendStateDraft} state - A writable draft of the send state to be
     *  updated.
     * @param {SimpleStringPayload} action - An action with payload that is
     *  a string to be added to the history of the draftTransaction
     * @returns {void}
     */
    addHistoryEntry: (state, action) => {
      const draftTransaction =
        state.draftTransactions[state.currentTransactionUUID];
      if (draftTransaction) {
        draftTransaction.history.push({
          entry: action.payload,
          timestamp: Date.now(),
        });
      }
    },
    /**
     * gasTotal is computed based on gasPrice and gasLimit and set in state
     * recomputes the maximum amount if the current amount mode is 'MAX' and
     * sending the native token. ERC20 assets max amount is unaffected by
     * gasTotal so does not need to be recomputed. Finally, validates the gas
     * field and send state.
     *
     * @param {SendStateDraft} state - A writable draft of the send state to be
     *  updated.
     * @returns {void}
     */
    calculateGasTotal: (state) => {
      const draftTransaction =
        state.draftTransactions[state.currentTransactionUUID];
      // use maxFeePerGas as the multiplier if working with a FEE_MARKET transaction
      // otherwise use gasPrice
      if (
        draftTransaction.transactionType === TransactionEnvelopeType.feeMarket
      ) {
        draftTransaction.gas.gasTotal = addHexPrefix(
          calcGasTotal(
            draftTransaction.gas.gasLimit,
            draftTransaction.gas.maxFeePerGas,
          ),
        );
      } else {
        draftTransaction.gas.gasTotal = addHexPrefix(
          calcGasTotal(
            draftTransaction.gas.gasLimit,
            draftTransaction.gas.gasPrice,
          ),
        );
      }
      if (
        state.amountMode === AMOUNT_MODES.MAX &&
        draftTransaction.asset.type === AssetType.native
      ) {
        slice.caseReducers.updateAmountToMax(state);
      }
      slice.caseReducers.validateAmountField(state);
      slice.caseReducers.validateGasField(state);
      // validate send state
      slice.caseReducers.validateSendState(state);
    },
    /**
     * Clears all drafts from send state and drops the currentTransactionUUID.
     * This is an important first step before adding a new draft transaction to
     * avoid possible collision.
     *
     * @param {SendStateDraft} state - A writable draft of the send state to be
     *  updated.
     * @returns {void}
     */
    clearPreviousDrafts: (state) => {
      state.currentTransactionUUID = null;
      state.draftTransactions = {};
    },
    /**
     * Clears the send state by setting it to the initial value
     *
     * @returns {SendState}
     */
    resetSendState: () => initialState,
    /**
     * sets the amount mode to the provided value as long as it is one of the
     * supported modes (MAX|INPUT)
     *
     * @param {SendStateDraft} state - A writable draft of the send state to be
     *  updated.
     * @param {SendStateAmountModePayload} action - The amount mode
     *  to set the state to.
     * @returns {void}
     */
    updateAmountMode: (state, action) => {
      if (Object.values(AMOUNT_MODES).includes(action.payload)) {
        state.amountMode = action.payload;
      }
    },
    /**
     * computes the maximum amount of asset that can be sent and then calls
     * the updateSendAmount action above with the computed value, which will
     * revalidate the field and form.
     *
     * @param {SendStateDraft} state - A writable draft of the send state to be
     *  updated.
     * @returns {void}
     */
    updateAmountToMax: (state) => {
      const draftTransaction =
        state.draftTransactions[state.currentTransactionUUID];
      let amount = '0x0';
      if (draftTransaction.asset.type === AssetType.token) {
        const decimals = draftTransaction.asset.details?.decimals ?? 0;

        const multiplier = Math.pow(10, Number(decimals));

        amount = new Numeric(draftTransaction.asset.balance, 16)
          .times(multiplier, 10)
          .toString();
      } else {
        const _gasTotal = new Numeric(
          draftTransaction.gas.gasTotal || '0x0',
          16,
        ).add(new Numeric(state.gasTotalForLayer1 || '0x0', 16));

        amount = new Numeric(draftTransaction.asset.balance, 16)
          .minus(_gasTotal)
          .toString();
      }
      slice.caseReducers.updateSendAmount(state, {
        payload: amount,
      });
    },
    /**
     * Updates the currently selected asset
     *
     * @param {SendStateDraft} state - A writable draft of the send state to be
     *  updated.
     * @param {UpdateAssetPayload} action - The asset to set in the
     *  draftTransaction.
     * @returns {void}
     */
    updateAsset: (state, action) => {
      const { asset, initialAssetSet } = action.payload;
      const draftTransaction =
        state.draftTransactions[state.currentTransactionUUID];

      draftTransaction.asset.type = asset.type;
      draftTransaction.asset.balance = asset.balance;
      draftTransaction.asset.error = asset.error;

      if (
        draftTransaction.asset.type === AssetType.token ||
        draftTransaction.asset.type === AssetType.NFT
      ) {
        draftTransaction.asset.details = asset.details;
      } else {
        // clear the details object when sending native currency
        draftTransaction.asset.details = null;
        if (draftTransaction.recipient.error === CONTRACT_ADDRESS_ERROR) {
          // Errors related to sending tokens to their own contract address
          // are no longer valid when sending native currency.
          draftTransaction.recipient.error = null;
        }
      }
      // if amount mode is MAX update amount to max of new asset, otherwise set
      // to zero. This will revalidate the send amount field.
      if (state.amountMode === AMOUNT_MODES.MAX) {
        slice.caseReducers.updateAmountToMax(state);
      } else if (initialAssetSet === false) {
        slice.caseReducers.updateSendAmount(state, { payload: '0x0' });
        slice.caseReducers.updateUserInputHexData(state, { payload: '' });
      }
      // validate send state
      slice.caseReducers.validateSendState(state);
    },
    /**
     * Sets the appropriate gas fees in state after receiving new estimates.
     *
     * @param {SendStateDraft} state - A writable draft of the send state to be
     *  updated.
     * @param {GasEstimateUpdatePayload)} action - The gas fee update payload
     * @returns {void}
     */
    updateGasFeeEstimates: (state, action) => {
      const { gasFeeEstimates, gasEstimateType } = action.payload;
      let gasPriceEstimate = '0x0';
      switch (gasEstimateType) {
        case GasEstimateTypes.feeMarket:
          slice.caseReducers.updateGasFees(state, {
            payload: {
              transactionType: TransactionEnvelopeType.feeMarket,
              maxFeePerGas: getGasPriceInHexWei(
                gasFeeEstimates.medium.suggestedMaxFeePerGas,
              ),
              maxPriorityFeePerGas: getGasPriceInHexWei(
                gasFeeEstimates.medium.suggestedMaxPriorityFeePerGas,
              ),
            },
          });
          break;
        case GasEstimateTypes.legacy:
          gasPriceEstimate = getRoundedGasPrice(gasFeeEstimates.medium);
          slice.caseReducers.updateGasFees(state, {
            payload: {
              gasPrice: gasPriceEstimate,
              type: TransactionEnvelopeType.legacy,
              isAutomaticUpdate: true,
            },
          });
          break;
        case GasEstimateTypes.ethGasPrice:
          gasPriceEstimate = getRoundedGasPrice(gasFeeEstimates.gasPrice);
          slice.caseReducers.updateGasFees(state, {
            payload: {
              gasPrice: getRoundedGasPrice(gasFeeEstimates.gasPrice),
              type: TransactionEnvelopeType.legacy,
              isAutomaticUpdate: true,
            },
          });
          break;
        case GasEstimateTypes.none:
        default:
          break;
      }
      // Record the latest gasPriceEstimate for future comparisons
      state.gasPriceEstimate = addHexPrefix(gasPriceEstimate);
    },
    /**
     * Sets the appropriate gas fees in state and determines and sets the
     * appropriate transactionType based on gas fee fields received.
     *
     * @param {SendStateDraft} state - A writable draft of the send state to be
     *  updated.
     * @param {GasFeeUpdatePayload} action - The gas fees to update with
     * @returns {void}
     */
    updateGasFees: (state, action) => {
      const draftTransaction =
        state.draftTransactions[state.currentTransactionUUID];
      if (draftTransaction) {
        if (
          action.payload.transactionType === TransactionEnvelopeType.feeMarket
        ) {
          draftTransaction.gas.maxFeePerGas = addHexPrefix(
            action.payload.maxFeePerGas,
          );
          draftTransaction.gas.maxPriorityFeePerGas = addHexPrefix(
            action.payload.maxPriorityFeePerGas,
          );
          draftTransaction.transactionType = TransactionEnvelopeType.feeMarket;
        } else {
          if (action.payload.manuallyEdited) {
            draftTransaction.gas.wasManuallyEdited = true;
          }

          // Update the gas price if it has not been manually edited,
          // or if this current action is a manual edit.
          if (
            !draftTransaction.gas.wasManuallyEdited ||
            action.payload.manuallyEdited
          ) {
            draftTransaction.gas.gasPrice = addHexPrefix(
              action.payload.gasPrice,
            );
          }
          draftTransaction.transactionType = TransactionEnvelopeType.legacy;
        }
        slice.caseReducers.calculateGasTotal(state);
      }
    },
    /**
     * sets the provided gasLimit in state and then recomputes the gasTotal.
     *
     * @param {SendStateDraft} state - A writable draft of the send state to be
     *  updated.
     * @param {SimpleStringPayload} action - The
     *  gasLimit in hex to set in state.
     * @returns {void}
     */
    updateGasLimit: (state, action) => {
      const draftTransaction =
        state.draftTransactions[state.currentTransactionUUID];
      if (draftTransaction) {
        draftTransaction.gas.gasLimit = addHexPrefix(action.payload);
        slice.caseReducers.calculateGasTotal(state);
      }
    },
    /**
     * sets the layer 1 fees total (for a multi-layer fee network)
     *
     * @param {SendStateDraft} state - A writable draft of the send state to be
     *  updated.
     * @param {SimpleStringPayload} action - the
     *  gasTotalForLayer1 to set in hex wei.
     * @returns {void}
     */
    updateLayer1Fees: (state, action) => {
      const draftTransaction =
        state.draftTransactions[state.currentTransactionUUID];
      state.gasTotalForLayer1 = action.payload;
      if (
        state.amountMode === AMOUNT_MODES.MAX &&
        draftTransaction.asset.type === AssetType.native
      ) {
        slice.caseReducers.updateAmountToMax(state);
      }
    },
    /**
     * Updates the recipient of the draftTransaction
     *
     * @param {SendStateDraft} state - A writable draft of the send state to be
     *  updated.
     * @param {updateRecipientPayload} action - The recipient to set in the
     *  draftTransaction.
     * @returns {void}
     */
    updateRecipient: (state, action) => {
      const draftTransaction =
        state.draftTransactions[state.currentTransactionUUID];
      draftTransaction.recipient.error = null;
      state.recipientInput = '';
      draftTransaction.recipient.address = action.payload.address ?? '';
      draftTransaction.recipient.nickname = action.payload.nickname ?? '';

      if (draftTransaction.recipient.address === '') {
        // If address is null we are clearing the recipient and must return
        // to the ADD_RECIPIENT stage.
        state.stage = SEND_STAGES.ADD_RECIPIENT;
      } else {
        // if an address is provided and an id exists, we progress to the EDIT
        // stage, otherwise we progress to the DRAFT stage. We also reset the
        // search mode for recipient search.
        state.stage =
          draftTransaction.id === null ? SEND_STAGES.DRAFT : SEND_STAGES.EDIT;
        state.recipientMode = RECIPIENT_SEARCH_MODES.CONTACT_LIST;
      }

      // validate send state
      slice.caseReducers.validateSendState(state);
    },
    /**
     * Clears the user input and changes the recipient search mode to the
     * specified value
     *
     * @param {SendStateDraft} state - A writable draft of the send state to be
     *  updated.
     * @param {UpdateRecipientModePayload} action - The mode to set the
     *  recipient search to
     * @returns {void}
     */
    updateRecipientSearchMode: (state, action) => {
      state.recipientInput = '';
      state.recipientMode = action.payload;
    },

    updateRecipientWarning: (state, action) => {
      const draftTransaction =
        state.draftTransactions[state.currentTransactionUUID];
      draftTransaction.recipient.warning = action.payload;
    },

    updateRecipientType: (state, action) => {
      const draftTransaction =
        state.draftTransactions[state.currentTransactionUUID];
      draftTransaction.recipient.type = action.payload;
    },

    updateDraftTransactionStatus: (state, action) => {
      const draftTransaction =
        state.draftTransactions[state.currentTransactionUUID];
      draftTransaction.status = action.payload;
    },

    acknowledgeRecipientWarning: (state) => {
      const draftTransaction =
        state.draftTransactions[state.currentTransactionUUID];
      draftTransaction.recipient.recipientWarningAcknowledged = true;
      slice.caseReducers.validateSendState(state);
    },

    /**
     * Updates the value of the recipientInput key with what the user has
     * typed into the recipient input field in the UI.
     *
     * @param {SendStateDraft} state - A writable draft of the send state to be
     *  updated.
     * @param {SimpleStringPayload} action - the value the user has typed into
     *  the recipient field.
     * @returns {void}
     */
    updateRecipientUserInput: (state, action) => {
      // Update the value in state to match what the user is typing into the
      // input field
      state.recipientInput = action.payload;
    },
    /**
     * update current amount.value in state and run post update validation of
     * the amount field and the send state.
     *
     * @param {SendStateDraft} state - A writable draft of the send state to be
     *  updated.
     * @param {SimpleStringPayload} action - The hex string to be set as the
     *  amount value.
     * @returns {void}
     */
    updateSendAmount: (state, action) => {
      const draftTransaction =
        state.draftTransactions[state.currentTransactionUUID];
      draftTransaction.amount.value = addHexPrefix(action.payload);
      // Once amount has changed, validate the field
      slice.caseReducers.validateAmountField(state);
      if (draftTransaction.asset.type === AssetType.native) {
        // if sending the native asset the amount being sent will impact the
        // gas field as well because the gas validation takes into
        // consideration the available balance minus amount sent before
        // checking if there is enough left to cover the gas fee.
        slice.caseReducers.validateGasField(state);
      }
      // validate send state
      slice.caseReducers.validateSendState(state);
    },
    /**
     * updates the userInputHexData state key
     *
     * @param {SendStateDraft} state - A writable draft of the send state to be
     *  updated.
     * @param {SimpleStringPayload} action - The hex string to be set as the
     *  userInputHexData value.
     * @returns {void}
     */
    updateUserInputHexData: (state, action) => {
      const draftTransaction =
        state.draftTransactions[state.currentTransactionUUID];
      draftTransaction.userInputHexData = action.payload;
    },
    /**
     * Updates the gasIsSetInModal property to true which results in showing
     * the gas fees from the custom gas modal in the send page.
     *
     * @param {SendStateDraft} state - A writable draft of the send state to be
     *  updated.
     * @returns {void}
     */
    useCustomGas: (state) => {
      state.gasIsSetInModal = true;
    },
    /**
     * Updates the gasIsSetInModal property to false which results in showing
     * the default gas price/limit fields in the send page.
     *
     * @param {SendStateDraft} state - A writable draft of the send state to be
     *  updated.
     * @returns {void}
     */
    useDefaultGas: (state) => {
      state.gasIsSetInModal = false;
    },
    /**
     * Checks for the validity of the draftTransactions selected amount to send
     *
     * @param {SendStateDraft} state - A writable draft of the send state to be
     *  updated.
     * @returns {void}
     */
    validateAmountField: (state) => {
      const draftTransaction =
        state.draftTransactions[state.currentTransactionUUID];

      const amountValue = new Numeric(draftTransaction.amount.value, 16);

      switch (true) {
        // set error to INSUFFICIENT_FUNDS_FOR_GAS_ERROR if the account balance is lower
        // than the total price of the transaction inclusive of gas fees.
        case draftTransaction.asset.type === AssetType.native &&
          !isBalanceSufficient({
            amount: draftTransaction.amount.value,
            balance: draftTransaction.asset.balance,
            gasTotal: draftTransaction.gas.gasTotal ?? '0x0',
          }):
          draftTransaction.amount.error = INSUFFICIENT_FUNDS_FOR_GAS_ERROR;
          break;
        // set error to INSUFFICIENT_TOKENS_ERROR if the token balance is lower
        // than the amount of token the user is attempting to send.
        case draftTransaction.asset.type === AssetType.token &&
          !isTokenBalanceSufficient({
            tokenBalance: draftTransaction.asset.balance ?? '0x0',
            amount: draftTransaction.amount.value,
            decimals: draftTransaction.asset.details.decimals,
          }):
          draftTransaction.amount.error = INSUFFICIENT_TOKENS_ERROR;
          break;
        // if the amount is negative, set error to NEGATIVE_ETH_ERROR
        // TODO: change this to NEGATIVE_ERROR and remove the currency bias.
        case amountValue.isNegative():
          draftTransaction.amount.error = NEGATIVE_ETH_ERROR;
          break;
        // If none of the above are true, set error to null
        default:
          draftTransaction.amount.error = null;
      }
    },
    /**
     * Checks if the user has enough funds to cover the cost of gas, always
     * uses the native currency and does not take into account the amount
     * being sent. If the user has enough to cover cost of gas but not gas
     * + amount then the error will be displayed on the amount field.
     *
     * @param {SendStateDraft} state - A writable draft of the send state to be
     *  updated.
     * @returns {void}
     */
    validateGasField: (state) => {
      const draftTransaction =
        state.draftTransactions[state.currentTransactionUUID];
      const insufficientFunds = !isBalanceSufficient({
        amount:
          draftTransaction.asset.type === AssetType.native
            ? draftTransaction.amount.value
            : '0x0',
        balance:
          draftTransaction.fromAccount?.balance ??
          state.selectedAccount.balance,
        gasTotal: draftTransaction.gas.gasTotal ?? '0x0',
      });

      draftTransaction.gas.error = insufficientFunds
        ? INSUFFICIENT_FUNDS_ERROR
        : null;
    },
    validateRecipientUserInput: (state, action) => {
      const draftTransaction =
        state.draftTransactions[state.currentTransactionUUID];

      if (draftTransaction) {
        if (
          state.recipientMode === RECIPIENT_SEARCH_MODES.MY_ACCOUNTS ||
          state.recipientInput === '' ||
          state.recipientInput === null
        ) {
          draftTransaction.recipient.error = null;
          draftTransaction.recipient.warning = null;
        } else {
          const {
            chainId,
            tokens,
            tokenAddressList,
            isProbablyAnAssetContract,
          } = action.payload;

          if (
            isBurnAddress(state.recipientInput) ||
            (!isValidHexAddress(state.recipientInput, {
              mixedCaseUseChecksum: true,
            }) &&
              !isValidDomainName(state.recipientInput))
          ) {
            draftTransaction.recipient.error = isDefaultMetaMaskChain(chainId)
              ? INVALID_RECIPIENT_ADDRESS_ERROR
              : INVALID_RECIPIENT_ADDRESS_NOT_ETH_NETWORK_ERROR;
          } else if (
            isOriginContractAddress(
              state.recipientInput,
              draftTransaction.asset?.details?.address,
            )
          ) {
            draftTransaction.recipient.error = CONTRACT_ADDRESS_ERROR;
          } else {
            draftTransaction.recipient.error = null;
          }
          if (
            (isValidHexAddress(state.recipientInput) &&
              (tokenAddressList.find((address) =>
                isEqualCaseInsensitive(address, state.recipientInput),
              ) ||
                checkExistingAddresses(state.recipientInput, tokens))) ||
            isProbablyAnAssetContract
          ) {
            draftTransaction.recipient.warning =
              KNOWN_RECIPIENT_ADDRESS_WARNING;
          } else {
            draftTransaction.recipient.warning = null;
          }
        }
      }
      slice.caseReducers.validateSendState(state);
    },
    /**
     * Checks if the draftTransaction is currently valid. The following list of
     * cases from the switch statement in this function describe when the
     * transaction is invalid. Please keep this comment updated.
     *
     * case 1: State is invalid when amount field has an error.
     * case 2: State is invalid when gas field has an error.
     * case 3: State is invalid when asset field has an error.
     * case 4: State is invalid if asset type is a token and the token details
     *  are unknown.
     * case 5: State is invalid if no recipient has been added.
     * case 6: State is invalid if the send state is uninitialized.
     * case 7: State is invalid if gas estimates are loading.
     * case 8: State is invalid if gasLimit is less than the gasLimitMinimum.
     *
     * @param {SendStateDraft} state - A writable draft of the send state to be
     *  updated.
     * @returns {void}
     */
    validateSendState: (state) => {
      const draftTransaction =
        state.draftTransactions[state.currentTransactionUUID];
      slice.caseReducers.addHistoryEntry(state, {
        payload: 'Begin validating send state',
      });
      if (draftTransaction) {
        switch (true) {
          case Boolean(draftTransaction.amount.error):
            slice.caseReducers.addHistoryEntry(state, {
              payload: `Amount is in error ${draftTransaction.amount.error}`,
            });
            draftTransaction.status = SEND_STATUSES.INVALID;
            break;
          case Boolean(draftTransaction.gas.error):
            slice.caseReducers.addHistoryEntry(state, {
              payload: `Gas is in error ${draftTransaction.gas.error}`,
            });
            draftTransaction.status = SEND_STATUSES.INVALID;
            break;
          case Boolean(draftTransaction.asset.error):
            slice.caseReducers.addHistoryEntry(state, {
              payload: `Asset is in error ${draftTransaction.asset.error}`,
            });
            draftTransaction.status = SEND_STATUSES.INVALID;
            break;
          case draftTransaction.asset.type === AssetType.token &&
            draftTransaction.asset.details === null:
            slice.caseReducers.addHistoryEntry(state, {
              payload: `Asset is TOKEN and token details is null`,
            });
            draftTransaction.status = SEND_STATUSES.INVALID;
            break;
          case state.stage === SEND_STAGES.ADD_RECIPIENT:
            slice.caseReducers.addHistoryEntry(state, {
              payload: `Form is invalid because stage is ADD_RECIPIENT`,
            });
            draftTransaction.status = SEND_STATUSES.INVALID;
            break;
          case state.stage === SEND_STAGES.INACTIVE:
            slice.caseReducers.addHistoryEntry(state, {
              payload: `Form is invalid because stage is INACTIVE`,
            });
            draftTransaction.status = SEND_STATUSES.INVALID;
            break;
          case state.gasEstimateIsLoading:
            slice.caseReducers.addHistoryEntry(state, {
              payload: `Form is invalid because gasEstimateIsLoading`,
            });
            draftTransaction.status = SEND_STATUSES.INVALID;
            break;
          case new BigNumber(draftTransaction.gas.gasLimit, 16).lessThan(
            new BigNumber(state.gasLimitMinimum),
          ):
            slice.caseReducers.addHistoryEntry(state, {
              payload: `Form is invalid because ${draftTransaction.gas.gasLimit} is lessThan ${state.gasLimitMinimum}`,
            });

            draftTransaction.status = SEND_STATUSES.INVALID;
            break;
          case draftTransaction.recipient.warning === 'loading':
            slice.caseReducers.addHistoryEntry(state, {
              payload: `Form is invalid because recipient warning is loading`,
            });
            draftTransaction.status = SEND_STATUSES.INVALID;
            break;
          case draftTransaction.recipient.warning ===
            KNOWN_RECIPIENT_ADDRESS_WARNING &&
            draftTransaction.recipient.recipientWarningAcknowledged === false:
            slice.caseReducers.addHistoryEntry(state, {
              payload: `Form is invalid because recipient warning not acknolwedged`,
            });
            draftTransaction.status = SEND_STATUSES.INVALID;
            break;
          default:
            slice.caseReducers.addHistoryEntry(state, {
              payload: `Form is valid`,
            });
            draftTransaction.status = SEND_STATUSES.VALID;
        }
      }
    },
  },
  extraReducers: (builder) => {
    builder
      .addCase(ACCOUNT_CHANGED, (state, action) => {
        // This event occurs when the user's account details update due to
        // background state changes. If the account that is being updated is
        // the current from account on the edit flow we need to update
        // the balance for the account and revalidate the send state.
        if (state.stage === SEND_STAGES.EDIT && action.payload.account) {
          const draftTransaction =
            state.draftTransactions[state.currentTransactionUUID];
          if (
            draftTransaction &&
            draftTransaction.fromAccount &&
            draftTransaction.fromAccount.address ===
              action.payload.account.address
          ) {
            draftTransaction.fromAccount.balance =
              action.payload.account.balance;
            // We need to update the asset balance if the asset is the native
            // network asset. Once we update the balance we recompute error state.
            if (draftTransaction.asset.type === AssetType.native) {
              draftTransaction.asset.balance = action.payload.account.balance;
            }
            slice.caseReducers.validateAmountField(state);
            slice.caseReducers.validateGasField(state);
            slice.caseReducers.validateSendState(state);
          }
        }
      })
      .addCase(ADDRESS_BOOK_UPDATED, (state, action) => {
        // When the address book updates from background state changes we need
        // to check to see if an entry exists for the current address or if the
        // entry changed.
        const { addressBook } = action.payload;
        const draftTransaction =
          state.draftTransactions[state.currentTransactionUUID];
        if (
          draftTransaction &&
          addressBook[draftTransaction.recipient.address]?.name
        ) {
          draftTransaction.recipient.nickname =
            addressBook[draftTransaction.recipient.address].name;
        }
      })
      .addCase(computeEstimatedGasLimit.pending, (state) => {
        // When we begin to fetch gasLimit we should indicate we are loading
        // a gas estimate.
        state.gasEstimateIsLoading = true;
      })
      .addCase(computeEstimatedGasLimit.fulfilled, (state, action) => {
        // When we receive a new gasLimit from the computeEstimatedGasLimit
        // thunk we need to update our gasLimit in the slice. We call into the
        // caseReducer updateGasLimit to tap into the appropriate follow up
        // checks and gasTotal calculation. First set gasEstimateIsLoading to
        // false.
        state.gasEstimateIsLoading = false;
        if (action.payload?.gasLimit) {
          slice.caseReducers.updateGasLimit(state, {
            payload: action.payload.gasLimit,
          });
        }
        if (action.payload?.gasTotalForLayer1) {
          slice.caseReducers.updateLayer1Fees(state, {
            payload: action.payload.gasTotalForLayer1,
          });
        }
      })
      .addCase(computeEstimatedGasLimit.rejected, (state) => {
        // If gas estimation fails, we should set the loading state to false,
        // because it is no longer loading
        state.gasEstimateIsLoading = false;
      })
      .addCase(GAS_FEE_ESTIMATES_UPDATED, (state, action) => {
        // When the gasFeeController updates its gas fee estimates we need to
        // update and validate state based on those new values
        slice.caseReducers.updateGasFeeEstimates(state, {
          payload: action.payload,
        });
      })
      .addCase(initializeSendState.pending, (state) => {
        // when we begin initializing state, which can happen when switching
        // chains even after loading the send flow, we set gasEstimateIsLoading
        // as initialization will trigger a fetch for gasPrice estimates.
        state.gasEstimateIsLoading = true;
      })
      .addCase(initializeSendState.fulfilled, (state, action) => {
        // writes the computed initialized state values into the slice and then
        // calculates slice validity using the caseReducers.
        state.eip1559support = action.payload.eip1559support;
        state.selectedAccount.address = action.payload.account.address;
        state.selectedAccount.balance = action.payload.account.balance;
        const draftTransaction =
          state.draftTransactions[state.currentTransactionUUID];
        if (draftTransaction) {
          draftTransaction.gas.gasLimit = action.payload.gasLimit;
          draftTransaction.gas.gasTotal = action.payload.gasTotal;
          if (action.payload.chainHasChanged) {
            // If the state was reinitialized as a result of the user changing
            // the network from the network dropdown, then the selected asset is
            // no longer valid and should be set to the native asset for the
            // network.
            draftTransaction.asset.type = AssetType.native;
            draftTransaction.asset.balance =
              draftTransaction.fromAccount?.balance ??
              state.selectedAccount.balance;
            draftTransaction.asset.details = null;
          }
        }
        slice.caseReducers.updateGasFeeEstimates(state, {
          payload: {
            gasFeeEstimates: action.payload.gasFeeEstimates,
            gasEstimateType: action.payload.gasEstimateType,
          },
        });
        state.gasEstimatePollToken = action.payload.gasEstimatePollToken;
        if (action.payload.gasEstimatePollToken) {
          state.gasEstimateIsLoading = false;
        }
        if (state.stage !== SEND_STAGES.INACTIVE) {
          slice.caseReducers.validateRecipientUserInput(state, {
            payload: {
              chainId: action.payload.chainId,
              tokens: action.payload.tokens,
              useTokenDetection: action.payload.useTokenDetection,
              tokenAddressList: action.payload.tokenAddressList,
            },
          });
        }
        if (state.amountMode === AMOUNT_MODES.MAX) {
          slice.caseReducers.updateAmountToMax(state);
        }
        slice.caseReducers.validateAmountField(state);
        slice.caseReducers.validateGasField(state);
        slice.caseReducers.validateSendState(state);
      })
      .addCase(SELECTED_ACCOUNT_CHANGED, (state, action) => {
        // This event occurs when the user selects a new account from the
        // account menu, or the currently active account's balance updates.
        // We only care about new transactions, not edits, here, because we use
        // the fromAccount and ACCOUNT_CHANGED action for that.
        if (state.stage !== SEND_STAGES.EDIT && action.payload.account) {
          state.selectedAccount.balance = action.payload.account.balance;
          state.selectedAccount.address = action.payload.account.address;
          const draftTransaction =
            state.draftTransactions[state.currentTransactionUUID];
          // This action will occur even when we aren't on the send flow, which
          // is okay as it keeps the selectedAccount details up to date. We do
          // not need to validate anything if there isn't a current draft
          // transaction. If there is, we need to update the asset balance if
          // the asset is set to the native network asset, and then validate
          // the transaction.
          if (draftTransaction) {
            if (draftTransaction?.asset.type === AssetType.native) {
              draftTransaction.asset.balance = action.payload.account.balance;
            }

            // If selected account was changed and selected asset is a token then
            // reset asset to native asset
            if (draftTransaction?.asset.type === AssetType.token) {
              draftTransaction.asset.type =
                draftTransactionInitialState.asset.type;
              draftTransaction.asset.error =
                draftTransactionInitialState.asset.error;
              draftTransaction.asset.details =
                draftTransactionInitialState.asset.details;
              draftTransaction.asset.balance = action.payload.account.balance;
            }

            slice.caseReducers.validateAmountField(state);
            slice.caseReducers.validateGasField(state);
            slice.caseReducers.validateSendState(state);
          }
        }
      })
      .addCase(QR_CODE_DETECTED, (state, action) => {
        // When data is received from the QR Code Scanner we set the recipient
        // as long as a valid address can be pulled from the data. If an
        // address is pulled but it is invalid, we display an error.
        const qrCodeData = action.value;
        const draftTransaction =
          state.draftTransactions[state.currentTransactionUUID];
        if (qrCodeData && draftTransaction) {
          if (qrCodeData.type === 'address') {
            const scannedAddress = qrCodeData.values.address.toLowerCase();
            if (
              isValidHexAddress(scannedAddress, { allowNonPrefixed: false })
            ) {
              if (draftTransaction.recipient.address !== scannedAddress) {
                slice.caseReducers.updateRecipient(state, {
                  payload: { address: scannedAddress },
                });
              }
            } else {
              draftTransaction.recipient.error =
                INVALID_RECIPIENT_ADDRESS_ERROR;
            }
          }
        }
      });
  },
});

const { actions, reducer } = slice;

export default reducer;

const {
  useDefaultGas,
  useCustomGas,
  updateGasLimit,
  validateRecipientUserInput,
  updateRecipientSearchMode,
  addHistoryEntry,
  acknowledgeRecipientWarning,
} = actions;

export {
  useDefaultGas,
  useCustomGas,
  updateGasLimit,
  addHistoryEntry,
  acknowledgeRecipientWarning,
};

// Action Creators

/**
 * This method is for usage when validating user input so that validation
 * is only run after a delay in typing of 300ms. Usage at callsites requires
 * passing in both the dispatch method and the payload to dispatch, which makes
 * it only applicable for use within action creators.
 */
const debouncedValidateRecipientUserInput = debounce(
  (dispatch, payload, resolve) => {
    dispatch(
      addHistoryEntry(
        `sendFlow - user typed ${payload.userInput} into recipient input field`,
      ),
    );
    dispatch(validateRecipientUserInput(payload));
    resolve();
  },
  300,
);

/**
 * Begins a new draft transaction, derived from the txParams of an existing
 * transaction in the TransactionController. This action will first clear out
 * the previous draft transactions and currentTransactionUUID from state. This
 * action is one of the two entry points into the send flow. NOTE: You must
 * route to the send page *after* dispatching this action resolves to ensure
 * that the draftTransaction is properly created.
 *
 * @param {AssetType} assetType - The type of asset the transaction
 *  being edited was sending. The details of the asset will be retrieved from
 *  the transaction data in state.
 * @param {string} transactionId - The id of the transaction being edited.
 * @returns {ThunkAction<void>}
 */
export function editExistingTransaction(assetType, transactionId) {
  return async (dispatch, getState) => {
    await dispatch(actions.clearPreviousDrafts());
    const state = getState();
    const unapprovedTransactions = getUnapprovedTransactions(state);
    const transaction = unapprovedTransactions[transactionId];
    const account = getInternalAccountWithBalanceByAddress(
      state,
      transaction.txParams.from,
    );

    if (assetType === AssetType.native) {
      await dispatch(
        actions.addNewDraft({
          ...draftTransactionInitialState,
          id: transactionId,
          fromAccount: account,
          gas: {
            ...draftTransactionInitialState.gas,
            gasLimit: transaction.txParams.gas,
            gasPrice: transaction.txParams.gasPrice,
          },
          userInputHexData: transaction.txParams.data,
          recipient: {
            ...draftTransactionInitialState.recipient,
            address: transaction.txParams.to,
            nickname:
              getAddressBookEntryOrAccountName(
                state,
                transaction.txParams.to,
              ) ?? '',
          },
          amount: {
            ...draftTransactionInitialState.amount,
            value: transaction.txParams.value,
          },
          history: [
            `sendFlow - user clicked edit on transaction with id ${transactionId}`,
          ],
        }),
      );
      await dispatch(
        updateSendAsset({ type: AssetType.native }, { initialAssetSet: true }),
      );
    } else {
      const tokenData = parseStandardTokenTransactionData(
        transaction.txParams.data,
      );
      const tokenAmountInDec =
        assetType === AssetType.token ? getTokenValueParam(tokenData) : '1';
      const address = getTokenAddressParam(tokenData);
      const nickname = getAddressBookEntryOrAccountName(state, address) ?? '';

      const tokenAmountInHex = addHexPrefix(decimalToHex(tokenAmountInDec));
      await dispatch(
        actions.addNewDraft({
          ...draftTransactionInitialState,
          id: transactionId,
          fromAccount: account,
          gas: {
            ...draftTransactionInitialState.gas,
            gasLimit: transaction.txParams.gas,
            gasPrice: transaction.txParams.gasPrice,
          },
          userInputHexData: transaction.txParams.data,
          recipient: {
            ...draftTransactionInitialState.recipient,
            address,
            nickname,
          },
          amount: {
            ...draftTransactionInitialState.amount,
            value: tokenAmountInHex,
          },
          history: [
            `sendFlow - user clicked edit on transaction with id ${transactionId}`,
          ],
        }),
      );

      await dispatch(
        updateSendAsset(
          {
            type: assetType,
            details: {
              address: transaction.txParams.to,
              ...(assetType === AssetType.NFT
                ? {
                    tokenId:
                      getTokenIdParam(tokenData) ??
                      getTokenValueParam(tokenData),
                  }
                : {}),
            },
          },
          { initialAssetSet: true },
        ),
      );
    }

    await dispatch(initializeSendState());
  };
}

/**
 * This method is a temporary placeholder to support the old UI in both the
 * gas modal and the send flow. Soon we won't need to modify gasPrice from the
 * send flow based on user input, it'll just be a shallow copy of the current
 * estimate. This method is necessary because the internal structure of this
 * slice has been changed such that it is agnostic to transaction envelope
 * type, and this method calls into the new structure in the appropriate way.
 *
 * @deprecated - don't extend the usage of this temporary method
 * @param {string} gasPrice - new gas price in hex wei
 * @returns {ThunkAction<void>}
 */
export function updateGasPrice(gasPrice) {
  return (dispatch) => {
    dispatch(
      addHistoryEntry(`sendFlow - user set legacy gasPrice to ${gasPrice}`),
    );
    dispatch(
      actions.updateGasFees({
        gasPrice,
        transactionType: TransactionEnvelopeType.legacy,
        manuallyEdited: true,
      }),
    );
  };
}

/**
 * Updates the recipient in state based on the input provided, and then will
 * recompute gas limit when sending a TOKEN asset type. Changing the recipient
 * address results in hex data changing because the recipient address is
 * encoded in the data instead of being in the 'to' field. The to field in a
 * token send will always be the token contract address.
 * If no nickname is provided, the address book state will be checked to see if
 * a nickname for the passed address has already been saved. This ensures the
 * (temporary) send state recipient nickname is consistent with the address book
 * nickname which has already been persisted to state.
 *
 * @param {object} recipient - Recipient information
 * @param {string} recipient.address - hex address to send the transaction to
 * @param {string} [recipient.nickname] - Alias for the address to display
 *  to the user
 * @returns {ThunkAction<void>}
 */
export function updateRecipient({ address, nickname }) {
  return async (dispatch, getState) => {
    // Do not addHistoryEntry here as this is called from a number of places
    // each with significance to the user and transaction history.
    const state = getState();
    const nicknameFromAddressBookEntryOrAccountName =
      getAddressBookEntryOrAccountName(state, address) ?? '';
    await dispatch(
      actions.updateRecipient({
        address,
        nickname: nickname || nicknameFromAddressBookEntryOrAccountName,
      }),
    );
    await dispatch(computeEstimatedGasLimit());
  };
}

/**
 * This method is called to update the user's input into the ENS input field.
 * Once the field is updated, the field will be validated using a debounced
 * version of the validateRecipientUserInput action. This way validation only
 * occurs once the user has stopped typing.
 *
 * @param {string} userInput - the value that the user is typing into the field
 */
export function updateRecipientUserInput(userInput) {
  return async (dispatch, getState) => {
    dispatch(actions.updateRecipientWarning('loading'));
    dispatch(actions.updateDraftTransactionStatus(SEND_STATUSES.INVALID));
    await dispatch(actions.updateRecipientUserInput(userInput));
    const state = getState();
    const draftTransaction =
      state[name].draftTransactions[state[name].currentTransactionUUID];
    const sendingAddress =
      draftTransaction.fromAccount?.address ??
      state[name].selectedAccount.address ??
      getSelectedInternalAccount(state).address;
    const chainId = getCurrentChainId(state);
    const tokens = getTokens(state);
    const useTokenDetection = getUseTokenDetection(state);
    const tokenMap = getTokenList(state);
    const tokenAddressList = Object.keys(tokenMap);

    const inputIsValidHexAddress = isValidHexAddress(userInput);
    let isProbablyAnAssetContract = false;
    if (inputIsValidHexAddress) {
      const smartContractAddress = await isSmartContractAddress(userInput);
      if (smartContractAddress) {
        dispatch(actions.updateRecipientType(RECIPIENT_TYPES.SMART_CONTRACT));
        const { symbol, decimals } =
          getTokenMetadata(userInput, tokenMap) || {};

        isProbablyAnAssetContract = symbol && decimals !== undefined;

        if (!isProbablyAnAssetContract) {
          try {
            const { standard } = await getTokenStandardAndDetails(
              userInput,
              sendingAddress,
            );
            isProbablyAnAssetContract = Boolean(standard);
          } catch (e) {
            console.log(e);
          }
        }
      }
    }

    return new Promise((resolve) => {
      debouncedValidateRecipientUserInput(
        dispatch,
        {
          userInput,
          chainId,
          tokens,
          useTokenDetection,
          tokenAddressList,
          isProbablyAnAssetContract,
        },
        resolve,
      );
    });
  };
}

/**
 * Updates the amount the user intends to send and performs side effects.
 * 1. If the current mode is MAX change to INPUT
 * 2. If sending a token, recompute the gasLimit estimate
 *
 * @param {string} amount - hex string representing value
 * @returns {ThunkAction<void>}
 */
export function updateSendAmount(amount) {
  return async (dispatch, getState) => {
    const state = getState();
    const { ticker } = getProviderConfig(state);
    const draftTransaction =
      state[name].draftTransactions[state[name].currentTransactionUUID];
    let logAmount = amount;
    if (draftTransaction.asset.type === AssetType.token) {
      const multiplier = Math.pow(
        10,
        Number(draftTransaction.asset.details?.decimals || 0),
      );
      const decimalValueString = new Numeric(addHexPrefix(amount), 16)
        .toBase(10)
        .applyConversionRate(
          draftTransaction.asset.details?.symbol ? multiplier : 1,
          true,
        )
        .toString();
      logAmount = `${Number(decimalValueString) ? decimalValueString : ''} ${
        draftTransaction.asset.details?.symbol
      }`;
    } else {
      const ethValue = getValueFromWeiHex({
        value: amount,
        toCurrency: EtherDenomination.ETH,
        numberOfDecimals: 8,
      });
      logAmount = `${ethValue} ${ticker || EtherDenomination.ETH}`;
    }
    await dispatch(
      addHistoryEntry(`sendFlow - user set amount to ${logAmount}`),
    );
    await dispatch(actions.updateSendAmount(amount));
    if (state[name].amountMode === AMOUNT_MODES.MAX) {
      await dispatch(actions.updateAmountMode(AMOUNT_MODES.INPUT));
    }
    await dispatch(computeEstimatedGasLimit());
  };
}

/**
 * updates the asset to send to one of NATIVE or TOKEN and ensures that the
 * asset balance is set. If sending a TOKEN also updates the asset details
 * object with the appropriate ERC20 details including address, symbol and
 * decimals.
 *
 * @param {object} payload - action payload
 * @param {string} payload.type - type of asset to send
 * @param {TokenDetails} [payload.details] - ERC20 details if sending TOKEN asset
 * @param payload.skipComputeEstimatedGasLimit
 * @returns {ThunkAction<void>}
 */
export function updateSendAsset(
  { type, details: providedDetails, skipComputeEstimatedGasLimit },
  { initialAssetSet = false } = {},
) {
  return async (dispatch, getState) => {
    const state = getState();
    const { ticker } = getProviderConfig(state);
    const draftTransaction =
      state[name].draftTransactions[state[name].currentTransactionUUID];
    const sendingAddress =
      draftTransaction.fromAccount?.address ??
      state[name].selectedAccount.address ??
      getSelectedInternalAccount(state).address;
<<<<<<< HEAD
    const account = getInternalAccountWithBalanceByAddress(
      state,
      sendingAddress,
    );
=======
    const account = getTargetAccount(state, sendingAddress);
>>>>>>> 8f60345d
    if (type === AssetType.native) {
      const unapprovedTxs = getUnapprovedTransactions(state);
      const unapprovedTx = unapprovedTxs?.[draftTransaction.id];

      await dispatch(
        addHistoryEntry(
          `sendFlow - user set asset of type ${AssetType.native} with symbol ${
            ticker ?? EtherDenomination.ETH
          }`,
        ),
      );
      await dispatch(
        actions.updateAsset({
          asset: {
            type,
            details: null,
            balance: account.balance,
            error: null,
          },
          initialAssetSet,
        }),
      );

      // This is meant to handle cases where we are editing an unapprovedTx from the background state
      // and its type is a token method. In such a case, the hex data will be the necessary hex data
      // for calling the contract transfer method.
      // Now that we are updating the transaction to be a send of a native asset type, we should
      // set the hex data of the transaction being editing to be empty.
      // then the user will not want to send any hex data now that they have change the
      if (
        unapprovedTx?.type === TransactionType.tokenMethodTransferFrom ||
        unapprovedTx?.type === TransactionType.tokenMethodTransfer ||
        unapprovedTx?.type === TransactionType.tokenMethodSafeTransferFrom
      ) {
        await dispatch(actions.updateUserInputHexData(''));
      }
    } else {
      await dispatch(showLoadingIndication());
      const details = {
        ...providedDetails,
        ...(await getTokenStandardAndDetails(
          providedDetails.address,
          sendingAddress,
          providedDetails.tokenId,
        )),
      };
      await dispatch(hideLoadingIndication());

      const asset = {
        type,
        details,
        error: null,
      };

      if (details.standard === TokenStandard.ERC20) {
        asset.balance = addHexPrefix(
          calcTokenAmount(details.balance, details.decimals).toString(16),
        );

        await dispatch(
          addHistoryEntry(
            `sendFlow - user set asset to ERC20 token with symbol ${details.symbol} and address ${details.address}`,
          ),
        );
      } else if (
        details.standard === TokenStandard.ERC1155 &&
        type === AssetType.NFT
      ) {
        throw new Error('Sends of ERC1155 tokens are not currently supported');
      } else if (
        details.standard === TokenStandard.ERC1155 ||
        details.standard === TokenStandard.ERC721
      ) {
        if (type === AssetType.token) {
          dispatch(
            showModal({
              name: 'CONVERT_TOKEN_TO_NFT',
              tokenAddress: details.address,
            }),
          );
          asset.error = INVALID_ASSET_TYPE;
          throw new Error(INVALID_ASSET_TYPE);
        } else {
          let isCurrentOwner = true;
          try {
            isCurrentOwner = await isNftOwner(
              sendingAddress,
              details.address,
              details.tokenId,
            );
          } catch (err) {
            if (err.message.includes('Unable to verify ownership.')) {
              // this would indicate that either our attempts to verify ownership failed because of network issues,
              // or, somehow a token has been added to NFTs state with an incorrect chainId.
            } else {
              // Any other error is unexpected and should be surfaced.
              dispatch(displayWarning(err.message));
            }
          }

          if (isCurrentOwner) {
            asset.error = null;
            asset.balance = '0x1';
          } else {
            throw new Error(
              'Send slice initialized as NFT send with an NFT not currently owned by the select account',
            );
          }
          await dispatch(
            addHistoryEntry(
              `sendFlow - user set asset to NFT with tokenId ${details.tokenId} and address ${details.address}`,
            ),
          );
        }
      }

      await dispatch(actions.updateAsset({ asset, initialAssetSet }));
    }
    if (initialAssetSet === false && !skipComputeEstimatedGasLimit) {
      await dispatch(computeEstimatedGasLimit());
    }
  };
}

/**
 * When a user has enabled hex data field in advanced settings they will be
 * able to supply hex data on a transaction. This method updates the user
 * supplied data. Note, when sending native assets this will result in
 * recomputing estimated gasLimit. When sending a ERC20 asset this is not done
 * because the data sent in the transaction will be determined by the asset,
 * recipient and value, NOT what the user has supplied.
 *
 * @param {string} hexData - hex encoded string representing transaction data.
 * @returns {ThunkAction<void>}
 */
export function updateSendHexData(hexData) {
  return async (dispatch, getState) => {
    await dispatch(
      addHistoryEntry(`sendFlow - user added custom hexData ${hexData}`),
    );

    await dispatch(actions.updateUserInputHexData(hexData));
    const state = getState();
    const draftTransaction =
      state[name].draftTransactions[state[name].currentTransactionUUID];
    if (draftTransaction.asset.type === AssetType.native) {
      await dispatch(computeEstimatedGasLimit());
    }
  };
}

/**
 * Sets the recipient search mode to show a list of the user's contacts and
 * recently interacted with addresses.
 *
 * @returns {ThunkAction<void>}
 */
export function useContactListForRecipientSearch() {
  return (dispatch) => {
    dispatch(
      addHistoryEntry(
        `sendFlow - user selected back to all on recipient screen`,
      ),
    );
    dispatch(updateRecipientSearchMode(RECIPIENT_SEARCH_MODES.CONTACT_LIST));
  };
}

/**
 * Sets the recipient search mode to show a list of the user's own accounts.
 *
 * @returns {ThunkAction<void>}
 */
export function useMyAccountsForRecipientSearch() {
  return (dispatch) => {
    dispatch(
      addHistoryEntry(
        `sendFlow - user selected transfer to my accounts on recipient screen`,
      ),
    );
    dispatch(updateRecipientSearchMode(RECIPIENT_SEARCH_MODES.MY_ACCOUNTS));
  };
}

/**
 * Clears out the recipient user input, ENS resolution and recipient validation.
 *
 * @returns {ThunkAction<void>}
 */
export function resetRecipientInput() {
  return async (dispatch, getState) => {
    const state = getState();
    const chainId = getCurrentChainId(state);
    await dispatch(addHistoryEntry(`sendFlow - user cleared recipient input`));
    await dispatch(updateRecipientUserInput(''));
    await dispatch(updateRecipient({ address: '', nickname: '' }));
    await dispatch(resetDomainResolution());
    await dispatch(validateRecipientUserInput({ chainId }));
  };
}

/**
 * Resets the entire send state tree to the initial state. It also disconnects
 * polling from the gas controller if the token is present in state.
 *
 * @returns {ThunkAction<void>}
 */
export function resetSendState() {
  return async (dispatch, getState) => {
    const state = getState();
    dispatch(actions.resetSendState());

    if (state[name].gasEstimatePollToken) {
      await disconnectGasFeeEstimatePoller(state[name].gasEstimatePollToken);
      removePollingTokenFromAppState(state[name].gasEstimatePollToken);
    }
  };
}

/**
 * Signs a transaction or updates a transaction in state if editing.
 * This method is called when a user clicks the next button in the footer of
 * the send page, signaling that a transaction should be executed. This method
 * will create the transaction in state (by way of the various global provider
 * constructs) which will eventually (and fairly quickly from user perspective)
 * result in a confirmation window being displayed for the transaction.
 *
 * @returns {ThunkAction<void>}
 */
export function signTransaction() {
  return async (dispatch, getState) => {
    const state = getState();
    const { stage, eip1559support } = state[name];
    const txParams = generateTransactionParams(state[name]);
    const draftTransaction =
      state[name].draftTransactions[state[name].currentTransactionUUID];
    if (stage === SEND_STAGES.EDIT) {
      // When dealing with the edit flow there is already a transaction in
      // state that we must update, this branch is responsible for that logic.
      // We first must grab the previous transaction object from state and then
      // merge in the modified txParams. Once the transaction has been modified
      // we can send that to the background to update the transaction in state.
      const unapprovedTxs = getUnapprovedTransactions(state);
      const unapprovedTx = cloneDeep(unapprovedTxs[draftTransaction.id]);
      // We only update the tx params that can be changed via the edit flow UX
      const eip1559OnlyTxParamsToUpdate = {
        data: txParams.data,
        from: txParams.from,
        to: txParams.to,
        value: txParams.value,
        gas: unapprovedTx.userEditedGasLimit
          ? unapprovedTx.txParams.gas
          : txParams.gas,
      };
      unapprovedTx.originalGasEstimate = eip1559OnlyTxParamsToUpdate.gas;
      const editingTx = {
        ...unapprovedTx,
        txParams: Object.assign(
          unapprovedTx.txParams,
          eip1559support ? eip1559OnlyTxParamsToUpdate : txParams,
        ),
      };

      await dispatch(
        addHistoryEntry(
          `sendFlow - user clicked next and transaction should be updated in controller`,
        ),
      );
      await dispatch(
        updateTransactionSendFlowHistory(
          draftTransaction.id,
          unapprovedTx.sendFlowHistory?.length || 0,
          draftTransaction.history,
        ),
      );
      await dispatch(
        updateEditableParams(draftTransaction.id, editingTx.txParams),
      );
      await dispatch(
        updateTransactionGasFees(draftTransaction.id, editingTx.txParams),
      );
    } else {
      let transactionType =
        draftTransaction.recipient.type === RECIPIENT_TYPES.SMART_CONTRACT
          ? TransactionType.contractInteraction
          : TransactionType.simpleSend;

      if (draftTransaction.asset.type !== AssetType.native) {
        transactionType =
          draftTransaction.asset.type === AssetType.NFT
            ? TransactionType.tokenMethodTransferFrom
            : TransactionType.tokenMethodTransfer;
      }
      await dispatch(
        addHistoryEntry(
          `sendFlow - user clicked next and transaction should be added to controller`,
        ),
      );

      dispatch(
        addTransactionAndRouteToConfirmationPage(txParams, {
          sendFlowHistory: draftTransaction.history,
          type: transactionType,
        }),
      );
    }
  };
}

/**
 * Toggles the amount.mode between INPUT and MAX modes.
 * As a result, the amount.value will change to either '0x0' when moving from
 * MAX to INPUT, or to the maximum allowable amount based on current asset when
 * moving from INPUT to MAX.
 *
 * @returns {ThunkAction<void>}
 */
export function toggleSendMaxMode() {
  return async (dispatch, getState) => {
    const state = getState();
    if (state[name].amountMode === AMOUNT_MODES.MAX) {
      await dispatch(actions.updateAmountMode(AMOUNT_MODES.INPUT));
      await dispatch(actions.updateSendAmount('0x0'));
      await dispatch(addHistoryEntry(`sendFlow - user toggled max mode off`));
    } else {
      await dispatch(actions.updateAmountMode(AMOUNT_MODES.MAX));
      await dispatch(actions.updateAmountToMax());
      await dispatch(addHistoryEntry(`sendFlow - user toggled max mode on`));
    }
    await dispatch(computeEstimatedGasLimit());
  };
}

/**
 * Begins a new draft transaction, clearing out the previous draft transactions
 * from state, and clearing the currentTransactionUUID. This action is one of
 * the two entry points into the send flow. NOTE: You must route to the send
 * page *after* dispatching this action resolves to ensure that the
 * draftTransaction is properly created.
 *
 * @param {Pick<Asset, 'type' | 'details'>} asset - A partial asset
 *  object containing at least the asset type. If specifying a non-native asset
 *  then the asset details must be included with at least the address.
 * @returns {ThunkAction<void>}
 */
export function startNewDraftTransaction(asset) {
  return async (dispatch) => {
    await dispatch(actions.clearPreviousDrafts());

    await dispatch(
      actions.addNewDraft({
        ...draftTransactionInitialState,
        history: [`sendFlow - User started new draft transaction`],
      }),
    );

    await dispatch(
      updateSendAsset({
        type: asset.type ?? AssetType.native,
        details: asset.details,
        skipComputeEstimatedGasLimit: true,
      }),
    );

    await dispatch(initializeSendState());
  };
}

// Selectors
/**
 * The following typedef is a shortcut for typing selectors below. It uses a
 * generic type, T, so that each selector can specify it's return type.
 *
 * @template T
 * @typedef {(state: MetaMaskState) => T} Selector
 */

/**
 * Selector that returns the current draft transaction's UUID.
 *
 * @type {Selector<string>}
 */
export function getCurrentTransactionUUID(state) {
  return state[name].currentTransactionUUID;
}

/**
 * Selector that returns the current draft transaction.
 *
 * @type {Selector<DraftTransaction>}
 */
export function getCurrentDraftTransaction(state) {
  return state[name].draftTransactions[getCurrentTransactionUUID(state)] ?? {};
}

/**
 * Selector that returns true if a draft transaction exists.
 *
 * @type {Selector<boolean>}
 */
export function getDraftTransactionExists(state) {
  const draftTransaction = getCurrentDraftTransaction(state);
  if (Object.keys(draftTransaction).length === 0) {
    return false;
  }
  return true;
}

// Gas selectors

/**
 * Selector that returns the current draft transaction's gasLimit.
 *
 * @type {Selector<?string>}
 */
export function getGasLimit(state) {
  return getCurrentDraftTransaction(state).gas?.gasLimit;
}

/**
 * Selector that returns the current draft transaction's gasPrice.
 *
 * @type {Selector<?string>}
 */
export function getGasPrice(state) {
  return getCurrentDraftTransaction(state).gas?.gasPrice;
}

/**
 * Selector that returns the current draft transaction's gasTotal.
 *
 * @type {Selector<?string>}
 */
export function getGasTotal(state) {
  return getCurrentDraftTransaction(state).gas?.gasTotal;
}

/**
 * Selector that returns the error, if present, for the gas fields.
 *
 * @type {Selector<?string>}
 */
export function gasFeeIsInError(state) {
  return Boolean(getCurrentDraftTransaction(state).gas?.error);
}

/**
 * Selector that returns the minimum gasLimit for the current network.
 *
 * @type {Selector<string>}
 */
export function getMinimumGasLimitForSend(state) {
  return state[name].gasLimitMinimum;
}

/**
 * Selector that returns the current draft transaction's gasLimit.
 *
 * @type {Selector<MapValuesToUnion<SendStateGasModes>>}
 */
export function getGasInputMode(state) {
  const isMainnet = getIsMainnet(state);
  const gasEstimateType = getGasEstimateType(state);
  const showAdvancedGasFields = getAdvancedInlineGasShown(state);
  if (state[name].gasIsSetInModal) {
    return GAS_INPUT_MODES.CUSTOM;
  }
  if ((!isMainnet && !process.env.IN_TEST) || showAdvancedGasFields) {
    return GAS_INPUT_MODES.INLINE;
  }

  // We get eth_gasPrice estimation if the legacy API fails but we need to
  // instruct the UI to render the INLINE inputs in this case, only on
  // mainnet or IN_TEST.
  if (
    (isMainnet || process.env.IN_TEST) &&
    gasEstimateType === GasEstimateTypes.ethGasPrice
  ) {
    return GAS_INPUT_MODES.INLINE;
  }
  return GAS_INPUT_MODES.BASIC;
}

// Asset Selectors
/**
 * Selector that returns the asset the current draft transaction is sending.
 *
 * @type {Selector<?Asset>}
 */
export function getSendAsset(state) {
  return getCurrentDraftTransaction(state).asset;
}

/**
 * Selector that returns the contract address of the non-native asset that
 * the current transaction is sending, if it exists.
 *
 * @type {Selector<?string>}
 */
export function getSendAssetAddress(state) {
  return getSendAsset(state)?.details?.address;
}

/**
 * Selector that returns a boolean value describing whether the currently
 * selected asset is sendable, based upon the standard of the token.
 *
 * @type {Selector<boolean>}
 */
export function getIsAssetSendable(state) {
  if (getSendAsset(state)?.type === AssetType.native) {
    return true;
  }
  return getSendAsset(state)?.details?.isERC721 === false;
}

/**
 * Selector that returns the asset error if it exists.
 *
 * @type {Selector<?string>}
 */
export function getAssetError(state) {
  return getSendAsset(state).error;
}

// Amount Selectors
/**
 * Selector that returns the amount that current draft transaction is sending.
 *
 * @type {Selector<?string>}
 */
export function getSendAmount(state) {
  return getCurrentDraftTransaction(state).amount?.value;
}

/**
 * Selector that returns true if the user has enough native asset balance to
 * cover the cost of the transaction.
 *
 * @type {Selector<boolean>}
 */
export function getIsBalanceInsufficient(state) {
  return (
    getCurrentDraftTransaction(state).gas?.error === INSUFFICIENT_FUNDS_ERROR
  );
}

/**
 * Selector that returns the amoung send mode, either MAX or INPUT.
 *
 * @type {Selector<boolean>}
 */
export function getSendMaxModeState(state) {
  return state[name].amountMode === AMOUNT_MODES.MAX;
}

/**
 * Selector that returns the current draft transaction's data field.
 *
 * @type {Selector<?string>}
 */
export function getSendHexData(state) {
  return getCurrentDraftTransaction(state).userInputHexData;
}

/**
 * Selector that returns the current draft transaction's id, if present.
 *
 * @type {Selector<?string>}
 */
export function getDraftTransactionID(state) {
  return getCurrentDraftTransaction(state).id;
}

/**
 * Selector that returns true if there is an error on the amount field.
 *
 * @type {Selector<boolean>}
 */
export function sendAmountIsInError(state) {
  return Boolean(getCurrentDraftTransaction(state).amount?.error);
}

// Recipient Selectors
/**
 * Selector that returns the current draft transaction's recipient.
 *
 * @type {Selector<DraftTransaction['recipient']>}
 */
export function getRecipient(state) {
  const draft = getCurrentDraftTransaction(state);
  if (!draft.recipient) {
    return {
      address: '',
      nickname: '',
      error: null,
      warning: null,
    };
  }
  const checksummedAddress = toChecksumHexAddress(draft.recipient.address);
  if (state.metamask.ensResolutionsByAddress) {
    return {
      ...draft.recipient,
      nickname:
        draft.recipient.nickname ||
        getEnsResolutionByAddress(state, checksummedAddress),
    };
  }
  return draft.recipient;
}

/**
 * Selector that returns the addres of the current draft transaction's
 * recipient.
 *
 * @type {Selector<?string>}
 */
export function getSendTo(state) {
  return getRecipient(state)?.address;
}

/**
 * Selector that returns true if the current recipientMode is MY_ACCOUNTS
 *
 * @type {Selector<boolean>}
 */
export function getIsUsingMyAccountForRecipientSearch(state) {
  return state[name].recipientMode === RECIPIENT_SEARCH_MODES.MY_ACCOUNTS;
}

/**
 * Selector that returns the value that the user has typed into the recipient
 * input field.
 *
 * @type {Selector<?string>}
 */
export function getRecipientUserInput(state) {
  return state[name].recipientInput;
}

export function getRecipientWarningAcknowledgement(state) {
  return (
    getCurrentDraftTransaction(state).recipient?.recipientWarningAcknowledged ??
    false
  );
}

// Overall validity and stage selectors

/**
 * Selector that returns the gasFee and amount errors, if they exist.
 *
 * @type {Selector<{ gasFee?: string, amount?: string}>}
 */
export function getSendErrors(state) {
  return {
    gasFee: getCurrentDraftTransaction(state).gas?.error,
    amount: getCurrentDraftTransaction(state).amount?.error,
  };
}

/**
 * Selector that returns true if the stage is anything except INACTIVE
 *
 * @type {Selector<boolean>}
 */
export function isSendStateInitialized(state) {
  return state[name].stage !== SEND_STAGES.INACTIVE;
}

/**
 * Selector that returns true if the current draft transaction is valid and in
 * a sendable state.
 *
 * @type {Selector<boolean>}
 */
export function isSendFormInvalid(state) {
  const draftTransaction = getCurrentDraftTransaction(state);
  if (!draftTransaction) {
    return true;
  }
  return draftTransaction.status === SEND_STATUSES.INVALID;
}

/**
 * Selector that returns the current stage of the send flow
 *
 * @type {Selector<MapValuesToUnion<SendStateStages>>}
 */
export function getSendStage(state) {
  return state[name].stage;
}<|MERGE_RESOLUTION|>--- conflicted
+++ resolved
@@ -29,6 +29,7 @@
   getCurrentChainId,
   getGasPriceInHexWei,
   getIsMainnet,
+  getTargetAccount,
   getIsNonStandardEthChain,
   checkNetworkAndAccountSupports1559,
   getUseTokenDetection,
@@ -39,10 +40,6 @@
   getSelectedAccount,
   getSelectedInternalAccount,
   getSelectedInternalAccountWithBalance,
-<<<<<<< HEAD
-  getInternalAccountWithBalanceByAddress,
-=======
->>>>>>> 8f60345d
   getUnapprovedTransactions,
 } from '../../selectors';
 import {
@@ -1753,10 +1750,7 @@
     const state = getState();
     const unapprovedTransactions = getUnapprovedTransactions(state);
     const transaction = unapprovedTransactions[transactionId];
-    const account = getInternalAccountWithBalanceByAddress(
-      state,
-      transaction.txParams.from,
-    );
+    const account = getTargetAccount(state, transaction.txParams.from);
 
     if (assetType === AssetType.native) {
       await dispatch(
@@ -2054,14 +2048,7 @@
       draftTransaction.fromAccount?.address ??
       state[name].selectedAccount.address ??
       getSelectedInternalAccount(state).address;
-<<<<<<< HEAD
-    const account = getInternalAccountWithBalanceByAddress(
-      state,
-      sendingAddress,
-    );
-=======
     const account = getTargetAccount(state, sendingAddress);
->>>>>>> 8f60345d
     if (type === AssetType.native) {
       const unapprovedTxs = getUnapprovedTransactions(state);
       const unapprovedTx = unapprovedTxs?.[draftTransaction.id];
