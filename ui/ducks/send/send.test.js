--- conflicted
+++ resolved
@@ -1292,13 +1292,8 @@
               },
             },
             cachedBalances: {
-<<<<<<< HEAD
               'eip155:5': {
-                '0xAddress': '0x0',
-=======
-              0x5: {
                 [mockAddress1]: '0x0',
->>>>>>> 5df6a71c
               },
             },
             providerConfig: {
