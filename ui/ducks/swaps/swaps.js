--- conflicted
+++ resolved
@@ -345,21 +345,12 @@
 export const getSmartTransactions = (state) => {
   return state.metamask.smartTransactions;
 };
-<<<<<<< HEAD
-export const getSmartTransactions = (state) => {
-  const chainId = getCurrentChainId(state);
-  return state.metamask.smartTransactions?.[chainId];
-};
-
-export const getLatestSmartTransactionUuid = (state) => {
-  return state.appState.latestSmartTransactionUuid;
-=======
+
 export const getCurrentSmartTransactions = (state) => {
   return state.metamask.smartTransactions?.[getCurrentChainId(state)];
 };
 export const getUnsignedTransactionsAndEstimates = (state) => {
   return state.appState.unsignedTransactionsAndEstimates;
->>>>>>> faa9b2ed
 };
 export const getSwapsRefreshStates = (state) => {
   const {
