import { IconName } from '../../components/component-library';
import {
  ALERTS_ROUTE,
  ADVANCED_ROUTE,
  SECURITY_ROUTE,
  GENERAL_ROUTE,
  ABOUT_US_ROUTE,
  NETWORKS_ROUTE,
  CONTACT_LIST_ROUTE,
  EXPERIMENTAL_ROUTE,
  ///: BEGIN:ONLY_INCLUDE_IN(snaps)
  SNAPS_LIST_ROUTE,
  ///: END:ONLY_INCLUDE_IN
} from './routes';

export const SETTINGS_CONSTANTS = [
  {
    tabMessage: (t) => t('general'),
    sectionMessage: (t) => t('currencyConversion'),
    descriptionMessage: (t) => t('currencyConversion'),
    route: `${GENERAL_ROUTE}#currency-conversion`,
    iconName: IconName.Setting,
  },
  {
    tabMessage: (t) => t('general'),
    sectionMessage: (t) => t('primaryCurrencySetting'),
    descriptionMessage: (t) => t('primaryCurrencySettingDescription'),
    route: `${GENERAL_ROUTE}#primary-currency`,
    iconName: IconName.Setting,
  },
  {
    tabMessage: (t) => t('general'),
    sectionMessage: (t) => t('currentLanguage'),
    descriptionMessage: (t) => t('currentLanguage'),
    route: `${GENERAL_ROUTE}#current-language`,
    iconName: IconName.Setting,
  },
  {
    tabMessage: (t) => t('general'),
    sectionMessage: (t) => t('theme'),
    descriptionMessage: (t) => t('themeDescription'),
    route: `${GENERAL_ROUTE}#theme`,
    icon: 'fa fa-flask',
  },
  {
    tabMessage: (t) => t('general'),
    sectionMessage: (t) => t('accountIdenticon'),
    descriptionMessage: (t) => t('accountIdenticon'),
    route: `${GENERAL_ROUTE}#account-identicon`,
    iconName: IconName.Setting,
  },
  {
    tabMessage: (t) => t('general'),
    sectionMessage: (t) => t('hideZeroBalanceTokens'),
    descriptionMessage: (t) => t('hideZeroBalanceTokens'),
    route: `${GENERAL_ROUTE}#zero-balancetokens`,
    iconName: IconName.Setting,
  },
  {
    tabMessage: (t) => t('advanced'),
    sectionMessage: (t) => t('stateLogs'),
    descriptionMessage: (t) => t('stateLogsDescription'),
    route: `${ADVANCED_ROUTE}#state-logs`,
    icon: 'fas fa-sliders-h',
  },
  {
    tabMessage: (t) => t('advanced'),
    sectionMessage: (t) => t('clearActivity'),
    descriptionMessage: (t) => t('clearActivityDescription'),
    route: `${ADVANCED_ROUTE}#clear-activity`,
    icon: 'fas fa-sliders-h',
  },
  {
    tabMessage: (t) => t('advanced'),
    sectionMessage: (t) => t('showHexData'),
    descriptionMessage: (t) => t('showHexDataDescription'),
    route: `${ADVANCED_ROUTE}#show-hexdata`,
    icon: 'fas fa-sliders-h',
  },
  {
    tabMessage: (t) => t('advanced'),
    sectionMessage: (t) => t('showFiatConversionInTestnets'),
    descriptionMessage: (t) => t('showFiatConversionInTestnetsDescription'),
    route: `${ADVANCED_ROUTE}#conversion-testnetworks`,
    icon: 'fas fa-sliders-h',
  },
  {
    tabMessage: (t) => t('advanced'),
    sectionMessage: (t) => t('showTestnetNetworks'),
    descriptionMessage: (t) => t('showTestnetNetworksDescription'),
    route: `${ADVANCED_ROUTE}#show-testnets`,
    icon: 'fas fa-sliders-h',
  },
  {
    tabMessage: (t) => t('advanced'),
    sectionMessage: (t) => t('nonceField'),
    descriptionMessage: (t) => t('nonceFieldDescription'),
    route: `${ADVANCED_ROUTE}#customize-nonce`,
    icon: 'fas fa-sliders-h',
  },
  {
    tabMessage: (t) => t('advanced'),
    sectionMessage: (t) => t('autoLockTimeLimit'),
    descriptionMessage: (t) => t('autoLockTimeLimitDescription'),
    route: `${ADVANCED_ROUTE}#autolock-timer`,
    icon: 'fas fa-sliders-h',
  },
  {
    tabMessage: (t) => t('advanced'),
    sectionMessage: (t) => t('preferredLedgerConnectionType'),
    descriptionMessage: (t) => t('preferredLedgerConnectionType'),
    route: `${ADVANCED_ROUTE}#ledger-connection`,
    icon: 'fas fa-sliders-h',
  },
  {
    tabMessage: (t) => t('advanced'),
    sectionMessage: (t) => t('dismissReminderField'),
    descriptionMessage: (t) => t('dismissReminderDescriptionField'),
    route: `${ADVANCED_ROUTE}#dismiss-secretrecovery`,
    icon: 'fas fa-sliders-h',
  },
  {
    tabMessage: (t) => t('advanced'),
    sectionMessage: (t) => t('toggleEthSignField'),
    descriptionMessage: (t) => t('toggleEthSignDescriptionField'),
    route: `${ADVANCED_ROUTE}#toggle-ethsign`,
    icon: 'fas fa-sliders-h',
  },
  {
    tabMessage: (t) => t('contacts'),
    sectionMessage: (t) => t('contacts'),
    descriptionMessage: (t) => t('contacts'),
    route: CONTACT_LIST_ROUTE,
    iconName: IconName.Book,
  },
  ///: BEGIN:ONLY_INCLUDE_IN(snaps)
  {
    tabMessage: (t) => t('snaps'),
    sectionMessage: (t) => t('snaps'),
    descriptionMessage: (t) => t('snaps'),
    route: SNAPS_LIST_ROUTE,
    iconName: IconName.Snaps,
  },
  ///: END:ONLY_INCLUDE_IN
  {
    tabMessage: (t) => t('securityAndPrivacy'),
    sectionMessage: (t) => t('revealSeedWords'),
    descriptionMessage: (t) => t('revealSeedWords'),
    route: `${SECURITY_ROUTE}#reveal-secretrecovery`,
    icon: 'fa fa-lock',
  },
  {
    tabMessage: (t) => t('securityAndPrivacy'),
    sectionMessage: (t) => t('showIncomingTransactions'),
    descriptionMessage: (t) => t('showIncomingTransactionsDescription'),
    route: `${SECURITY_ROUTE}#incoming-transaction`,
    icon: 'fa fa-lock',
  },
  {
    tabMessage: (t) => t('securityAndPrivacy'),
    sectionMessage: (t) => t('usePhishingDetection'),
    descriptionMessage: (t) => t('usePhishingDetectionDescription'),
    route: `${SECURITY_ROUTE}#phishing-detection`,
    icon: 'fa fa-lock',
  },
  {
    tabMessage: (t) => t('securityAndPrivacy'),
    sectionMessage: (t) => t('use4ByteResolution'),
    descriptionMessage: (t) => t('use4ByteResolutionDescription'),
    route: `${SECURITY_ROUTE}#decode-smart-contracts`,
    icon: 'fa fa-lock',
  },
  {
    tabMessage: (t) => t('securityAndPrivacy'),
    sectionMessage: (t) => t('participateInMetaMetrics'),
    descriptionMessage: (t) => t('participateInMetaMetricsDescription'),
    route: `${SECURITY_ROUTE}#metametrics`,
    icon: 'fa fa-lock',
  },
  {
    tabMessage: (t) => t('securityAndPrivacy'),
    sectionMessage: (t) => t('chooseYourNetwork'),
    descriptionMessage: (t) => t('chooseYourNetworkDescription'),
    route: `${SECURITY_ROUTE}#choose-your-network`,
    icon: 'fa fa-lock',
  },
  {
    tabMessage: (t) => t('securityAndPrivacy'),
<<<<<<< HEAD
    sectionMessage: (t) => t('addCustomIPFSGateway'),
    descriptionMessage: (t) => t('addCustomIPFSGatewayDescription'),
=======
    sectionMessage: (t) => t('ipfsGateway'),
    descriptionMessage: (t) => t('ipfsGatewayDescription'),
>>>>>>> 877e184b
    route: `${SECURITY_ROUTE}#add-custom-ipfs-gateway`,
    icon: 'fa fa-lock',
  },
  {
    tabMessage: (t) => t('securityAndPrivacy'),
    sectionMessage: (t) => t('autoDetectTokens'),
    descriptionMessage: (t) => t('autoDetectTokensDescription'),
    route: `${SECURITY_ROUTE}#auto-detect-tokens`,
    icon: 'fa fa-lock',
  },
  {
    tabMessage: (t) => t('securityAndPrivacy'),
    sectionMessage: (t) => t('useMultiAccountBalanceChecker'),
<<<<<<< HEAD
    descriptionMessage: (t) => t('useMultiAccountBalanceCheckerDescription'),
=======
    descriptionMessage: (t) =>
      t('useMultiAccountBalanceCheckerSettingDescription'),
>>>>>>> 877e184b
    route: `${SECURITY_ROUTE}#use-multi-account-balance-checker`,
    icon: 'fa fa-lock',
  },
  {
    tabMessage: (t) => t('securityAndPrivacy'),
    sectionMessage: (t) => t('currencyRateCheckToggle'),
    descriptionMessage: (t) => t('currencyRateCheckToggleDescription'),
    route: `${SECURITY_ROUTE}#price-checker`,
    icon: 'fa fa-lock',
  },
  {
    tabMessage: (t) => t('securityAndPrivacy'),
    sectionMessage: (t) => t('ensDomainsSettingTitle'),
    descriptionMessage: (t) => t('ensDomainsSettingDescriptionIntro'),
    route: `${SECURITY_ROUTE}#ens-domains`,
    icon: 'fa fa-lock',
  },
  {
    tabMessage: (t) => t('securityAndPrivacy'),
    sectionMessage: (t) => t('displayNftMedia'),
    descriptionMessage: (t) => t('displayNftMediaDescription'),
    route: `${SECURITY_ROUTE}#opensea-api`,
    icon: 'fa fa-lock',
  },
  {
    tabMessage: (t) => t('securityAndPrivacy'),
    sectionMessage: (t) => t('useNftDetection'),
    descriptionMessage: (t) => t('useNftDetectionDescription'),
    route: `${SECURITY_ROUTE}#autodetect-nfts`,
    icon: 'fa fa-lock',
  },
  {
    tabMessage: (t) => t('alerts'),
    sectionMessage: (t) => t('alertSettingsUnconnectedAccount'),
    descriptionMessage: (t) => t('alertSettingsUnconnectedAccount'),
    route: `${ALERTS_ROUTE}#unconnected-account`,
    iconName: IconName.Notification,
  },
  {
    tabMessage: (t) => t('alerts'),
    sectionMessage: (t) => t('alertSettingsWeb3ShimUsage'),
    descriptionMessage: (t) => t('alertSettingsWeb3ShimUsage'),
    route: `${ALERTS_ROUTE}#web3-shimusage`,
    icon: 'fa fa-bell',
  },
  {
    tabMessage: (t) => t('networks'),
    sectionMessage: (t) => t('mainnet'),
    descriptionMessage: (t) => t('mainnet'),
    route: `${NETWORKS_ROUTE}#networks-mainnet`,
    icon: 'fa fa-plug',
  },
  {
    tabMessage: (t) => t('networks'),
    sectionMessage: (t) => t('lineaMainnet'),
    descriptionMessage: (t) => t('lineaMainnet'),
    route: `${NETWORKS_ROUTE}#networks-linea-mainnet`,
    icon: 'fa fa-plug',
  },
  {
    tabMessage: (t) => t('networks'),
    sectionMessage: (t) => t('goerli'),
    descriptionMessage: (t) => t('goerli'),
    route: `${NETWORKS_ROUTE}#networks-goerli`,
    icon: 'fa fa-plug',
  },
  {
    tabMessage: (t) => t('networks'),
    sectionMessage: (t) => t('sepolia'),
    descriptionMessage: (t) => t('sepolia'),
    route: `${NETWORKS_ROUTE}#networks-sepolia`,
    icon: 'fa fa-plug',
  },
  {
    tabMessage: (t) => t('networks'),
    sectionMessage: (t) => t('lineaGoerli'),
    descriptionMessage: (t) => t('lineaGoerli'),
    route: `${NETWORKS_ROUTE}#networks-linea-goerli`,
    icon: 'fa fa-plug',
  },
  {
    tabMessage: (t) => t('networks'),
    sectionMessage: (t) => t('localhost'),
    descriptionMessage: (t) => t('localhost'),
    route: `${NETWORKS_ROUTE}#networks-localhost`,
    icon: 'fa fa-plug',
  },
  {
    tabMessage: (t) => t('about'),
    sectionMessage: (t) => t('metamaskVersion'),
    descriptionMessage: (t) => t('builtAroundTheWorld'),
    route: `${ABOUT_US_ROUTE}#version`,
    iconName: IconName.Info,
  },
  {
    tabMessage: (t) => t('about'),
    sectionMessage: (t) => t('links'),
    descriptionMessage: (t) => t('links'),
    route: `${ABOUT_US_ROUTE}#links`,
    iconName: IconName.Info,
  },
  {
    tabMessage: (t) => t('about'),
    sectionMessage: (t) => t('privacyMsg'),
    descriptionMessage: (t) => t('privacyMsg'),
    route: `${ABOUT_US_ROUTE}#privacy-policy`,
    iconName: IconName.Info,
  },
  {
    tabMessage: (t) => t('about'),
    sectionMessage: (t) => t('terms'),
    descriptionMessage: (t) => t('terms'),
    route: `${ABOUT_US_ROUTE}#terms`,
    iconName: IconName.Info,
  },

  {
    tabMessage: (t) => t('about'),
    sectionMessage: (t) => t('attributions'),
    descriptionMessage: (t) => t('attributions'),
    route: `${ABOUT_US_ROUTE}#attributions`,
    iconName: IconName.Info,
  },

  {
    tabMessage: (t) => t('about'),
    sectionMessage: (t) => t('supportCenter'),
    descriptionMessage: (t) => t('supportCenter'),
    route: `${ABOUT_US_ROUTE}#supportcenter`,
    iconName: IconName.Info,
  },

  {
    tabMessage: (t) => t('about'),
    sectionMessage: (t) => t('visitWebSite'),
    descriptionMessage: (t) => t('visitWebSite'),
    route: `${ABOUT_US_ROUTE}#visitwebsite`,
    iconName: IconName.Info,
  },

  {
    tabMessage: (t) => t('about'),
    sectionMessage: (t) => t('contactUs'),
    descriptionMessage: (t) => t('contactUs'),
    route: `${ABOUT_US_ROUTE}#contactus`,
    iconName: IconName.Info,
  },
  {
    tabMessage: (t) => t('about'),
    sectionMessage: (t) => t('betaTerms'),
    descriptionMessage: (t) => t('betaTerms'),
    route: `${ABOUT_US_ROUTE}#beta-terms`,
    iconName: IconName.Info,
  },
  {
    tabMessage: (t) => t('advanced'),
    sectionMessage: (t) => t('backupUserData'),
    descriptionMessage: (t) => t('backupUserDataDescription'),
    route: `${ADVANCED_ROUTE}#backup-userdata`,
    icon: 'fas fa-download',
  },
  {
    tabMessage: (t) => t('advanced'),
    sectionMessage: (t) => t('restoreUserData'),
    descriptionMessage: (t) => t('restoreUserDataDescription'),
    route: `${ADVANCED_ROUTE}#restore-userdata`,
    icon: 'fas fa-upload',
  },
  {
    tabMessage: (t) => t('experimental'),
    sectionMessage: (t) => t('transactionSecurityCheck'),
    descriptionMessage: (t) => t('transactionSecurityCheckDescription'),
    route: `${EXPERIMENTAL_ROUTE}#transaction-security-check`,
    icon: 'fa fa-flask',
  },
];<|MERGE_RESOLUTION|>--- conflicted
+++ resolved
@@ -186,13 +186,8 @@
   },
   {
     tabMessage: (t) => t('securityAndPrivacy'),
-<<<<<<< HEAD
-    sectionMessage: (t) => t('addCustomIPFSGateway'),
-    descriptionMessage: (t) => t('addCustomIPFSGatewayDescription'),
-=======
     sectionMessage: (t) => t('ipfsGateway'),
     descriptionMessage: (t) => t('ipfsGatewayDescription'),
->>>>>>> 877e184b
     route: `${SECURITY_ROUTE}#add-custom-ipfs-gateway`,
     icon: 'fa fa-lock',
   },
@@ -206,12 +201,8 @@
   {
     tabMessage: (t) => t('securityAndPrivacy'),
     sectionMessage: (t) => t('useMultiAccountBalanceChecker'),
-<<<<<<< HEAD
-    descriptionMessage: (t) => t('useMultiAccountBalanceCheckerDescription'),
-=======
     descriptionMessage: (t) =>
       t('useMultiAccountBalanceCheckerSettingDescription'),
->>>>>>> 877e184b
     route: `${SECURITY_ROUTE}#use-multi-account-balance-checker`,
     icon: 'fa fa-lock',
   },
