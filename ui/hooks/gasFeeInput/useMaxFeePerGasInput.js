import { useEffect, useState } from 'react';
import { useSelector } from 'react-redux';

import { GAS_ESTIMATE_TYPES } from '../../../shared/constants/gas';
import { SECONDARY } from '../../helpers/constants/common';
import { getMaximumGasTotalInHexWei } from '../../../shared/modules/gas.utils';
import {
  decGWEIToHexWEI,
  decimalToHex,
  hexWEIToDecGWEI,
} from '../../helpers/utils/conversions.util';
import {
  checkNetworkAndAccountSupports1559,
  getShouldShowFiat,
} from '../../selectors';
import { isLegacyTransaction } from '../../helpers/utils/transactions.util';

import { useCurrencyDisplay } from '../useCurrencyDisplay';
import { useUserPreferencedCurrency } from '../useUserPreferencedCurrency';
import { feeParamsAreCustom, getGasFeeEstimate } from './utils';

const getMaxFeePerGasFromTransaction = (transaction) => {
  const { maxFeePerGas, gasPrice } = transaction?.txParams || {};
  return Number(hexWEIToDecGWEI(maxFeePerGas || gasPrice));
};

/**
 * @typedef {Object} MaxFeePerGasInputReturnType
 * @property {(DecGweiString) => void} setMaxFeePerGas - state setter method to
 *  update the maxFeePerGas.
 * @property {string} [maxFeePerGasFiat] - the maxFeePerGas converted to the
 *  user's preferred currency.
 * @property {(DecGweiString) => void} setMaxFeePerGas - state setter
 *  method to update the setMaxFeePerGas.
 */
export function useMaxFeePerGasInput({
  EIP_1559_V2,
  estimateToUse,
  gasEstimateType,
  gasFeeEstimates,
  gasLimit,
  gasPrice,
  supportsEIP1559V2,
  transaction,
}) {
  const supportsEIP1559 =
    useSelector(checkNetworkAndAccountSupports1559) &&
    !isLegacyTransaction(transaction?.txParams);

  const {
    currency: fiatCurrency,
    numberOfDecimals: fiatNumberOfDecimals,
  } = useUserPreferencedCurrency(SECONDARY);

  const showFiat = useSelector(getShouldShowFiat);

  const initialMaxFeePerGas = supportsEIP1559
    ? getMaxFeePerGasFromTransaction(transaction)
    : 0;

  // This hook keeps track of a few pieces of transitional state. It is
  // transitional because it is only used to modify a transaction in the
  // metamask (background) state tree.
  const [maxFeePerGas, setMaxFeePerGas] = useState(() => {
    if (initialMaxFeePerGas && feeParamsAreCustom(transaction))
      return initialMaxFeePerGas;
    return null;
  });

  useEffect(() => {
<<<<<<< HEAD
    if (EIP_1559_V2) {
      setMaxFeePerGas(maxFeePerGasFromTransaction);
    }
  }, [EIP_1559_V2, maxFeePerGasFromTransaction, setMaxFeePerGas]);
=======
    if (supportsEIP1559V2 && initialMaxFeePerGas) {
      setMaxFeePerGas(initialMaxFeePerGas);
    }
  }, [initialMaxFeePerGas, setMaxFeePerGas, supportsEIP1559V2]);
>>>>>>> 69e27c8a

  let gasSettings = {
    gasLimit: decimalToHex(gasLimit),
  };
  if (supportsEIP1559) {
    gasSettings = {
      ...gasSettings,
      maxFeePerGas: decGWEIToHexWEI(maxFeePerGas || gasPrice || '0'),
    };
  } else if (gasEstimateType === GAS_ESTIMATE_TYPES.NONE) {
    gasSettings = {
      ...gasSettings,
      gasPrice: '0x0',
    };
  } else {
    gasSettings = {
      ...gasSettings,
      gasPrice: decGWEIToHexWEI(gasPrice),
    };
  }

  const maximumCostInHexWei = getMaximumGasTotalInHexWei(gasSettings);

  // We need to display thee estimated fiat currency impact of the maxFeePerGas
  // field to the user. This hook calculates that amount. This also works for
  // the gasPrice amount because in legacy transactions cost is always gasPrice
  // * gasLimit.
  const [, { value: maxFeePerGasFiat }] = useCurrencyDisplay(
    maximumCostInHexWei,
    {
      numberOfDecimals: fiatNumberOfDecimals,
      currency: fiatCurrency,
    },
  );

  // We specify whether to use the estimate value by checking if the state
  // value has been set. The state value is only set by user input and is wiped
  // when the user selects an estimate. Default here is '0' to avoid bignumber
  // errors in later calculations for nullish values.
  const maxFeePerGasToUse =
    maxFeePerGas ??
    getGasFeeEstimate(
      'suggestedMaxFeePerGas',
      gasFeeEstimates,
      gasEstimateType,
      estimateToUse,
      initialMaxFeePerGas || 0,
    );

  return {
    maxFeePerGas: maxFeePerGasToUse,
    maxFeePerGasFiat: showFiat ? maxFeePerGasFiat : '',
    setMaxFeePerGas,
  };
}<|MERGE_RESOLUTION|>--- conflicted
+++ resolved
@@ -34,7 +34,6 @@
  *  method to update the setMaxFeePerGas.
  */
 export function useMaxFeePerGasInput({
-  EIP_1559_V2,
   estimateToUse,
   gasEstimateType,
   gasFeeEstimates,
@@ -68,17 +67,10 @@
   });
 
   useEffect(() => {
-<<<<<<< HEAD
-    if (EIP_1559_V2) {
-      setMaxFeePerGas(maxFeePerGasFromTransaction);
-    }
-  }, [EIP_1559_V2, maxFeePerGasFromTransaction, setMaxFeePerGas]);
-=======
     if (supportsEIP1559V2 && initialMaxFeePerGas) {
       setMaxFeePerGas(initialMaxFeePerGas);
     }
   }, [initialMaxFeePerGas, setMaxFeePerGas, supportsEIP1559V2]);
->>>>>>> 69e27c8a
 
   let gasSettings = {
     gasLimit: decimalToHex(gasLimit),
