--- conflicted
+++ resolved
@@ -27,10 +27,7 @@
 import CollectiblesDetectionNotice from '../../components/app/collectibles-detection-notice';
 import { MetaMetricsContext } from '../../contexts/metametrics';
 import { ASSET_TYPES } from '../../../shared/constants/transaction';
-<<<<<<< HEAD
-=======
 import { EVENT, EVENT_NAMES } from '../../../shared/constants/metametrics';
->>>>>>> 78682ea9
 
 export default function AddCollectible() {
   const t = useI18nContext();
@@ -81,11 +78,7 @@
     );
 
     trackEvent({
-<<<<<<< HEAD
-      event: 'Token Added',
-=======
       event: EVENT_NAMES.TOKEN_ADDED,
->>>>>>> 78682ea9
       category: 'Wallet',
       sensitiveProperties: {
         token_contract_address: address,
@@ -93,11 +86,7 @@
         tokenId: tokenId.toString(),
         asset_type: ASSET_TYPES.COLLECTIBLE,
         token_standard: tokenDetails?.standard,
-<<<<<<< HEAD
-        source: 'custom',
-=======
         source: EVENT.SOURCE.TOKEN.CUSTOM,
->>>>>>> 78682ea9
       },
     });
 
