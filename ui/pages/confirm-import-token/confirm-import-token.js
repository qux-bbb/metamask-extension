import React, { useCallback, useContext, useEffect } from 'react';
import { useDispatch, useSelector } from 'react-redux';
import { useHistory } from 'react-router-dom';
import {
  ASSET_ROUTE,
  IMPORT_TOKEN_ROUTE,
} from '../../helpers/constants/routes';
import Button from '../../components/ui/button';
import Identicon from '../../components/ui/identicon';
import TokenBalance from '../../components/ui/token-balance';
import { I18nContext } from '../../contexts/i18n';
import { MetaMetricsContext } from '../../contexts/metametrics';
import { getMostRecentOverviewPage } from '../../ducks/history/history';
import { getPendingTokens } from '../../ducks/metamask/metamask';
import { addTokens, clearPendingTokens } from '../../store/actions';
<<<<<<< HEAD
import { EVENT } from '../../../shared/constants/metametrics';
=======
import { TOKEN_STANDARDS } from '../../helpers/constants/common';
import { EVENT, EVENT_NAMES } from '../../../shared/constants/metametrics';
>>>>>>> 78682ea9
import { ASSET_TYPES } from '../../../shared/constants/transaction';

const getTokenName = (name, symbol) => {
  return name === undefined ? symbol : `${name} (${symbol})`;
};

const ConfirmImportToken = () => {
  const t = useContext(I18nContext);
  const dispatch = useDispatch();
  const history = useHistory();
  const trackEvent = useContext(MetaMetricsContext);

  const mostRecentOverviewPage = useSelector(getMostRecentOverviewPage);
  const pendingTokens = useSelector(getPendingTokens);

  const handleAddTokens = useCallback(async () => {
    await dispatch(addTokens(pendingTokens));

    const addedTokenValues = Object.values(pendingTokens);
    const firstTokenAddress = addedTokenValues?.[0].address?.toLowerCase();

    addedTokenValues.forEach((pendingToken) => {
      trackEvent({
<<<<<<< HEAD
        event: 'Token Added',
=======
        event: EVENT_NAMES.TOKEN_ADDED,
>>>>>>> 78682ea9
        category: EVENT.CATEGORIES.WALLET,
        sensitiveProperties: {
          token_symbol: pendingToken.symbol,
          token_contract_address: pendingToken.address,
          token_decimal_precision: pendingToken.decimals,
          unlisted: pendingToken.unlisted,
          source: pendingToken.isCustom
            ? EVENT.SOURCE.TOKEN.CUSTOM
            : EVENT.SOURCE.TOKEN.LIST,
          token_standard: TOKEN_STANDARDS.ERC20,
          asset_type: ASSET_TYPES.TOKEN,
        },
      });
    });

    dispatch(clearPendingTokens());

    if (firstTokenAddress) {
      history.push(`${ASSET_ROUTE}/${firstTokenAddress}`);
    } else {
      history.push(mostRecentOverviewPage);
    }
  }, [dispatch, history, mostRecentOverviewPage, pendingTokens, trackEvent]);

  useEffect(() => {
    if (Object.keys(pendingTokens).length === 0) {
      history.push(mostRecentOverviewPage);
    }
    // eslint-disable-next-line react-hooks/exhaustive-deps
  }, []);

  return (
    <div className="page-container">
      <div className="page-container__header">
        <div className="page-container__title">
          {t('importTokensCamelCase')}
        </div>
        <div className="page-container__subtitle">
          {t('likeToImportTokens')}
        </div>
      </div>
      <div className="page-container__content">
        <div className="confirm-import-token">
          <div className="confirm-import-token__header">
            <div className="confirm-import-token__token">{t('token')}</div>
            <div className="confirm-import-token__balance">{t('balance')}</div>
          </div>
          <div className="confirm-import-token__token-list">
            {Object.entries(pendingTokens).map(([address, token]) => {
              const { name, symbol } = token;

              return (
                <div
                  className="confirm-import-token__token-list-item"
                  key={address}
                >
                  <div className="confirm-import-token__token confirm-import-token__data">
                    <Identicon
                      className="confirm-import-token__token-icon"
                      diameter={48}
                      address={address}
                    />
                    <div className="confirm-import-token__name">
                      {getTokenName(name, symbol)}
                    </div>
                  </div>
                  <div className="confirm-import-token__balance">
                    <TokenBalance token={token} />
                  </div>
                </div>
              );
            })}
          </div>
        </div>
      </div>
      <div className="page-container__footer">
        <footer>
          <Button
            type="secondary"
            large
            className="page-container__footer-button"
            onClick={() => {
              dispatch(clearPendingTokens());
              history.push(IMPORT_TOKEN_ROUTE);
            }}
          >
            {t('back')}
          </Button>
          <Button
            type="primary"
            large
            className="page-container__footer-button"
            onClick={handleAddTokens}
          >
            {t('importTokensCamelCase')}
          </Button>
        </footer>
      </div>
    </div>
  );
};

export default ConfirmImportToken;<|MERGE_RESOLUTION|>--- conflicted
+++ resolved
@@ -13,12 +13,8 @@
 import { getMostRecentOverviewPage } from '../../ducks/history/history';
 import { getPendingTokens } from '../../ducks/metamask/metamask';
 import { addTokens, clearPendingTokens } from '../../store/actions';
-<<<<<<< HEAD
-import { EVENT } from '../../../shared/constants/metametrics';
-=======
 import { TOKEN_STANDARDS } from '../../helpers/constants/common';
 import { EVENT, EVENT_NAMES } from '../../../shared/constants/metametrics';
->>>>>>> 78682ea9
 import { ASSET_TYPES } from '../../../shared/constants/transaction';
 
 const getTokenName = (name, symbol) => {
@@ -42,11 +38,7 @@
 
     addedTokenValues.forEach((pendingToken) => {
       trackEvent({
-<<<<<<< HEAD
-        event: 'Token Added',
-=======
         event: EVENT_NAMES.TOKEN_ADDED,
->>>>>>> 78682ea9
         category: EVENT.CATEGORIES.WALLET,
         sensitiveProperties: {
           token_symbol: pendingToken.symbol,
