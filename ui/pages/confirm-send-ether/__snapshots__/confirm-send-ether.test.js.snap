// Jest Snapshot v1, https://goo.gl/fbAQLP

exports[`ConfirmSendEther should render correct information for for confirm send ether 1`] = `
[
  <div
    class="page-container"
    data-testid="page-container"
  >
    <div
      class="confirm-page-container-navigation"
      style="display: flex;"
    >
      <div
        class="confirm-page-container-navigation__container"
        data-testid="navigation-container"
        style="visibility: hidden;"
      >
        <button
          class="confirm-page-container-navigation__arrow"
          data-testid="first-page"
        >
          <i
            class="fa fa-angle-double-left fa-2x"
          />
        </button>
        <button
          class="confirm-page-container-navigation__arrow"
          data-testid="previous-page"
        >
          <i
            class="fa fa-angle-left fa-2x"
          />
        </button>
      </div>
      <div
        class="confirm-page-container-navigation__textcontainer"
      >
        <div
          class="confirm-page-container-navigation__navtext"
        >
          0
           
          of
           
          2
        </div>
        <div
          class="confirm-page-container-navigation__longtext"
        >
          requests waiting to be acknowledged
        </div>
      </div>
      <div
        class="confirm-page-container-navigation__container"
        style="visibility: initial;"
      >
        <button
          class="confirm-page-container-navigation__arrow"
          data-testid="next-page"
        >
          <i
            class="fa fa-angle-right fa-2x"
          />
        </button>
        <button
          class="confirm-page-container-navigation__arrow"
          data-testid="last-page"
        >
          <i
            class="fa fa-angle-double-right fa-2x"
          />
        </button>
      </div>
    </div>
    <div
      class="confirm-page-container-header"
      data-testid="header-container"
    >
      <div
        class="confirm-page-container-header__row"
      >
        <div
          class="confirm-page-container-header__back-button-container"
          style="visibility: initial;"
        >
          <span
            class="mm-box mm-icon mm-icon--size-md mm-box--display-inline-block mm-box--color-inherit"
            style="mask-image: url('./images/icons/arrow-left.svg');"
          />
          <span
            class="confirm-page-container-header__back-button"
            data-testid="confirm-page-back-edit-button"
          >
            Edit
          </span>
        </div>
      </div>
      <div
        class="sender-to-recipient sender-to-recipient--default"
        data-testid="sender-to-recipient"
      >
        <div
          class="sender-to-recipient__party sender-to-recipient__party--sender"
        >
          <div
            class="sender-to-recipient__sender-icon"
          >
            <div
              class=""
            >
              <div
                class="identicon"
                style="height: 24px; width: 24px; border-radius: 12px;"
              >
                <div
                  style="border-radius: 50px; overflow: hidden; padding: 0px; margin: 0px; width: 24px; height: 24px; display: inline-block; background: rgb(250, 58, 0);"
                >
                  <svg
                    height="24"
                    width="24"
                    x="0"
                    y="0"
                  >
                    <rect
                      fill="#18CDF2"
                      height="24"
                      transform="translate(-0.786295127845455 -2.478213052095374) rotate(328.9 12 12)"
                      width="24"
                      x="0"
                      y="0"
                    />
                    <rect
                      fill="#035E56"
                      height="24"
                      transform="translate(-13.723846281624033 7.94434640381145) rotate(176.2 12 12)"
                      width="24"
                      x="0"
                      y="0"
                    />
                    <rect
                      fill="#F26602"
                      height="24"
                      transform="translate(12.500881513667943 -10.653854792247811) rotate(468.9 12 12)"
                      width="24"
                      x="0"
                      y="0"
                    />
                  </svg>
                </div>
              </div>
            </div>
          </div>
          <div
            class="sender-to-recipient__tooltip-wrapper"
          >
            <div
              aria-describedby="tippy-tooltip-1"
              class="sender-to-recipient__tooltip-container"
              data-original-title="null"
              data-tooltipped=""
              style="display: inline;"
              tabindex="0"
            >
              <div
                class="sender-to-recipient__name"
              >
                Test Account
              </div>
            </div>
          </div>
        </div>
        <div
          class="sender-to-recipient__arrow-container"
        >
          <div
            class="sender-to-recipient__arrow-circle"
          >
            <i
              class="fa fa-arrow-right sender-to-recipient__arrow-circle__icon"
            />
          </div>
        </div>
        <div
          class="sender-to-recipient__party sender-to-recipient__party--recipient sender-to-recipient__party--recipient-with-address"
        >
          <div
            class="sender-to-recipient__sender-icon"
          >
            <div
              class=""
            >
              <div
                class="identicon"
                style="height: 24px; width: 24px; border-radius: 12px;"
              >
                <div
                  style="border-radius: 50px; overflow: hidden; padding: 0px; margin: 0px; width: 24px; height: 24px; display: inline-block; background: rgb(3, 73, 94);"
                >
                  <svg
                    height="24"
                    width="24"
                    x="0"
                    y="0"
                  >
                    <rect
                      fill="#F5D800"
                      height="24"
                      transform="translate(-1.6948137315966292 7.490045892231985) rotate(238.2 12 12)"
                      width="24"
                      x="0"
                      y="0"
                    />
                    <rect
                      fill="#1888F2"
                      height="24"
                      transform="translate(2.6987555575750655 10.47254609666851) rotate(211.2 12 12)"
                      width="24"
                      x="0"
                      y="0"
                    />
                    <rect
                      fill="#017E8E"
                      height="24"
                      transform="translate(4.1286145552783005 -17.188975454864387) rotate(404.9 12 12)"
                      width="24"
                      x="0"
                      y="0"
                    />
                  </svg>
                </div>
              </div>
            </div>
          </div>
          <div
            class="sender-to-recipient__tooltip-wrapper"
          >
            <div
              class="sender-to-recipient__tooltip-container"
              style="display: inline;"
              tabindex="0"
              title=""
            >
              <div
                class="sender-to-recipient__name"
                data-testid="sender-to-recipient__name"
              >
                0x0c54F...7AaFb
              </div>
            </div>
          </div>
        </div>
      </div>
    </div>
    <div
      class="confirm-page-container-content"
    >
      
      <div
        class="confirm-page-container-summary confirm-page-container-summary--border"
      >
        <div
          class="site-origin confirm-page-container-summary__origin"
        >
          <bdi
            dir="ltr"
          >
            https://metamask.github.io
          </bdi>
        </div>
        <div
          class="confirm-page-container-summary__action-row"
        >
          <div
            class="confirm-page-container-summary__action"
          >
            <span
              class="confirm-page-container-summary__action__name"
            >
              Sending ETH
            </span>
          </div>
        </div>
        <div
          class="confirm-page-container-summary__title"
        >
          <h3
            class="mm-box mm-text mm-text--heading-md mm-text--font-weight-normal mm-text--ellipsis mm-box--color-text-default"
          >
            <div
              class="mm-box currency-display-component mm-box--display-flex mm-box--flex-wrap-wrap mm-box--align-items-center"
              ethlogoheight="24"
              title="0"
            >
              <div
                class="mm-box currency-display-component__prefix mm-box--margin-inline-end-1"
                variant="inherit"
              >
                <div
                  class="mm-box mm-text mm-avatar-base mm-avatar-base--size-xs mm-avatar-network mm-text--body-xs mm-text--text-transform-uppercase mm-box--display-flex mm-box--justify-content-center mm-box--align-items-center mm-box--color-text-default mm-box--background-color-background-alternative mm-box--rounded-full mm-box--border-color-transparent box--border-style-solid box--border-width-1"
                >
                  C
                </div>
              </div>
              <span
                class="mm-box mm-text currency-display-component__text mm-text--inherit mm-text--ellipsis mm-box--color-text-default"
              >
                0
              </span>
            </div>
          </h3>
        </div>
      </div>
      <div
        class="confirm-page-container-content__details"
      >
        <div
          class="transaction-alerts"
        >
          <div
            class="mm-box mm-banner-base mm-banner-alert mm-banner-alert--severity-warning mm-box--padding-3 mm-box--padding-left-2 mm-box--display-flex mm-box--gap-2 mm-box--background-color-warning-muted mm-box--rounded-sm"
          >
            <span
              class="mm-box mm-icon mm-icon--size-lg mm-box--display-inline-block mm-box--color-warning-default"
              style="mask-image: url('./images/icons/danger.svg');"
            />
            <div
              class="mm-box mm-box--min-width-0"
            >
              <p
                class="mm-box mm-text mm-text--body-md mm-box--color-text-default"
              >
                Network is busy. Gas prices are high and estimates are less accurate.
              </p>
            </div>
          </div>
          <div
            class="mm-box mm-banner-base mm-banner-alert mm-banner-alert--severity-warning mm-box--padding-3 mm-box--padding-left-2 mm-box--display-flex mm-box--gap-2 mm-box--background-color-warning-muted mm-box--rounded-sm"
          >
            <span
              class="mm-box mm-icon mm-icon--size-lg mm-box--display-inline-block mm-box--color-warning-default"
              style="mask-image: url('./images/icons/danger.svg');"
            />
<<<<<<< HEAD
            <div>
=======
            <div
              class="mm-box mm-box--min-width-0"
            >
>>>>>>> ef8403f6
              <p
                class="mm-box mm-text mm-text--body-md mm-box--color-text-default"
              >
                You are sending 0 ETH.
              </p>
            </div>
          </div>
        </div>
        <div
          class="transaction-detail"
        >
          <div
            class="box box--padding-top-5 box--display-flex box--flex-direction-row box--justify-content-flex-end"
          >
            <div
              class="edit-gas-fee-button"
            >
              <button
                data-testid="edit-gas-fee-button"
              >
                <span
                  class="edit-gas-fee-button__icon"
                >
                  🌐
                </span>
                <span
                  class="edit-gas-fee-button__label"
                >
                  Site suggested
                </span>
                <span
                  class="mm-box mm-icon mm-icon--size-xs mm-box--display-inline-block mm-box--color-primary-default"
                  style="mask-image: url('./images/icons/arrow-right.svg');"
                />
              </button>
              <div
                class="info-tooltip"
                data-testid="info-tooltip"
              >
                <div>
                  <div
                    aria-describedby="tippy-tooltip-2"
                    class="info-tooltip__tooltip-container"
                    data-original-title="null"
                    data-tooltipped=""
                    style="display: inline;"
                    tabindex="0"
                  >
                    <svg
                      viewBox="0 0 10 10"
                      xmlns="http://www.w3.org/2000/svg"
                    >
                      <path
                        d="M5 0C2.2 0 0 2.2 0 5s2.2 5 5 5 5-2.2 5-5-2.2-5-5-5zm0 2c.4 0 .7.3.7.7s-.3.7-.7.7-.7-.2-.7-.6.3-.8.7-.8zm.7 6H4.3V4.3h1.5V8z"
                        fill="var(--color-icon-alternative)"
                      />
                    </svg>
                  </div>
                </div>
              </div>
            </div>
          </div>
          <div
            class="transaction-detail-rows"
          >
            <div
              class="transaction-detail-item"
              data-testid="confirm-gas-display"
            >
              <div
                class="transaction-detail-item__row"
              >
                <h6
                  class="mm-box mm-text mm-text--body-md mm-text--font-weight-bold mm-box--display-flex mm-box--flex-wrap-nowrap mm-box--align-items-center mm-box--color-text-default"
                >
                  <div
                    class="box box--display-flex box--flex-direction-row"
                  >
                    <div
                      class="box box--margin-right-1 box--flex-direction-row"
                    >
                      Gas
                    </div>
                    <span
                      class="gas-details-item-title__estimate"
                    >
                      (
                      estimated
                      )
                    </span>
                    <div
                      class="info-tooltip"
                      data-testid="info-tooltip"
                    >
                      <div>
                        <div
                          aria-describedby="tippy-tooltip-3"
                          class="info-tooltip__tooltip-container"
                          data-original-title="null"
                          data-tooltipped=""
                          style="display: inline;"
                          tabindex="0"
                        >
                          <svg
                            viewBox="0 0 10 10"
                            xmlns="http://www.w3.org/2000/svg"
                          >
                            <path
                              d="M5 0C2.2 0 0 2.2 0 5s2.2 5 5 5 5-2.2 5-5-2.2-5-5-5zm0 2c.4 0 .7.3.7.7s-.3.7-.7.7-.7-.2-.7-.6.3-.8.7-.8zm.7 6H4.3V4.3h1.5V8z"
                              fill="var(--color-icon-alternative)"
                            />
                          </svg>
                        </div>
                      </div>
                    </div>
                  </div>
                </h6>
                <div
                  class="transaction-detail-item__detail-values"
                >
                  <h6
                    class="mm-box mm-text mm-text--body-md mm-box--color-text-alternative"
                  >
                    <div
                      class="gas-details-item__currency-container"
                    >
                      <div
                        class="mm-box currency-display-component mm-box--display-flex mm-box--flex-wrap-wrap mm-box--align-items-center"
                        title="0.00021"
                      >
                        <span
                          class="mm-box mm-text currency-display-component__text mm-text--inherit mm-text--ellipsis mm-box--color-text-default"
                        >
                          0.00021
                        </span>
                      </div>
                    </div>
                  </h6>
                  <h6
                    class="mm-box mm-text mm-text--body-md mm-text--font-weight-bold mm-text--text-align-right mm-box--margin-left-1 mm-box--color-text-default"
                  >
                    <div
                      class="gas-details-item__currency-container"
                    >
                      <div
                        class="mm-box currency-display-component mm-box--display-flex mm-box--flex-wrap-wrap mm-box--align-items-center"
                        title="0.00021 ETH"
                      >
                        <span
                          class="mm-box mm-text currency-display-component__text mm-text--inherit mm-text--ellipsis mm-box--color-text-default"
                        >
                          0.00021
                        </span>
                        <span
                          class="mm-box mm-text currency-display-component__suffix mm-text--inherit mm-box--margin-inline-start-1 mm-box--color-text-default"
                        >
                          ETH
                        </span>
                      </div>
                    </div>
                  </h6>
                </div>
              </div>
              <div
                class="transaction-detail-item__row"
              >
                <div>
                  <h6
                    class="box box--margin-top-1 box--margin-bottom-1 box--flex-direction-row typography gas-timing gas-timing--negative typography--h7 typography--weight-normal typography--style-normal typography--color-text-default"
                  >
                    Unknown processing time
                  </h6>
                </div>
                <h6
                  class="mm-box mm-text transaction-detail-item__row-subText mm-text--body-sm mm-text--text-align-end mm-box--color-text-alternative"
                >
                  <div
                    class="box gas-details-item__gasfee-label box--display-inline-flex box--flex-direction-row"
                  >
                    <div
                      class="box box--margin-right-1 box--flex-direction-row"
                    >
                      <strong>
                        Max fee:
                      </strong>
                    </div>
                    <div
                      class="gas-details-item__currency-container"
                    >
                      <div
                        class="mm-box currency-display-component mm-box--display-flex mm-box--flex-wrap-wrap mm-box--align-items-center"
                        title="0.00021 ETH"
                      >
                        <span
                          class="mm-box mm-text currency-display-component__text mm-text--inherit mm-text--ellipsis mm-box--color-text-default"
                        >
                          0.00021
                        </span>
                        <span
                          class="mm-box mm-text currency-display-component__suffix mm-text--inherit mm-box--margin-inline-start-1 mm-box--color-text-default"
                        >
                          ETH
                        </span>
                      </div>
                    </div>
                  </div>
                </h6>
              </div>
            </div>
            <div
              class="transaction-detail-item"
            >
              <div
                class="transaction-detail-item__row"
              >
                <h6
                  class="mm-box mm-text mm-text--body-md mm-text--font-weight-bold mm-box--display-flex mm-box--flex-wrap-nowrap mm-box--align-items-center mm-box--color-text-default"
                >
                  Total
                </h6>
                <div
                  class="transaction-detail-item__detail-values"
                >
                  <h6
                    class="mm-box mm-text mm-text--body-md mm-box--color-text-alternative"
                  >
                    <div
                      class="confirm-page-container-content__total-value"
                    >
                      <div
                        class="mm-box currency-display-component mm-box--display-flex mm-box--flex-wrap-wrap mm-box--align-items-center"
                        title="0.00021"
                      >
                        <span
                          class="mm-box mm-text currency-display-component__text mm-text--inherit mm-text--ellipsis mm-box--color-text-default"
                        >
                          0.00021
                        </span>
                      </div>
                    </div>
                  </h6>
                  <h6
                    class="mm-box mm-text mm-text--body-md mm-text--font-weight-bold mm-text--text-align-right mm-box--margin-left-1 mm-box--color-text-default"
                  >
                    <div
                      class="confirm-page-container-content__total-value"
                    >
                      <div
                        class="mm-box currency-display-component mm-box--display-flex mm-box--flex-wrap-wrap mm-box--align-items-center"
                        title="0.00021 ETH"
                      >
                        <span
                          class="mm-box mm-text currency-display-component__text mm-text--inherit mm-text--ellipsis mm-box--color-text-default"
                        >
                          0.00021
                        </span>
                        <span
                          class="mm-box mm-text currency-display-component__suffix mm-text--inherit mm-box--margin-inline-start-1 mm-box--color-text-default"
                        >
                          ETH
                        </span>
                      </div>
                    </div>
                  </h6>
                </div>
              </div>
              <div
                class="transaction-detail-item__row"
              >
                <h6
                  class="mm-box mm-text mm-text--body-sm mm-box--color-text-alternative"
                >
                  Amount + gas fee
                </h6>
                <h6
                  class="mm-box mm-text transaction-detail-item__row-subText mm-text--body-sm mm-text--text-align-end mm-box--color-text-alternative"
                >
                  <div
                    class="confirm-page-container-content__total-amount"
                  >
                    <strong>
                      Max amount:
                    </strong>
                     
                    <div
                      class="mm-box currency-display-component mm-box--display-flex mm-box--flex-wrap-wrap mm-box--align-items-center"
                      title="0.00021 ETH"
                    >
                      <span
                        class="mm-box mm-text currency-display-component__text mm-text--inherit mm-text--ellipsis mm-box--color-text-default"
                      >
                        0.00021
                      </span>
                      <span
                        class="mm-box mm-text currency-display-component__suffix mm-text--inherit mm-box--margin-inline-start-1 mm-box--color-text-default"
                      >
                        ETH
                      </span>
                    </div>
                  </div>
                </h6>
              </div>
            </div>
          </div>
        </div>
      </div>
      <div
        class="page-container__footer"
      >
        <footer>
          <button
            class="button btn--rounded btn-secondary page-container__footer-button page-container__footer-button__cancel"
            data-testid="page-container-footer-cancel"
          >
            Reject
          </button>
          <button
            class="button btn--rounded btn-primary page-container__footer-button"
            data-testid="page-container-footer-next"
          >
            Confirm
          </button>
        </footer>
        <div
          class="page-container__footer-secondary"
        >
          <a>
            Reject 2 transactions
          </a>
        </div>
      </div>
    </div>
  </div>,
]
`;<|MERGE_RESOLUTION|>--- conflicted
+++ resolved
@@ -340,13 +340,9 @@
               class="mm-box mm-icon mm-icon--size-lg mm-box--display-inline-block mm-box--color-warning-default"
               style="mask-image: url('./images/icons/danger.svg');"
             />
-<<<<<<< HEAD
-            <div>
-=======
             <div
               class="mm-box mm-box--min-width-0"
             >
->>>>>>> ef8403f6
               <p
                 class="mm-box mm-text mm-text--body-md mm-box--color-text-default"
               >
