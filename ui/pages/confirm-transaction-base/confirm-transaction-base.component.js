--- conflicted
+++ resolved
@@ -1131,19 +1131,11 @@
     // the user from editing the transaction in those cases.
 
     const isTokenApproval =
-<<<<<<< HEAD
-      txData.type === TRANSACTION_TYPES.TOKEN_METHOD_SET_APPROVAL_FOR_ALL ||
-      txData.type === TRANSACTION_TYPES.TOKEN_METHOD_APPROVE;
-
-    const isContractInteraction =
-      txData.type === TRANSACTION_TYPES.CONTRACT_INTERACTION;
-=======
       txData.type === TransactionType.tokenMethodSetApprovalForAll ||
       txData.type === TransactionType.tokenMethodApprove;
 
     const isContractInteraction =
       txData.type === TransactionType.contractInteraction;
->>>>>>> 90d2ca07
 
     const isContractInteractionFromDapp =
       (isTokenApproval || isContractInteraction) &&
