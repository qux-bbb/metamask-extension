import React from 'react';
import { Provider } from 'react-redux';
import { NetworkStatus } from '@metamask/network-controller';
import { NetworkType } from '@metamask/controller-utils';
import { EthAccountType, EthMethod } from '@metamask/keyring-api';
import configureStore from '../../../store/store';
import testData from '../../../../.storybook/test-data';
import { Box } from '../../../components/component-library';

const STORE_MOCK = {
  metamask: {
    approvalFlows: [],
    currentCurrency: 'USD',
    keyrings: [
      {
        accounts: ['0x71C7656EC7ab88b098defB751B7401B5f6d8976F'],
        type: 'TestKeyring',
      },
      ...testData.metamask.keyrings,
    ],
    networksMetadata: {
      testNetworkClientId: {
        status: NetworkStatus.Available,
      },
    },
    pendingApprovals: {
      testId: {
        id: 'testId',
        origin: 'npm:@test/test-snap',
      },
    },
    providerConfig: {
      type: NetworkType.rpc,
      nickname: 'Test Network',
    },
    selectedNetworkClientId: 'testNetworkClientId',
    subjectMetadata: {
      'npm:@test/test-snap': {
        name: 'Test Snap',
        version: '1.0.0',
      },
    },
    tokenList: {},
<<<<<<< HEAD
    internalAccounts: {
      selectedAccount: 'cf8dace4-9439-4bd4-b3a8-88c821c8fcb3',
      accounts: {
        'cf8dace4-9439-4bd4-b3a8-88c821c8fcb3': {
          address: '0x64a845a5b02460acf8a3d84503b0d68d028b4bb4',
          id: 'cf8dace4-9439-4bd4-b3a8-88c821c8fcb3',
          metadata: {
            name: 'This is a Really Long Account Name',
            keyring: {
              type: 'HD Key Tree',
            },
          },
          options: {},
          methods: [...Object.values(EthMethod)],
          type: EthAccountType.Eoa,
        },
        '07c2cfec-36c9-46c4-8115-3836d3ac9047': {
          address: '0xb19ac54efa18cc3a14a5b821bfec73d284bf0c5e',
          id: '07c2cfec-36c9-46c4-8115-3836d3ac9047',
          metadata: {
            name: 'Account 2',
            keyring: {
              type: 'HD Key Tree',
            },
          },
          options: {},
          methods: [...Object.values(EthMethod)],
          type: EthAccountType.Eoa,
        },
      },
    },
=======
    accounts: testData.metamask.accounts,
    identities: testData.metamask.identities,
    internalAccounts: testData.metamask.internalAccounts,
    accountsByChainId: testData.metamask.accountsByChainId,
>>>>>>> 075db481
  },
};

// eslint-disable-next-line react/prop-types
export function PendingApproval({ children, requestData, type }) {
  const mockState = { ...STORE_MOCK };
  const pendingApproval = mockState.metamask.pendingApprovals.testId;

  pendingApproval.type = type;
  pendingApproval.requestData = requestData;

  return (
    <Provider store={configureStore(mockState)}>
      <Box
        style={{
          height: '592px',
          width: '360px',
          border: '1px solid lightgrey',
          margin: '0 auto',
        }}
      >
        {children}
      </Box>
    </Provider>
  );
}<|MERGE_RESOLUTION|>--- conflicted
+++ resolved
@@ -41,44 +41,10 @@
       },
     },
     tokenList: {},
-<<<<<<< HEAD
-    internalAccounts: {
-      selectedAccount: 'cf8dace4-9439-4bd4-b3a8-88c821c8fcb3',
-      accounts: {
-        'cf8dace4-9439-4bd4-b3a8-88c821c8fcb3': {
-          address: '0x64a845a5b02460acf8a3d84503b0d68d028b4bb4',
-          id: 'cf8dace4-9439-4bd4-b3a8-88c821c8fcb3',
-          metadata: {
-            name: 'This is a Really Long Account Name',
-            keyring: {
-              type: 'HD Key Tree',
-            },
-          },
-          options: {},
-          methods: [...Object.values(EthMethod)],
-          type: EthAccountType.Eoa,
-        },
-        '07c2cfec-36c9-46c4-8115-3836d3ac9047': {
-          address: '0xb19ac54efa18cc3a14a5b821bfec73d284bf0c5e',
-          id: '07c2cfec-36c9-46c4-8115-3836d3ac9047',
-          metadata: {
-            name: 'Account 2',
-            keyring: {
-              type: 'HD Key Tree',
-            },
-          },
-          options: {},
-          methods: [...Object.values(EthMethod)],
-          type: EthAccountType.Eoa,
-        },
-      },
-    },
-=======
     accounts: testData.metamask.accounts,
     identities: testData.metamask.identities,
     internalAccounts: testData.metamask.internalAccounts,
     accountsByChainId: testData.metamask.accountsByChainId,
->>>>>>> 075db481
   },
 };
 
