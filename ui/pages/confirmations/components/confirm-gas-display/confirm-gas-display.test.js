--- conflicted
+++ resolved
@@ -40,8 +40,6 @@
       },
       gasFeeEstimates:
         mockEstimates[GasEstimateTypes.feeMarket].gasFeeEstimates,
-<<<<<<< HEAD
-=======
       gasFeeEstimatesByChainId: {
         ...mockState.metamask.gasFeeEstimatesByChainId,
         '0x5': {
@@ -50,7 +48,6 @@
             mockEstimates[GasEstimateTypes.feeMarket].gasFeeEstimates,
         },
       },
->>>>>>> 08f3f3ae
     },
   });
 
@@ -71,11 +68,7 @@
 
 describe('ConfirmGasDisplay', () => {
   it('should match snapshot', async () => {
-<<<<<<< HEAD
-    const { container } = render({
-=======
     const { container } = await render({
->>>>>>> 08f3f3ae
       transactionProp: {
         txParams: {
           gas: '0x5208',
