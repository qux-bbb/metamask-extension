<<<<<<< HEAD
import React, { memo } from 'react';
=======
import { TransactionType } from '@metamask/transaction-controller';
import React, { useMemo } from 'react';
>>>>>>> 2c457705
import { useSelector } from 'react-redux';
import { currentConfirmationSelector } from '../../../../../selectors';
import { SignatureRequestType } from '../../../types/confirm';
import ContractInteractionInfo from './contract-interaction/contract-interaction';
import PersonalSignInfo from './personal-sign/personal-sign';
<<<<<<< HEAD
=======
import TypedSignV1Info from './typed-sign-v1/typed-sign-v1';
>>>>>>> 2c457705
import TypedSignInfo from './typed-sign/typed-sign';

const ConfirmationInfoConponentMap = {
  [TransactionType.personalSign]: PersonalSignInfo,
  [TransactionType.signTypedData]: TypedSignInfo,
};

<<<<<<< HEAD
type ConfirmationType = keyof typeof ConfirmationInfoConponentMap;

const Info: React.FC = memo(() => {
  const currentConfirmation = useSelector(currentConfirmationSelector);
=======
  const ConfirmationInfoComponentMap = useMemo(
    () => ({
      [TransactionType.personalSign]: () => PersonalSignInfo,
      [TransactionType.signTypedData]: () => {
        const { version } =
          (currentConfirmation as SignatureRequestType)?.msgParams ?? {};
        if (version === 'V1') {
          return TypedSignV1Info;
        }
        return TypedSignInfo;
      },
      [TransactionType.contractInteraction]: () => ContractInteractionInfo,
    }),
    [currentConfirmation],
  );
>>>>>>> 2c457705

  if (!currentConfirmation?.type) {
    return null;
  }

  const InfoComponent =
    ConfirmationInfoConponentMap[currentConfirmation?.type as ConfirmationType];

  return <InfoComponent />;
});

export default Info;<|MERGE_RESOLUTION|>--- conflicted
+++ resolved
@@ -1,31 +1,16 @@
-<<<<<<< HEAD
-import React, { memo } from 'react';
-=======
 import { TransactionType } from '@metamask/transaction-controller';
 import React, { useMemo } from 'react';
->>>>>>> 2c457705
 import { useSelector } from 'react-redux';
 import { currentConfirmationSelector } from '../../../../../selectors';
 import { SignatureRequestType } from '../../../types/confirm';
 import ContractInteractionInfo from './contract-interaction/contract-interaction';
 import PersonalSignInfo from './personal-sign/personal-sign';
-<<<<<<< HEAD
-=======
 import TypedSignV1Info from './typed-sign-v1/typed-sign-v1';
->>>>>>> 2c457705
 import TypedSignInfo from './typed-sign/typed-sign';
 
-const ConfirmationInfoConponentMap = {
-  [TransactionType.personalSign]: PersonalSignInfo,
-  [TransactionType.signTypedData]: TypedSignInfo,
-};
+const Info: React.FC = () => {
+  const currentConfirmation = useSelector(currentConfirmationSelector);
 
-<<<<<<< HEAD
-type ConfirmationType = keyof typeof ConfirmationInfoConponentMap;
-
-const Info: React.FC = memo(() => {
-  const currentConfirmation = useSelector(currentConfirmationSelector);
-=======
   const ConfirmationInfoComponentMap = useMemo(
     () => ({
       [TransactionType.personalSign]: () => PersonalSignInfo,
@@ -41,16 +26,17 @@
     }),
     [currentConfirmation],
   );
->>>>>>> 2c457705
 
   if (!currentConfirmation?.type) {
     return null;
   }
 
   const InfoComponent =
-    ConfirmationInfoConponentMap[currentConfirmation?.type as ConfirmationType];
+    ConfirmationInfoComponentMap[
+      currentConfirmation?.type as keyof typeof ConfirmationInfoComponentMap
+    ]();
 
   return <InfoComponent />;
-});
+};
 
 export default Info;