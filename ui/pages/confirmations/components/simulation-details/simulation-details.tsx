--- conflicted
+++ resolved
@@ -133,10 +133,7 @@
 }> = ({ inHeader, children }) => (
   <Box
     data-testid="simulation-details-layout"
-<<<<<<< HEAD
-=======
     className="simulation-details-layout"
->>>>>>> 2c457705
     display={Display.Flex}
     flexDirection={FlexDirection.Column}
     borderRadius={BorderRadius.MD}
