--- conflicted
+++ resolved
@@ -78,7 +78,6 @@
         </div>
       </div>
       <div
-<<<<<<< HEAD
         class="mm-box request-signature__mismatch-info mm-box--margin-bottom-4 mm-box--padding-4 mm-box--display-flex mm-box--width-full mm-box--background-color-primary-muted"
       >
         <span
@@ -88,14 +87,11 @@
         <p
           class="mm-box mm-text mm-text--body-xs mm-box--color-text-default"
         >
-          Your selected account (0x8Eeee...73D12) is different than the account trying to sign (0x8Eeee...73D12)
+          Your selected account (0x0dcd5...3e7bc) is different than the account trying to sign ()
         </p>
       </div>
       <div
-        class="mm-box mm-box--padding-inline-4"
-=======
         class="mm-box multichain-page-content mm-box--padding-4 mm-box--display-flex mm-box--flex-direction-column mm-box--width-full mm-box--height-full mm-box--background-color-background-alternative"
->>>>>>> 7c362001
       >
         <h2
           class="mm-box mm-text mm-text--heading-lg mm-text--text-align-center mm-box--padding-top-4 mm-box--padding-bottom-2 mm-box--color-text-default"
