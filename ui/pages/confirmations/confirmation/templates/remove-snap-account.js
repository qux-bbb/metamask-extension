<<<<<<< HEAD
function getValues(pendingApproval, t, actions) {
=======
import {
  MetaMetricsEventCategory,
  MetaMetricsEventName,
  MetaMetricsEventAccountType,
} from '../../../../../shared/constants/metametrics';

function getValues(pendingApproval, t, actions, _history, _data, contexts) {
>>>>>>> 08f3f3ae
  const { origin: snapId, snapName } = pendingApproval;
  const { publicAddress } = pendingApproval.requestData;
  const { trackEvent } = contexts;

  const trackSnapAccountEvent = (event) => {
    trackEvent({
      event,
      category: MetaMetricsEventCategory.Accounts,
      properties: {
        account_type: MetaMetricsEventAccountType.Snap,
        snap_id: snapId,
        snap_name: snapName,
      },
    });
  };

  return {
    content: [
      {
        element: 'RemoveSnapAccount',
        key: 'remove-snap-account',
        props: {
          snapId,
          snapName,
          publicAddress,
        },
      },
    ],
    cancelText: t('cancel'),
    submitText: t('remove'),
    onLoad: () =>
      trackSnapAccountEvent(MetaMetricsEventName.RemoveSnapAccountViewed),
    onSubmit: () => {
      trackSnapAccountEvent(MetaMetricsEventName.RemoveSnapAccountConfirmed);
      actions.resolvePendingApproval(pendingApproval.id, true);
    },
    onCancel: () => {
      trackSnapAccountEvent(MetaMetricsEventName.RemoveSnapAccountCanceled);
      actions.resolvePendingApproval(pendingApproval.id, false);
    },
  };
}

const removeSnapAccount = {
  getValues,
};

export default removeSnapAccount;<|MERGE_RESOLUTION|>--- conflicted
+++ resolved
@@ -1,6 +1,3 @@
-<<<<<<< HEAD
-function getValues(pendingApproval, t, actions) {
-=======
 import {
   MetaMetricsEventCategory,
   MetaMetricsEventName,
@@ -8,7 +5,6 @@
 } from '../../../../../shared/constants/metametrics';
 
 function getValues(pendingApproval, t, actions, _history, _data, contexts) {
->>>>>>> 08f3f3ae
   const { origin: snapId, snapName } = pendingApproval;
   const { publicAddress } = pendingApproval.requestData;
   const { trackEvent } = contexts;
