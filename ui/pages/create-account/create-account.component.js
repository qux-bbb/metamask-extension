--- conflicted
+++ resolved
@@ -1,10 +1,6 @@
 import React from 'react';
 import { Route, Switch } from 'react-router-dom';
-<<<<<<< HEAD
-import Box from '../../components/ui/box';
-=======
 import { Box } from '../../components/component-library';
->>>>>>> 877e184b
 import { CONNECT_HARDWARE_ROUTE } from '../../helpers/constants/routes';
 import ConnectHardwareForm from './connect-hardware';
 
