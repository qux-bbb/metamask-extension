--- conflicted
+++ resolved
@@ -26,12 +26,8 @@
   Button,
   BUTTON_VARIANT,
   BUTTON_SIZES,
-<<<<<<< HEAD
-=======
   Text,
->>>>>>> 877e184b
 } from '../../../components/component-library';
-import { Text } from '../../../components/component-library/text/deprecated';
 import {
   OverflowWrap,
   TextColor,
