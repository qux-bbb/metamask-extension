--- conflicted
+++ resolved
@@ -12,11 +12,7 @@
         class="mm-box mm-box--margin-bottom-4 mm-box--display-flex mm-box--flex-direction-row mm-box--align-items-center"
       >
         <button
-<<<<<<< HEAD
-          class="mm-box mm-text mm-button-base mm-button-link mm-button-link--size-auto mm-text--body-md-medium mm-box--margin-right-4 mm-box--padding-right-0 mm-box--padding-left-0 mm-box--display-inline-flex mm-box--justify-content-center mm-box--align-items-center mm-box--color-primary-default mm-box--background-color-transparent"
-=======
           class="mm-box mm-text mm-button-base mm-button-link mm-button-link--size-auto mm-text--body-md-medium mm-box--margin-right-4 mm-box--padding-0 mm-box--padding-right-0 mm-box--padding-left-0 mm-box--display-inline-flex mm-box--justify-content-center mm-box--align-items-center mm-box--color-primary-default mm-box--background-color-transparent"
->>>>>>> 877e184b
         >
           Create a Snap Account
         </button>
@@ -46,11 +42,7 @@
           class="mm-box"
         >
           <button
-<<<<<<< HEAD
-            class="mm-box mm-text mm-button-base mm-button-base--size-md mm-button-primary mm-text--body-md-medium mm-box--padding-right-4 mm-box--padding-left-4 mm-box--display-inline-flex mm-box--justify-content-center mm-box--align-items-center mm-box--color-primary-inverse mm-box--background-color-primary-default mm-box--rounded-pill"
-=======
             class="mm-box mm-text mm-button-base mm-button-base--size-md mm-button-primary mm-text--body-md-medium mm-box--padding-0 mm-box--padding-right-4 mm-box--padding-left-4 mm-box--display-inline-flex mm-box--justify-content-center mm-box--align-items-center mm-box--color-primary-inverse mm-box--background-color-primary-default mm-box--rounded-pill"
->>>>>>> 877e184b
           >
             Install snap
           </button>
@@ -188,11 +180,7 @@
             class="mm-box mm-text mm-text--body-md mm-box--color-text-default"
           >
             <a
-<<<<<<< HEAD
-              class="mm-box mm-text mm-button-base mm-button-link mm-button-link--size-auto mm-text--body-md-medium mm-box--padding-right-0 mm-box--padding-left-0 mm-box--display-inline-flex mm-box--justify-content-center mm-box--align-items-center mm-box--color-primary-default mm-box--background-color-transparent"
-=======
               class="mm-box mm-text mm-button-base mm-button-link mm-button-link--size-auto mm-text--body-md-medium mm-box--padding-0 mm-box--padding-right-0 mm-box--padding-left-0 mm-box--display-inline-flex mm-box--justify-content-center mm-box--align-items-center mm-box--color-primary-default mm-box--background-color-transparent"
->>>>>>> 877e184b
               href="auditUrl1"
             >
               auditUrl1
@@ -202,11 +190,7 @@
             class="mm-box mm-text mm-text--body-md mm-box--color-text-default"
           >
             <a
-<<<<<<< HEAD
-              class="mm-box mm-text mm-button-base mm-button-link mm-button-link--size-auto mm-text--body-md-medium mm-box--padding-right-0 mm-box--padding-left-0 mm-box--display-inline-flex mm-box--justify-content-center mm-box--align-items-center mm-box--color-primary-default mm-box--background-color-transparent"
-=======
               class="mm-box mm-text mm-button-base mm-button-link mm-button-link--size-auto mm-text--body-md-medium mm-box--padding-0 mm-box--padding-right-0 mm-box--padding-left-0 mm-box--display-inline-flex mm-box--justify-content-center mm-box--align-items-center mm-box--color-primary-default mm-box--background-color-transparent"
->>>>>>> 877e184b
               href="auditUrl2"
             >
               auditUrl2
