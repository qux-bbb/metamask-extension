import React, { useContext } from 'react';
import { useHistory } from 'react-router-dom';
import { useSelector } from 'react-redux';

import Box from '../../../components/ui/box';
import Typography from '../../../components/ui/typography';
import Button from '../../../components/ui/button';
import {
  FONT_WEIGHT,
  TEXT_ALIGN,
  TypographyVariant,
  AlignItems,
} from '../../../helpers/constants/design-system';
import { useI18nContext } from '../../../hooks/useI18nContext';
import {
  ONBOARDING_PIN_EXTENSION_ROUTE,
  ONBOARDING_PRIVACY_SETTINGS_ROUTE,
} from '../../../helpers/constants/routes';
import { isBeta } from '../../../helpers/utils/build-types';
import { getFirstTimeFlowType } from '../../../selectors';
<<<<<<< HEAD
import { EVENT_NAMES, EVENT } from '../../../../shared/constants/metametrics';
=======
import {
  MetaMetricsEventCategory,
  MetaMetricsEventName,
} from '../../../../shared/constants/metametrics';
>>>>>>> 4b271868
import { MetaMetricsContext } from '../../../contexts/metametrics';

export default function CreationSuccessful() {
  const history = useHistory();
  const t = useI18nContext();
  const trackEvent = useContext(MetaMetricsContext);
  const firstTimeFlowType = useSelector(getFirstTimeFlowType);

  return (
    <div className="creation-successful" data-testid="creation-successful">
      <Box textAlign={TEXT_ALIGN.CENTER}>
        <img src="./images/tada.png" />
        <Typography
          variant={TypographyVariant.H2}
          fontWeight={FONT_WEIGHT.BOLD}
          margin={6}
        >
          {t('walletCreationSuccessTitle')}
        </Typography>
        <Typography variant={TypographyVariant.H4}>
          {t('walletCreationSuccessDetail')}
        </Typography>
      </Box>
      <Typography
        variant={TypographyVariant.H4}
        boxProps={{ align: AlignItems.flexStart }}
        marginLeft={12}
      >
        {t('remember')}
      </Typography>
      <ul>
        <li>
          <Typography variant={TypographyVariant.H4}>
            {isBeta()
              ? t('betaWalletCreationSuccessReminder1')
              : t('walletCreationSuccessReminder1')}
          </Typography>
        </li>
        <li>
          <Typography variant={TypographyVariant.H4}>
            {isBeta()
              ? t('betaWalletCreationSuccessReminder2')
              : t('walletCreationSuccessReminder2')}
          </Typography>
        </li>
        <li>
          <Typography variant={TypographyVariant.H4}>
            {t('walletCreationSuccessReminder3', [
              <span
                key="creation-successful__bold"
                className="creation-successful__bold"
              >
                {t('walletCreationSuccessReminder3BoldSection')}
              </span>,
            ])}
          </Typography>
        </li>
        <li>
          <Button
            href="https://community.metamask.io/t/what-is-a-secret-recovery-phrase-and-how-to-keep-your-crypto-wallet-secure/3440"
            target="_blank"
            type="link"
            rel="noopener noreferrer"
          >
            {t('learnMoreUpperCase')}
          </Button>
        </li>
      </ul>
      <Box marginTop={6} className="creation-successful__actions">
        <Button
          type="link"
          onClick={() => history.push(ONBOARDING_PRIVACY_SETTINGS_ROUTE)}
        >
          {t('advancedConfiguration')}
        </Button>
        <Button
          data-testid="onboarding-complete-done"
          type="primary"
          large
          rounded
          onClick={() => {
            trackEvent({
<<<<<<< HEAD
              category: EVENT.CATEGORIES.ONBOARDING,
              event: EVENT_NAMES.ONBOARDING_WALLET_CREATION_COMPLETE,
=======
              category: MetaMetricsEventCategory.Onboarding,
              event: MetaMetricsEventName.OnboardingWalletCreationComplete,
>>>>>>> 4b271868
              properties: {
                method: firstTimeFlowType,
              },
            });
            history.push(ONBOARDING_PIN_EXTENSION_ROUTE);
          }}
        >
          {t('gotIt')}
        </Button>
      </Box>
    </div>
  );
}<|MERGE_RESOLUTION|>--- conflicted
+++ resolved
@@ -18,14 +18,10 @@
 } from '../../../helpers/constants/routes';
 import { isBeta } from '../../../helpers/utils/build-types';
 import { getFirstTimeFlowType } from '../../../selectors';
-<<<<<<< HEAD
-import { EVENT_NAMES, EVENT } from '../../../../shared/constants/metametrics';
-=======
 import {
   MetaMetricsEventCategory,
   MetaMetricsEventName,
 } from '../../../../shared/constants/metametrics';
->>>>>>> 4b271868
 import { MetaMetricsContext } from '../../../contexts/metametrics';
 
 export default function CreationSuccessful() {
@@ -108,13 +104,8 @@
           rounded
           onClick={() => {
             trackEvent({
-<<<<<<< HEAD
-              category: EVENT.CATEGORIES.ONBOARDING,
-              event: EVENT_NAMES.ONBOARDING_WALLET_CREATION_COMPLETE,
-=======
               category: MetaMetricsEventCategory.Onboarding,
               event: MetaMetricsEventName.OnboardingWalletCreationComplete,
->>>>>>> 4b271868
               properties: {
                 method: firstTimeFlowType,
               },
