--- conflicted
+++ resolved
@@ -3,15 +3,9 @@
 import { Redirect } from 'react-router-dom';
 import {
   DEFAULT_ROUTE,
-<<<<<<< HEAD
-  ///: BEGIN:ONLY_INCLUDE_IN(build-main,build-beta,build-flask)
-  ONBOARDING_COMPLETION_ROUTE,
-  ///: END:ONLY_INCLUDE_IN
-=======
   ///: BEGIN:ONLY_INCLUDE_IF(build-main,build-beta,build-flask)
   ONBOARDING_COMPLETION_ROUTE,
   ///: END:ONLY_INCLUDE_IF
->>>>>>> fc724d6d
   ONBOARDING_UNLOCK_ROUTE,
   LOCK_ROUTE,
   ///: BEGIN:ONLY_INCLUDE_IF(build-flask)
@@ -19,17 +13,10 @@
   ///: END:ONLY_INCLUDE_IF
   ///: BEGIN:ONLY_INCLUDE_IF(build-main,build-beta,build-mmi)
   ONBOARDING_WELCOME_ROUTE, // eslint-disable-line no-unused-vars
-<<<<<<< HEAD
-  ///: END:ONLY_INCLUDE_IN
-  ///: BEGIN:ONLY_INCLUDE_IN(build-mmi)
-  MMI_ONBOARDING_COMPLETION_ROUTE,
-  ///: END:ONLY_INCLUDE_IN
-=======
   ///: END:ONLY_INCLUDE_IF
   ///: BEGIN:ONLY_INCLUDE_IF(build-mmi)
   MMI_ONBOARDING_COMPLETION_ROUTE,
   ///: END:ONLY_INCLUDE_IF
->>>>>>> fc724d6d
 } from '../../../helpers/constants/routes';
 import {
   getCompletedOnboarding,
@@ -49,19 +36,6 @@
     return <Redirect to={{ pathname: DEFAULT_ROUTE }} />;
   }
 
-<<<<<<< HEAD
-  ///: BEGIN:ONLY_INCLUDE_IN(build-main,build-beta,build-flask)
-  if (seedPhraseBackedUp !== null) {
-    return <Redirect to={{ pathname: ONBOARDING_COMPLETION_ROUTE }} />;
-  }
-  ///: END:ONLY_INCLUDE_IN
-
-  ///: BEGIN:ONLY_INCLUDE_IN(build-mmi)
-  if (seedPhraseBackedUp !== null) {
-    return <Redirect to={{ pathname: MMI_ONBOARDING_COMPLETION_ROUTE }} />;
-  }
-  ///: END:ONLY_INCLUDE_IN
-=======
   ///: BEGIN:ONLY_INCLUDE_IF(build-main,build-beta,build-flask)
   if (seedPhraseBackedUp !== null) {
     return <Redirect to={{ pathname: ONBOARDING_COMPLETION_ROUTE }} />;
@@ -73,7 +47,6 @@
     return <Redirect to={{ pathname: MMI_ONBOARDING_COMPLETION_ROUTE }} />;
   }
   ///: END:ONLY_INCLUDE_IF
->>>>>>> fc724d6d
 
   if (isUnlocked) {
     return <Redirect to={{ pathname: LOCK_ROUTE }} />;
