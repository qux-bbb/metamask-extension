import { connect } from 'react-redux';
import { withRouter } from 'react-router-dom';
import { compose } from 'redux';
import {
  getAllAccountsOnNetworkAreEmpty,
  getIsNetworkUsed,
  getNetworkIdentifier,
  getPreferences,
  isNetworkLoading,
  getTheme,
  getIsTestnet,
  getCurrentChainId,
  getShouldShowSeedPhraseReminder,
  isCurrentProviderCustom,
} from '../../selectors';
import {
  hideImportTokensModal,
  lockMetamask,
  hideImportNftsModal,
<<<<<<< HEAD
=======
  hideIpfsModal,
>>>>>>> 877e184b
  setCurrentCurrency,
  setLastActiveTime,
  setMouseUserState,
  toggleAccountMenu,
  toggleNetworkMenu,
} from '../../store/actions';
import { pageChanged } from '../../ducks/history/history';
import { prepareToLeaveSwaps } from '../../ducks/swaps/swaps';
import { getSendStage } from '../../ducks/send';
import { getProviderConfig } from '../../ducks/metamask/metamask';
import { DEFAULT_AUTO_LOCK_TIME_LIMIT } from '../../../shared/constants/preferences';
import Routes from './routes.component';

function mapStateToProps(state) {
  const { appState } = state;
  const { alertOpen, alertMessage, isLoading, loadingMessage } = appState;
  const { autoLockTimeLimit = DEFAULT_AUTO_LOCK_TIME_LIMIT } =
    getPreferences(state);
  const { completedOnboarding } = state.metamask;

  return {
    alertOpen,
    alertMessage,
    textDirection: state.metamask.textDirection,
    isLoading,
    loadingMessage,
    isUnlocked: state.metamask.isUnlocked,
    isNetworkLoading: isNetworkLoading(state),
    currentCurrency: state.metamask.currentCurrency,
    isMouseUser: state.appState.isMouseUser,
    autoLockTimeLimit,
    browserEnvironmentOs: state.metamask.browserEnvironment?.os,
    browserEnvironmentContainter: state.metamask.browserEnvironment?.browser,
    providerId: getNetworkIdentifier(state),
    providerType: getProviderConfig(state).type,
    theme: getTheme(state),
    sendStage: getSendStage(state),
    isNetworkUsed: getIsNetworkUsed(state),
    allAccountsOnNetworkAreEmpty: getAllAccountsOnNetworkAreEmpty(state),
    isTestNet: getIsTestnet(state),
    currentChainId: getCurrentChainId(state),
    shouldShowSeedPhraseReminder: getShouldShowSeedPhraseReminder(state),
    forgottenPassword: state.metamask.forgottenPassword,
    isCurrentProviderCustom: isCurrentProviderCustom(state),
    completedOnboarding,
    isAccountMenuOpen: state.metamask.isAccountMenuOpen,
    isNetworkMenuOpen: state.metamask.isNetworkMenuOpen,
    isImportTokensModalOpen: state.appState.importTokensModalOpen,
    accountDetailsAddress: state.appState.accountDetailsAddress,
    isImportNftsModalOpen: state.appState.importNftsModalOpen,
<<<<<<< HEAD
=======
    isIpfsModalOpen: state.appState.showIpfsModalOpen,
>>>>>>> 877e184b
  };
}

function mapDispatchToProps(dispatch) {
  return {
    lockMetaMask: () => dispatch(lockMetamask(false)),
    setCurrentCurrencyToUSD: () => dispatch(setCurrentCurrency('usd')),
    setMouseUserState: (isMouseUser) =>
      dispatch(setMouseUserState(isMouseUser)),
    setLastActiveTime: () => dispatch(setLastActiveTime()),
    pageChanged: (path) => dispatch(pageChanged(path)),
    prepareToLeaveSwaps: () => dispatch(prepareToLeaveSwaps()),
    toggleAccountMenu: () => dispatch(toggleAccountMenu()),
    toggleNetworkMenu: () => dispatch(toggleNetworkMenu()),
    hideImportNftsModal: () => dispatch(hideImportNftsModal()),
<<<<<<< HEAD
=======
    hideIpfsModal: () => dispatch(hideIpfsModal()),
    hideImportTokensModal: () => dispatch(hideImportTokensModal()),
>>>>>>> 877e184b
  };
}

export default compose(
  withRouter,
  connect(mapStateToProps, mapDispatchToProps),
)(Routes);<|MERGE_RESOLUTION|>--- conflicted
+++ resolved
@@ -17,10 +17,7 @@
   hideImportTokensModal,
   lockMetamask,
   hideImportNftsModal,
-<<<<<<< HEAD
-=======
   hideIpfsModal,
->>>>>>> 877e184b
   setCurrentCurrency,
   setLastActiveTime,
   setMouseUserState,
@@ -71,10 +68,7 @@
     isImportTokensModalOpen: state.appState.importTokensModalOpen,
     accountDetailsAddress: state.appState.accountDetailsAddress,
     isImportNftsModalOpen: state.appState.importNftsModalOpen,
-<<<<<<< HEAD
-=======
     isIpfsModalOpen: state.appState.showIpfsModalOpen,
->>>>>>> 877e184b
   };
 }
 
@@ -90,11 +84,8 @@
     toggleAccountMenu: () => dispatch(toggleAccountMenu()),
     toggleNetworkMenu: () => dispatch(toggleNetworkMenu()),
     hideImportNftsModal: () => dispatch(hideImportNftsModal()),
-<<<<<<< HEAD
-=======
     hideIpfsModal: () => dispatch(hideIpfsModal()),
     hideImportTokensModal: () => dispatch(hideImportTokensModal()),
->>>>>>> 877e184b
   };
 }
 
