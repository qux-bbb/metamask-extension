--- conflicted
+++ resolved
@@ -73,15 +73,9 @@
     }
 
     let isFlask = false;
-<<<<<<< HEAD
-    ///: BEGIN:ONLY_INCLUDE_IN(build-flask)
-    isFlask = true;
-    ///: END:ONLY_INCLUDE_IN
-=======
     ///: BEGIN:ONLY_INCLUDE_IF(build-flask)
     isFlask = true;
     ///: END:ONLY_INCLUDE_IF
->>>>>>> fc724d6d
 
     if ((isFlask && !isHexString(input)) || isValidDomainName(input)) {
       lookupDomainName(input);
