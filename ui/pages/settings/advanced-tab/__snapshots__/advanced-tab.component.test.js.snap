// Jest Snapshot v1, https://goo.gl/fbAQLP

exports[`AdvancedTab Component should match snapshot 1`] = `
<div>
  <div
    class="settings-page__body"
  >
    <div
      class="mm-box settings-page__content-row mm-box--display-flex mm-box--flex-direction-column"
      data-testid="advanced-setting-state-logs"
    >
      <div
        class="settings-page__content-item"
      >
        <span>
          State logs
        </span>
        <span
          class="settings-page__content-description"
        >
          State logs contain your public account addresses and sent transactions.
        </span>
      </div>
      <div
        class="settings-page__content-item"
      >
        <div
          class="settings-page__content-item-col"
        >
          <button
            class="button btn--rounded btn-secondary btn--large"
          >
            Download state logs
          </button>
        </div>
      </div>
    </div>
    <div
      class="mm-box settings-page__content-row mm-box--display-flex mm-box--flex-direction-column"
      data-testid="advanced-setting-reset-account"
    >
      <div
        class="settings-page__content-item"
      >
        <span>
          Clear activity and nonce data
        </span>
        <span
          class="settings-page__content-description"
        >
          This resets the account's nonce and erases data from the activity tab in your wallet. Only the current account and network will be affected. Your balances and incoming transactions won't change.
        </span>
      </div>
      <div
        class="settings-page__content-item"
      >
        <div
          class="settings-page__content-item-col"
        >
          <button
            class="button btn--rounded btn-danger btn--large settings-tab__button--red"
          >
            Clear activity tab data
          </button>
        </div>
      </div>
    </div>
    <div
      class="mm-box settings-page__content-row mm-box--display-flex mm-box--gap-4 mm-box--flex-direction-row mm-box--justify-content-space-between"
<<<<<<< HEAD
=======
      data-testid="advanced-setting-enable-smart-transactions"
    >
      <div
        class="settings-page__content-item"
      >
        <span>
          Smart Transactions
        </span>
        <div
          class="settings-page__content-description"
        >
          <span>
             
            Turn on Smart Transactions for more reliable and secure transactions, and adjustable fees on ETH Mainnet. 
            <a
              class="mm-box mm-text mm-button-base mm-button-link mm-button-link--size-inherit mm-text--body-md-medium mm-box--padding-0 mm-box--padding-right-0 mm-box--padding-left-0 mm-box--display-inline-flex mm-box--justify-content-center mm-box--align-items-center mm-box--color-primary-default mm-box--background-color-transparent"
              href="https://support.metamask.io/hc/en-us/articles/9184393821211"
              rel="noopener noreferrer"
              target="_blank"
            >
              Learn more
            </a>
            
             
          </span>
        </div>
      </div>
      <div
        class="settings-page__content-item-col"
      >
        <label
          class="toggle-button toggle-button--off"
          tabindex="0"
        >
          <div
            style="display: flex; width: 52px; align-items: center; justify-content: flex-start; position: relative; cursor: pointer; background-color: transparent; border: 0px; padding: 0px; user-select: none;"
          >
            <div
              style="width: 40px; height: 24px; padding: 0px; border-radius: 26px; display: flex; align-items: center; justify-content: center; background-color: rgb(159, 166, 174);"
            >
              <div
                style="font-size: 11px; display: flex; align-items: center; justify-content: center; font-family: 'Helvetica Neue', Helvetica, sans-serif; position: relative; color: rgb(250, 250, 250); margin-top: auto; margin-bottom: auto; line-height: 0; opacity: 0; width: 26px; height: 20px; left: 4px;"
              />
              <div
                style="font-size: 11px; display: flex; align-items: center; justify-content: center; font-family: 'Helvetica Neue', Helvetica, sans-serif; position: relative; color: rgba(255, 255, 255, 0.6); bottom: 0px; margin-top: auto; margin-bottom: auto; padding-right: 5px; line-height: 0; width: 26px; height: 20px; opacity: 1;"
              />
            </div>
            <div
              style="position: absolute; height: 100%; top: 0px; left: 0px; display: flex; flex: 1; align-self: stretch; align-items: center; justify-content: flex-start;"
            >
              <div
                style="width: 18px; height: 18px; display: flex; align-self: center; box-shadow: var(--shadow-size-xs) var(--color-shadow-default); border-radius: 50%; box-sizing: border-box; position: relative; background-color: rgb(255, 255, 255); left: 3px;"
              />
            </div>
            <input
              data-testid="settings-page-stx-opt-in-toggle"
              style="border: 0px; height: 1px; margin: -1px; overflow: hidden; padding: 0px; position: absolute; width: 1px;"
              type="checkbox"
              value="false"
            />
          </div>
          <div
            class="toggle-button__status"
          >
            <span
              class="toggle-button__label-off"
            >
              Off
            </span>
            <span
              class="toggle-button__label-on"
            >
              On
            </span>
          </div>
        </label>
      </div>
    </div>
    <div
      class="mm-box settings-page__content-row mm-box--display-flex mm-box--gap-4 mm-box--flex-direction-row mm-box--justify-content-space-between"
>>>>>>> 2c457705
      data-testid="advanced-setting-hex-data"
    >
      <div
        class="settings-page__content-item"
      >
        <span>
          Show hex data
        </span>
        <div
          class="settings-page__content-description"
        >
          Select this to show the hex data field on the send screen
        </div>
      </div>
      <div
        class="settings-page__content-item-col"
      >
        <label
          class="toggle-button toggle-button--off"
          tabindex="0"
        >
          <div
            style="display: flex; width: 52px; align-items: center; justify-content: flex-start; position: relative; cursor: pointer; background-color: transparent; border: 0px; padding: 0px; user-select: none;"
          >
            <div
              style="width: 40px; height: 24px; padding: 0px; border-radius: 26px; display: flex; align-items: center; justify-content: center; background-color: rgb(159, 166, 174);"
            >
              <div
                style="font-size: 11px; display: flex; align-items: center; justify-content: center; font-family: 'Helvetica Neue', Helvetica, sans-serif; position: relative; color: rgb(250, 250, 250); margin-top: auto; margin-bottom: auto; line-height: 0; opacity: 0; width: 26px; height: 20px; left: 4px;"
              />
              <div
                style="font-size: 11px; display: flex; align-items: center; justify-content: center; font-family: 'Helvetica Neue', Helvetica, sans-serif; position: relative; color: rgba(255, 255, 255, 0.6); bottom: 0px; margin-top: auto; margin-bottom: auto; padding-right: 5px; line-height: 0; width: 26px; height: 20px; opacity: 1;"
              />
            </div>
            <div
              style="position: absolute; height: 100%; top: 0px; left: 0px; display: flex; flex: 1; align-self: stretch; align-items: center; justify-content: flex-start;"
            >
              <div
                style="width: 18px; height: 18px; display: flex; align-self: center; box-shadow: var(--shadow-size-xs) var(--color-shadow-default); border-radius: 50%; box-sizing: border-box; position: relative; background-color: rgb(255, 255, 255); left: 3px;"
              />
            </div>
            <input
              style="border: 0px; height: 1px; margin: -1px; overflow: hidden; padding: 0px; position: absolute; width: 1px;"
              type="checkbox"
              value="false"
            />
          </div>
          <div
            class="toggle-button__status"
          >
            <span
              class="toggle-button__label-off"
            >
              Off
            </span>
            <span
              class="toggle-button__label-on"
            >
              On
            </span>
          </div>
        </label>
      </div>
    </div>
    <div
      class="mm-box settings-page__content-row mm-box--display-flex mm-box--gap-4 mm-box--flex-direction-row mm-box--justify-content-space-between"
      data-testid="advanced-setting-show-testnet-conversion"
    >
      <div
        class="settings-page__content-item"
      >
        <span>
          Show conversion on test networks
        </span>
        <div
          class="settings-page__content-description"
        >
          Select this to show fiat conversion on test networks
        </div>
      </div>
      <div
        class="settings-page__content-item-col"
      >
        <label
          class="toggle-button toggle-button--off"
          tabindex="0"
        >
          <div
            style="display: flex; width: 52px; align-items: center; justify-content: flex-start; position: relative; cursor: pointer; background-color: transparent; border: 0px; padding: 0px; user-select: none;"
          >
            <div
              style="width: 40px; height: 24px; padding: 0px; border-radius: 26px; display: flex; align-items: center; justify-content: center; background-color: rgb(159, 166, 174);"
            >
              <div
                style="font-size: 11px; display: flex; align-items: center; justify-content: center; font-family: 'Helvetica Neue', Helvetica, sans-serif; position: relative; color: rgb(250, 250, 250); margin-top: auto; margin-bottom: auto; line-height: 0; opacity: 0; width: 26px; height: 20px; left: 4px;"
              />
              <div
                style="font-size: 11px; display: flex; align-items: center; justify-content: center; font-family: 'Helvetica Neue', Helvetica, sans-serif; position: relative; color: rgba(255, 255, 255, 0.6); bottom: 0px; margin-top: auto; margin-bottom: auto; padding-right: 5px; line-height: 0; width: 26px; height: 20px; opacity: 1;"
              />
            </div>
            <div
              style="position: absolute; height: 100%; top: 0px; left: 0px; display: flex; flex: 1; align-self: stretch; align-items: center; justify-content: flex-start;"
            >
              <div
                style="width: 18px; height: 18px; display: flex; align-self: center; box-shadow: var(--shadow-size-xs) var(--color-shadow-default); border-radius: 50%; box-sizing: border-box; position: relative; background-color: rgb(255, 255, 255); left: 3px;"
              />
            </div>
            <input
              style="border: 0px; height: 1px; margin: -1px; overflow: hidden; padding: 0px; position: absolute; width: 1px;"
              type="checkbox"
              value="false"
            />
          </div>
          <div
            class="toggle-button__status"
          >
            <span
              class="toggle-button__label-off"
            >
              Off
            </span>
            <span
              class="toggle-button__label-on"
            >
              On
            </span>
          </div>
        </label>
      </div>
    </div>
    <div
      class="mm-box settings-page__content-row mm-box--display-flex mm-box--gap-4 mm-box--flex-direction-row mm-box--justify-content-space-between"
      data-testid="advanced-setting-show-testnet-conversion"
    >
      <div
        class="settings-page__content-item"
      >
        <span>
          Show test networks
        </span>
        <div
          class="settings-page__content-description"
        >
          Select this to show test networks in network list
        </div>
      </div>
      <div
        class="settings-page__content-item-col"
      >
        <label
          class="toggle-button toggle-button--on"
          tabindex="0"
        >
          <div
            style="display: flex; width: 52px; align-items: center; justify-content: flex-start; position: relative; cursor: pointer; background-color: transparent; border: 0px; padding: 0px; user-select: none;"
          >
            <div
              style="width: 40px; height: 24px; padding: 0px; border-radius: 26px; display: flex; align-items: center; justify-content: center; background-color: rgb(16, 152, 252);"
            >
              <div
                style="font-size: 11px; display: flex; align-items: center; justify-content: center; font-family: 'Helvetica Neue', Helvetica, sans-serif; position: relative; color: rgb(250, 250, 250); margin-top: auto; margin-bottom: auto; line-height: 0; opacity: 1; width: 26px; height: 20px; left: 4px;"
              />
              <div
                style="font-size: 11px; display: flex; align-items: center; justify-content: center; font-family: 'Helvetica Neue', Helvetica, sans-serif; position: relative; color: rgba(255, 255, 255, 0.6); bottom: 0px; margin-top: auto; margin-bottom: auto; padding-right: 5px; line-height: 0; width: 26px; height: 20px; opacity: 0;"
              />
            </div>
            <div
              style="position: absolute; height: 100%; top: 0px; left: 0px; display: flex; flex: 1; align-self: stretch; align-items: center; justify-content: flex-start;"
            >
              <div
                style="width: 18px; height: 18px; display: flex; align-self: center; box-shadow: var(--shadow-size-xs) var(--color-shadow-default); border-radius: 50%; box-sizing: border-box; position: relative; background-color: rgb(255, 255, 255); left: 18px;"
              />
            </div>
            <input
              style="border: 0px; height: 1px; margin: -1px; overflow: hidden; padding: 0px; position: absolute; width: 1px;"
              type="checkbox"
              value="true"
            />
          </div>
          <div
            class="toggle-button__status"
          >
            <span
              class="toggle-button__label-off"
            >
              Off
            </span>
            <span
              class="toggle-button__label-on"
            >
              On
            </span>
          </div>
        </label>
      </div>
    </div>
    <div
      class="mm-box settings-page__content-row mm-box--display-flex mm-box--gap-4 mm-box--flex-direction-row mm-box--justify-content-space-between"
      data-testid="advanced-setting-show-extension-in-full-size-view"
    >
      <div
        class="settings-page__content-item"
      >
        <span>
          Show extension in full-size view
        </span>
        <div
          class="settings-page__content-description"
        >
          Turn this on to make full-size view your default when you click the extension icon.
        </div>
      </div>
      <div
        class="settings-page__content-item-col"
      >
        <label
          class="toggle-button toggle-button--off"
          tabindex="0"
        >
          <div
            style="display: flex; width: 52px; align-items: center; justify-content: flex-start; position: relative; cursor: pointer; background-color: transparent; border: 0px; padding: 0px; user-select: none;"
          >
            <div
              style="width: 40px; height: 24px; padding: 0px; border-radius: 26px; display: flex; align-items: center; justify-content: center; background-color: rgb(159, 166, 174);"
            >
              <div
                style="font-size: 11px; display: flex; align-items: center; justify-content: center; font-family: 'Helvetica Neue', Helvetica, sans-serif; position: relative; color: rgb(250, 250, 250); margin-top: auto; margin-bottom: auto; line-height: 0; opacity: 0; width: 26px; height: 20px; left: 4px;"
              />
              <div
                style="font-size: 11px; display: flex; align-items: center; justify-content: center; font-family: 'Helvetica Neue', Helvetica, sans-serif; position: relative; color: rgba(255, 255, 255, 0.6); bottom: 0px; margin-top: auto; margin-bottom: auto; padding-right: 5px; line-height: 0; width: 26px; height: 20px; opacity: 1;"
              />
            </div>
            <div
              style="position: absolute; height: 100%; top: 0px; left: 0px; display: flex; flex: 1; align-self: stretch; align-items: center; justify-content: flex-start;"
            >
              <div
                style="width: 18px; height: 18px; display: flex; align-self: center; box-shadow: var(--shadow-size-xs) var(--color-shadow-default); border-radius: 50%; box-sizing: border-box; position: relative; background-color: rgb(255, 255, 255); left: 3px;"
              />
            </div>
            <input
              style="border: 0px; height: 1px; margin: -1px; overflow: hidden; padding: 0px; position: absolute; width: 1px;"
              type="checkbox"
              value="false"
            />
          </div>
          <div
            class="toggle-button__status"
          >
            <span
              class="toggle-button__label-off"
            >
              Off
            </span>
            <span
              class="toggle-button__label-on"
            >
              On
            </span>
          </div>
        </label>
      </div>
    </div>
    <div
      class="mm-box settings-page__content-row mm-box--display-flex mm-box--gap-4 mm-box--flex-direction-row mm-box--justify-content-space-between"
      data-testid="advanced-setting-custom-nonce"
    >
      <div
        class="settings-page__content-item"
      >
        <span>
          Customize transaction nonce
        </span>
        <div
          class="settings-page__content-description"
        >
          Turn this on to change the nonce (transaction number) on confirmation screens. This is an advanced feature, use cautiously.
        </div>
      </div>
      <div
        class="settings-page__content-item-col"
      >
        <label
          class="toggle-button toggle-button--off"
          tabindex="0"
        >
          <div
            style="display: flex; width: 52px; align-items: center; justify-content: flex-start; position: relative; cursor: pointer; background-color: transparent; border: 0px; padding: 0px; user-select: none;"
          >
            <div
              style="width: 40px; height: 24px; padding: 0px; border-radius: 26px; display: flex; align-items: center; justify-content: center; background-color: rgb(159, 166, 174);"
            >
              <div
                style="font-size: 11px; display: flex; align-items: center; justify-content: center; font-family: 'Helvetica Neue', Helvetica, sans-serif; position: relative; color: rgb(250, 250, 250); margin-top: auto; margin-bottom: auto; line-height: 0; opacity: 0; width: 26px; height: 20px; left: 4px;"
              />
              <div
                style="font-size: 11px; display: flex; align-items: center; justify-content: center; font-family: 'Helvetica Neue', Helvetica, sans-serif; position: relative; color: rgba(255, 255, 255, 0.6); bottom: 0px; margin-top: auto; margin-bottom: auto; padding-right: 5px; line-height: 0; width: 26px; height: 20px; opacity: 1;"
              />
            </div>
            <div
              style="position: absolute; height: 100%; top: 0px; left: 0px; display: flex; flex: 1; align-self: stretch; align-items: center; justify-content: flex-start;"
            >
              <div
                style="width: 18px; height: 18px; display: flex; align-self: center; box-shadow: var(--shadow-size-xs) var(--color-shadow-default); border-radius: 50%; box-sizing: border-box; position: relative; background-color: rgb(255, 255, 255); left: 3px;"
              />
            </div>
            <input
              style="border: 0px; height: 1px; margin: -1px; overflow: hidden; padding: 0px; position: absolute; width: 1px;"
              type="checkbox"
              value="false"
            />
          </div>
          <div
            class="toggle-button__status"
          >
            <span
              class="toggle-button__label-off"
            >
              Off
            </span>
            <span
              class="toggle-button__label-on"
            >
              On
            </span>
          </div>
        </label>
      </div>
    </div>
    <div
      class="mm-box settings-page__content-row mm-box--display-flex mm-box--flex-direction-column"
      data-testid="advanced-setting-auto-lock"
    >
      <div
        class="settings-page__content-item"
      >
        <span>
          Auto-lock timer (minutes)
        </span>
        <div
          class="settings-page__content-description"
        >
          Set the idle time in minutes before MetaMask will become locked.
        </div>
      </div>
      <div
        class="settings-page__content-item"
      >
        <div
          class="settings-page__content-item-col"
        >
          <div
            class="MuiFormControl-root MuiTextField-root MuiFormControl-marginDense MuiFormControl-fullWidth"
          >
            <div
              class="MuiInputBase-root MuiInput-root TextField-inputRoot-12 MuiInputBase-fullWidth MuiInput-fullWidth MuiInputBase-formControl MuiInput-formControl MuiInputBase-marginDense MuiInput-marginDense"
            >
              <input
                aria-invalid="false"
                class="MuiInputBase-input MuiInput-input MuiInputBase-inputMarginDense MuiInput-inputMarginDense"
                data-testid="auto-lockout-time"
                dir="auto"
                id="autoTimeout"
                min="0"
                placeholder="0"
                type="text"
                value="0"
              />
            </div>
            
          </div>
          <button
            class="button btn--rounded btn-primary settings-tab__rpc-save-button"
            data-testid="auto-lockout-button"
          >
            Save
          </button>
        </div>
      </div>
    </div>
    <div
      class="mm-box settings-page__content-row mm-box--display-flex mm-box--flex-direction-column"
      data-testid="advanced-setting-data-backup"
    >
      <div
        class="settings-page__content-item"
      >
        <span>
          Back up your data
        </span>
        <span
          class="settings-page__content-description"
        >
          You can back up data like your contacts and preferences.
        </span>
      </div>
      <div
        class="settings-page__content-item"
      >
        <div
          class="settings-page__content-item-col"
        >
          <button
            class="button btn--rounded btn-secondary btn--large"
            data-testid="backup-button"
          >
            Back up
          </button>
        </div>
      </div>
    </div>
    <div
      class="mm-box settings-page__content-row mm-box--display-flex mm-box--flex-direction-column"
      data-testid="advanced-setting-data-restore"
    >
      <div
        class="settings-page__content-item"
      >
        <span>
          Restore user data
        </span>
        <span
          class="settings-page__content-description"
        >
          You can restore data like contacts and preferences from a backup file.
        </span>
      </div>
      <div
        class="settings-page__content-item"
      >
        <div
          class="settings-page__content-item-col"
        >
          <label
            class="button btn btn--rounded btn-secondary btn--large settings-page__button"
            for="restore-file"
          >
            Restore
          </label>
          <input
            accept=".json"
            data-testid="restore-file"
            id="restore-file"
            style="visibility: hidden;"
            type="file"
          />
        </div>
      </div>
    </div>
    <div
      class="mm-box settings-page__content-row mm-box--display-flex mm-box--gap-4 mm-box--flex-direction-row mm-box--justify-content-space-between"
      data-testid="advanced-setting-dismiss-reminder"
    >
      <div
        class="settings-page__content-item"
      >
        <span>
          Dismiss Secret Recovery Phrase backup reminder
        </span>
        <div
          class="settings-page__content-description"
        >
          Turn this on to dismiss the Secret Recovery Phrase backup reminder message. We highly recommend that you back up your Secret Recovery Phrase to avoid loss of funds
        </div>
      </div>
      <div
        class="settings-page__content-item-col"
      >
        <label
          class="toggle-button toggle-button--off"
          tabindex="0"
        >
          <div
            style="display: flex; width: 52px; align-items: center; justify-content: flex-start; position: relative; cursor: pointer; background-color: transparent; border: 0px; padding: 0px; user-select: none;"
          >
            <div
              style="width: 40px; height: 24px; padding: 0px; border-radius: 26px; display: flex; align-items: center; justify-content: center; background-color: rgb(159, 166, 174);"
            >
              <div
                style="font-size: 11px; display: flex; align-items: center; justify-content: center; font-family: 'Helvetica Neue', Helvetica, sans-serif; position: relative; color: rgb(250, 250, 250); margin-top: auto; margin-bottom: auto; line-height: 0; opacity: 0; width: 26px; height: 20px; left: 4px;"
              />
              <div
                style="font-size: 11px; display: flex; align-items: center; justify-content: center; font-family: 'Helvetica Neue', Helvetica, sans-serif; position: relative; color: rgba(255, 255, 255, 0.6); bottom: 0px; margin-top: auto; margin-bottom: auto; padding-right: 5px; line-height: 0; width: 26px; height: 20px; opacity: 1;"
              />
            </div>
            <div
              style="position: absolute; height: 100%; top: 0px; left: 0px; display: flex; flex: 1; align-self: stretch; align-items: center; justify-content: flex-start;"
            >
              <div
                style="width: 18px; height: 18px; display: flex; align-self: center; box-shadow: var(--shadow-size-xs) var(--color-shadow-default); border-radius: 50%; box-sizing: border-box; position: relative; background-color: rgb(255, 255, 255); left: 3px;"
              />
            </div>
            <input
              style="border: 0px; height: 1px; margin: -1px; overflow: hidden; padding: 0px; position: absolute; width: 1px;"
              type="checkbox"
              value="false"
            />
          </div>
          <div
            class="toggle-button__status"
          >
            <span
              class="toggle-button__label-off"
            >
              Off
            </span>
            <span
              class="toggle-button__label-on"
            >
              On
            </span>
          </div>
        </label>
      </div>
    </div>
    <div
      class="mm-box settings-page__content-row mm-box--display-flex mm-box--flex-direction-column"
      data-testid="advanced-setting-toggle-ethsign"
    >
      <div
        class="settings-page__content-item"
      >
        <span>
          Eth_sign requests
        </span>
        <div
          class="settings-page__content-description"
        >
          If you enable this setting, you might get signature requests that aren’t readable. By signing a message you don't understand, you could be agreeing to give away your funds and NFTs.
        </div>
      </div>
      <div
        class="settings-page__content-item-col"
      >
        <label
          class="toggle-button toggle-button--off eth-sign-toggle"
          tabindex="0"
        >
          <div
            style="display: flex; width: 52px; align-items: center; justify-content: flex-start; position: relative; cursor: pointer; background-color: transparent; border: 0px; padding: 0px; user-select: none;"
          >
            <div
              style="width: 40px; height: 24px; padding: 0px; border-radius: 26px; display: flex; align-items: center; justify-content: center; background-color: rgb(159, 166, 174);"
            >
              <div
                style="font-size: 11px; display: flex; align-items: center; justify-content: center; font-family: 'Helvetica Neue', Helvetica, sans-serif; position: relative; color: rgb(250, 250, 250); margin-top: auto; margin-bottom: auto; line-height: 0; opacity: 0; width: 26px; height: 20px; left: 4px;"
              />
              <div
                style="font-size: 11px; display: flex; align-items: center; justify-content: center; font-family: 'Helvetica Neue', Helvetica, sans-serif; position: relative; color: rgba(255, 255, 255, 0.6); bottom: 0px; margin-top: auto; margin-bottom: auto; padding-right: 5px; line-height: 0; width: 26px; height: 20px; opacity: 1;"
              />
            </div>
            <div
              style="position: absolute; height: 100%; top: 0px; left: 0px; display: flex; flex: 1; align-self: stretch; align-items: center; justify-content: flex-start;"
            >
              <div
                style="width: 18px; height: 18px; display: flex; align-self: center; box-shadow: var(--shadow-size-xs) var(--color-shadow-default); border-radius: 50%; box-sizing: border-box; position: relative; background-color: rgb(255, 255, 255); left: 3px;"
              />
            </div>
            <input
              style="border: 0px; height: 1px; margin: -1px; overflow: hidden; padding: 0px; position: absolute; width: 1px;"
              type="checkbox"
              value="false"
            />
          </div>
          <div
            class="toggle-button__status"
          >
            <span
              class="toggle-button__label-off"
            >
              OFF (Recommended)
            </span>
            <span
              class="toggle-button__label-on"
            >
              ON (Not recommended)
            </span>
          </div>
        </label>
      </div>
    </div>
  </div>
</div>
`;<|MERGE_RESOLUTION|>--- conflicted
+++ resolved
@@ -67,8 +67,6 @@
     </div>
     <div
       class="mm-box settings-page__content-row mm-box--display-flex mm-box--gap-4 mm-box--flex-direction-row mm-box--justify-content-space-between"
-<<<<<<< HEAD
-=======
       data-testid="advanced-setting-enable-smart-transactions"
     >
       <div
@@ -149,7 +147,6 @@
     </div>
     <div
       class="mm-box settings-page__content-row mm-box--display-flex mm-box--gap-4 mm-box--flex-direction-row mm-box--justify-content-space-between"
->>>>>>> 2c457705
       data-testid="advanced-setting-hex-data"
     >
       <div
