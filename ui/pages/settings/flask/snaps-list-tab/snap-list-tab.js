--- conflicted
+++ resolved
@@ -1,8 +1,4 @@
-<<<<<<< HEAD
-import React, { useMemo, useEffect } from 'react';
-=======
 import React, { useRef, useEffect } from 'react';
->>>>>>> 273c1ded
 import { useDispatch, useSelector } from 'react-redux';
 import { useHistory } from 'react-router-dom';
 import SnapSettingsCard from '../../../../components/app/flask/snap-settings-card';
@@ -26,11 +22,7 @@
   const history = useHistory();
   const dispatch = useDispatch();
   const snaps = useSelector(getSnaps);
-<<<<<<< HEAD
-  const settingsRef = useMemo(() => [React.createRef()], []);
-=======
   const settingsRef = useRef();
->>>>>>> 273c1ded
   const onClick = (snap) => {
     const route = `${SNAPS_VIEW_ROUTE}/${window.btoa(
       unescape(encodeURIComponent(snap.id)),
@@ -47,11 +39,7 @@
 
   useEffect(() => {
     handleSettingsRefs(t, t('snaps'), settingsRef);
-<<<<<<< HEAD
-  }, [t, settingsRef]);
-=======
   }, [settingsRef, t]);
->>>>>>> 273c1ded
 
   return (
     <div className="snap-list-tab" ref={settingsRef}>
