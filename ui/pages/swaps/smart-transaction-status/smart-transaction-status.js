--- conflicted
+++ resolved
@@ -8,13 +8,10 @@
   getFetchParams,
   prepareToLeaveSwaps,
   getLatestSmartTransactionUuid,
-<<<<<<< HEAD
   getSmartTransactions,
-=======
   getSwapsRefreshStates,
   getSelectedQuote,
   getTopQuote,
->>>>>>> 9dd7182d
 } from '../../../ducks/swaps/swaps';
 import {
   isHardwareWallet,
@@ -38,16 +35,12 @@
   ALIGN_ITEMS,
 } from '../../../helpers/constants/design-system';
 import {
-  // fetchSmartTransactionsStatus,
+  fetchSmartTransactionsStatus,
   stopPollingForQuotes,
   cancelSmartTransaction,
 } from '../../../store/actions';
-<<<<<<< HEAD
-// import { SECOND } from '../../../../shared/constants/time';
-
-=======
+
 import { SECOND } from '../../../../shared/constants/time';
->>>>>>> 9dd7182d
 import SwapsFooter from '../swaps-footer';
 import { calcTokenAmount } from '../../../helpers/utils/token-util';
 import SuccessIcon from './success-icon';
@@ -58,10 +51,6 @@
 import TimerIcon from './timer-icon';
 import BackgroundAnimation from './background-animation';
 
-<<<<<<< HEAD
-// const SMART_TRANSACTIONS_STATUS_INTERVAL = SECOND * 10; // Poll every 10 seconds.
-=======
-const SMART_TRANSACTIONS_STATUS_INTERVAL = SECOND * 10; // Poll every 10 seconds.
 const TOTAL_WAITING_TIME_IN_SEC = 180;
 
 // It takes about 2s to show the link (waiting for uuid) and then it will be visible for about 10s or until a user clicks on it.
@@ -78,7 +67,6 @@
   const seconds = remainingTimeInSec % 60;
   return `${minutes}:${seconds.toString().padStart(2, '0')}`;
 };
->>>>>>> 9dd7182d
 
 export default function SmartTransactionStatus() {
   const [showCancelSwapLink, setShowCancelSwapLink] = useState(() => {
@@ -102,17 +90,12 @@
   const hardwareWalletUsed = useSelector(isHardwareWallet);
   const hardwareWalletType = useSelector(getHardwareWalletType);
   const needsTwoConfirmations = true;
-<<<<<<< HEAD
   const latestSmartTransactionUuid = useSelector(getLatestSmartTransactionUuid);
-  const smartTransactions = useSelector(getSmartTransactions);
-=======
   const selectedQuote = useSelector(getSelectedQuote);
   const topQuote = useSelector(getTopQuote);
   const usedQuote = selectedQuote || topQuote;
-  const smartTransactionsStatus = useSelector(getSmartTransactionsStatus);
-  const latestSmartTransactionUuid = useSelector(getLatestSmartTransactionUuid);
+  const smartTransactions = useSelector(getSmartTransactions);
   const swapsRefreshRates = useSelector(getSwapsRefreshStates);
->>>>>>> 9dd7182d
   const smartTransactionStatus =
     smartTransactions.find((stx) => stx.uuid === latestSmartTransactionUuid)
       ?.status || {};
@@ -160,16 +143,6 @@
 
   useEffect(() => {
     stxStatusPageLoadedEvent();
-<<<<<<< HEAD
-    // const intervalId = setInterval(() => {
-    //   if (isSmartTransactionPending && latestSmartTransactionUuid) {
-    //     dispatch(fetchSmartTransactionsStatus([latestSmartTransactionUuid]));
-    //   } else {
-    //     clearInterval(intervalId);
-    //   }
-    // }, SMART_TRANSACTIONS_STATUS_INTERVAL);
-    // return () => clearInterval(intervalId);
-=======
     const intervalId = setInterval(() => {
       if (isSmartTransactionPending && latestSmartTransactionUuid) {
         dispatch(fetchSmartTransactionsStatus([latestSmartTransactionUuid]));
@@ -179,7 +152,6 @@
     }, swapsRefreshRates.stxBatchStatusRefreshTime);
     return () => clearInterval(intervalId);
 
->>>>>>> 9dd7182d
     // eslint-disable-next-line react-hooks/exhaustive-deps
   }, [
     dispatch,
