--- conflicted
+++ resolved
@@ -50,58 +50,6 @@
     }
   }
 
-<<<<<<< HEAD
-  &__view-other-button-container {
-    border-radius: 28px;
-    width: 100%;
-    position: relative;
-    display: flex;
-    align-items: center;
-    justify-content: center;
-    min-height: 46px;
-  }
-
-  &__view-other-button,
-  &__view-other-button-fade {
-    display: flex;
-    align-items: center;
-    position: absolute;
-
-    @include H7;
-
-    color: white;
-    font-weight: bold;
-    cursor: pointer;
-    border-radius: 28px;
-    padding: 5px 18px;
-    background: linear-gradient(90deg, var(--Blue-500) 0%, var(--Blue-400) 101.32%);
-
-
-    @media screen and (min-width: $break-large) {
-      @include H6;
-
-      margin-bottom: 0;
-    }
-
-    .fa-arrow-right {
-      margin-left: 4px;
-      font-size: 10px;
-      margin-top: 2px;
-    }
-  }
-
-  &__view-other-button-fade {
-    background: #0372c3;
-    opacity: 0;
-    transition: opacity ease-in-out 1s;
-
-    &:hover {
-      opacity: 1;
-    }
-  }
-
-=======
->>>>>>> 634cf70a
   &__price-difference-warning {
     &-wrapper {
       width: 100%;
