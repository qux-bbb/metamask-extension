--- conflicted
+++ resolved
@@ -117,15 +117,8 @@
 import Box from '../../../components/ui/box';
 import ViewQuotePriceDifference from './view-quote-price-difference';
 
-<<<<<<< HEAD
-// eslint-disable-next-line prefer-destructuring
-const EIP_1559_V2_ENABLED =
-  process.env.EIP_1559_V2 === true || process.env.EIP_1559_V2 === 'true';
-
 let intervalId;
 
-=======
->>>>>>> 318d040e
 export default function ViewQuote() {
   const history = useHistory();
   const dispatch = useDispatch();
