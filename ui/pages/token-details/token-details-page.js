import React, { useContext } from 'react';
import { useDispatch, useSelector } from 'react-redux';
import { Redirect, useHistory, useParams } from 'react-router-dom';
import { getProviderConfig, getTokens } from '../../ducks/metamask/metamask';
import { getTokenList } from '../../selectors';
import { useCopyToClipboard } from '../../hooks/useCopyToClipboard';
import Identicon from '../../components/ui/identicon';
import { I18nContext } from '../../contexts/i18n';
import { useTokenTracker } from '../../hooks/useTokenTracker';
import { useTokenFiatAmount } from '../../hooks/useTokenFiatAmount';
import { showModal } from '../../store/actions';
import { NETWORK_TYPES } from '../../../shared/constants/network';
import { ASSET_ROUTE, DEFAULT_ROUTE } from '../../helpers/constants/routes';
import Tooltip from '../../components/ui/tooltip';
import Button from '../../components/ui/button';
import Box from '../../components/ui/box';
import {
  TextVariant,
  FontWeight,
  DISPLAY,
  TextAlign,
<<<<<<< HEAD
  OVERFLOW_WRAP,
=======
  OverflowWrap,
>>>>>>> e29faca3
  TextColor,
  IconColor,
} from '../../helpers/constants/design-system';
import { isEqualCaseInsensitive } from '../../../shared/modules/string-utils';
import {
  ButtonIcon,
  ButtonIconSize,
  IconName,
  Text,
} from '../../components/component-library';

export default function TokenDetailsPage() {
  const dispatch = useDispatch();
  const history = useHistory();
  const t = useContext(I18nContext);
  const tokens = useSelector(getTokens);
  const tokenList = useSelector(getTokenList);

  const { address: tokenAddress } = useParams();
  const tokenMetadata = tokenList[tokenAddress.toLowerCase()];
  const aggregators = tokenMetadata?.aggregators?.join(', ');

  const token = tokens.find(({ address }) =>
    isEqualCaseInsensitive(address, tokenAddress),
  );

  const { tokensWithBalances } = useTokenTracker([token]);
  const tokenBalance = tokensWithBalances[0]?.string;
  const tokenCurrencyBalance = useTokenFiatAmount(
    token?.address,
    tokenBalance,
    token?.symbol,
  );

  const { nickname, type: networkType } = useSelector(getProviderConfig);

  const [copied, handleCopy] = useCopyToClipboard();

  if (!token) {
    return <Redirect to={{ pathname: DEFAULT_ROUTE }} />;
  }
  return (
    <Box className="page-container token-details">
      <Box marginLeft={5} marginRight={6}>
        <Text
          fontWeight={FontWeight.Bold}
          margin={0}
          marginTop={4}
          variant={TextVariant.bodySm}
          as="h6"
          color={TextColor.textDefault}
          className="token-details__title"
        >
          {t('tokenDetails')}
          <Button
            type="link"
            onClick={() => history.push(`${ASSET_ROUTE}/${token.address}`)}
            className="token-details__closeButton"
          />
        </Text>
        <Box display={DISPLAY.FLEX} marginTop={4}>
<<<<<<< HEAD
          <Typography
            align={TextAlign.Center}
            fontWeight={FONT_WEIGHT.BOLD}
=======
          <Text
            align={TextAlign.Center}
            fontWeight={FontWeight.Bold}
>>>>>>> e29faca3
            margin={0}
            marginRight={5}
            variant={TextVariant.headingSm}
            as="h4"
            color={TextColor.textDefault}
            className="token-details__token-value"
          >
            {tokenBalance || ''}
          </Text>
          <Box marginTop={1}>
            <Identicon
              diameter={32}
              address={token.address}
              image={tokenMetadata ? tokenMetadata.iconUrl : token.image}
            />
          </Box>
        </Box>
        <Text
          margin={0}
          marginTop={4}
          variant={TextVariant.bodySm}
          as="h6"
          color={TextColor.textAlternative}
        >
          {tokenCurrencyBalance || ''}
        </Text>
        <Text
          margin={0}
          marginTop={6}
          variant={TextVariant.bodyXs}
          as="h6"
          color={TextColor.textAlternative}
          fontWeight={FontWeight.Bold}
        >
          {t('tokenContractAddress')}
        </Text>
        <Box display={DISPLAY.FLEX}>
          <Text
            variant={TextVariant.bodySm}
            as="h6"
            margin={0}
            marginTop={2}
            color={TextColor.textDefault}
            overflowWrap={OverflowWrap.BreakWord}
            className="token-details__token-address"
          >
            {token.address}
          </Text>
          <Tooltip
            position="bottom"
            title={copied ? t('copiedExclamation') : t('copyToClipboard')}
            containerClassName="token-details__copy-icon"
          >
            <ButtonIcon
              ariaLabel="copy"
              name={copied ? IconName.CopySuccess : IconName.Copy}
              className="token-details__copyIcon"
              onClick={() => handleCopy(token.address)}
              color={IconColor.primaryDefault}
              size={ButtonIconSize.Sm}
            />
          </Tooltip>
        </Box>
        <Text
          variant={TextVariant.bodyXs}
          as="h6"
          margin={0}
          marginTop={4}
          color={TextColor.textAlternative}
          fontWeight={FontWeight.Bold}
        >
          {t('tokenDecimalTitle')}
        </Text>
        <Text
          variant={TextVariant.bodySm}
          as="h6"
          margin={0}
          marginTop={1}
          color={TextColor.textDefault}
        >
          {token.decimals}
        </Text>
        <Text
          variant={TextVariant.bodyXs}
          as="h6"
          margin={0}
          marginTop={4}
          color={TextColor.textAlternative}
          fontWeight={FontWeight.Bold}
        >
          {t('network')}
        </Text>
        <Text
          variant={TextVariant.bodySm}
          as="h6"
          margin={1}
          marginTop={0}
          color={TextColor.textDefault}
        >
          {networkType === NETWORK_TYPES.RPC
            ? nickname ?? t('privateNetwork')
            : t(networkType)}
        </Text>
        {aggregators && (
          <>
            <Text
              variant={TextVariant.bodyXs}
              as="h6"
              margin={0}
              marginTop={4}
              color={TextColor.textAlternative}
              fontWeight={FontWeight.Bold}
            >
              {t('tokenList')}
            </Text>
            <Text
              variant={TextVariant.bodySm}
              as="h6"
              margin={0}
              marginTop={1}
              color={TextColor.textDefault}
            >
              {`${aggregators}.`}
            </Text>
          </>
        )}
        <Button
          type="secondary"
          className="token-details__hide-token-button"
          onClick={() => {
            dispatch(
              showModal({ name: 'HIDE_TOKEN_CONFIRMATION', token, history }),
            );
          }}
        >
          <Text
            variant={TextVariant.bodySm}
            as="h6"
            color={TextColor.primaryDefault}
          >
            {t('hideToken')}
          </Text>
        </Button>
      </Box>
    </Box>
  );
}<|MERGE_RESOLUTION|>--- conflicted
+++ resolved
@@ -19,11 +19,7 @@
   FontWeight,
   DISPLAY,
   TextAlign,
-<<<<<<< HEAD
-  OVERFLOW_WRAP,
-=======
   OverflowWrap,
->>>>>>> e29faca3
   TextColor,
   IconColor,
 } from '../../helpers/constants/design-system';
@@ -85,15 +81,9 @@
           />
         </Text>
         <Box display={DISPLAY.FLEX} marginTop={4}>
-<<<<<<< HEAD
-          <Typography
-            align={TextAlign.Center}
-            fontWeight={FONT_WEIGHT.BOLD}
-=======
           <Text
             align={TextAlign.Center}
             fontWeight={FontWeight.Bold}
->>>>>>> e29faca3
             margin={0}
             marginRight={5}
             variant={TextVariant.headingSm}
