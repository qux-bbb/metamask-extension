import { head, last } from 'lodash';
import { EthAccountType, EthMethod } from '@metamask/keyring-api';
<<<<<<< HEAD
import { CHAIN_IDS } from '../../shared/constants/network';
=======
>>>>>>> 8b9ac648
import {
  TransactionStatus,
  TransactionType,
} from '@metamask/transaction-controller';
import { CHAIN_IDS } from '../../shared/constants/network';
import { nonceSortedTransactionsSelector } from './transactions';

const RECIPIENTS = {
  ONE: '0xRecipient1',
  TWO: '0xRecipient2',
};

const SENDERS = {
  ONE: '0xSender1',
  TWO: '0xSender2',
};

const INCOMING_TX = {
  id: '0-incoming',
  type: TransactionType.incoming,
  txParams: {
    value: '0x0',
    from: RECIPIENTS.ONE,
    to: SENDERS.ONE,
  },
  chainId: CHAIN_IDS.MAINNET,
};

const SIGNING_REQUEST = {
  type: TransactionType.sign,
  id: '0-signing',
  status: TransactionStatus.unapproved,
  chainId: CHAIN_IDS.MAINNET,
};

const SIMPLE_SEND_TX = {
  id: '0-simple',
  txParams: {
    from: SENDERS.ONE,
    to: RECIPIENTS.ONE,
  },
  type: TransactionType.simpleSend,
  chainId: CHAIN_IDS.MAINNET,
};

const TOKEN_SEND_TX = {
  id: '0-transfer',
  txParams: {
    from: SENDERS.ONE,
    to: RECIPIENTS.TWO,
    value: '0x0',
    data: '0xdata',
  },
  type: TransactionType.tokenMethodTransfer,
  chainId: CHAIN_IDS.MAINNET,
};

const RETRY_TX = {
  ...SIMPLE_SEND_TX,
  id: '0-retry',
  type: TransactionType.retry,
  chainId: CHAIN_IDS.MAINNET,
};

const CANCEL_TX = {
  id: '0-cancel',
  txParams: {
    value: '0x0',
    from: SENDERS.ONE,
    to: SENDERS.ONE,
  },
  type: TransactionType.cancel,
  chainId: CHAIN_IDS.MAINNET,
};

const getStateTree = ({
  txList = [],
  incomingTxList = [],
  unapprovedMsgs = [],
} = {}) => ({
  metamask: {
    providerConfig: {
      nickname: 'mainnet',
      chainId: CHAIN_IDS.MAINNET,
    },
    unapprovedMsgs,
    selectedAddress: SENDERS.ONE,
    internalAccounts: {
      accounts: {
        'cf8dace4-9439-4bd4-b3a8-88c821c8fcb3': {
          address: SENDERS.ONE,
          id: 'cf8dace4-9439-4bd4-b3a8-88c821c8fcb3',
          metadata: {
            name: 'Test Account',
            keyring: {
              type: 'HD Key Tree',
            },
          },
          options: {},
          methods: [...Object.values(EthMethod)],
          type: EthAccountType.Eoa,
        },
      },
      selectedAccount: 'cf8dace4-9439-4bd4-b3a8-88c821c8fcb3',
    },
    featureFlags: {},
    transactions: [...incomingTxList, ...txList],
    incomingTransactionsPreferences: {},
  },
});

const duplicateTx = (base, overrides) => {
  const {
    nonce = '0x0',
    time = 0,
    status = TransactionStatus.confirmed,
    txReceipt,
  } = overrides ?? {};
  return {
    ...base,
    txParams: {
      ...base.txParams,
      nonce,
    },
    txReceipt,
    time,
    status,
  };
};

describe('nonceSortedTransactionsSelector', () => {
  it('should properly group a simple send that is superseded by a retry', () => {
    const txList = [
      duplicateTx(SIMPLE_SEND_TX, { status: TransactionStatus.dropped }),
      duplicateTx(RETRY_TX, { time: 1 }),
    ];

    const state = getStateTree({ txList });

    const result = nonceSortedTransactionsSelector(state);

    expect(result).toStrictEqual([
      {
        nonce: '0x0',
        transactions: txList,
        initialTransaction: head(txList),
        primaryTransaction: last(txList),
        hasRetried: true,
        hasCancelled: false,
      },
    ]);
  });

  it('should properly group a failed off-chain simple send that is superseded by a retry', () => {
    const txList = [
      duplicateTx(SIMPLE_SEND_TX, { status: TransactionStatus.failed }),
      duplicateTx(RETRY_TX, { time: 1 }),
    ];

    const state = getStateTree({ txList });

    const result = nonceSortedTransactionsSelector(state);

    expect(result).toStrictEqual([
      {
        nonce: '0x0',
        transactions: txList,
        initialTransaction: head(txList),
        primaryTransaction: last(txList),
        hasRetried: true,
        hasCancelled: false,
      },
    ]);
  });

  it('should properly group a simple send that is superseded by a cancel', () => {
    const txList = [
      duplicateTx(SIMPLE_SEND_TX, { status: TransactionStatus.dropped }),
      duplicateTx(CANCEL_TX, { time: 1 }),
    ];

    const state = getStateTree({ txList });

    const result = nonceSortedTransactionsSelector(state);

    expect(result).toStrictEqual([
      {
        nonce: '0x0',
        transactions: txList,
        initialTransaction: head(txList),
        primaryTransaction: last(txList),
        hasRetried: false,
        hasCancelled: true,
      },
    ]);
  });

  it('should properly group a simple send and retry that is superseded by a cancel', () => {
    const txList = [
      duplicateTx(SIMPLE_SEND_TX, { status: TransactionStatus.dropped }),
      duplicateTx(RETRY_TX, { time: 1, status: TransactionStatus.dropped }),
      duplicateTx(CANCEL_TX, { time: 2 }),
    ];

    const state = getStateTree({ txList });

    const result = nonceSortedTransactionsSelector(state);

    expect(result).toStrictEqual([
      {
        nonce: '0x0',
        transactions: txList,
        initialTransaction: head(txList),
        primaryTransaction: last(txList),
        hasRetried: true,
        hasCancelled: true,
      },
    ]);
  });

  it('should group transactions created by an advance user attempting to manually supersede own txs', () => {
    // We do not want this behavior longterm. This test just keeps us from
    // changing expectations from today. It will also allow us to invert this
    // test case when we move and change grouping logic.
    const txList = [
      duplicateTx(TOKEN_SEND_TX, { status: TransactionStatus.dropped }),
      duplicateTx(SIMPLE_SEND_TX, { time: 1 }),
    ];

    const state = getStateTree({ txList });

    const result = nonceSortedTransactionsSelector(state);

    expect(result).toStrictEqual([
      {
        nonce: '0x0',
        transactions: txList,
        initialTransaction: head(txList),
        primaryTransaction: last(txList),
        hasRetried: false,
        hasCancelled: false,
      },
    ]);
  });

  it('should NOT group sent and incoming tx with same nonce', () => {
    const txList = [duplicateTx(SIMPLE_SEND_TX)];
    const incomingTxList = [duplicateTx(INCOMING_TX, { time: 1 })];

    const state = getStateTree({ txList, incomingTxList });

    const result = nonceSortedTransactionsSelector(state);

    expect(result).toStrictEqual([
      {
        nonce: '0x0',
        transactions: txList,
        initialTransaction: head(txList),
        primaryTransaction: head(txList),
        hasRetried: false,
        hasCancelled: false,
      },
      {
        nonce: '0x0',
        transactions: incomingTxList,
        initialTransaction: head(incomingTxList),
        primaryTransaction: head(incomingTxList),
        hasRetried: false,
        hasCancelled: false,
      },
    ]);
  });

  it('should display a signing request', () => {
    const state = getStateTree({ unapprovedMsgs: [SIGNING_REQUEST] });

    const result = nonceSortedTransactionsSelector(state);

    expect(result).toStrictEqual([
      {
        nonce: undefined,
        transactions: [SIGNING_REQUEST],
        initialTransaction: SIGNING_REQUEST,
        primaryTransaction: SIGNING_REQUEST,
        hasRetried: false,
        hasCancelled: false,
      },
    ]);
  });

  it('should not set a failed off-chain transaction as primary, allowing additional retries', () => {
    const txList = [
      duplicateTx(SIMPLE_SEND_TX, { status: TransactionStatus.submitted }),
      duplicateTx(RETRY_TX, { status: TransactionStatus.failed, time: 1 }),
    ];

    const state = getStateTree({ txList });

    const result = nonceSortedTransactionsSelector(state);

    expect(result).toStrictEqual([
      {
        nonce: '0x0',
        transactions: txList,
        initialTransaction: head(txList),
        primaryTransaction: head(txList),
        hasRetried: false,
        hasCancelled: false,
      },
    ]);
  });

  it('should not set a failed off-chain transaction as primary or initial, regardless of tx order', () => {
    // Scenario:
    // 1. You submit transaction A.
    // 2. Transaction A fails off-chain (the network rejects it).
    // 3. You submit transaction B.
    // 4. Transaction A no longer has any visual representation in the UI.
    //    This is desired because we have no way currently to tell the intent
    //    of the transactions.
    const txList = [
      duplicateTx(SIMPLE_SEND_TX, { status: TransactionStatus.failed }),
      duplicateTx(SIMPLE_SEND_TX, {
        status: TransactionStatus.submitted,
        time: 1,
      }),
    ];

    const state = getStateTree({ txList });

    const result = nonceSortedTransactionsSelector(state);

    expect(result).toStrictEqual([
      {
        nonce: '0x0',
        transactions: txList,
        initialTransaction: last(txList),
        primaryTransaction: last(txList),
        hasRetried: false,
        hasCancelled: false,
      },
    ]);
  });

  it('should set a failed on-chain transaction as primary', () => {
    const txList = [
      duplicateTx(SIMPLE_SEND_TX, { status: TransactionStatus.submitted }),
      duplicateTx(RETRY_TX, {
        status: TransactionStatus.failed,
        txReceipt: { status: '0x0' },
        time: 1,
      }),
    ];

    const state = getStateTree({ txList });

    const result = nonceSortedTransactionsSelector(state);

    expect(result).toStrictEqual([
      {
        nonce: '0x0',
        transactions: txList,
        initialTransaction: head(txList),
        primaryTransaction: last(txList),
        hasRetried: false,
        hasCancelled: false,
      },
    ]);
  });
});<|MERGE_RESOLUTION|>--- conflicted
+++ resolved
@@ -1,9 +1,5 @@
 import { head, last } from 'lodash';
 import { EthAccountType, EthMethod } from '@metamask/keyring-api';
-<<<<<<< HEAD
-import { CHAIN_IDS } from '../../shared/constants/network';
-=======
->>>>>>> 8b9ac648
 import {
   TransactionStatus,
   TransactionType,
