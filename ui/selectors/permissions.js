--- conflicted
+++ resolved
@@ -78,7 +78,7 @@
  * @returns {Array<object>} An array of connected subject objects.
  */
 export function getConnectedSubjectsForSelectedAddress(state) {
-  const { address: selectedAddress } = getSelectedInternalAccount(state);
+  const { selectedAddress } = state.metamask;
   const subjects = getPermissionSubjects(state);
   const subjectMetadata = getSubjectMetadata(state);
 
@@ -229,14 +229,9 @@
 
 export function getAccountToConnectToActiveTab(state) {
   const selectedAccount = getSelectedInternalAccount(state);
-<<<<<<< HEAD
-  const numberOfAccounts = getInternalAccounts(state).length;
-  const connectedAccounts = getPermittedAccountsForCurrentTab(state);
-=======
   const connectedAccounts = getPermittedAccountsForCurrentTab(state);
   const internalAccounts = getInternalAccounts(state);
   const numberOfAccounts = internalAccounts.length;
->>>>>>> eb1a477d
 
   if (
     connectedAccounts.length &&
