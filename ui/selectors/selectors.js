--- conflicted
+++ resolved
@@ -1185,13 +1185,6 @@
 
 export function getCurrentNetwork(state) {
   const allNetworks = getAllNetworks(state);
-<<<<<<< HEAD
-  const currentCaipChainId = getCurrentCaipChainId(state);
-
-  return allNetworks.find(
-    (network) => network.caipChainId === currentCaipChainId,
-  );
-=======
   const providerConfig = getProviderConfig(state);
 
   const filter =
@@ -1199,7 +1192,6 @@
       ? (network) => network.id === providerConfig.id
       : (network) => network.id === providerConfig.type;
   return allNetworks.find(filter);
->>>>>>> 5df6a71c
 }
 
 export function getAllEnabledNetworks(state) {
@@ -1245,15 +1237,9 @@
       removable: false,
     },
     // Localhosts
-<<<<<<< HEAD
-    ...Object.values(networkConfigurations).filter(
-      ({ caipChainId }) => caipChainId === CHAIN_IDS.LOCALHOST,
-    ),
-=======
     ...Object.values(networkConfigurations)
-      .filter(({ chainId }) => chainId === CHAIN_IDS.LOCALHOST)
+      .filter(({ caipChainId }) => caipChainId === CHAIN_IDS.LOCALHOST)
       .map((network) => ({ ...network, removable: true })),
->>>>>>> 5df6a71c
   ];
 }
 
@@ -1287,15 +1273,9 @@
       removable: false,
     },
     // Custom networks added by the user
-<<<<<<< HEAD
-    ...Object.values(networkConfigurations).filter(
-      ({ caipChainId }) => ![CHAIN_IDS.LOCALHOST].includes(caipChainId),
-    ),
-=======
     ...Object.values(networkConfigurations)
-      .filter(({ chainId }) => ![CHAIN_IDS.LOCALHOST].includes(chainId))
+      .filter(({ caipChainId }) => ![CHAIN_IDS.LOCALHOST].includes(caipChainId))
       .map((network) => ({ ...network, removable: true })),
->>>>>>> 5df6a71c
   ];
 }
 
