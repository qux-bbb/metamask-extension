///: BEGIN:ONLY_INCLUDE_IF(snaps)
import { SubjectType } from '@metamask/permission-controller';
///: END:ONLY_INCLUDE_IF
import { ApprovalType } from '@metamask/controller-utils';
///: BEGIN:ONLY_INCLUDE_IF(snaps)
import {
  stripSnapPrefix,
  getLocalizedSnapManifest,
} from '@metamask/snaps-utils';
import { memoize } from 'lodash';
import semver from 'semver';
///: END:ONLY_INCLUDE_IF
import { createSelector } from 'reselect';
import { NameType } from '@metamask/name-controller';
import { TransactionStatus } from '@metamask/transaction-controller';
import { addHexPrefix } from '../../app/scripts/lib/util';
import {
  TEST_CHAINS,
  BUYABLE_CHAINS_MAP,
  MAINNET_DISPLAY_NAME,
  BSC_DISPLAY_NAME,
  POLYGON_DISPLAY_NAME,
  AVALANCHE_DISPLAY_NAME,
  CHAIN_ID_TO_RPC_URL_MAP,
  CHAIN_IDS,
  NETWORK_TYPES,
  NetworkStatus,
  SEPOLIA_DISPLAY_NAME,
  GOERLI_DISPLAY_NAME,
  ETH_TOKEN_IMAGE_URL,
  LINEA_GOERLI_DISPLAY_NAME,
  CURRENCY_SYMBOLS,
  TEST_NETWORK_TICKER_MAP,
  LINEA_GOERLI_TOKEN_IMAGE_URL,
  LINEA_MAINNET_DISPLAY_NAME,
  LINEA_MAINNET_TOKEN_IMAGE_URL,
  CHAIN_ID_TO_NETWORK_IMAGE_URL_MAP,
  ARBITRUM_DISPLAY_NAME,
  OPTIMISM_DISPLAY_NAME,
  BASE_DISPLAY_NAME,
  ZK_SYNC_ERA_DISPLAY_NAME,
  CHAIN_ID_TOKEN_IMAGE_MAP,
} from '../../shared/constants/network';
import {
  WebHIDConnectedStatuses,
  LedgerTransportTypes,
  HardwareTransportStates,
} from '../../shared/constants/hardware-wallets';
import { KeyringType } from '../../shared/constants/keyring';

import { TRUNCATED_NAME_CHAR_LIMIT } from '../../shared/constants/labels';

import {
  SWAPS_CHAINID_DEFAULT_TOKEN_MAP,
  ALLOWED_PROD_SWAPS_CHAIN_IDS,
  ALLOWED_DEV_SWAPS_CHAIN_IDS,
} from '../../shared/constants/swaps';

import { ALLOWED_BRIDGE_CHAIN_IDS } from '../../shared/constants/bridge';

import {
  shortenAddress,
  getAccountByAddress,
  getURLHostName,
} from '../helpers/utils/util';

import { TEMPLATED_CONFIRMATION_APPROVAL_TYPES } from '../pages/confirmations/confirmation/templates';
import { STATIC_MAINNET_TOKEN_LIST } from '../../shared/constants/tokens';
import { DAY } from '../../shared/constants/time';
import { TERMS_OF_USE_LAST_UPDATED } from '../../shared/constants/terms';
import {
  getProviderConfig,
  getConversionRate,
  isNotEIP1559Network,
  isEIP1559Network,
  getLedgerTransportType,
  isAddressLedger,
} from '../ducks/metamask/metamask';
import {
  getLedgerWebHidConnectedStatus,
  getLedgerTransportStatus,
} from '../ducks/app/app';
import { isEqualCaseInsensitive } from '../../shared/modules/string-utils';
import {
  getValueFromWeiHex,
  hexToDecimal,
} from '../../shared/modules/conversion.utils';
import { BackgroundColor } from '../helpers/constants/design-system';
import {
  ///: BEGIN:ONLY_INCLUDE_IF(blockaid)
  NOTIFICATION_BLOCKAID_DEFAULT,
  ///: END:ONLY_INCLUDE_IF
  NOTIFICATION_BUY_SELL_BUTTON,
  NOTIFICATION_DROP_LEDGER_FIREFOX,
  NOTIFICATION_OPEN_BETA_SNAPS,
  NOTIFICATION_PETNAMES,
  NOTIFICATION_U2F_LEDGER_LIVE,
  NOTIFICATION_STAKING_PORTFOLIO,
  NOTIFICATION_PORTFOLIO_V2,
  NOTIFICATION_SIMULATIONS,
} from '../../shared/notifications';
import {
  SURVEY_DATE,
  SURVEY_END_TIME,
  SURVEY_START_TIME,
} from '../helpers/constants/survey';
import {
  getCurrentNetworkTransactions,
  getUnapprovedTransactions,
} from './transactions';
// eslint-disable-next-line import/order
import {
  ///: BEGIN:ONLY_INCLUDE_IF(snaps)
  getPermissionSubjects,
  getConnectedSubjectsForAllAddresses,
  ///: END:ONLY_INCLUDE_IF
  getOrderedConnectedAccountsForActiveTab,
} from './permissions';
import { createDeepEqualSelector } from './util';

/**
 * Returns true if the currently selected network is inaccessible or whether no
 * provider has been set yet for the currently selected network.
 *
 * @param {object} state - Redux state object.
 */
export function isNetworkLoading(state) {
  const selectedNetworkClientId = getSelectedNetworkClientId(state);
  return (
    selectedNetworkClientId &&
    state.metamask.networksMetadata[selectedNetworkClientId].status !==
      NetworkStatus.Available
  );
}

export function getSelectedNetworkClientId(state) {
  return state.metamask.selectedNetworkClientId;
}

export function getNetworkIdentifier(state) {
  const { type, nickname, rpcUrl } = getProviderConfig(state);

  return nickname || rpcUrl || type;
}

export function getCurrentChainId(state) {
  const { chainId } = getProviderConfig(state);
  return chainId;
}

export function getMetaMetricsId(state) {
  const { metaMetricsId } = state.metamask;
  return metaMetricsId;
}

export function isCurrentProviderCustom(state) {
  const provider = getProviderConfig(state);
  return (
    provider.type === NETWORK_TYPES.RPC &&
    !Object.values(CHAIN_IDS).includes(provider.chainId)
  );
}

export function getCurrentQRHardwareState(state) {
  const { qrHardware } = state.metamask;
  return qrHardware || {};
}

export function getIsSigningQRHardwareTransaction(state) {
  return state.metamask.qrHardware?.sign?.request !== undefined;
}

export function getCurrentKeyring(state) {
  const internalAccount = getSelectedInternalAccount(state);

  if (!internalAccount) {
    return null;
  }

  return internalAccount.metadata.keyring;
}

/**
 * The function returns true if network and account details are fetched and
 * both of them support EIP-1559.
 *
 * @param state
 * @param networkClientId - The optional network client ID to check network and account for EIP-1559 support
 */
export function checkNetworkAndAccountSupports1559(state, networkClientId) {
  const networkSupports1559 = isEIP1559Network(state, networkClientId);
  return networkSupports1559;
}

/**
 * The function returns true if network and account details are fetched and
 * either of them do not support EIP-1559.
 *
 * @param state
 */
export function checkNetworkOrAccountNotSupports1559(state) {
  const networkNotSupports1559 = isNotEIP1559Network(state);
  return networkNotSupports1559;
}

/**
 * Checks if the current wallet is a hardware wallet.
 *
 * @param {object} state
 * @returns {boolean}
 */
export function isHardwareWallet(state) {
  const keyring = getCurrentKeyring(state);
  return Boolean(keyring?.type?.includes('Hardware'));
}

/**
 * Checks if the account supports smart transactions.
 *
 * @param {object} state - The state object.
 * @returns {boolean}
 */
export function accountSupportsSmartTx(state) {
  const accountType = getAccountType(state);

  return Boolean(accountType !== 'hardware' && accountType !== 'snap');
}

/**
 * Get a HW wallet type, e.g. "Ledger Hardware"
 *
 * @param {object} state
 * @returns {string | undefined}
 */
export function getHardwareWalletType(state) {
  const keyring = getCurrentKeyring(state);
  return isHardwareWallet(state) ? keyring.type : undefined;
}

export function getAccountType(state) {
  const currentKeyring = getCurrentKeyring(state);
  return getAccountTypeForKeyring(currentKeyring);
}

export function getAccountTypeForKeyring(keyring) {
  if (!keyring) {
    return '';
  }

  const { type } = keyring;

  ///: BEGIN:ONLY_INCLUDE_IF(build-mmi)
  if (type.startsWith('Custody')) {
    return 'custody';
  }
  ///: END:ONLY_INCLUDE_IF

  switch (type) {
    case KeyringType.trezor:
    case KeyringType.ledger:
    case KeyringType.lattice:
    case KeyringType.qr:
      return 'hardware';
    case KeyringType.imported:
      return 'imported';
    ///: BEGIN:ONLY_INCLUDE_IF(keyring-snaps)
    case KeyringType.snap:
      return 'snap';
    ///: END:ONLY_INCLUDE_IF
    default:
      return 'default';
  }
}

/**
 * Get MetaMask accounts, including account name and balance.
 */
export const getMetaMaskAccounts = createSelector(
  getInternalAccounts,
  getMetaMaskAccountBalances,
  getMetaMaskCachedBalances,
  (internalAccounts, balances, cachedBalances) =>
    Object.values(internalAccounts).reduce((accounts, internalAccount) => {
      // TODO: mix in the identity state here as well, consolidating this
      // selector with `accountsWithSendEtherInfoSelector`
      let account = internalAccount;

      if (balances[internalAccount.address]) {
        account = {
          ...account,
          ...balances[internalAccount.address],
        };
      }

      if (account.balance === null || account.balance === undefined) {
        account = {
          ...account,
          balance:
            (cachedBalances && cachedBalances[internalAccount.address]) ??
            '0x0',
        };
      }

      return {
        ...accounts,
        [internalAccount.address]: account,
      };
    }, {}),
);

/**
 * Returns the selected address from the Metamask state.
 *
 * @param state - The Metamask state object.
 * @returns {string} The selected address.
 */
export function getSelectedAddress(state) {
  return state.metamask.selectedAddress;
}

/**
 * Returns the selected identity from the Metamask state.
 *
 * @param state - The Metamask state object.
 * @returns The selected identity object.
 */
export function getSelectedIdentity(state) {
  const selectedAddress = getSelectedAddress(state);
  const { identities } = state.metamask;

  return identities[selectedAddress];
}

export function getInternalAccountByAddress(state, address) {
  return Object.values(state.metamask.internalAccounts.accounts).find(
    (account) => isEqualCaseInsensitive(account.address, address),
  );
}

export function getSelectedInternalAccount(state) {
  const accountId = state.metamask.internalAccounts.selectedAccount;
  return state.metamask.internalAccounts.accounts[accountId];
}

export function checkIfMethodIsEnabled(state, methodName) {
  const internalAccount = getSelectedInternalAccount(state);
  return Boolean(internalAccount.methods.includes(methodName));
}

export function getSelectedInternalAccountWithBalance(state) {
  const selectedAccount = getSelectedInternalAccount(state);
  const rawAccount = getMetaMaskAccountBalances(state)[selectedAccount.address];

  const selectedAccountWithBalance = {
    ...selectedAccount,
    balance: rawAccount ? rawAccount.balance : '0x0',
  };

  return selectedAccountWithBalance;
}

export function getInternalAccounts(state) {
  return Object.values(state.metamask.internalAccounts.accounts);
}

export function getInternalAccount(state, accountId) {
  return state.metamask.internalAccounts.accounts[accountId];
}

/**
 * Returns an array of internal accounts sorted by keyring.
 *
 * @param keyrings - The array of keyrings.
 * @param accounts - The object containing the accounts.
 * @returns The array of internal accounts sorted by keyring.
 */
export const getInternalAccountsSortedByKeyring = createSelector(
  getMetaMaskKeyrings,
  getMetaMaskAccounts,
  (keyrings, accounts) => {
    // keep existing keyring order
    const internalAccounts = keyrings
      .map(({ accounts: addresses }) => addresses)
      .flat()
      .map((address) => {
        return accounts[address];
      });

    return internalAccounts;
  },
);

export function getNumberOfTokens(state) {
  const { tokens } = state.metamask;
  return tokens ? tokens.length : 0;
}

export function getMetaMaskKeyrings(state) {
  return state.metamask.keyrings;
}

/**
 * Get identity state.
 *
 * @param {object} state - Redux state
 * @returns {object} A map of account addresses to identities (which includes the account name)
 */
export function getMetaMaskIdentities(state) {
  return state.metamask.identities;
}

/**
 * Get account balances state.
 *
 * @param {object} state - Redux state
 * @returns {object} A map of account addresses to account objects (which includes the account balance)
 */
export function getMetaMaskAccountBalances(state) {
  return state.metamask.accounts;
}

export function getMetaMaskCachedBalances(state) {
  const chainId = getCurrentChainId(state);

  if (state.metamask.accountsByChainId?.[chainId]) {
    return Object.entries(state.metamask.accountsByChainId[chainId]).reduce(
      (accumulator, [key, value]) => {
        accumulator[key] = value.balance;
        return accumulator;
      },
      {},
    );
  }
  return {};
}

/**
 * Get ordered (by keyrings) accounts with identity and balance
 */
export const getMetaMaskAccountsOrdered = createSelector(
  getInternalAccountsSortedByKeyring,
  getMetaMaskAccounts,
  (internalAccounts, accounts) => {
    return internalAccounts.map((internalAccount) => ({
      ...internalAccount,
      ...accounts[internalAccount.address],
    }));
  },
);

export const getMetaMaskAccountsConnected = createSelector(
  getMetaMaskAccountsOrdered,
  (connectedAccounts) =>
    connectedAccounts.map(({ address }) => address.toLowerCase()),
);

export function isBalanceCached(state) {
  const { address: selectedAddress } = getSelectedInternalAccount(state);
  const selectedAccountBalance =
    getMetaMaskAccountBalances(state)[selectedAddress]?.balance;
  const cachedBalance = getSelectedAccountCachedBalance(state);

  return Boolean(!selectedAccountBalance && cachedBalance);
}

export function getSelectedAccountCachedBalance(state) {
  const cachedBalances = getMetaMaskCachedBalances(state);
  const { address: selectedAddress } = getSelectedInternalAccount(state);

  return cachedBalances?.[selectedAddress];
}

export function getAllTokens(state) {
  return state.metamask.allTokens;
}

export function getAllDomains(state) {
  return state.metamask.domains;
}

export const getConfirmationExchangeRates = (state) => {
  return state.metamask.confirmationExchangeRates;
};

export function getSelectedAccount(state) {
  const accounts = getMetaMaskAccounts(state);
  const selectedAccount = getSelectedInternalAccount(state);

  // At the time of onboarding there is no selected account
  if (selectedAccount) {
    return {
      ...selectedAccount,
      ...accounts[selectedAccount.address],
    };
  }
  return undefined;
}

export function getTargetAccount(state, targetAddress) {
  const accounts = getMetaMaskAccounts(state);
  return accounts[targetAddress];
}

export const getTokenExchangeRates = (state) =>
  state.metamask.contractExchangeRates;

export function getAddressBook(state) {
  const chainId = getCurrentChainId(state);
  if (!state.metamask.addressBook[chainId]) {
    return [];
  }
  return Object.values(state.metamask.addressBook[chainId]);
}

export function getEnsResolutionByAddress(state, address) {
  if (state.metamask.ensResolutionsByAddress[address]) {
    return state.metamask.ensResolutionsByAddress[address];
  }

  const entry =
    getAddressBookEntry(state, address) ||
    getInternalAccountByAddress(state, address);

  return entry?.name || '';
}

export function getAddressBookEntry(state, address) {
  const addressBook = getAddressBook(state);
  const entry = addressBook.find((contact) =>
    isEqualCaseInsensitive(contact.address, address),
  );
  return entry;
}

export function getAddressBookEntryOrAccountName(state, address) {
  const entry = getAddressBookEntry(state, address);
  if (entry && entry.name !== '') {
    return entry.name;
  }

  const internalAccount = Object.values(getInternalAccounts(state)).find(
    (account) => isEqualCaseInsensitive(account.address, address),
  );

  return internalAccount?.metadata.name || address;
}

export function getAccountName(accounts, accountAddress) {
  const account = accounts.find((internalAccount) =>
    isEqualCaseInsensitive(internalAccount.address, accountAddress),
  );
  return account && account.metadata.name !== '' ? account.metadata.name : '';
}

export function getMetadataContractName(state, address) {
  const tokenList = getTokenList(state);
  const entry = Object.values(tokenList).find((identity) =>
    isEqualCaseInsensitive(identity.address, address),
  );
  return entry && entry.name !== '' ? entry.name : '';
}

export function accountsWithSendEtherInfoSelector(state) {
  const accounts = getMetaMaskAccounts(state);
  const internalAccounts = getInternalAccounts(state);

  const accountsWithSendEtherInfo = Object.values(internalAccounts).map(
    (internalAccount) => {
      return {
        ...internalAccount,
        ...accounts[internalAccount.address],
      };
    },
  );

  return accountsWithSendEtherInfo;
}

export function getAccountsWithLabels(state) {
  return getMetaMaskAccountsOrdered(state).map((account) => {
    const {
      address,
      metadata: { name },
      balance,
    } = account;
    return {
      ...account,
      addressLabel: `${
        name.length < TRUNCATED_NAME_CHAR_LIMIT
          ? name
          : `${name.slice(0, TRUNCATED_NAME_CHAR_LIMIT - 1)}...`
      } (${shortenAddress(address)})`,
      label: name,
      balance,
    };
  });
}

export function getCurrentAccountWithSendEtherInfo(state) {
  const { address: currentAddress } = getSelectedInternalAccount(state);
  const accounts = accountsWithSendEtherInfoSelector(state);

  return getAccountByAddress(accounts, currentAddress);
}

export function getTargetAccountWithSendEtherInfo(state, targetAddress) {
  const accounts = accountsWithSendEtherInfoSelector(state);
  return getAccountByAddress(accounts, targetAddress);
}

export function getCurrentEthBalance(state) {
  return getCurrentAccountWithSendEtherInfo(state)?.balance;
}

export function getGasIsLoading(state) {
  return state.appState.gasIsLoading;
}

export function getAppIsLoading(state) {
  return state.appState.isLoading;
}

export function getCurrentCurrency(state) {
  return state.metamask.currentCurrency;
}

export function getTotalUnapprovedCount(state) {
  return state.metamask.pendingApprovalCount ?? 0;
}

export function getTotalUnapprovedMessagesCount(state) {
  const {
    unapprovedMsgCount = 0,
    unapprovedPersonalMsgCount = 0,
    unapprovedDecryptMsgCount = 0,
    unapprovedEncryptionPublicKeyMsgCount = 0,
    unapprovedTypedMessagesCount = 0,
  } = state.metamask;

  return (
    unapprovedMsgCount +
    unapprovedPersonalMsgCount +
    unapprovedDecryptMsgCount +
    unapprovedEncryptionPublicKeyMsgCount +
    unapprovedTypedMessagesCount
  );
}

export function getTotalUnapprovedSignatureRequestCount(state) {
  const {
    unapprovedMsgCount = 0,
    unapprovedPersonalMsgCount = 0,
    unapprovedTypedMessagesCount = 0,
  } = state.metamask;

  return (
    unapprovedMsgCount +
    unapprovedPersonalMsgCount +
    unapprovedTypedMessagesCount
  );
}

export function getUnapprovedTxCount(state) {
  const unapprovedTxs = getUnapprovedTransactions(state);
  return Object.keys(unapprovedTxs).length;
}

export function getUnapprovedConfirmations(state) {
  const { pendingApprovals = {} } = state.metamask;
  return Object.values(pendingApprovals);
}

export function getUnapprovedTemplatedConfirmations(state) {
  const unapprovedConfirmations = getUnapprovedConfirmations(state);
  return unapprovedConfirmations.filter((approval) =>
    TEMPLATED_CONFIRMATION_APPROVAL_TYPES.includes(approval.type),
  );
}

export function getSuggestedTokens(state) {
  return (
    getUnapprovedConfirmations(state)?.filter(({ type, requestData }) => {
      return (
        type === ApprovalType.WatchAsset &&
        requestData?.asset?.tokenId === undefined
      );
    }) || []
  );
}

export function getSuggestedNfts(state) {
  return (
    getUnapprovedConfirmations(state)?.filter(({ requestData, type }) => {
      return (
        type === ApprovalType.WatchAsset &&
        requestData?.asset?.tokenId !== undefined
      );
    }) || []
  );
}

export function getIsMainnet(state) {
  const chainId = getCurrentChainId(state);
  return chainId === CHAIN_IDS.MAINNET;
}

export function getIsLineaMainnet(state) {
  const chainId = getCurrentChainId(state);
  return chainId === CHAIN_IDS.LINEA_MAINNET;
}

export function getIsTestnet(state) {
  const chainId = getCurrentChainId(state);
  return TEST_CHAINS.includes(chainId);
}

export function getIsNonStandardEthChain(state) {
  return !(getIsMainnet(state) || getIsTestnet(state) || process.env.IN_TEST);
}

export function getPreferences({ metamask }) {
  return metamask.preferences;
}

export function getSendInputCurrencySwitched({ appState }) {
  return appState.sendInputCurrencySwitched;
}
export function getShowTestNetworks(state) {
  const { showTestNetworks } = getPreferences(state);
  return Boolean(showTestNetworks);
}

export function getPetnamesEnabled(state) {
  const { petnamesEnabled = true } = getPreferences(state);
  return petnamesEnabled;
}

export function getShowExtensionInFullSizeView(state) {
  const { showExtensionInFullSizeView } = getPreferences(state);
  return Boolean(showExtensionInFullSizeView);
}

export function getTestNetworkBackgroundColor(state) {
  const currentNetwork = state.metamask.providerConfig.ticker;
  switch (true) {
    case currentNetwork?.includes(GOERLI_DISPLAY_NAME):
      return BackgroundColor.goerli;
    case currentNetwork?.includes(SEPOLIA_DISPLAY_NAME):
      return BackgroundColor.sepolia;
    default:
      return undefined;
  }
}

export function getDisabledRpcMethodPreferences(state) {
  return state.metamask.disabledRpcMethodPreferences;
}

export function getShouldShowFiat(state) {
  const isMainNet = getIsMainnet(state);
  const isLineaMainNet = getIsLineaMainnet(state);
  const isCustomNetwork = getIsCustomNetwork(state);
  const conversionRate = getConversionRate(state);
  const useCurrencyRateCheck = getUseCurrencyRateCheck(state);
  const { showFiatInTestnets } = getPreferences(state);
  return Boolean(
    (isMainNet || isLineaMainNet || isCustomNetwork || showFiatInTestnets) &&
      useCurrencyRateCheck &&
      conversionRate,
  );
}

export function getShouldHideZeroBalanceTokens(state) {
  const { hideZeroBalanceTokens } = getPreferences(state);
  return hideZeroBalanceTokens;
}

export function getAdvancedInlineGasShown(state) {
  return Boolean(state.metamask.featureFlags.advancedInlineGas);
}

export function getUseNonceField(state) {
  return Boolean(state.metamask.useNonceField);
}

export function getCustomNonceValue(state) {
  return String(state.metamask.customNonceValue);
}

export function getSubjectMetadata(state) {
  return state.metamask.subjectMetadata;
}

///: BEGIN:ONLY_INCLUDE_IF(snaps)
/**
 * @param {string} svgString - The raw SVG string to make embeddable.
 * @returns {string} The embeddable SVG string.
 */
const getEmbeddableSvg = memoize(
  (svgString) => `data:image/svg+xml;utf8,${encodeURIComponent(svgString)}`,
);
///: END:ONLY_INCLUDE_IF

export function getTargetSubjectMetadata(state, origin) {
  const metadata = getSubjectMetadata(state)[origin];

  ///: BEGIN:ONLY_INCLUDE_IF(snaps)
  if (metadata?.subjectType === SubjectType.Snap) {
    const { svgIcon, ...remainingMetadata } = metadata;
    return {
      ...remainingMetadata,
      iconUrl: svgIcon ? getEmbeddableSvg(svgIcon) : null,
    };
  }
  ///: END:ONLY_INCLUDE_IF
  return metadata;
}

///: BEGIN:ONLY_INCLUDE_IF(snaps)
/**
 * Input selector for reusing the same state object.
 * Used in memoized selectors created with createSelector
 * when raw state is needed to be passed to other selectors
 * used to achieve re-usability.
 *
 * @param state - Redux state object.
 * @returns Object - Redux state object.
 */
export const rawStateSelector = (state) => state;

/**
 * Input selector used to retrieve Snaps that are added to Snaps Directory.
 *
 * @param state - Redux state object.
 * @returns Object - Containing verified Snaps from the Directory.
 */
const selectVerifiedSnapsRegistry = (state) =>
  state.metamask.database?.verifiedSnaps;

/**
 * Input selector providing a way to pass a snapId as an argument.
 *
 * @param _state - Redux state object.
 * @param snapId - ID of a Snap.
 * @returns string - ID of a Snap that can be used as input selector.
 */
const selectSnapId = (_state, snapId) => snapId;

/**
 * Input selector for retrieving all installed Snaps.
 *
 * @param state - Redux state object.
 * @returns Object - Installed Snaps.
 */
export const selectInstalledSnaps = (state) => state.metamask.snaps;

/**
 * Retrieve registry data for requested Snap.
 *
 * @param state - Redux state object.
 * @param snapId - ID of a Snap.
 * @returns Object containing metadata stored in Snaps registry for requested Snap.
 */
export const getSnapRegistryData = createSelector(
  [selectVerifiedSnapsRegistry, selectSnapId],
  (snapsRegistryData, snapId) => {
    return snapsRegistryData ? snapsRegistryData[snapId] : null;
  },
);

/**
 * Find and return Snap's latest version available in registry.
 *
 * @param state - Redux state object.
 * @param snapId - ID of a Snap.
 * @returns String SemVer version.
 */
export const getSnapLatestVersion = createSelector(
  [getSnapRegistryData],
  (snapRegistryData) => {
    if (!snapRegistryData) {
      return null;
    }

    return Object.keys(snapRegistryData.versions).reduce((latest, version) => {
      return semver.gt(version, latest) ? version : latest;
    }, '0.0.0');
  },
);

/**
 * Return a Map of all installed Snaps with available update status.
 *
 * @param state - Redux state object.
 * @returns Map Snap IDs mapped to a boolean value (true if update is available, false otherwise).
 */
export const getAllSnapAvailableUpdates = createSelector(
  [selectInstalledSnaps, rawStateSelector],
  (installedSnaps, state) => {
    const snapMap = new Map();

    Object.keys(installedSnaps).forEach((snapId) => {
      const latestVersion = getSnapLatestVersion(state, snapId);

      snapMap.set(
        snapId,
        latestVersion
          ? semver.gt(latestVersion, installedSnaps[snapId].version)
          : false,
      );
    });

    return snapMap;
  },
);

/**
 * Return status of Snaps update availability for any installed Snap.
 *
 * @param state - Redux state object.
 * @returns boolean true if update is available, false otherwise.
 */
export const getAnySnapUpdateAvailable = createSelector(
  [getAllSnapAvailableUpdates],
  (snapMap) => {
    return [...snapMap.values()].some((value) => value === true);
  },
);

/**
 * Get a memoized version of the target subject metadata.
 */
export const getMemoizedTargetSubjectMetadata = createDeepEqualSelector(
  getTargetSubjectMetadata,
  (interfaces) => interfaces,
);

/**
 * Get a memoized version of the unapproved confirmations.
 */
export const getMemoizedUnapprovedConfirmations = createDeepEqualSelector(
  getUnapprovedConfirmations,
  (confirmations) => confirmations,
);

/**
 * Get a memoized version of the unapproved templated confirmations.
 */
export const getMemoizedUnapprovedTemplatedConfirmations =
  createDeepEqualSelector(
    getUnapprovedTemplatedConfirmations,
    (confirmations) => confirmations,
  );

/**
 * Get the Snap interfaces from the redux state.
 *
 * @param state - Redux state object.
 * @returns the Snap interfaces.
 */
const getInterfaces = (state) => state.metamask.interfaces;

/**
 * Input selector providing a way to pass a Snap interface ID as an argument.
 *
 * @param _state - Redux state object.
 * @param interfaceId - ID of a Snap interface.
 * @returns ID of a Snap Interface that can be used as input selector.
 */
const selectInterfaceId = (_state, interfaceId) => interfaceId;

/**
 * Get a memoized version of the Snap interfaces.
 */
export const getMemoizedInterfaces = createDeepEqualSelector(
  getInterfaces,
  (interfaces) => interfaces,
);

/**
 * Get a Snap Interface with a given ID.
 */
export const getInterface = createSelector(
  [getMemoizedInterfaces, selectInterfaceId],
  (interfaces, id) => interfaces[id],
);

/**
 * Get a memoized version of a Snap interface with a given ID
 */
export const getMemoizedInterface = createDeepEqualSelector(
  getInterface,
  (snapInterface) => snapInterface,
);

/**
 * Get the content from a Snap interface with a given ID.
 */
export const getInterfaceContent = createSelector(
  [getMemoizedInterfaces, selectInterfaceId],
  (interfaces, id) => interfaces[id]?.content,
);

/**
 * Get a memoized version of the content from a Snap interface with a given ID.
 */
export const getMemoizedInterfaceContent = createDeepEqualSelector(
  getInterfaceContent,
  (content) => content,
);

///: END:ONLY_INCLUDE_IF

export function getRpcPrefsForCurrentProvider(state) {
  const { rpcPrefs } = getProviderConfig(state);
  return rpcPrefs || {};
}

export function getKnownMethodData(state, data) {
  if (!data) {
    return null;
  }
  const prefixedData = addHexPrefix(data);
  const fourBytePrefix = prefixedData.slice(0, 10);
  const { knownMethodData, use4ByteResolution } = state.metamask;
  // If 4byte setting is off, we do not want to return the knownMethodData
  return use4ByteResolution && knownMethodData?.[fourBytePrefix];
}

export function getFeatureFlags(state) {
  return state.metamask.featureFlags;
}

export function getOriginOfCurrentTab(state) {
  return state.activeTab.origin;
}

export function getIpfsGateway(state) {
  return state.metamask.ipfsGateway;
}

export function getInfuraBlocked(state) {
  return (
    state.metamask.networksMetadata[getSelectedNetworkClientId(state)]
      .status === NetworkStatus.Blocked
  );
}

export function getUSDConversionRate(state) {
  return state.metamask.currencyRates[getProviderConfig(state).ticker]
    ?.usdConversionRate;
}

export function getWeb3ShimUsageStateForOrigin(state, origin) {
  return state.metamask.web3ShimUsageOrigins[origin];
}

/**
 * @typedef {object} SwapsEthToken
 * @property {string} symbol - The symbol for ETH, namely "ETH"
 * @property {string} name - The name of the ETH currency, "Ether"
 * @property {string} address - A substitute address for the metaswap-api to
 * recognize the ETH token
 * @property {string} decimals - The number of ETH decimals, i.e. 18
 * @property {string} balance - The user's ETH balance in decimal wei, with a
 * precision of 4 decimal places
 * @property {string} string - The user's ETH balance in decimal ETH
 */

/**
 * Swaps related code uses token objects for various purposes. These objects
 * always have the following properties: `symbol`, `name`, `address`, and
 * `decimals`.
 *
 * When available for the current account, the objects can have `balance` and
 * `string` properties.
 * `balance` is the users token balance in decimal values, denominated in the
 * minimal token units (according to its decimals).
 * `string` is the token balance in a readable format, ready for rendering.
 *
 * Swaps treats the selected chain's currency as a token, and we use the token constants
 * in the SWAPS_CHAINID_DEFAULT_TOKEN_MAP to set the standard properties for
 * the token. The getSwapsDefaultToken selector extends that object with
 * `balance` and `string` values of the same type as in regular ERC-20 token
 * objects, per the above description.
 *
 * @param {object} state - the redux state object
 * @returns {SwapsEthToken} The token object representation of the currently
 * selected account's ETH balance, as expected by the Swaps API.
 */

export function getSwapsDefaultToken(state) {
  const selectedAccount = getSelectedAccount(state);
  const balance = selectedAccount?.balance;
  const chainId = getCurrentChainId(state);
  const defaultTokenObject = SWAPS_CHAINID_DEFAULT_TOKEN_MAP[chainId];

  return {
    ...defaultTokenObject,
    balance: hexToDecimal(balance),
    string: getValueFromWeiHex({
      value: balance,
      numberOfDecimals: 4,
      toDenomination: 'ETH',
    }),
  };
}

export function getIsSwapsChain(state) {
  const chainId = getCurrentChainId(state);
  const isNotDevelopment =
    process.env.METAMASK_ENVIRONMENT !== 'development' &&
    process.env.METAMASK_ENVIRONMENT !== 'testing';
  return isNotDevelopment
    ? ALLOWED_PROD_SWAPS_CHAIN_IDS.includes(chainId)
    : ALLOWED_DEV_SWAPS_CHAIN_IDS.includes(chainId);
}

export function getIsBridgeChain(state) {
  const chainId = getCurrentChainId(state);
  return ALLOWED_BRIDGE_CHAIN_IDS.includes(chainId);
}

export function getIsBuyableChain(state) {
  const chainId = getCurrentChainId(state);
  return Object.keys(BUYABLE_CHAINS_MAP).includes(chainId);
}
export function getNativeCurrencyImage(state) {
  const chainId = getCurrentChainId(state);
  return CHAIN_ID_TOKEN_IMAGE_MAP[chainId];
}

export function getNextSuggestedNonce(state) {
  return Number(state.metamask.nextNonce);
}

export function getShowWhatsNewPopup(state) {
  return state.appState.showWhatsNewPopup;
}

/**
 * Returns a memoized version of the MetaMask identities.
 *
 * @param state - The Redux state.
 * @returns {Array} An array of MetaMask identities.
 */
export const getMemoizedMetaMaskIdentities = createDeepEqualSelector(
  getMetaMaskIdentities,
  (identities) => identities,
);

/**
 * Returns a memoized selector that gets the internal accounts from the Redux store.
 *
 * @param state - The Redux store state.
 * @returns {Array} An array of internal accounts.
 */
export const getMemoizedMetaMaskInternalAccounts = createDeepEqualSelector(
  getInternalAccounts,
  (internalAccounts) => internalAccounts,
);

export const getMemoizedAddressBook = createDeepEqualSelector(
  getAddressBook,
  (addressBook) => addressBook,
);

export const getMemoizedMetadataContracts = createDeepEqualSelector(
  getTokenList,
  (_tokenList, addresses) => addresses,
  (tokenList, addresses) => {
    return addresses.map((address) =>
      Object.values(tokenList).find((identity) =>
        isEqualCaseInsensitive(identity.address, address),
      ),
    );
  },
);

export const getMemoizedMetadataContract = createDeepEqualSelector(
  getTokenList,
  (_tokenList, address) => address,
  (tokenList, address) => {
    return Object.values(tokenList).find((identity) =>
      isEqualCaseInsensitive(identity.address, address),
    );
  },
);

export const getMemoizedMetadataContractName = createDeepEqualSelector(
  getMemoizedMetadataContract,
  (entry) => entry?.name ?? '',
);

export const getTxData = (state) => state.confirmTransaction.txData;

export const getUnapprovedTransaction = createDeepEqualSelector(
  (state) => getUnapprovedTransactions(state),
  (_, transactionId) => transactionId,
  (unapprovedTxs, transactionId) => {
    return (
      Object.values(unapprovedTxs).find(({ id }) => id === transactionId) || {}
    );
  },
);

export const getTransaction = createDeepEqualSelector(
  (state) => getCurrentNetworkTransactions(state),
  (_, transactionId) => transactionId,
  (unapprovedTxs, transactionId) => {
    return (
      Object.values(unapprovedTxs).find(({ id }) => id === transactionId) || {}
    );
  },
);

export const getFullTxData = createDeepEqualSelector(
  getTxData,
  (state, transactionId, status) => {
    if (status === TransactionStatus.unapproved) {
      return getUnapprovedTransaction(state, transactionId);
    }
    return getTransaction(state, transactionId);
  },
  (
    _state,
    _transactionId,
    _status,
    customTxParamsData,
    hexTransactionAmount,
  ) => ({
    customTxParamsData,
    hexTransactionAmount,
  }),
  (txData, transaction, { customTxParamsData, hexTransactionAmount }) => {
    let fullTxData = { ...txData, ...transaction };
    if (transaction && transaction.simulationFails) {
      fullTxData.simulationFails = { ...transaction.simulationFails };
    }
    if (customTxParamsData) {
      fullTxData = {
        ...fullTxData,
        txParams: {
          ...fullTxData.txParams,
          data: customTxParamsData,
        },
      };
    }
    if (hexTransactionAmount) {
      fullTxData = {
        ...fullTxData,
        txParams: {
          ...fullTxData.txParams,
          value: hexTransactionAmount,
        },
      };
    }
    return fullTxData;
  },
);

export const getAllConnectedAccounts = createDeepEqualSelector(
  getConnectedSubjectsForAllAddresses,
  (connectedSubjects) => {
    return Object.keys(connectedSubjects);
  },
);
export const getConnectedSitesList = createDeepEqualSelector(
  getConnectedSubjectsForAllAddresses,
  getMetaMaskIdentities,
  getAllConnectedAccounts,
  (connectedSubjectsForAllAddresses, identities, connectedAddresses) => {
    const sitesList = {};
    connectedAddresses.forEach((connectedAddress) => {
      connectedSubjectsForAllAddresses[connectedAddress].forEach((app) => {
        const siteKey = app.origin;
        if (sitesList[siteKey]) {
          sitesList[siteKey].addresses.push(connectedAddress);
          sitesList[siteKey].addressToNameMap[connectedAddress] =
            identities[connectedAddress].name; // Map address to name
        } else {
          sitesList[siteKey] = {
            ...app,
            addresses: [connectedAddress],
            addressToNameMap: {
              [connectedAddress]: identities[connectedAddress].name,
            },
          };
        }
      });
    });
    return sitesList;
  },
);

export const getConnectedSitesListWithNetworkInfo = createDeepEqualSelector(
  getConnectedSitesList,
  getAllDomains,
  getAllNetworks,
  (sitesList, domains, networks) => {
    Object.keys(sitesList).forEach((siteKey) => {
      const connectedNetwork = networks.find(
        (network) => network.id === domains[siteKey],
      );
      sitesList[siteKey].networkIconUrl = connectedNetwork.rpcPrefs.imageUrl;
      sitesList[siteKey].networkName = connectedNetwork.nickname;
    });
    return sitesList;
  },
);

export const getConnectedSnapsList = createDeepEqualSelector(
  getSnapsList,
  (snapsData) => {
    const snapsList = {};

    Object.values(snapsData).forEach((snap) => {
      if (!snapsList[snap.name]) {
        snapsList[snap.name] = snap;
      }
    });

    return snapsList;
  },
);

export const getMemoizedCurrentChainId = createDeepEqualSelector(
  getCurrentChainId,
  (chainId) => chainId,
);

export const getMemoizedTxId = createDeepEqualSelector(
  (state) => state.appState.txId,
  (txId) => txId,
);

export const getMemoizedUnapprovedMessages = createDeepEqualSelector(
  (state) => state.metamask.unapprovedMsgs,
  (unapprovedMsgs) => unapprovedMsgs,
);

export const getMemoizedUnapprovedPersonalMessages = createDeepEqualSelector(
  (state) => state.metamask.unapprovedPersonalMsgs,
  (unapprovedPersonalMsgs) => unapprovedPersonalMsgs,
);

export const getMemoizedUnapprovedTypedMessages = createDeepEqualSelector(
  (state) => state.metamask.unapprovedTypedMessages,
  (unapprovedTypedMessages) => unapprovedTypedMessages,
);

///: BEGIN:ONLY_INCLUDE_IF(snaps)
export function getSnaps(state) {
  return state.metamask.snaps;
}

export const getSnap = createDeepEqualSelector(
  getSnaps,
  (_, snapId) => snapId,
  (snaps, snapId) => {
    return snaps[snapId];
  },
);

/**
 * Get a selector that returns the snap manifest for a given `snapId`.
 *
 * @param {object} state - The Redux state object.
 * @param {string} snapId - The snap ID to get the manifest for.
 * @returns {object | undefined} The snap manifest.
 */
export const getSnapManifest = createDeepEqualSelector(
  (state) => state.metamask.currentLocale,
  (state, snapId) => getSnap(state, snapId),
  (locale, snap) => {
    if (!snap?.localizationFiles) {
      return snap?.manifest;
    }

    return getLocalizedSnapManifest(
      snap.manifest,
      locale,
      snap.localizationFiles,
    );
  },
);

/**
 * Get a selector that returns the snap metadata (name and description) for a
 * given `snapId`.
 *
 * @param {object} state - The Redux state object.
 * @param {string} snapId - The snap ID to get the metadata for.
 * @returns {object} An object containing the snap name and description.
 */
export const getSnapMetadata = createDeepEqualSelector(
  (state, snapId) => getSnapManifest(state, snapId),
  (_, snapId) => snapId,
  (manifest, snapId) => {
    return {
      // The snap manifest may not be available if the Snap is not installed, so
      // we use the snap ID as the name in that case.
      name: manifest?.proposedName ?? (snapId ? stripSnapPrefix(snapId) : null),
      description: manifest?.description,
    };
  },
);

/**
 * Get a selector that returns all snaps metadata (name and description) for a
 * given `snapId`.
 *
 * @param {object} state - The Redux state object.
 * @returns {object} An object mapping all installed snaps to their metadata, which contains the snap name and description.
 */
export const getSnapsMetadata = createDeepEqualSelector(
  (state) => state,
  (state) => {
    return Object.keys(getSnaps(state));
  },
  (state, snapIds) => {
    return snapIds.reduce((snapsMetadata, snapId) => {
      snapsMetadata[snapId] = getSnapMetadata(state, snapId);
      return snapsMetadata;
    }, {});
  },
);

export const getEnabledSnaps = createDeepEqualSelector(getSnaps, (snaps) => {
  return Object.values(snaps).reduce((acc, cur) => {
    if (cur.enabled) {
      acc[cur.id] = cur;
    }
    return acc;
  }, {});
});

export const getInsightSnaps = createDeepEqualSelector(
  getEnabledSnaps,
  getPermissionSubjects,
  (snaps, subjects) => {
    return Object.values(snaps).filter(
      ({ id }) => subjects[id]?.permissions['endowment:transaction-insight'],
    );
  },
);

export const getSignatureInsightSnaps = createDeepEqualSelector(
  getEnabledSnaps,
  getPermissionSubjects,
  (snaps, subjects) => {
    return Object.values(snaps).filter(
      ({ id }) => subjects[id]?.permissions['endowment:signature-insight'],
    );
  },
);

export const getSignatureInsightSnapIds = createDeepEqualSelector(
  getSignatureInsightSnaps,
  (snaps) => snaps.map((snap) => snap.id),
);

export const getInsightSnapIds = createDeepEqualSelector(
  getInsightSnaps,
  (snaps) => snaps.map((snap) => snap.id),
);

export const getNameLookupSnapsIds = createDeepEqualSelector(
  getEnabledSnaps,
  getPermissionSubjects,
  (snaps, subjects) => {
    return Object.values(snaps)
      .filter(({ id }) => subjects[id]?.permissions['endowment:name-lookup'])
      .map((snap) => snap.id);
  },
);

export const getNotifySnaps = createDeepEqualSelector(
  getEnabledSnaps,
  getPermissionSubjects,
  (snaps, subjects) => {
    return Object.values(snaps).filter(
      ({ id }) => subjects[id]?.permissions.snap_notify,
    );
  },
);

/**
 * @typedef {object} Notification
 * @property {string} id - A unique identifier for the notification
 * @property {string} origin - A string identifing the snap origin
 * @property {EpochTimeStamp} createdDate - A date in epochTimeStramps, identifying when the notification was first committed
 * @property {EpochTimeStamp} readDate - A date in epochTimeStramps, identifying when the notification was read by the user
 * @property {string} message - A string containing the notification message
 */

/**
 * Notifications are managed by the notification controller and referenced by
 * `state.metamask.notifications`. This function returns a list of notifications
 * the can be shown to the user.
 *
 * The returned notifications are sorted by date.
 *
 * @param {object} state - the redux state object
 * @returns {Notification[]} An array of notifications that can be shown to the user
 */

export function getNotifications(state) {
  const notifications = Object.values(state.metamask.notifications);

  const notificationsSortedByDate = notifications.sort(
    (a, b) => new Date(b.createdDate) - new Date(a.createdDate),
  );
  return notificationsSortedByDate;
}

export function getUnreadNotifications(state) {
  const notifications = getNotifications(state);

  const unreadNotificationCount = notifications.filter(
    (notification) => notification.readDate === null,
  );

  return unreadNotificationCount;
}

export const getUnreadNotificationsCount = createSelector(
  getUnreadNotifications,
  (notifications) => notifications.length,
);
///: END:ONLY_INCLUDE_IF

/**
 * Get an object of announcement IDs and if they are allowed or not.
 *
 * @param {object} state
 * @returns {object}
 */
function getAllowedAnnouncementIds(state) {
  const currentKeyring = getCurrentKeyring(state);
  const currentKeyringIsLedger = currentKeyring?.type === KeyringType.ledger;
  const supportsWebHid = window.navigator.hid !== undefined;
  const currentlyUsingLedgerLive =
    getLedgerTransportType(state) === LedgerTransportTypes.live;
  const isFirefox = window.navigator.userAgent.includes('Firefox');

  return {
    8: supportsWebHid && currentKeyringIsLedger && currentlyUsingLedgerLive,
    20: currentKeyringIsLedger && isFirefox,
    24: state.metamask.hadAdvancedGasFeesSetPriorToMigration92_3 === true,
    // This syntax is unusual, but very helpful here.  It's equivalent to `unnamedObject[NOTIFICATION_DROP_LEDGER_FIREFOX] =`
    [NOTIFICATION_DROP_LEDGER_FIREFOX]: currentKeyringIsLedger && isFirefox,
    [NOTIFICATION_OPEN_BETA_SNAPS]: true,
    [NOTIFICATION_BUY_SELL_BUTTON]: true,
    [NOTIFICATION_U2F_LEDGER_LIVE]: currentKeyringIsLedger && !isFirefox,
    [NOTIFICATION_STAKING_PORTFOLIO]: true,
    ///: BEGIN:ONLY_INCLUDE_IF(blockaid)
    [NOTIFICATION_BLOCKAID_DEFAULT]: true,
    ///: END:ONLY_INCLUDE_IF
    [NOTIFICATION_PETNAMES]: true,
    [NOTIFICATION_PORTFOLIO_V2]: true,
    [NOTIFICATION_SIMULATIONS]: true,
  };
}

/**
 * @typedef {object} Announcement
 * @property {number} id - A unique identifier for the announcement
 * @property {string} date - A date in YYYY-MM-DD format, identifying when the notification was first committed
 */

/**
 * Announcements are managed by the announcement controller and referenced by
 * `state.metamask.announcements`. This function returns a list of announcements
 * the can be shown to the user. This list includes all announcements that do not
 * have a truthy `isShown` property.
 *
 * The returned announcements are sorted by date.
 *
 * @param {object} state - the redux state object
 * @returns {Announcement[]} An array of announcements that can be shown to the user
 */

export function getSortedAnnouncementsToShow(state) {
  const announcements = Object.values(state.metamask.announcements);
  const allowedAnnouncementIds = getAllowedAnnouncementIds(state);
  const announcementsToShow = announcements.filter(
    (announcement) =>
      !announcement.isShown && allowedAnnouncementIds[announcement.id],
  );
  const announcementsSortedByDate = announcementsToShow.sort(
    (a, b) => new Date(b.date) - new Date(a.date),
  );
  return announcementsSortedByDate;
}

export function getOrderedNetworksList(state) {
  return state.metamask.orderedNetworkList;
}

export function getPinnedAccountsList(state) {
  return state.metamask.pinnedAccountList;
}

export function getHiddenAccountsList(state) {
  return state.metamask.hiddenAccountList;
}

export function getShowRecoveryPhraseReminder(state) {
  const {
    recoveryPhraseReminderLastShown,
    recoveryPhraseReminderHasBeenShown,
  } = state.metamask;

  const currentTime = new Date().getTime();
  const frequency = recoveryPhraseReminderHasBeenShown ? DAY * 90 : DAY * 2;

  return currentTime - recoveryPhraseReminderLastShown >= frequency;
}

export function getShowTermsOfUse(state) {
  const { termsOfUseLastAgreed } = state.metamask;

  if (!termsOfUseLastAgreed) {
    return true;
  }
  return (
    new Date(termsOfUseLastAgreed).getTime() <
    new Date(TERMS_OF_USE_LAST_UPDATED).getTime()
  );
}

export function getShowSurveyToast(state) {
  const { surveyLinkLastClickedOrClosed } = state.metamask;
  const startTime = new Date(`${SURVEY_DATE} ${SURVEY_START_TIME}`).getTime();
  const endTime = new Date(`${SURVEY_DATE} ${SURVEY_END_TIME}`).getTime();
  const now = Date.now();
  return now > startTime && now < endTime && !surveyLinkLastClickedOrClosed;
}

export function getShowOutdatedBrowserWarning(state) {
  const { outdatedBrowserWarningLastShown } = state.metamask;
  if (!outdatedBrowserWarningLastShown) {
    return true;
  }
  const currentTime = new Date().getTime();
  return currentTime - outdatedBrowserWarningLastShown >= DAY * 2;
}

export function getShowBetaHeader(state) {
  return state.metamask.showBetaHeader;
}

export function getShowPermissionsTour(state) {
  return state.metamask.showPermissionsTour;
}

export function getShowProductTour(state) {
  return state.metamask.showProductTour;
}

export function getShowNetworkBanner(state) {
  return state.metamask.showNetworkBanner;
}

export function getShowAccountBanner(state) {
  return state.metamask.showAccountBanner;
}
/**
 * To get the useTokenDetection flag which determines whether a static or dynamic token list is used
 *
 * @param {*} state
 * @returns Boolean
 */
export function getUseTokenDetection(state) {
  return Boolean(state.metamask.useTokenDetection);
}

/**
 * To get the useNftDetection flag which determines whether we autodetect NFTs
 *
 * @param {*} state
 * @returns Boolean
 */
export function getUseNftDetection(state) {
  return Boolean(state.metamask.useNftDetection);
}

/**
 * To get the useBlockie flag which determines whether we show blockies or Jazzicons
 *
 * @param {*} state
 * @returns Boolean
 */
export function getUseBlockie(state) {
  return Boolean(state.metamask.useBlockie);
}

/**
 * To get the openSeaEnabled flag which determines whether we use OpenSea's API
 *
 * @param {*} state
 * @returns Boolean
 */
export function getOpenSeaEnabled(state) {
  return Boolean(state.metamask.openSeaEnabled);
}

/**
 * To get the `theme` value which determines which theme is selected
 *
 * @param {*} state
 * @returns Boolean
 */
export function getTheme(state) {
  return state.metamask.theme;
}

/**
 * To retrieve the token list for use throughout the UI. Will return the remotely fetched list
 * from the tokens controller if token detection is enabled, or the static list if not.
 *
 * @param {*} state
 * @returns {object}
 */
export function getTokenList(state) {
  const isTokenDetectionInactiveOnMainnet =
    getIsTokenDetectionInactiveOnMainnet(state);
  const caseInSensitiveTokenList = isTokenDetectionInactiveOnMainnet
    ? STATIC_MAINNET_TOKEN_LIST
    : state.metamask.tokenList;
  return caseInSensitiveTokenList;
}

export function doesAddressRequireLedgerHidConnection(state, address) {
  const addressIsLedger = isAddressLedger(state, address);
  const transportTypePreferenceIsWebHID =
    getLedgerTransportType(state) === LedgerTransportTypes.webhid;
  const webHidIsNotConnected =
    getLedgerWebHidConnectedStatus(state) !== WebHIDConnectedStatuses.connected;
  const ledgerTransportStatus = getLedgerTransportStatus(state);
  const transportIsNotSuccessfullyCreated =
    ledgerTransportStatus !== HardwareTransportStates.verified;

  return (
    addressIsLedger &&
    transportTypePreferenceIsWebHID &&
    (webHidIsNotConnected || transportIsNotSuccessfullyCreated)
  );
}

export function getNewNftAddedMessage(state) {
  return state.appState.newNftAddedMessage;
}

export function getRemoveNftMessage(state) {
  return state.appState.removeNftMessage;
}

/**
 * To retrieve the name of the new Network added using add network form
 *
 * @param {*} state
 * @returns string
 */
export function getNewNetworkAdded(state) {
  return state.appState.newNetworkAddedName;
}

export function getNetworksTabSelectedNetworkConfigurationId(state) {
  return state.appState.selectedNetworkConfigurationId;
}

export function getNetworkConfigurations(state) {
  return state.metamask.networkConfigurations;
}

export function getCurrentNetwork(state) {
  const allNetworks = getAllNetworks(state);
  const providerConfig = getProviderConfig(state);

  const filter =
    providerConfig.type === 'rpc'
      ? (network) => network.id === providerConfig.id
      : (network) => network.id === providerConfig.type;
  return allNetworks.find(filter);
}

export function getAllEnabledNetworks(state) {
  const nonTestNetworks = getNonTestNetworks(state);
  const allNetworks = getAllNetworks(state);
  const showTestnetNetworks = getShowTestNetworks(state);

  return showTestnetNetworks ? allNetworks : nonTestNetworks;
}

export function getTestNetworks(state) {
  const networkConfigurations = getNetworkConfigurations(state) || {};

  return [
    {
      chainId: CHAIN_IDS.SEPOLIA,
      nickname: SEPOLIA_DISPLAY_NAME,
      rpcUrl: CHAIN_ID_TO_RPC_URL_MAP[CHAIN_IDS.SEPOLIA],
      providerType: NETWORK_TYPES.SEPOLIA,
      ticker: TEST_NETWORK_TICKER_MAP[NETWORK_TYPES.SEPOLIA],
      id: NETWORK_TYPES.SEPOLIA,
      removable: false,
    },
    {
      chainId: CHAIN_IDS.LINEA_GOERLI,
      nickname: LINEA_GOERLI_DISPLAY_NAME,
      rpcUrl: CHAIN_ID_TO_RPC_URL_MAP[CHAIN_IDS.LINEA_GOERLI],
      rpcPrefs: {
        imageUrl: LINEA_GOERLI_TOKEN_IMAGE_URL,
      },
      providerType: NETWORK_TYPES.LINEA_GOERLI,
      ticker: TEST_NETWORK_TICKER_MAP[NETWORK_TYPES.LINEA_GOERLI],
      id: NETWORK_TYPES.LINEA_GOERLI,
      removable: false,
    },
    // Localhosts
    ...Object.values(networkConfigurations)
      .filter(({ chainId }) => chainId === CHAIN_IDS.LOCALHOST)
      .map((network) => ({ ...network, removable: true })),
  ];
}

export function getNonTestNetworks(state) {
  const networkConfigurations = getNetworkConfigurations(state) || {};

  return [
    // Mainnet always first
    {
      chainId: CHAIN_IDS.MAINNET,
      nickname: MAINNET_DISPLAY_NAME,
      rpcUrl: CHAIN_ID_TO_RPC_URL_MAP[CHAIN_IDS.MAINNET],
      rpcPrefs: {
        imageUrl: ETH_TOKEN_IMAGE_URL,
      },
      providerType: NETWORK_TYPES.MAINNET,
      ticker: CURRENCY_SYMBOLS.ETH,
      id: NETWORK_TYPES.MAINNET,
      removable: false,
    },
    {
      chainId: CHAIN_IDS.LINEA_MAINNET,
      nickname: LINEA_MAINNET_DISPLAY_NAME,
      rpcUrl: CHAIN_ID_TO_RPC_URL_MAP[CHAIN_IDS.LINEA_MAINNET],
      rpcPrefs: {
        imageUrl: LINEA_MAINNET_TOKEN_IMAGE_URL,
      },
      providerType: NETWORK_TYPES.LINEA_MAINNET,
      ticker: TEST_NETWORK_TICKER_MAP[NETWORK_TYPES.LINEA_MAINNET],
      id: NETWORK_TYPES.LINEA_MAINNET,
      removable: false,
    },
    // Custom networks added by the user
    ...Object.values(networkConfigurations)
      .filter(({ chainId }) => ![CHAIN_IDS.LOCALHOST].includes(chainId))
      .map((network) => ({
        ...network,
        rpcPrefs: {
          ...network.rpcPrefs,
          // Provide an image based on chainID if a network
          // has been added without an image
          imageUrl:
            network?.rpcPrefs?.imageUrl ??
            CHAIN_ID_TO_NETWORK_IMAGE_URL_MAP[network.chainId],
        },
        removable: true,
      })),
  ];
}

export function getAllNetworks(state) {
  const networks = [
    // Mainnet and custom networks
    ...getNonTestNetworks(state),
    // Test networks
    ...getTestNetworks(state),
  ];

  return networks;
}

export function getIsOptimism(state) {
  return (
    getCurrentChainId(state) === CHAIN_IDS.OPTIMISM ||
    getCurrentChainId(state) === CHAIN_IDS.OPTIMISM_TESTNET ||
    getCurrentChainId(state) === CHAIN_IDS.OPTIMISM_GOERLI
  );
}

export function getIsBase(state) {
  return (
    getCurrentChainId(state) === CHAIN_IDS.BASE ||
    getCurrentChainId(state) === CHAIN_IDS.BASE_TESTNET
  );
}

export function getIsOpbnb(state) {
  return (
    getCurrentChainId(state) === CHAIN_IDS.OPBNB ||
    getCurrentChainId(state) === CHAIN_IDS.OPBNB_TESTNET
  );
}

export function getIsOpStack(state) {
  return getIsOptimism(state) || getIsBase(state) || getIsOpbnb(state);
}

export function getIsMultiLayerFeeNetwork(state) {
  return getIsOpStack(state);
}

/**
 *  To retrieve the maxBaseFee and priorityFee the user has set as default
 *
 * @param {*} state
 * @returns {{maxBaseFee: string, priorityFee: string} | undefined}
 */
export function getAdvancedGasFeeValues(state) {
  // This will not work when we switch to supporting multi-chain.
  // There are four non-test files that use this selector.
  // advanced-gas-fee-defaults
  // base-fee-input
  // priority-fee-input
  // useGasItemFeeDetails
  // The first three are part of the AdvancedGasFeePopover
  // The latter is used by the EditGasPopover
  // Both of those are used in Confirmations as well as transaction-list-item
  // All of the call sites have access to the GasFeeContext, which has a
  // transaction object set on it, but there are currently no guarantees that
  // the transaction has a chainId associated with it. To have this method
  // support multichain we'll need a reliable way for the chainId of the
  // transaction being modified to be available to all callsites and either
  // pass it in to the selector as a second parameter, or access it at the
  // callsite.
  return state.metamask.advancedGasFee[getCurrentChainId(state)];
}

/**
 * To get the name of the network that support token detection based in chainId.
 *
 * @param state
 * @returns string e.g. ethereum, bsc or polygon
 */
export const getTokenDetectionSupportNetworkByChainId = (state) => {
  const chainId = getCurrentChainId(state);
  switch (chainId) {
    case CHAIN_IDS.MAINNET:
      return MAINNET_DISPLAY_NAME;
    case CHAIN_IDS.BSC:
      return BSC_DISPLAY_NAME;
    case CHAIN_IDS.POLYGON:
      return POLYGON_DISPLAY_NAME;
    case CHAIN_IDS.AVALANCHE:
      return AVALANCHE_DISPLAY_NAME;
    case CHAIN_IDS.LINEA_GOERLI:
      return LINEA_GOERLI_DISPLAY_NAME;
    case CHAIN_IDS.LINEA_MAINNET:
      return LINEA_MAINNET_DISPLAY_NAME;
    case CHAIN_IDS.ARBITRUM:
      return ARBITRUM_DISPLAY_NAME;
    case CHAIN_IDS.OPTIMISM:
      return OPTIMISM_DISPLAY_NAME;
    case CHAIN_IDS.BASE:
      return BASE_DISPLAY_NAME;
    case CHAIN_IDS.ZKSYNC_ERA:
      return ZK_SYNC_ERA_DISPLAY_NAME;
    default:
      return '';
  }
};
/**
 * To check if the chainId supports token detection,
 * currently it returns true for Ethereum Mainnet, BSC, Polygon,
 * Avalanche, Linea, Arbitrum, Optimism, Base, and zkSync
 *
 * @param {*} state
 * @returns Boolean
 */
export function getIsDynamicTokenListAvailable(state) {
  const chainId = getCurrentChainId(state);
  return [
    CHAIN_IDS.MAINNET,
    CHAIN_IDS.BSC,
    CHAIN_IDS.POLYGON,
    CHAIN_IDS.AVALANCHE,
    CHAIN_IDS.LINEA_GOERLI,
    CHAIN_IDS.LINEA_MAINNET,
    CHAIN_IDS.ARBITRUM,
    CHAIN_IDS.OPTIMISM,
    CHAIN_IDS.BASE,
    CHAIN_IDS.ZKSYNC_ERA,
  ].includes(chainId);
}

/**
 * To retrieve the list of tokens detected and saved on the state to detectedToken object.
 *
 * @param {*} state
 * @returns list of token objects
 */
export function getDetectedTokensInCurrentNetwork(state) {
  const currentChainId = getCurrentChainId(state);
  const { address: selectedAddress } = getSelectedInternalAccount(state);
  return state.metamask.allDetectedTokens?.[currentChainId]?.[selectedAddress];
}

/**
 * To fetch the name of the tokens that are imported from tokens found page
 *
 * @param {*} state
 * @returns
 */
export function getNewTokensImported(state) {
  return state.appState.newTokensImported;
}

export function getNewTokensImportedError(state) {
  return state.appState.newTokensImportedError;
}

/**
 * To check if the token detection is OFF and the network is Mainnet
 * so that the user can skip third party token api fetch
 * and use the static tokenlist from contract-metadata
 *
 * @param {*} state
 * @returns Boolean
 */
export function getIsTokenDetectionInactiveOnMainnet(state) {
  const isMainnet = getIsMainnet(state);
  const useTokenDetection = getUseTokenDetection(state);

  return !useTokenDetection && isMainnet;
}

/**
 * To check for the chainId that supports token detection ,
 * currently it returns true for Ethereum Mainnet, Polygon, BSC, and Avalanche
 *
 * @param {*} state
 * @returns Boolean
 */
export function getIsTokenDetectionSupported(state) {
  const useTokenDetection = getUseTokenDetection(state);
  const isDynamicTokenListAvailable = getIsDynamicTokenListAvailable(state);

  return useTokenDetection && isDynamicTokenListAvailable;
}

/**
 * To check if the token detection is OFF for the token detection supported networks
 * and the network is not Mainnet
 *
 * @param {*} state
 * @returns Boolean
 */
export function getIstokenDetectionInactiveOnNonMainnetSupportedNetwork(state) {
  const useTokenDetection = getUseTokenDetection(state);
  const isMainnet = getIsMainnet(state);
  const isDynamicTokenListAvailable = getIsDynamicTokenListAvailable(state);

  return isDynamicTokenListAvailable && !useTokenDetection && !isMainnet;
}

/**
 * To get the `useRequestQueue` value which determines whether we use a request queue infront of provider api calls. This will have the effect of implementing per-dapp network switching.
 *
 * @param {*} state
 * @returns Boolean
 */
export function getUseRequestQueue(state) {
  return state.metamask.useRequestQueue;
}

///: BEGIN:ONLY_INCLUDE_IF(blockaid)
/**
 * To get the `getIsSecurityAlertsEnabled` value which determines whether security check is enabled
 *
 * @param {*} state
 * @returns Boolean
 */
export function getIsSecurityAlertsEnabled(state) {
  return state.metamask.securityAlertsEnabled;
}
///: END:ONLY_INCLUDE_IF

///: BEGIN:ONLY_INCLUDE_IF(keyring-snaps)
/**
 * Get the state of the `addSnapAccountEnabled` flag.
 *
 * @param {*} state
 * @returns The state of the `addSnapAccountEnabled` flag.
 */
export function getIsAddSnapAccountEnabled(state) {
  return state.metamask.addSnapAccountEnabled;
}
///: END:ONLY_INCLUDE_IF

export function getIsCustomNetwork(state) {
  const chainId = getCurrentChainId(state);

  return !CHAIN_ID_TO_RPC_URL_MAP[chainId];
}

export function getBlockExplorerLinkText(
  state,
  accountDetailsModalComponent = false,
) {
  const isCustomNetwork = getIsCustomNetwork(state);
  const rpcPrefs = getRpcPrefsForCurrentProvider(state);

  let blockExplorerLinkText = {
    firstPart: 'addBlockExplorer',
    secondPart: '',
  };

  if (rpcPrefs.blockExplorerUrl) {
    blockExplorerLinkText = accountDetailsModalComponent
      ? {
          firstPart: 'blockExplorerView',
          secondPart: getURLHostName(rpcPrefs.blockExplorerUrl),
        }
      : {
          firstPart: 'viewinExplorer',
          secondPart: 'blockExplorerAccountAction',
        };
  } else if (isCustomNetwork === false) {
    blockExplorerLinkText = accountDetailsModalComponent
      ? { firstPart: 'etherscanViewOn', secondPart: '' }
      : {
          firstPart: 'viewOnEtherscan',
          secondPart: 'blockExplorerAccountAction',
        };
  }

  return blockExplorerLinkText;
}

export function getIsNetworkUsed(state) {
  const chainId = getCurrentChainId(state);
  const { usedNetworks } = state.metamask;

  return Boolean(usedNetworks[chainId]);
}

export function getAllAccountsOnNetworkAreEmpty(state) {
  const balances = getMetaMaskCachedBalances(state) ?? {};
  const hasNoNativeFundsOnAnyAccounts = Object.values(balances).every(
    (balance) => balance === '0x0' || balance === '0x00',
  );
  const hasNoTokens = getNumberOfTokens(state) === 0;

  return hasNoNativeFundsOnAnyAccounts && hasNoTokens;
}

export function getShouldShowSeedPhraseReminder(state) {
  const { tokens, seedPhraseBackedUp, dismissSeedBackUpReminder } =
    state.metamask;

  // if there is no account, we don't need to show the seed phrase reminder
  const accountBalance = getSelectedInternalAccount(state)
    ? getCurrentEthBalance(state)
    : 0;

  return (
    seedPhraseBackedUp === false &&
    (parseInt(accountBalance, 16) > 0 || tokens.length > 0) &&
    dismissSeedBackUpReminder === false
  );
}

export function getCustomTokenAmount(state) {
  return state.appState.customTokenAmount;
}

export function getUnconnectedAccounts(state) {
  const accounts = getMetaMaskAccountsOrdered(state);
  const connectedAccounts = getOrderedConnectedAccountsForActiveTab(state);
  const unConnectedAccounts = accounts.filter((account) => {
    return !connectedAccounts.some(
      (connectedAccount) => connectedAccount.address === account.address,
    );
  });
  return unConnectedAccounts;
}

export function getUpdatedAndSortedAccounts(state) {
  const accounts = getMetaMaskAccountsOrdered(state);
  const pinnedAddresses = getPinnedAccountsList(state);
  const hiddenAddresses = getHiddenAccountsList(state);
  const connectedAccounts = getOrderedConnectedAccountsForActiveTab(state);

  accounts.forEach((account) => {
    account.pinned = Boolean(pinnedAddresses.includes(account.address));
    account.hidden = Boolean(hiddenAddresses.includes(account.address));
    if (
      connectedAccounts.length > 0 &&
      account.address === connectedAccounts[0].address
    ) {
      // Update the active property of the matched account to true
      account.active = true;
    } else {
      // If not the first element or no match found, set active to false
      account.active = false;
    }
  });

  const sortedPinnedAccounts = pinnedAddresses
    ?.map((address) => accounts.find((account) => account.address === address))
    .filter((account) =>
      Boolean(
        account &&
          pinnedAddresses.includes(account.address) &&
          !hiddenAddresses?.includes(account.address),
      ),
    );

  const notPinnedAccounts = accounts.filter(
    (account) =>
      !pinnedAddresses.includes(account.address) &&
      !hiddenAddresses.includes(account.address),
  );

  const filteredHiddenAccounts = accounts.filter((account) =>
    hiddenAddresses.includes(account.address),
  );

  const sortedSearchResults = [
    ...sortedPinnedAccounts,
    ...notPinnedAccounts,
    ...filteredHiddenAccounts,
  ];

  return sortedSearchResults;
}

export function getOnboardedInThisUISession(state) {
  return state.appState.onboardedInThisUISession;
}

export const useSafeChainsListValidationSelector = (state) => {
  return state.metamask.useSafeChainsListValidation;
};

export function getShowFiatInTestnets(state) {
  const { showFiatInTestnets } = getPreferences(state);
  return showFiatInTestnets;
}

/**
 * To get the useCurrencyRateCheck flag which to check if the user prefers currency conversion
 *
 * @param {*} state
 * @returns Boolean
 */
export function getUseCurrencyRateCheck(state) {
  return Boolean(state.metamask.useCurrencyRateCheck);
}

export function getNames(state) {
  return state.metamask.names || {};
}

export function getEthereumAddressNames(state) {
  return state.metamask.names?.[NameType.ETHEREUM_ADDRESS] || {};
}

export function getNameSources(state) {
  return state.metamask.nameSources || {};
}

///: BEGIN:ONLY_INCLUDE_IF(desktop)
/**
 * To get the `desktopEnabled` value which determines whether we use the desktop app
 *
 * @param {*} state
 * @returns Boolean
 */
export function getIsDesktopEnabled(state) {
  return state.metamask.desktopEnabled;
}
///: END:ONLY_INCLUDE_IF

///: BEGIN:ONLY_INCLUDE_IF(snaps)
/**
 * To get all installed snaps with proper metadata
 *
 * @param {*} state
 * @returns Boolean
 */
export function getSnapsList(state) {
  const snaps = getSnaps(state);
  return Object.entries(snaps)
    .filter(([_key, snap]) => !snap.preinstalled)
    .map(([key, snap]) => {
      const targetSubjectMetadata = getTargetSubjectMetadata(state, snap?.id);
      return {
        key,
        id: snap.id,
        iconUrl: targetSubjectMetadata?.iconUrl,
        subjectType: targetSubjectMetadata?.subjectType,
        packageName: stripSnapPrefix(snap.id),
<<<<<<< HEAD
        name: getSnapName(snap.id, targetSubjectMetadata),
=======
        name: getSnapMetadata(state, snap.id).name,
>>>>>>> 5c849941
      };
    });
}

/**
 * To get the state of snaps privacy warning popover.
 *
 * @param state - Redux state object.
 * @returns True if popover has been shown, false otherwise.
 */
export function getSnapsInstallPrivacyWarningShown(state) {
  const { snapsInstallPrivacyWarningShown } = state.metamask;

  if (
    snapsInstallPrivacyWarningShown === undefined ||
    snapsInstallPrivacyWarningShown === null
  ) {
    return false;
  }

  return snapsInstallPrivacyWarningShown;
}
///: END:ONLY_INCLUDE_IF
///: BEGIN:ONLY_INCLUDE_IF(keyring-snaps)
export function getsnapsAddSnapAccountModalDismissed(state) {
  const { snapsAddSnapAccountModalDismissed } = state.metamask;

  return snapsAddSnapAccountModalDismissed;
}

export function getSnapRegistry(state) {
  const { snapRegistryList } = state.metamask;
  return snapRegistryList;
}

export function getKeyringSnapAccounts(state) {
  const internalAccounts = getInternalAccounts(state);

  const keyringAccounts = Object.values(internalAccounts).filter(
    (internalAccount) => {
      const { keyring } = internalAccount.metadata;
      return keyring.type === KeyringType.snap;
    },
  );
  return keyringAccounts;
}

export function getKeyringSnapRemovalResult(state) {
  return state.appState.keyringRemovalSnapModal;
}

///: END:ONLY_INCLUDE_IF<|MERGE_RESOLUTION|>--- conflicted
+++ resolved
@@ -2305,11 +2305,7 @@
         iconUrl: targetSubjectMetadata?.iconUrl,
         subjectType: targetSubjectMetadata?.subjectType,
         packageName: stripSnapPrefix(snap.id),
-<<<<<<< HEAD
-        name: getSnapName(snap.id, targetSubjectMetadata),
-=======
         name: getSnapMetadata(state, snap.id).name,
->>>>>>> 5c849941
       };
     });
 }
