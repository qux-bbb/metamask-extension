--- conflicted
+++ resolved
@@ -819,13 +819,8 @@
     7: false,
     8: supportsWebHid && currentKeyringIsLedger && currentlyUsingLedgerLive,
     9: getIsMainnet(state),
-<<<<<<< HEAD
-    10: Boolean(process.env.TOKEN_DETECTION_V2),
-    11: Boolean(process.env.TOKEN_DETECTION_V2),
-=======
     10: Boolean(process.env.TOKEN_DETECTION_V2) && !process.env.IN_TEST,
     11: Boolean(process.env.TOKEN_DETECTION_V2) && !process.env.IN_TEST,
->>>>>>> 78682ea9
     12: true,
   };
 }
