import pify from 'pify';
import log from 'loglevel';
import { captureException } from '@sentry/browser';
import { capitalize, isEqual } from 'lodash';
import getBuyUrl from '../../app/scripts/lib/buy-url';
import {
  fetchLocale,
  loadRelativeTimeFormatLocaleData,
} from '../helpers/utils/i18n-helper';
import { getMethodDataAsync } from '../helpers/utils/transactions.util';
import switchDirection from '../helpers/utils/switch-direction';
import {
  ENVIRONMENT_TYPE_NOTIFICATION,
  POLLING_TOKEN_ENVIRONMENT_TYPES,
} from '../../shared/constants/app';
import { hasUnconfirmedTransactions } from '../helpers/utils/confirm-tx.util';
import txHelper from '../helpers/utils/tx-helper';
import { getEnvironmentType, addHexPrefix } from '../../app/scripts/lib/util';
import { decimalToHex } from '../helpers/utils/conversions.util';
import {
  getMetaMaskAccounts,
  getPermittedAccountsForCurrentTab,
  getSelectedAddress,
} from '../selectors';
import { computeEstimatedGasLimit, resetSendState } from '../ducks/send';
import { switchedToUnconnectedAccount } from '../ducks/alerts/unconnected-account';
import { getUnconnectedAccountAlertEnabledness } from '../ducks/metamask/metamask';
import { toChecksumHexAddress } from '../../shared/modules/hexstring-utils';
import {
  DEVICE_NAMES,
  LEDGER_TRANSPORT_TYPES,
  LEDGER_USB_VENDOR_ID,
} from '../../shared/constants/hardware-wallets';
import { parseSmartTransactionsError } from '../pages/swaps/swaps.util';
import { isEqualCaseInsensitive } from '../../shared/modules/string-utils';
import * as actionConstants from './actionConstants';

let background = null;
let promisifiedBackground = null;
export function _setBackgroundConnection(backgroundConnection) {
  background = backgroundConnection;
  promisifiedBackground = pify(background);
}

export function goHome() {
  return {
    type: actionConstants.GO_HOME,
  };
}
// async actions

export function tryUnlockMetamask(password) {
  return (dispatch) => {
    dispatch(showLoadingIndication());
    dispatch(unlockInProgress());
    log.debug(`background.submitPassword`);

    return new Promise((resolve, reject) => {
      background.submitPassword(password, (error) => {
        if (error) {
          reject(error);
          return;
        }

        resolve();
      });
    })
      .then(() => {
        dispatch(unlockSucceeded());
        return forceUpdateMetamaskState(dispatch);
      })
      .then(() => {
        dispatch(hideLoadingIndication());
      })
      .catch((err) => {
        dispatch(unlockFailed(err.message));
        dispatch(hideLoadingIndication());
        return Promise.reject(err);
      });
  };
}

export function createNewVaultAndRestore(password, seed) {
  return (dispatch) => {
    dispatch(showLoadingIndication());
    log.debug(`background.createNewVaultAndRestore`);
    let vault;
    return new Promise((resolve, reject) => {
      background.createNewVaultAndRestore(password, seed, (err, _vault) => {
        if (err) {
          reject(err);
          return;
        }
        vault = _vault;
        resolve();
      });
    })
      .then(() => dispatch(unMarkPasswordForgotten()))
      .then(() => {
        dispatch(showAccountsPage());
        dispatch(hideLoadingIndication());
        return vault;
      })
      .catch((err) => {
        dispatch(displayWarning(err.message));
        dispatch(hideLoadingIndication());
        return Promise.reject(err);
      });
  };
}

export function createNewVaultAndGetSeedPhrase(password) {
  return async (dispatch) => {
    dispatch(showLoadingIndication());

    try {
      await createNewVault(password);
      const seedWords = await verifySeedPhrase();
      return seedWords;
    } catch (error) {
      dispatch(displayWarning(error.message));
      throw new Error(error.message);
    } finally {
      dispatch(hideLoadingIndication());
    }
  };
}

export function unlockAndGetSeedPhrase(password) {
  return async (dispatch) => {
    dispatch(showLoadingIndication());

    try {
      await submitPassword(password);
      const seedWords = await verifySeedPhrase();
      await forceUpdateMetamaskState(dispatch);
      return seedWords;
    } catch (error) {
      dispatch(displayWarning(error.message));
      throw new Error(error.message);
    } finally {
      dispatch(hideLoadingIndication());
    }
  };
}

export function submitPassword(password) {
  return new Promise((resolve, reject) => {
    background.submitPassword(password, (error) => {
      if (error) {
        reject(error);
        return;
      }

      resolve();
    });
  });
}

export function createNewVault(password) {
  return new Promise((resolve, reject) => {
    background.createNewVaultAndKeychain(password, (error) => {
      if (error) {
        reject(error);
        return;
      }

      resolve(true);
    });
  });
}

export function verifyPassword(password) {
  return new Promise((resolve, reject) => {
    background.verifyPassword(password, (error) => {
      if (error) {
        reject(error);
        return;
      }

      resolve(true);
    });
  });
}

export function verifySeedPhrase() {
  return new Promise((resolve, reject) => {
    background.verifySeedPhrase((error, seedWords) => {
      if (error) {
        reject(error);
        return;
      }

      resolve(seedWords);
    });
  });
}

export function requestRevealSeedWords(password) {
  return async (dispatch) => {
    dispatch(showLoadingIndication());
    log.debug(`background.verifyPassword`);

    try {
      await verifyPassword(password);
      const seedWords = await verifySeedPhrase();
      return seedWords;
    } catch (error) {
      dispatch(displayWarning(error.message));
      throw new Error(error.message);
    } finally {
      dispatch(hideLoadingIndication());
    }
  };
}

export function tryReverseResolveAddress(address) {
  return () => {
    return new Promise((resolve) => {
      background.tryReverseResolveAddress(address, (err) => {
        if (err) {
          log.error(err);
        }
        resolve();
      });
    });
  };
}

export function fetchInfoToSync() {
  return (dispatch) => {
    log.debug(`background.fetchInfoToSync`);
    return new Promise((resolve, reject) => {
      background.fetchInfoToSync((err, result) => {
        if (err) {
          dispatch(displayWarning(err.message));
          reject(err);
          return;
        }
        resolve(result);
      });
    });
  };
}

export function resetAccount() {
  return (dispatch) => {
    dispatch(showLoadingIndication());

    return new Promise((resolve, reject) => {
      background.resetAccount((err, account) => {
        dispatch(hideLoadingIndication());
        if (err) {
          dispatch(displayWarning(err.message));
          reject(err);
          return;
        }

        log.info(`Transaction history reset for ${account}`);
        dispatch(showAccountsPage());
        resolve(account);
      });
    });
  };
}

export function removeAccount(address) {
  return async (dispatch) => {
    dispatch(showLoadingIndication());

    try {
      await new Promise((resolve, reject) => {
        background.removeAccount(address, (error, account) => {
          if (error) {
            reject(error);
            return;
          }
          resolve(account);
        });
      });
      await forceUpdateMetamaskState(dispatch);
    } catch (error) {
      dispatch(displayWarning(error.message));
      throw error;
    } finally {
      dispatch(hideLoadingIndication());
    }

    log.info(`Account removed: ${address}`);
    dispatch(showAccountsPage());
  };
}

export function importNewAccount(strategy, args) {
  return async (dispatch) => {
    let newState;
    dispatch(
      showLoadingIndication('This may take a while, please be patient.'),
    );
    try {
      log.debug(`background.importAccountWithStrategy`);
      await promisifiedBackground.importAccountWithStrategy(strategy, args);
      log.debug(`background.getState`);
      newState = await promisifiedBackground.getState();
    } catch (err) {
      dispatch(displayWarning(err.message));
      throw err;
    } finally {
      dispatch(hideLoadingIndication());
    }

    dispatch(updateMetamaskState(newState));
    if (newState.selectedAddress) {
      dispatch({
        type: actionConstants.SHOW_ACCOUNT_DETAIL,
        value: newState.selectedAddress,
      });
    }
    return newState;
  };
}

export function addNewAccount() {
  log.debug(`background.addNewAccount`);
  return async (dispatch, getState) => {
    const oldIdentities = getState().metamask.identities;
    dispatch(showLoadingIndication());

    let newIdentities;
    try {
      const { identities } = await promisifiedBackground.addNewAccount();
      newIdentities = identities;
    } catch (error) {
      dispatch(displayWarning(error.message));
      throw error;
    } finally {
      dispatch(hideLoadingIndication());
    }

    const newAccountAddress = Object.keys(newIdentities).find(
      (address) => !oldIdentities[address],
    );
    await forceUpdateMetamaskState(dispatch);
    return newAccountAddress;
  };
}

export function checkHardwareStatus(deviceName, hdPath) {
  log.debug(`background.checkHardwareStatus`, deviceName, hdPath);
  return async (dispatch) => {
    dispatch(showLoadingIndication());

    let unlocked;
    try {
      unlocked = await promisifiedBackground.checkHardwareStatus(
        deviceName,
        hdPath,
      );
    } catch (error) {
      log.error(error);
      dispatch(displayWarning(error.message));
      throw error;
    } finally {
      dispatch(hideLoadingIndication());
    }

    await forceUpdateMetamaskState(dispatch);
    return unlocked;
  };
}

export function forgetDevice(deviceName) {
  log.debug(`background.forgetDevice`, deviceName);
  return async (dispatch) => {
    dispatch(showLoadingIndication());
    try {
      await promisifiedBackground.forgetDevice(deviceName);
    } catch (error) {
      log.error(error);
      dispatch(displayWarning(error.message));
      throw error;
    } finally {
      dispatch(hideLoadingIndication());
    }

    await forceUpdateMetamaskState(dispatch);
  };
}

export function connectHardware(deviceName, page, hdPath, t) {
  log.debug(`background.connectHardware`, deviceName, page, hdPath);
  return async (dispatch, getState) => {
    const { ledgerTransportType } = getState().metamask;

    dispatch(
      showLoadingIndication(`Looking for your ${capitalize(deviceName)}...`),
    );

    let accounts;
    try {
      if (deviceName === DEVICE_NAMES.LEDGER) {
        await promisifiedBackground.establishLedgerTransportPreference();
      }
      if (
        deviceName === DEVICE_NAMES.LEDGER &&
        ledgerTransportType === LEDGER_TRANSPORT_TYPES.WEBHID
      ) {
        const connectedDevices = await window.navigator.hid.requestDevice({
          filters: [{ vendorId: LEDGER_USB_VENDOR_ID }],
        });
        const userApprovedWebHidConnection = connectedDevices.some(
          (device) => device.vendorId === Number(LEDGER_USB_VENDOR_ID),
        );
        if (!userApprovedWebHidConnection) {
          throw new Error(t('ledgerWebHIDNotConnectedErrorMessage'));
        }
      }

      accounts = await promisifiedBackground.connectHardware(
        deviceName,
        page,
        hdPath,
      );
    } catch (error) {
      log.error(error);
      if (
        deviceName === DEVICE_NAMES.LEDGER &&
        ledgerTransportType === LEDGER_TRANSPORT_TYPES.WEBHID &&
        error.message.match('Failed to open the device')
      ) {
        dispatch(displayWarning(t('ledgerDeviceOpenFailureMessage')));
        throw new Error(t('ledgerDeviceOpenFailureMessage'));
      } else {
        if (deviceName !== DEVICE_NAMES.QR) {
          dispatch(displayWarning(error.message));
        }
        throw error;
      }
    } finally {
      dispatch(hideLoadingIndication());
    }

    await forceUpdateMetamaskState(dispatch);
    return accounts;
  };
}

export function unlockHardwareWalletAccounts(
  indexes,
  deviceName,
  hdPath,
  hdPathDescription,
) {
  log.debug(
    `background.unlockHardwareWalletAccount`,
    indexes,
    deviceName,
    hdPath,
    hdPathDescription,
  );
  return async (dispatch) => {
    dispatch(showLoadingIndication());

    for (const index of indexes) {
      try {
        await promisifiedBackground.unlockHardwareWalletAccount(
          index,
          deviceName,
          hdPath,
          hdPathDescription,
        );
      } catch (e) {
        log.error(e);
        dispatch(displayWarning(e.message));
        dispatch(hideLoadingIndication());
        throw e;
      }
    }

    dispatch(hideLoadingIndication());
    return undefined;
  };
}

export function showQrScanner() {
  return (dispatch) => {
    dispatch(
      showModal({
        name: 'QR_SCANNER',
      }),
    );
  };
}

export function setCurrentCurrency(currencyCode) {
  return async (dispatch) => {
    dispatch(showLoadingIndication());
    log.debug(`background.setCurrentCurrency`);
    try {
      await promisifiedBackground.setCurrentCurrency(currencyCode);
      await forceUpdateMetamaskState(dispatch);
    } catch (error) {
      log.error(error);
      dispatch(displayWarning(error.message));
      return;
    } finally {
      dispatch(hideLoadingIndication());
    }
  };
}

export function signMsg(msgData) {
  log.debug('action - signMsg');
  return async (dispatch) => {
    dispatch(showLoadingIndication());
    log.debug(`actions calling background.signMessage`);
    let newState;
    try {
      newState = await promisifiedBackground.signMessage(msgData);
    } catch (error) {
      log.error(error);
      dispatch(displayWarning(error.message));
      throw error;
    } finally {
      dispatch(hideLoadingIndication());
    }

    dispatch(updateMetamaskState(newState));
    dispatch(completedTx(msgData.metamaskId));
    dispatch(closeCurrentNotificationWindow());
    return msgData;
  };
}

export function signPersonalMsg(msgData) {
  log.debug('action - signPersonalMsg');
  return async (dispatch) => {
    dispatch(showLoadingIndication());
    log.debug(`actions calling background.signPersonalMessage`);

    let newState;
    try {
      newState = await promisifiedBackground.signPersonalMessage(msgData);
    } catch (error) {
      log.error(error);
      dispatch(displayWarning(error.message));
      throw error;
    } finally {
      dispatch(hideLoadingIndication());
    }

    dispatch(updateMetamaskState(newState));
    dispatch(completedTx(msgData.metamaskId));
    dispatch(closeCurrentNotificationWindow());
    return msgData;
  };
}

export function decryptMsgInline(decryptedMsgData) {
  log.debug('action - decryptMsgInline');
  return async (dispatch) => {
    log.debug(`actions calling background.decryptMessageInline`);

    let newState;
    try {
      newState = await promisifiedBackground.decryptMessageInline(
        decryptedMsgData,
      );
    } catch (error) {
      log.error(error);
      dispatch(displayWarning(error.message));
      throw error;
    }

    dispatch(updateMetamaskState(newState));
    return newState.unapprovedDecryptMsgs[decryptedMsgData.metamaskId];
  };
}

export function decryptMsg(decryptedMsgData) {
  log.debug('action - decryptMsg');
  return async (dispatch) => {
    dispatch(showLoadingIndication());
    log.debug(`actions calling background.decryptMessage`);

    let newState;
    try {
      newState = await promisifiedBackground.decryptMessage(decryptedMsgData);
    } catch (error) {
      log.error(error);
      dispatch(displayWarning(error.message));
      throw error;
    } finally {
      dispatch(hideLoadingIndication());
    }

    dispatch(updateMetamaskState(newState));
    dispatch(completedTx(decryptedMsgData.metamaskId));
    dispatch(closeCurrentNotificationWindow());
    return decryptedMsgData;
  };
}

export function encryptionPublicKeyMsg(msgData) {
  log.debug('action - encryptionPublicKeyMsg');
  return async (dispatch) => {
    dispatch(showLoadingIndication());
    log.debug(`actions calling background.encryptionPublicKey`);

    let newState;
    try {
      newState = await promisifiedBackground.encryptionPublicKey(msgData);
    } catch (error) {
      log.error(error);
      dispatch(displayWarning(error.message));
      throw error;
    } finally {
      dispatch(hideLoadingIndication());
    }

    dispatch(updateMetamaskState(newState));
    dispatch(completedTx(msgData.metamaskId));
    dispatch(closeCurrentNotificationWindow());
    return msgData;
  };
}

export function signTypedMsg(msgData) {
  log.debug('action - signTypedMsg');
  return async (dispatch) => {
    dispatch(showLoadingIndication());
    log.debug(`actions calling background.signTypedMessage`);

    let newState;
    try {
      newState = await promisifiedBackground.signTypedMessage(msgData);
    } catch (error) {
      log.error(error);
      dispatch(displayWarning(error.message));
      throw error;
    } finally {
      dispatch(hideLoadingIndication());
    }

    dispatch(updateMetamaskState(newState));
    dispatch(completedTx(msgData.metamaskId));
    dispatch(closeCurrentNotificationWindow());
    return msgData;
  };
}

export function updateCustomNonce(value) {
  return {
    type: actionConstants.UPDATE_CUSTOM_NONCE,
    value,
  };
}

const updateMetamaskStateFromBackground = () => {
  log.debug(`background.getState`);

  return new Promise((resolve, reject) => {
    background.getState((error, newState) => {
      if (error) {
        reject(error);
        return;
      }

      resolve(newState);
    });
  });
};

<<<<<<< HEAD
=======
export function updatePreviousGasParams(txId, previousGasParams) {
  return async (dispatch) => {
    let updatedTransaction;
    try {
      updatedTransaction = await promisifiedBackground.updatePreviousGasParams(
        txId,
        previousGasParams,
      );
    } catch (error) {
      dispatch(txError(error));
      log.error(error.message);
      throw error;
    }

    return updatedTransaction;
  };
}

>>>>>>> 53006d4c
export function updateSwapApprovalTransaction(txId, txSwapApproval) {
  return async (dispatch) => {
    let updatedTransaction;
    try {
      updatedTransaction = await promisifiedBackground.updateSwapApprovalTransaction(
        txId,
        txSwapApproval,
      );
    } catch (error) {
      dispatch(txError(error));
<<<<<<< HEAD
      dispatch(goHome());
=======
>>>>>>> 53006d4c
      log.error(error.message);
      throw error;
    }

    return updatedTransaction;
  };
}

export function updateEditableParams(txId, editableParams) {
  return async (dispatch) => {
    let updatedTransaction;
    try {
      updatedTransaction = await promisifiedBackground.updateEditableParams(
        txId,
        editableParams,
      );
    } catch (error) {
      dispatch(txError(error));
<<<<<<< HEAD
      dispatch(goHome());
=======
>>>>>>> 53006d4c
      log.error(error.message);
      throw error;
    }

    return updatedTransaction;
  };
}

export function updateTransactionGasFees(txId, txGasFees) {
  return async (dispatch) => {
    let updatedTransaction;
    try {
      updatedTransaction = await promisifiedBackground.updateTransactionGasFees(
        txId,
        txGasFees,
      );
    } catch (error) {
      dispatch(txError(error));
<<<<<<< HEAD
      dispatch(goHome());
=======
>>>>>>> 53006d4c
      log.error(error.message);
      throw error;
    }

    return updatedTransaction;
  };
}

export function updateSwapTransaction(txId, txSwap) {
  return async (dispatch) => {
    let updatedTransaction;
    try {
      updatedTransaction = await promisifiedBackground.updateSwapTransaction(
        txId,
        txSwap,
      );
    } catch (error) {
      dispatch(txError(error));
<<<<<<< HEAD
      dispatch(goHome());
=======
>>>>>>> 53006d4c
      log.error(error.message);
      throw error;
    }

    return updatedTransaction;
  };
}

export function updateTransaction(txData, dontShowLoadingIndicator) {
  return async (dispatch) => {
    !dontShowLoadingIndicator && dispatch(showLoadingIndication());

    try {
      await promisifiedBackground.updateTransaction(txData);
    } catch (error) {
      dispatch(updateTransactionParams(txData.id, txData.txParams));
      dispatch(hideLoadingIndication());
      dispatch(txError(error));
      dispatch(goHome());
      log.error(error.message);
      throw error;
    }

    try {
      dispatch(updateTransactionParams(txData.id, txData.txParams));
      const newState = await updateMetamaskStateFromBackground();
      dispatch(updateMetamaskState(newState));
      dispatch(showConfTxPage({ id: txData.id }));
      return txData;
    } finally {
      dispatch(hideLoadingIndication());
    }
  };
}

export function addUnapprovedTransaction(txParams, origin, type) {
  log.debug('background.addUnapprovedTransaction');

  return () => {
    return new Promise((resolve, reject) => {
      background.addUnapprovedTransaction(
        txParams,
        origin,
        type,
        (err, txMeta) => {
          if (err) {
            reject(err);
            return;
          }
          resolve(txMeta);
        },
      );
    });
  };
}

export function updateAndApproveTx(txData, dontShowLoadingIndicator) {
  return (dispatch) => {
    !dontShowLoadingIndicator && dispatch(showLoadingIndication());
    return new Promise((resolve, reject) => {
      background.updateAndApproveTransaction(txData, (err) => {
        dispatch(updateTransactionParams(txData.id, txData.txParams));
        dispatch(resetSendState());

        if (err) {
          dispatch(txError(err));
          dispatch(goHome());
          log.error(err.message);
          reject(err);
          return;
        }

        resolve(txData);
      });
    })
      .then(() => updateMetamaskStateFromBackground())
      .then((newState) => dispatch(updateMetamaskState(newState)))
      .then(() => {
        dispatch(resetSendState());
        dispatch(completedTx(txData.id));
        dispatch(hideLoadingIndication());
        dispatch(updateCustomNonce(''));
        dispatch(closeCurrentNotificationWindow());

        return txData;
      })
      .catch((err) => {
        dispatch(hideLoadingIndication());
        return Promise.reject(err);
      });
  };
}

export async function getTransactions(filters = {}) {
  return await promisifiedBackground.getTransactions(filters);
}

export function completedTx(id) {
  return (dispatch, getState) => {
    const state = getState();
    const {
      unapprovedTxs,
      unapprovedMsgs,
      unapprovedPersonalMsgs,
      unapprovedTypedMessages,
      network,
      provider: { chainId },
    } = state.metamask;
    const unconfirmedActions = txHelper(
      unapprovedTxs,
      unapprovedMsgs,
      unapprovedPersonalMsgs,
      unapprovedTypedMessages,
      network,
      chainId,
    );
    const otherUnconfirmedActions = unconfirmedActions.filter(
      (tx) => tx.id !== id,
    );
    dispatch({
      type: actionConstants.COMPLETED_TX,
      value: {
        id,
        unconfirmedActionsCount: otherUnconfirmedActions.length,
      },
    });
  };
}

export function updateTransactionParams(id, txParams) {
  return {
    type: actionConstants.UPDATE_TRANSACTION_PARAMS,
    id,
    value: txParams,
  };
}

export function txError(err) {
  return {
    type: actionConstants.TRANSACTION_ERROR,
    message: err.message,
  };
}

///: BEGIN:ONLY_INCLUDE_IN(flask)
export function disableSnap(snapId) {
  return async (dispatch) => {
    await promisifiedBackground.disableSnap(snapId);
    await forceUpdateMetamaskState(dispatch);
  };
}

export function enableSnap(snapId) {
  return async (dispatch) => {
    await promisifiedBackground.enableSnap(snapId);
    await forceUpdateMetamaskState(dispatch);
  };
}

export function removeSnap(snap) {
  return async (dispatch) => {
    await promisifiedBackground.removeSnap(snap);
    await forceUpdateMetamaskState(dispatch);
  };
}

export async function removeSnapError(msgData) {
  return promisifiedBackground.removeSnapError(msgData);
}
///: END:ONLY_INCLUDE_IN

export function cancelMsg(msgData) {
  return async (dispatch) => {
    dispatch(showLoadingIndication());

    let newState;
    try {
      newState = await promisifiedBackground.cancelMessage(msgData.id);
    } finally {
      dispatch(hideLoadingIndication());
    }

    dispatch(updateMetamaskState(newState));
    dispatch(completedTx(msgData.id));
    dispatch(closeCurrentNotificationWindow());
    return msgData;
  };
}

export function cancelPersonalMsg(msgData) {
  return async (dispatch) => {
    dispatch(showLoadingIndication());

    let newState;
    try {
      newState = await promisifiedBackground.cancelPersonalMessage(msgData.id);
    } finally {
      dispatch(hideLoadingIndication());
    }

    dispatch(updateMetamaskState(newState));
    dispatch(completedTx(msgData.id));
    dispatch(closeCurrentNotificationWindow());
    return msgData;
  };
}

export function cancelDecryptMsg(msgData) {
  return async (dispatch) => {
    dispatch(showLoadingIndication());

    let newState;
    try {
      newState = await promisifiedBackground.cancelDecryptMessage(msgData.id);
    } finally {
      dispatch(hideLoadingIndication());
    }

    dispatch(updateMetamaskState(newState));
    dispatch(completedTx(msgData.id));
    dispatch(closeCurrentNotificationWindow());
    return msgData;
  };
}

export function cancelEncryptionPublicKeyMsg(msgData) {
  return async (dispatch) => {
    dispatch(showLoadingIndication());

    let newState;
    try {
      newState = await promisifiedBackground.cancelEncryptionPublicKey(
        msgData.id,
      );
    } finally {
      dispatch(hideLoadingIndication());
    }

    dispatch(updateMetamaskState(newState));
    dispatch(completedTx(msgData.id));
    dispatch(closeCurrentNotificationWindow());
    return msgData;
  };
}

export function cancelTypedMsg(msgData) {
  return async (dispatch) => {
    dispatch(showLoadingIndication());

    let newState;
    try {
      newState = await promisifiedBackground.cancelTypedMessage(msgData.id);
    } finally {
      dispatch(hideLoadingIndication());
    }

    dispatch(updateMetamaskState(newState));
    dispatch(completedTx(msgData.id));
    dispatch(closeCurrentNotificationWindow());
    return msgData;
  };
}

export function cancelTx(txData, _showLoadingIndication = true) {
  return (dispatch) => {
    _showLoadingIndication && dispatch(showLoadingIndication());
    return new Promise((resolve, reject) => {
      background.cancelTransaction(txData.id, (error) => {
        if (error) {
          reject(error);
          return;
        }

        resolve();
      });
    })
      .then(() => updateMetamaskStateFromBackground())
      .then((newState) => dispatch(updateMetamaskState(newState)))
      .then(() => {
        dispatch(resetSendState());
        dispatch(completedTx(txData.id));
        dispatch(hideLoadingIndication());
        dispatch(closeCurrentNotificationWindow());

        return txData;
      })
      .catch((error) => {
        dispatch(hideLoadingIndication());
        throw error;
      });
  };
}

/**
 * Cancels all of the given transactions
 *
 * @param {Array<object>} txDataList - a list of tx data objects
 * @returns {function(*): Promise<void>}
 */
export function cancelTxs(txDataList) {
  return async (dispatch) => {
    dispatch(showLoadingIndication());

    try {
      const txIds = txDataList.map(({ id }) => id);
      const cancellations = txIds.map(
        (id) =>
          new Promise((resolve, reject) => {
            background.cancelTransaction(id, (err) => {
              if (err) {
                reject(err);
                return;
              }

              resolve();
            });
          }),
      );

      await Promise.all(cancellations);

      const newState = await updateMetamaskStateFromBackground();
      dispatch(updateMetamaskState(newState));
      dispatch(resetSendState());

      txIds.forEach((id) => {
        dispatch(completedTx(id));
      });
    } finally {
      if (getEnvironmentType() === ENVIRONMENT_TYPE_NOTIFICATION) {
        closeNotificationPopup();
      } else {
        dispatch(hideLoadingIndication());
      }
    }
  };
}

export function markPasswordForgotten() {
  return async (dispatch) => {
    try {
      await new Promise((resolve, reject) => {
        return background.markPasswordForgotten((error) => {
          if (error) {
            reject(error);
            return;
          }
          resolve();
        });
      });
    } finally {
      // TODO: handle errors
      dispatch(hideLoadingIndication());
      dispatch(forgotPassword());
      await forceUpdateMetamaskState(dispatch);
    }
  };
}

export function unMarkPasswordForgotten() {
  return (dispatch) => {
    return new Promise((resolve) => {
      background.unMarkPasswordForgotten(() => {
        dispatch(forgotPassword(false));
        resolve();
      });
    }).then(() => forceUpdateMetamaskState(dispatch));
  };
}

export function forgotPassword(forgotPasswordState = true) {
  return {
    type: actionConstants.FORGOT_PASSWORD,
    value: forgotPasswordState,
  };
}

export function closeWelcomeScreen() {
  return {
    type: actionConstants.CLOSE_WELCOME_SCREEN,
  };
}

//
// unlock screen
//

export function unlockInProgress() {
  return {
    type: actionConstants.UNLOCK_IN_PROGRESS,
  };
}

export function unlockFailed(message) {
  return {
    type: actionConstants.UNLOCK_FAILED,
    value: message,
  };
}

export function unlockSucceeded(message) {
  return {
    type: actionConstants.UNLOCK_SUCCEEDED,
    value: message,
  };
}

export function updateMetamaskState(newState) {
  return (dispatch, getState) => {
    const { metamask: currentState } = getState();

    const { currentLocale, selectedAddress, provider } = currentState;
    const {
      currentLocale: newLocale,
      selectedAddress: newSelectedAddress,
      provider: newProvider,
    } = newState;

    if (currentLocale && newLocale && currentLocale !== newLocale) {
      dispatch(updateCurrentLocale(newLocale));
    }

    if (selectedAddress !== newSelectedAddress) {
      dispatch({ type: actionConstants.SELECTED_ADDRESS_CHANGED });
    }

    const newAddressBook = newState.addressBook?.[newProvider?.chainId] ?? {};
    const oldAddressBook = currentState.addressBook?.[provider?.chainId] ?? {};
    const newAccounts = getMetaMaskAccounts({ metamask: newState });
    const oldAccounts = getMetaMaskAccounts({ metamask: currentState });
    const newSelectedAccount = newAccounts[newSelectedAddress];
    const oldSelectedAccount = newAccounts[selectedAddress];
    // dispatch an ACCOUNT_CHANGED for any account whose balance or other
    // properties changed in this update
    Object.entries(oldAccounts).forEach(([address, oldAccount]) => {
      if (!isEqual(oldAccount, newAccounts[address])) {
        dispatch({
          type: actionConstants.ACCOUNT_CHANGED,
          payload: { account: newAccounts[address] },
        });
      }
    });
    // Also emit an event for the selected account changing, either due to a
    // property update or if the entire account changes.
    if (isEqual(oldSelectedAccount, newSelectedAccount) === false) {
      dispatch({
        type: actionConstants.SELECTED_ACCOUNT_CHANGED,
        payload: { account: newSelectedAccount },
      });
    }
    // We need to keep track of changing address book entries
    if (isEqual(oldAddressBook, newAddressBook) === false) {
      dispatch({
        type: actionConstants.ADDRESS_BOOK_UPDATED,
        payload: { addressBook: newAddressBook },
      });
    }

    // track when gasFeeEstimates change
    if (
      isEqual(currentState.gasFeeEstimates, newState.gasFeeEstimates) === false
    ) {
      dispatch({
        type: actionConstants.GAS_FEE_ESTIMATES_UPDATED,
        payload: {
          gasFeeEstimates: newState.gasFeeEstimates,
          gasEstimateType: newState.gasEstimateType,
        },
      });
    }
    if (provider.chainId !== newProvider.chainId) {
      dispatch({
        type: actionConstants.CHAIN_CHANGED,
        payload: newProvider.chainId,
      });
    }
    dispatch({
      type: actionConstants.UPDATE_METAMASK_STATE,
      value: newState,
    });
  };
}

const backgroundSetLocked = () => {
  return new Promise((resolve, reject) => {
    background.setLocked((error) => {
      if (error) {
        reject(error);
        return;
      }
      resolve();
    });
  });
};

export function lockMetamask() {
  log.debug(`background.setLocked`);

  return (dispatch) => {
    dispatch(showLoadingIndication());

    return backgroundSetLocked()
      .then(() => updateMetamaskStateFromBackground())
      .catch((error) => {
        dispatch(displayWarning(error.message));
        return Promise.reject(error);
      })
      .then((newState) => {
        dispatch(updateMetamaskState(newState));
        dispatch(hideLoadingIndication());
        dispatch({ type: actionConstants.LOCK_METAMASK });
      })
      .catch(() => {
        dispatch(hideLoadingIndication());
        dispatch({ type: actionConstants.LOCK_METAMASK });
      });
  };
}

async function _setSelectedAddress(address) {
  log.debug(`background.setSelectedAddress`);
  await promisifiedBackground.setSelectedAddress(address);
}

export function setSelectedAddress(address) {
  return async (dispatch) => {
    dispatch(showLoadingIndication());
    log.debug(`background.setSelectedAddress`);
    try {
      await _setSelectedAddress(address);
    } catch (error) {
      dispatch(displayWarning(error.message));
      return;
    } finally {
      dispatch(hideLoadingIndication());
    }
  };
}

export function showAccountDetail(address) {
  return async (dispatch, getState) => {
    dispatch(showLoadingIndication());
    log.debug(`background.setSelectedAddress`);

    const state = getState();
    const unconnectedAccountAccountAlertIsEnabled = getUnconnectedAccountAlertEnabledness(
      state,
    );
    const activeTabOrigin = state.activeTab.origin;
    const selectedAddress = getSelectedAddress(state);
    const permittedAccountsForCurrentTab = getPermittedAccountsForCurrentTab(
      state,
    );
    const currentTabIsConnectedToPreviousAddress =
      Boolean(activeTabOrigin) &&
      permittedAccountsForCurrentTab.includes(selectedAddress);
    const currentTabIsConnectedToNextAddress =
      Boolean(activeTabOrigin) &&
      permittedAccountsForCurrentTab.includes(address);
    const switchingToUnconnectedAddress =
      currentTabIsConnectedToPreviousAddress &&
      !currentTabIsConnectedToNextAddress;

    try {
      await _setSelectedAddress(address);
      await forceUpdateMetamaskState(dispatch);
    } catch (error) {
      dispatch(displayWarning(error.message));
      return;
    } finally {
      dispatch(hideLoadingIndication());
    }

    dispatch({
      type: actionConstants.SHOW_ACCOUNT_DETAIL,
      value: address,
    });
    if (
      unconnectedAccountAccountAlertIsEnabled &&
      switchingToUnconnectedAddress
    ) {
      dispatch(switchedToUnconnectedAccount());
      await setUnconnectedAccountAlertShown(activeTabOrigin);
    }
  };
}

export function addPermittedAccount(origin, address) {
  return async (dispatch) => {
    await new Promise((resolve, reject) => {
      background.addPermittedAccount(origin, address, (error) => {
        if (error) {
          reject(error);
          return;
        }
        resolve();
      });
    });
    await forceUpdateMetamaskState(dispatch);
  };
}

export function removePermittedAccount(origin, address) {
  return async (dispatch) => {
    await new Promise((resolve, reject) => {
      background.removePermittedAccount(origin, address, (error) => {
        if (error) {
          reject(error);
          return;
        }
        resolve();
      });
    });
    await forceUpdateMetamaskState(dispatch);
  };
}

export function showAccountsPage() {
  return {
    type: actionConstants.SHOW_ACCOUNTS_PAGE,
  };
}

export function showConfTxPage({ id } = {}) {
  return {
    type: actionConstants.SHOW_CONF_TX_PAGE,
    id,
  };
}

export function addToken(
  address,
  symbol,
  decimals,
  image,
  dontShowLoadingIndicator,
) {
  return async (dispatch) => {
    if (!address) {
      throw new Error('MetaMask - Cannot add token without address');
    }
    if (!dontShowLoadingIndicator) {
      dispatch(showLoadingIndication());
    }
    try {
      await promisifiedBackground.addToken(address, symbol, decimals, image);
    } catch (error) {
      log.error(error);
      dispatch(displayWarning(error.message));
    } finally {
      await forceUpdateMetamaskState(dispatch);
      dispatch(hideLoadingIndication());
    }
  };
}

export function addCollectible(address, tokenID, dontShowLoadingIndicator) {
  return async (dispatch) => {
    if (!address) {
      throw new Error('MetaMask - Cannot add collectible without address');
    }
    if (!tokenID) {
      throw new Error('MetaMask - Cannot add collectible without tokenID');
    }
    if (!dontShowLoadingIndicator) {
      dispatch(showLoadingIndication());
    }
    try {
      await promisifiedBackground.addCollectible(address, tokenID);
    } catch (error) {
      log.error(error);
      dispatch(displayWarning(error.message));
    } finally {
      await forceUpdateMetamaskState(dispatch);
      dispatch(hideLoadingIndication());
    }
  };
}

export function addCollectibleVerifyOwnership(
  address,
  tokenID,
  dontShowLoadingIndicator,
) {
  return async (dispatch) => {
    if (!address) {
      throw new Error('MetaMask - Cannot add collectible without address');
    }
    if (!tokenID) {
      throw new Error('MetaMask - Cannot add collectible without tokenID');
    }
    if (!dontShowLoadingIndicator) {
      dispatch(showLoadingIndication());
    }
    try {
      await promisifiedBackground.addCollectibleVerifyOwnership(
        address,
        tokenID,
      );
    } catch (error) {
      if (
        error.message.includes('This collectible is not owned by the user') ||
        error.message.includes('Unable to verify ownership.')
      ) {
        throw error;
      } else {
        log.error(error);
        dispatch(displayWarning(error.message));
      }
    } finally {
      await forceUpdateMetamaskState(dispatch);
      dispatch(hideLoadingIndication());
    }
  };
}

export function removeAndIgnoreCollectible(
  address,
  tokenID,
  dontShowLoadingIndicator,
) {
  return async (dispatch) => {
    if (!address) {
      throw new Error('MetaMask - Cannot ignore collectible without address');
    }
    if (!tokenID) {
      throw new Error('MetaMask - Cannot ignore collectible without tokenID');
    }
    if (!dontShowLoadingIndicator) {
      dispatch(showLoadingIndication());
    }
    try {
      await promisifiedBackground.removeAndIgnoreCollectible(address, tokenID);
    } catch (error) {
      log.error(error);
      dispatch(displayWarning(error.message));
    } finally {
      await forceUpdateMetamaskState(dispatch);
      dispatch(hideLoadingIndication());
    }
  };
}

export function removeCollectible(address, tokenID, dontShowLoadingIndicator) {
  return async (dispatch) => {
    if (!address) {
      throw new Error('MetaMask - Cannot remove collectible without address');
    }
    if (!tokenID) {
      throw new Error('MetaMask - Cannot remove collectible without tokenID');
    }
    if (!dontShowLoadingIndicator) {
      dispatch(showLoadingIndication());
    }
    try {
      await promisifiedBackground.removeCollectible(address, tokenID);
    } catch (error) {
      log.error(error);
      dispatch(displayWarning(error.message));
    } finally {
      await forceUpdateMetamaskState(dispatch);
      dispatch(hideLoadingIndication());
    }
  };
}

export async function checkAndUpdateAllCollectiblesOwnershipStatus() {
  await promisifiedBackground.checkAndUpdateAllCollectiblesOwnershipStatus();
}

export async function isCollectibleOwner(
  ownerAddress,
  collectibleAddress,
  collectibleId,
) {
  return await promisifiedBackground.isCollectibleOwner(
    ownerAddress,
    collectibleAddress,
    collectibleId,
  );
}

export async function checkAndUpdateSingleCollectibleOwnershipStatus(
  collectible,
) {
  await promisifiedBackground.checkAndUpdateSingleCollectibleOwnershipStatus(
    collectible,
    false,
  );
}

export async function getTokenStandardAndDetails(
  address,
  userAddress,
  tokenId,
) {
  return await promisifiedBackground.getTokenStandardAndDetails(
    address,
    userAddress,
    tokenId,
  );
}

export function removeToken(address) {
  return async (dispatch) => {
    dispatch(showLoadingIndication());
    try {
      await promisifiedBackground.removeToken(address);
    } catch (error) {
      log.error(error);
      dispatch(displayWarning(error.message));
    } finally {
      await forceUpdateMetamaskState(dispatch);
      dispatch(hideLoadingIndication());
    }
  };
}

export function addTokens(tokens) {
  return (dispatch) => {
    if (Array.isArray(tokens)) {
      return Promise.all(
        tokens.map(({ address, symbol, decimals }) =>
          dispatch(addToken(address, symbol, decimals)),
        ),
      );
    }
    return Promise.all(
      Object.entries(tokens).map(([_, { address, symbol, decimals }]) =>
        dispatch(addToken(address, symbol, decimals)),
      ),
    );
  };
}

export function rejectWatchAsset(suggestedAssetID) {
  return async (dispatch) => {
    dispatch(showLoadingIndication());
    try {
      await promisifiedBackground.rejectWatchAsset(suggestedAssetID);
      await forceUpdateMetamaskState(dispatch);
    } catch (error) {
      log.error(error);
      dispatch(displayWarning(error.message));
      return;
    } finally {
      dispatch(hideLoadingIndication());
    }
    dispatch(closeCurrentNotificationWindow());
  };
}

export function acceptWatchAsset(suggestedAssetID) {
  return async (dispatch) => {
    dispatch(showLoadingIndication());
    try {
      await promisifiedBackground.acceptWatchAsset(suggestedAssetID);
      await forceUpdateMetamaskState(dispatch);
    } catch (error) {
      log.error(error);
      dispatch(displayWarning(error.message));
      return;
    } finally {
      dispatch(hideLoadingIndication());
    }
    dispatch(closeCurrentNotificationWindow());
  };
}

export function clearPendingTokens() {
  return {
    type: actionConstants.CLEAR_PENDING_TOKENS,
  };
}

export function createCancelTransaction(
  txId,
  customGasSettings,
  newTxMetaProps,
) {
  log.debug('background.cancelTransaction');
  let newTxId;

  return (dispatch) => {
    return new Promise((resolve, reject) => {
      background.createCancelTransaction(
        txId,
        customGasSettings,
        newTxMetaProps,
        (err, newState) => {
          if (err) {
            dispatch(displayWarning(err.message));
            reject(err);
            return;
          }

          const { currentNetworkTxList } = newState;
          const { id } = currentNetworkTxList[currentNetworkTxList.length - 1];
          newTxId = id;
          resolve(newState);
        },
      );
    })
      .then((newState) => dispatch(updateMetamaskState(newState)))
      .then(() => newTxId);
  };
}

export function createSpeedUpTransaction(
  txId,
  customGasSettings,
  newTxMetaProps,
) {
  log.debug('background.createSpeedUpTransaction');
  let newTx;

  return (dispatch) => {
    return new Promise((resolve, reject) => {
      background.createSpeedUpTransaction(
        txId,
        customGasSettings,
        newTxMetaProps,
        (err, newState) => {
          if (err) {
            dispatch(displayWarning(err.message));
            reject(err);
            return;
          }

          const { currentNetworkTxList } = newState;
          newTx = currentNetworkTxList[currentNetworkTxList.length - 1];
          resolve(newState);
        },
      );
    })
      .then((newState) => dispatch(updateMetamaskState(newState)))
      .then(() => newTx);
  };
}

export function createRetryTransaction(txId, customGasSettings) {
  let newTx;

  return (dispatch) => {
    return new Promise((resolve, reject) => {
      background.createSpeedUpTransaction(
        txId,
        customGasSettings,
        (err, newState) => {
          if (err) {
            dispatch(displayWarning(err.message));
            reject(err);
            return;
          }

          const { currentNetworkTxList } = newState;
          newTx = currentNetworkTxList[currentNetworkTxList.length - 1];
          resolve(newState);
        },
      );
    })
      .then((newState) => dispatch(updateMetamaskState(newState)))
      .then(() => newTx);
  };
}

//
// config
//

export function setProviderType(type) {
  return async (dispatch) => {
    log.debug(`background.setProviderType`, type);

    try {
      await promisifiedBackground.setProviderType(type);
    } catch (error) {
      log.error(error);
      dispatch(displayWarning('Had a problem changing networks!'));
      return;
    }
    dispatch(updateProviderType(type));
  };
}

export function updateProviderType(type) {
  return {
    type: actionConstants.SET_PROVIDER_TYPE,
    value: type,
  };
}

export function updateAndSetCustomRpc(
  newRpc,
  chainId,
  ticker = 'ETH',
  nickname,
  rpcPrefs,
) {
  return async (dispatch) => {
    log.debug(
      `background.updateAndSetCustomRpc: ${newRpc} ${chainId} ${ticker} ${nickname}`,
    );

    try {
      await promisifiedBackground.updateAndSetCustomRpc(
        newRpc,
        chainId,
        ticker,
        nickname || newRpc,
        rpcPrefs,
      );
    } catch (error) {
      log.error(error);
      dispatch(displayWarning('Had a problem changing networks!'));
      return;
    }

    dispatch({
      type: actionConstants.SET_RPC_TARGET,
      value: newRpc,
    });
  };
}

export function editRpc(
  oldRpc,
  newRpc,
  chainId,
  ticker = 'ETH',
  nickname,
  rpcPrefs,
) {
  return async (dispatch) => {
    log.debug(`background.delRpcTarget: ${oldRpc}`);
    try {
      promisifiedBackground.delCustomRpc(oldRpc);
    } catch (error) {
      log.error(error);
      dispatch(displayWarning('Had a problem removing network!'));
      return;
    }

    try {
      await promisifiedBackground.updateAndSetCustomRpc(
        newRpc,
        chainId,
        ticker,
        nickname || newRpc,
        rpcPrefs,
      );
    } catch (error) {
      log.error(error);
      dispatch(displayWarning('Had a problem changing networks!'));
      return;
    }

    dispatch({
      type: actionConstants.SET_RPC_TARGET,
      value: newRpc,
    });
  };
}

export function setRpcTarget(newRpc, chainId, ticker = 'ETH', nickname) {
  return async (dispatch) => {
    log.debug(
      `background.setRpcTarget: ${newRpc} ${chainId} ${ticker} ${nickname}`,
    );

    try {
      await promisifiedBackground.setCustomRpc(
        newRpc,
        chainId,
        ticker,
        nickname || newRpc,
      );
    } catch (error) {
      log.error(error);
      dispatch(displayWarning('Had a problem changing networks!'));
    }
  };
}

export function rollbackToPreviousProvider() {
  return async (dispatch) => {
    try {
      await promisifiedBackground.rollbackToPreviousProvider();
    } catch (error) {
      log.error(error);
      dispatch(displayWarning('Had a problem changing networks!'));
    }
  };
}

export function delRpcTarget(oldRpc) {
  return (dispatch) => {
    log.debug(`background.delRpcTarget: ${oldRpc}`);
    return new Promise((resolve, reject) => {
      background.delCustomRpc(oldRpc, (err) => {
        if (err) {
          log.error(err);
          dispatch(displayWarning('Had a problem removing network!'));
          reject(err);
          return;
        }
        resolve();
      });
    });
  };
}

// Calls the addressBookController to add a new address.
export function addToAddressBook(recipient, nickname = '', memo = '') {
  log.debug(`background.addToAddressBook`);

  return async (dispatch, getState) => {
    const { chainId } = getState().metamask.provider;

    let set;
    try {
      set = await promisifiedBackground.setAddressBook(
        toChecksumHexAddress(recipient),
        nickname,
        chainId,
        memo,
      );
    } catch (error) {
      log.error(error);
      dispatch(displayWarning('Address book failed to update'));
      throw error;
    }
    if (!set) {
      dispatch(displayWarning('Address book failed to update'));
    }
  };
}

/**
 * @description Calls the addressBookController to remove an existing address.
 * @param chainId
 * @param {string} addressToRemove - Address of the entry to remove from the address book
 */
export function removeFromAddressBook(chainId, addressToRemove) {
  log.debug(`background.removeFromAddressBook`);

  return async () => {
    await promisifiedBackground.removeFromAddressBook(
      chainId,
      toChecksumHexAddress(addressToRemove),
    );
  };
}

export function showNetworkDropdown() {
  return {
    type: actionConstants.NETWORK_DROPDOWN_OPEN,
  };
}

export function hideNetworkDropdown() {
  return {
    type: actionConstants.NETWORK_DROPDOWN_CLOSE,
  };
}

export function showModal(payload) {
  return {
    type: actionConstants.MODAL_OPEN,
    payload,
  };
}

export function hideModal(payload) {
  return {
    type: actionConstants.MODAL_CLOSE,
    payload,
  };
}

export function closeCurrentNotificationWindow() {
  return (_, getState) => {
    if (
      getEnvironmentType() === ENVIRONMENT_TYPE_NOTIFICATION &&
      !hasUnconfirmedTransactions(getState())
    ) {
      closeNotificationPopup();
    }
  };
}

export function showAlert(msg) {
  return {
    type: actionConstants.ALERT_OPEN,
    value: msg,
  };
}

export function hideAlert() {
  return {
    type: actionConstants.ALERT_CLOSE,
  };
}

export function updateCollectibleDropDownState(value) {
  return async (dispatch) => {
    await promisifiedBackground.updateCollectibleDropDownState(value);
    await forceUpdateMetamaskState(dispatch);
  };
}

/**
 * This action will receive two types of values via qrCodeData
 * an object with the following structure {type, values}
 * or null (used to clear the previous value)
 *
 * @param qrCodeData
 */
export function qrCodeDetected(qrCodeData) {
  return async (dispatch) => {
    await dispatch({
      type: actionConstants.QR_CODE_DETECTED,
      value: qrCodeData,
    });

    // If on the send page, the send slice will listen for the QR_CODE_DETECTED
    // action and update its state. Address changes need to recompute gasLimit
    // so we fire this method so that the send page gasLimit can be recomputed
    dispatch(computeEstimatedGasLimit());
  };
}

export function showLoadingIndication(message) {
  return {
    type: actionConstants.SHOW_LOADING,
    value: message,
  };
}

export function setHardwareWalletDefaultHdPath({ device, path }) {
  return {
    type: actionConstants.SET_HARDWARE_WALLET_DEFAULT_HD_PATH,
    value: { device, path },
  };
}

export function hideLoadingIndication() {
  return {
    type: actionConstants.HIDE_LOADING,
  };
}

export function displayWarning(text) {
  return {
    type: actionConstants.DISPLAY_WARNING,
    value: text,
  };
}

export function hideWarning() {
  return {
    type: actionConstants.HIDE_WARNING,
  };
}

export function exportAccount(password, address) {
  return function (dispatch) {
    dispatch(showLoadingIndication());

    log.debug(`background.verifyPassword`);
    return new Promise((resolve, reject) => {
      background.verifyPassword(password, function (err) {
        if (err) {
          log.error('Error in verifying password.');
          dispatch(hideLoadingIndication());
          dispatch(displayWarning('Incorrect Password.'));
          reject(err);
          return;
        }
        log.debug(`background.exportAccount`);
        background.exportAccount(address, function (err2, result) {
          dispatch(hideLoadingIndication());

          if (err2) {
            log.error(err2);
            dispatch(displayWarning('Had a problem exporting the account.'));
            reject(err2);
            return;
          }

          dispatch(showPrivateKey(result));
          resolve(result);
        });
      });
    });
  };
}

export function exportAccounts(password, addresses) {
  return function (dispatch) {
    log.debug(`background.verifyPassword`);
    return new Promise((resolve, reject) => {
      background.verifyPassword(password, function (err) {
        if (err) {
          log.error('Error in submitting password.');
          reject(err);
          return;
        }
        log.debug(`background.exportAccounts`);
        const accountPromises = addresses.map(
          (address) =>
            new Promise((resolve2, reject2) =>
              background.exportAccount(address, function (err2, result) {
                if (err2) {
                  log.error(err2);
                  dispatch(
                    displayWarning('Had a problem exporting the account.'),
                  );
                  reject2(err2);
                  return;
                }
                resolve2(result);
              }),
            ),
        );
        resolve(Promise.all(accountPromises));
      });
    });
  };
}

export function showPrivateKey(key) {
  return {
    type: actionConstants.SHOW_PRIVATE_KEY,
    value: key,
  };
}

export function setAccountLabel(account, label) {
  return (dispatch) => {
    dispatch(showLoadingIndication());
    log.debug(`background.setAccountLabel`);

    return new Promise((resolve, reject) => {
      background.setAccountLabel(account, label, (err) => {
        dispatch(hideLoadingIndication());

        if (err) {
          dispatch(displayWarning(err.message));
          reject(err);
          return;
        }

        dispatch({
          type: actionConstants.SET_ACCOUNT_LABEL,
          value: { account, label },
        });
        resolve(account);
      });
    });
  };
}

export function clearAccountDetails() {
  return {
    type: actionConstants.CLEAR_ACCOUNT_DETAILS,
  };
}

export function showSendTokenPage() {
  return {
    type: actionConstants.SHOW_SEND_TOKEN_PAGE,
  };
}

export function buyEth(opts) {
  return async (dispatch) => {
    const url = await getBuyUrl(opts);
    if (url) {
      global.platform.openTab({ url });
      dispatch({
        type: actionConstants.BUY_ETH,
      });
    }
  };
}

export function setFeatureFlag(feature, activated, notificationType) {
  return (dispatch) => {
    dispatch(showLoadingIndication());
    return new Promise((resolve, reject) => {
      background.setFeatureFlag(
        feature,
        activated,
        (err, updatedFeatureFlags) => {
          dispatch(hideLoadingIndication());
          if (err) {
            dispatch(displayWarning(err.message));
            reject(err);
            return;
          }
          dispatch(updateFeatureFlags(updatedFeatureFlags));
          notificationType && dispatch(showModal({ name: notificationType }));
          resolve(updatedFeatureFlags);
        },
      );
    });
  };
}

export function updateFeatureFlags(updatedFeatureFlags) {
  return {
    type: actionConstants.UPDATE_FEATURE_FLAGS,
    value: updatedFeatureFlags,
  };
}

export function setPreference(preference, value) {
  return (dispatch) => {
    dispatch(showLoadingIndication());
    return new Promise((resolve, reject) => {
      background.setPreference(preference, value, (err, updatedPreferences) => {
        dispatch(hideLoadingIndication());

        if (err) {
          dispatch(displayWarning(err.message));
          reject(err);
          return;
        }

        dispatch(updatePreferences(updatedPreferences));
        resolve(updatedPreferences);
      });
    });
  };
}

export function updatePreferences(value) {
  return {
    type: actionConstants.UPDATE_PREFERENCES,
    value,
  };
}

export function setDefaultHomeActiveTabName(value) {
  return async (dispatch) => {
    await promisifiedBackground.setDefaultHomeActiveTabName(value);
    await forceUpdateMetamaskState(dispatch);
  };
}

export function setUseNativeCurrencyAsPrimaryCurrencyPreference(value) {
  return setPreference('useNativeCurrencyAsPrimaryCurrency', value);
}

export function setHideZeroBalanceTokens(value) {
  return setPreference('hideZeroBalanceTokens', value);
}

export function setShowFiatConversionOnTestnetsPreference(value) {
  return setPreference('showFiatInTestnets', value);
}

export function setShowTestNetworks(value) {
  return setPreference('showTestNetworks', value);
}

export function setAutoLockTimeLimit(value) {
  return setPreference('autoLockTimeLimit', value);
}

export function setCompletedOnboarding() {
  return async (dispatch) => {
    dispatch(showLoadingIndication());

    try {
      await promisifiedBackground.completeOnboarding();
      dispatch(completeOnboarding());
    } catch (err) {
      dispatch(displayWarning(err.message));
      throw err;
    } finally {
      dispatch(hideLoadingIndication());
    }
  };
}

export function completeOnboarding() {
  return {
    type: actionConstants.COMPLETE_ONBOARDING,
  };
}

export function setMouseUserState(isMouseUser) {
  return {
    type: actionConstants.SET_MOUSE_USER_STATE,
    value: isMouseUser,
  };
}

export async function forceUpdateMetamaskState(dispatch) {
  log.debug(`background.getState`);

  let newState;
  try {
    newState = await promisifiedBackground.getState();
  } catch (error) {
    dispatch(displayWarning(error.message));
    throw error;
  }

  dispatch(updateMetamaskState(newState));
  return newState;
}

export function toggleAccountMenu() {
  return {
    type: actionConstants.TOGGLE_ACCOUNT_MENU,
  };
}

export function setParticipateInMetaMetrics(val) {
  return (dispatch) => {
    log.debug(`background.setParticipateInMetaMetrics`);
    return new Promise((resolve, reject) => {
      background.setParticipateInMetaMetrics(val, (err, metaMetricsId) => {
        log.debug(err);
        if (err) {
          dispatch(displayWarning(err.message));
          reject(err);
          return;
        }

        dispatch({
          type: actionConstants.SET_PARTICIPATE_IN_METAMETRICS,
          value: val,
        });
        resolve([val, metaMetricsId]);
      });
    });
  };
}

export function setUseBlockie(val) {
  return (dispatch) => {
    dispatch(showLoadingIndication());
    log.debug(`background.setUseBlockie`);
    background.setUseBlockie(val, (err) => {
      dispatch(hideLoadingIndication());
      if (err) {
        dispatch(displayWarning(err.message));
      }
    });
    dispatch({
      type: actionConstants.SET_USE_BLOCKIE,
      value: val,
    });
  };
}

export function setUseNonceField(val) {
  return async (dispatch) => {
    dispatch(showLoadingIndication());
    log.debug(`background.setUseNonceField`);
    try {
      await promisifiedBackground.setUseNonceField(val);
    } catch (error) {
      dispatch(displayWarning(error.message));
    }
    dispatch(hideLoadingIndication());
    dispatch({
      type: actionConstants.SET_USE_NONCEFIELD,
      value: val,
    });
  };
}

export function setUsePhishDetect(val) {
  return (dispatch) => {
    dispatch(showLoadingIndication());
    log.debug(`background.setUsePhishDetect`);
    background.setUsePhishDetect(val, (err) => {
      dispatch(hideLoadingIndication());
      if (err) {
        dispatch(displayWarning(err.message));
      }
    });
  };
}

export function setUseTokenDetection(val) {
  return (dispatch) => {
    dispatch(showLoadingIndication());
    log.debug(`background.setUseTokenDetection`);
    background.setUseTokenDetection(val, (err) => {
      dispatch(hideLoadingIndication());
      if (err) {
        dispatch(displayWarning(err.message));
      }
    });
  };
}

export function setUseCollectibleDetection(val) {
  return (dispatch) => {
    dispatch(showLoadingIndication());
    log.debug(`background.setUseCollectibleDetection`);
    background.setUseCollectibleDetection(val, (err) => {
      dispatch(hideLoadingIndication());
      if (err) {
        dispatch(displayWarning(err.message));
      }
    });
  };
}

export function setOpenSeaEnabled(val) {
  return (dispatch) => {
    dispatch(showLoadingIndication());
    log.debug(`background.setOpenSeaEnabled`);
    background.setOpenSeaEnabled(val, (err) => {
      dispatch(hideLoadingIndication());
      if (err) {
        dispatch(displayWarning(err.message));
      }
    });
  };
}

export function detectCollectibles() {
  return async (dispatch) => {
    dispatch(showLoadingIndication());
    log.debug(`background.detectCollectibles`);
    await promisifiedBackground.detectCollectibles();
    dispatch(hideLoadingIndication());
    await forceUpdateMetamaskState(dispatch);
  };
}

export function setAdvancedGasFee(val) {
  return (dispatch) => {
    dispatch(showLoadingIndication());
    log.debug(`background.setAdvancedGasFee`);
    background.setAdvancedGasFee(val, (err) => {
      dispatch(hideLoadingIndication());
      if (err) {
        dispatch(displayWarning(err.message));
      }
    });
  };
}

export function setEIP1559V2Enabled(val) {
  return async (dispatch) => {
    dispatch(showLoadingIndication());
    log.debug(`background.setEIP1559V2Enabled`);
    try {
      await promisifiedBackground.setEIP1559V2Enabled(val);
    } finally {
      dispatch(hideLoadingIndication());
    }
  };
}

export function setTheme(val) {
  return async (dispatch) => {
    dispatch(showLoadingIndication());
    log.debug(`background.setTheme`);
    try {
      await promisifiedBackground.setTheme(val);
    } finally {
      dispatch(hideLoadingIndication());
    }
  };
}

export function setIpfsGateway(val) {
  return (dispatch) => {
    dispatch(showLoadingIndication());
    log.debug(`background.setIpfsGateway`);
    background.setIpfsGateway(val, (err) => {
      dispatch(hideLoadingIndication());
      if (err) {
        dispatch(displayWarning(err.message));
      } else {
        dispatch({
          type: actionConstants.SET_IPFS_GATEWAY,
          value: val,
        });
      }
    });
  };
}

export function updateCurrentLocale(key) {
  return async (dispatch) => {
    dispatch(showLoadingIndication());

    try {
      await loadRelativeTimeFormatLocaleData(key);
      const localeMessages = await fetchLocale(key);
      const textDirection = await promisifiedBackground.setCurrentLocale(key);
      await switchDirection(textDirection);
      dispatch(setCurrentLocale(key, localeMessages));
    } catch (error) {
      dispatch(displayWarning(error.message));
      return;
    } finally {
      dispatch(hideLoadingIndication());
    }
  };
}

export function setCurrentLocale(locale, messages) {
  return {
    type: actionConstants.SET_CURRENT_LOCALE,
    value: {
      locale,
      messages,
    },
  };
}

export function setPendingTokens(pendingTokens) {
  const {
    customToken = {},
    selectedTokens = {},
    tokenAddressList = [],
  } = pendingTokens;
  const { address, symbol, decimals } = customToken;
  const tokens =
    address && symbol && decimals >= 0 <= 36
      ? {
          ...selectedTokens,
          [address]: {
            ...customToken,
            isCustom: true,
          },
        }
      : selectedTokens;

  Object.keys(tokens).forEach((tokenAddress) => {
    tokens[tokenAddress].unlisted = !tokenAddressList.find((addr) =>
      isEqualCaseInsensitive(addr, tokenAddress),
    );
  });

  return {
    type: actionConstants.SET_PENDING_TOKENS,
    payload: tokens,
  };
}

// Swaps

export function setSwapsLiveness(swapsLiveness) {
  return async (dispatch) => {
    await promisifiedBackground.setSwapsLiveness(swapsLiveness);
    await forceUpdateMetamaskState(dispatch);
  };
}

export function setSwapsFeatureFlags(featureFlags) {
  return async (dispatch) => {
    await promisifiedBackground.setSwapsFeatureFlags(featureFlags);
    await forceUpdateMetamaskState(dispatch);
  };
}

export function fetchAndSetQuotes(fetchParams, fetchParamsMetaData) {
  return async (dispatch) => {
    const [
      quotes,
      selectedAggId,
    ] = await promisifiedBackground.fetchAndSetQuotes(
      fetchParams,
      fetchParamsMetaData,
    );
    await forceUpdateMetamaskState(dispatch);
    return [quotes, selectedAggId];
  };
}

export function setSelectedQuoteAggId(aggId) {
  return async (dispatch) => {
    await promisifiedBackground.setSelectedQuoteAggId(aggId);
    await forceUpdateMetamaskState(dispatch);
  };
}

export function setSwapsTokens(tokens) {
  return async (dispatch) => {
    await promisifiedBackground.setSwapsTokens(tokens);
    await forceUpdateMetamaskState(dispatch);
  };
}

export function clearSwapsQuotes() {
  return async (dispatch) => {
    await promisifiedBackground.clearSwapsQuotes();
    await forceUpdateMetamaskState(dispatch);
  };
}

export function resetBackgroundSwapsState() {
  return async (dispatch) => {
    const id = await promisifiedBackground.resetSwapsState();
    await forceUpdateMetamaskState(dispatch);
    return id;
  };
}

export function setCustomApproveTxData(data) {
  return async (dispatch) => {
    await promisifiedBackground.setCustomApproveTxData(data);
    await forceUpdateMetamaskState(dispatch);
  };
}

export function setSwapsTxGasPrice(gasPrice) {
  return async (dispatch) => {
    await promisifiedBackground.setSwapsTxGasPrice(gasPrice);
    await forceUpdateMetamaskState(dispatch);
  };
}

export function setSwapsTxGasLimit(gasLimit) {
  return async (dispatch) => {
    await promisifiedBackground.setSwapsTxGasLimit(gasLimit, true);
    await forceUpdateMetamaskState(dispatch);
  };
}

export function updateCustomSwapsEIP1559GasParams({
  gasLimit,
  maxFeePerGas,
  maxPriorityFeePerGas,
}) {
  return async (dispatch) => {
    await Promise.all([
      promisifiedBackground.setSwapsTxGasLimit(gasLimit),
      promisifiedBackground.setSwapsTxMaxFeePerGas(maxFeePerGas),
      promisifiedBackground.setSwapsTxMaxFeePriorityPerGas(
        maxPriorityFeePerGas,
      ),
    ]);
    await forceUpdateMetamaskState(dispatch);
  };
}

export function updateSwapsUserFeeLevel(swapsCustomUserFeeLevel) {
  return async (dispatch) => {
    await promisifiedBackground.setSwapsUserFeeLevel(swapsCustomUserFeeLevel);
    await forceUpdateMetamaskState(dispatch);
  };
}

export function setSwapsQuotesPollingLimitEnabled(quotesPollingLimitEnabled) {
  return async (dispatch) => {
    await promisifiedBackground.setSwapsQuotesPollingLimitEnabled(
      quotesPollingLimitEnabled,
    );
    await forceUpdateMetamaskState(dispatch);
  };
}

export function customSwapsGasParamsUpdated(gasLimit, gasPrice) {
  return async (dispatch) => {
    await promisifiedBackground.setSwapsTxGasPrice(gasPrice);
    await promisifiedBackground.setSwapsTxGasLimit(gasLimit, true);
    await forceUpdateMetamaskState(dispatch);
  };
}

export function setTradeTxId(tradeTxId) {
  return async (dispatch) => {
    await promisifiedBackground.setTradeTxId(tradeTxId);
    await forceUpdateMetamaskState(dispatch);
  };
}

export function setApproveTxId(approveTxId) {
  return async (dispatch) => {
    await promisifiedBackground.setApproveTxId(approveTxId);
    await forceUpdateMetamaskState(dispatch);
  };
}

export function safeRefetchQuotes() {
  return async (dispatch) => {
    await promisifiedBackground.safeRefetchQuotes();
    await forceUpdateMetamaskState(dispatch);
  };
}

export function stopPollingForQuotes() {
  return async (dispatch) => {
    await promisifiedBackground.stopPollingForQuotes();
    await forceUpdateMetamaskState(dispatch);
  };
}

export function setBackgroundSwapRouteState(routeState) {
  return async (dispatch) => {
    await promisifiedBackground.setBackgroundSwapRouteState(routeState);
    await forceUpdateMetamaskState(dispatch);
  };
}

export function resetSwapsPostFetchState() {
  return async (dispatch) => {
    await promisifiedBackground.resetPostFetchState();
    await forceUpdateMetamaskState(dispatch);
  };
}

export function setSwapsErrorKey(errorKey) {
  return async (dispatch) => {
    await promisifiedBackground.setSwapsErrorKey(errorKey);
    await forceUpdateMetamaskState(dispatch);
  };
}

export function setInitialGasEstimate(initialAggId) {
  return async (dispatch) => {
    await promisifiedBackground.setInitialGasEstimate(initialAggId);
    await forceUpdateMetamaskState(dispatch);
  };
}

// Permissions

export function requestAccountsPermissionWithId(origin) {
  return async (dispatch) => {
    const id = await promisifiedBackground.requestAccountsPermissionWithId(
      origin,
    );
    await forceUpdateMetamaskState(dispatch);
    return id;
  };
}

/**
 * Approves the permissions request.
 *
 * @param {Object} request - The permissions request to approve.
 */
export function approvePermissionsRequest(request) {
  return (dispatch) => {
    background.approvePermissionsRequest(request, (err) => {
      if (err) {
        dispatch(displayWarning(err.message));
      }
    });
  };
}

/**
 * Rejects the permissions request with the given ID.
 *
 * @param {string} requestId - The id of the request to be rejected
 */
export function rejectPermissionsRequest(requestId) {
  return (dispatch) => {
    return new Promise((resolve, reject) => {
      background.rejectPermissionsRequest(requestId, (err) => {
        if (err) {
          dispatch(displayWarning(err.message));
          reject(err);
          return;
        }
        forceUpdateMetamaskState(dispatch).then(resolve).catch(reject);
      });
    });
  };
}

/**
 * Clears the given permissions for the given origin.
 *
 * @param subjects
 */
export function removePermissionsFor(subjects) {
  return (dispatch) => {
    background.removePermissionsFor(subjects, (err) => {
      if (err) {
        dispatch(displayWarning(err.message));
      }
    });
  };
}

// Pending Approvals

/**
 * Resolves a pending approval and closes the current notification window if no
 * further approvals are pending after the background state updates.
 *
 * @param {string} id - The pending approval id
 * @param {any} [value] - The value required to confirm a pending approval
 */
export function resolvePendingApproval(id, value) {
  return async (dispatch) => {
    await promisifiedBackground.resolvePendingApproval(id, value);
    // Before closing the current window, check if any additional confirmations
    // are added as a result of this confirmation being accepted
    const { pendingApprovals } = await forceUpdateMetamaskState(dispatch);
    if (Object.values(pendingApprovals).length === 0) {
      dispatch(closeCurrentNotificationWindow());
    }
  };
}

/**
 * Rejects a pending approval and closes the current notification window if no
 * further approvals are pending after the background state updates.
 *
 * @param {string} id - The pending approval id
 * @param {Error} [error] - The error to throw when rejecting the approval
 */
export function rejectPendingApproval(id, error) {
  return async (dispatch) => {
    await promisifiedBackground.rejectPendingApproval(id, error);
    // Before closing the current window, check if any additional confirmations
    // are added as a result of this confirmation being rejected
    const { pendingApprovals } = await forceUpdateMetamaskState(dispatch);
    if (Object.values(pendingApprovals).length === 0) {
      dispatch(closeCurrentNotificationWindow());
    }
  };
}

export function setFirstTimeFlowType(type) {
  return (dispatch) => {
    log.debug(`background.setFirstTimeFlowType`);
    background.setFirstTimeFlowType(type, (err) => {
      if (err) {
        dispatch(displayWarning(err.message));
      }
    });
    dispatch({
      type: actionConstants.SET_FIRST_TIME_FLOW_TYPE,
      value: type,
    });
  };
}

export function setSelectedSettingsRpcUrl(newRpcUrl) {
  return {
    type: actionConstants.SET_SELECTED_SETTINGS_RPC_URL,
    value: newRpcUrl,
  };
}

export function setNewNetworkAdded(newNetworkAdded) {
  return {
    type: actionConstants.SET_NEW_NETWORK_ADDED,
    value: newNetworkAdded,
  };
}

export function setNewCollectibleAddedMessage(newCollectibleAddedMessage) {
  return {
    type: actionConstants.SET_NEW_COLLECTIBLE_ADDED_MESSAGE,
    value: newCollectibleAddedMessage,
  };
}

export function setLastActiveTime() {
  return (dispatch) => {
    background.setLastActiveTime((err) => {
      if (err) {
        dispatch(displayWarning(err.message));
      }
    });
  };
}

export function setDismissSeedBackUpReminder(value) {
  return async (dispatch) => {
    dispatch(showLoadingIndication());
    await promisifiedBackground.setDismissSeedBackUpReminder(value);
    dispatch(hideLoadingIndication());
  };
}

export function setConnectedStatusPopoverHasBeenShown() {
  return () => {
    background.setConnectedStatusPopoverHasBeenShown((err) => {
      if (err) {
        throw new Error(err.message);
      }
    });
  };
}

export function setRecoveryPhraseReminderHasBeenShown() {
  return () => {
    background.setRecoveryPhraseReminderHasBeenShown((err) => {
      if (err) {
        throw new Error(err.message);
      }
    });
  };
}

export function setRecoveryPhraseReminderLastShown(lastShown) {
  return () => {
    background.setRecoveryPhraseReminderLastShown(lastShown, (err) => {
      if (err) {
        throw new Error(err.message);
      }
    });
  };
}

export function loadingMethodDataStarted() {
  return {
    type: actionConstants.LOADING_METHOD_DATA_STARTED,
  };
}

export function loadingMethodDataFinished() {
  return {
    type: actionConstants.LOADING_METHOD_DATA_FINISHED,
  };
}

export function getContractMethodData(data = '') {
  return (dispatch, getState) => {
    const prefixedData = addHexPrefix(data);
    const fourBytePrefix = prefixedData.slice(0, 10);
    const { knownMethodData } = getState().metamask;

    if (
      (knownMethodData &&
        knownMethodData[fourBytePrefix] &&
        Object.keys(knownMethodData[fourBytePrefix]).length !== 0) ||
      fourBytePrefix === '0x'
    ) {
      return Promise.resolve(knownMethodData[fourBytePrefix]);
    }

    dispatch(loadingMethodDataStarted());
    log.debug(`loadingMethodData`);

    return getMethodDataAsync(fourBytePrefix).then(({ name, params }) => {
      dispatch(loadingMethodDataFinished());
      background.addKnownMethodData(fourBytePrefix, { name, params }, (err) => {
        if (err) {
          dispatch(displayWarning(err.message));
        }
      });
      return { name, params };
    });
  };
}

export function loadingTokenParamsStarted() {
  return {
    type: actionConstants.LOADING_TOKEN_PARAMS_STARTED,
  };
}

export function loadingTokenParamsFinished() {
  return {
    type: actionConstants.LOADING_TOKEN_PARAMS_FINISHED,
  };
}

export function setSeedPhraseBackedUp(seedPhraseBackupState) {
  return (dispatch) => {
    log.debug(`background.setSeedPhraseBackedUp`);
    return new Promise((resolve, reject) => {
      background.setSeedPhraseBackedUp(seedPhraseBackupState, (err) => {
        if (err) {
          dispatch(displayWarning(err.message));
          reject(err);
          return;
        }
        forceUpdateMetamaskState(dispatch).then(resolve).catch(reject);
      });
    });
  };
}

export function initializeThreeBox() {
  return (dispatch) => {
    return new Promise((resolve, reject) => {
      background.initializeThreeBox((err) => {
        if (err) {
          dispatch(displayWarning(err.message));
          reject(err);
          return;
        }
        resolve();
      });
    });
  };
}

export function setShowRestorePromptToFalse() {
  return (dispatch) => {
    return new Promise((resolve, reject) => {
      background.setShowRestorePromptToFalse((err) => {
        if (err) {
          dispatch(displayWarning(err.message));
          reject(err);
          return;
        }
        resolve();
      });
    });
  };
}

export function turnThreeBoxSyncingOn() {
  return (dispatch) => {
    return new Promise((resolve, reject) => {
      background.turnThreeBoxSyncingOn((err) => {
        if (err) {
          dispatch(displayWarning(err.message));
          reject(err);
          return;
        }
        resolve();
      });
    });
  };
}

export function restoreFromThreeBox(accountAddress) {
  return (dispatch) => {
    return new Promise((resolve, reject) => {
      background.restoreFromThreeBox(accountAddress, (err) => {
        if (err) {
          dispatch(displayWarning(err.message));
          reject(err);
          return;
        }
        resolve();
      });
    });
  };
}

export function getThreeBoxLastUpdated() {
  return (dispatch) => {
    return new Promise((resolve, reject) => {
      background.getThreeBoxLastUpdated((err, lastUpdated) => {
        if (err) {
          dispatch(displayWarning(err.message));
          reject(err);
          return;
        }
        resolve(lastUpdated);
      });
    });
  };
}

export function setThreeBoxSyncingPermission(threeBoxSyncingAllowed) {
  return (dispatch) => {
    return new Promise((resolve, reject) => {
      background.setThreeBoxSyncingPermission(threeBoxSyncingAllowed, (err) => {
        if (err) {
          dispatch(displayWarning(err.message));
          reject(err);
          return;
        }
        resolve();
      });
    });
  };
}

export function turnThreeBoxSyncingOnAndInitialize() {
  return async (dispatch) => {
    await dispatch(setThreeBoxSyncingPermission(true));
    await dispatch(turnThreeBoxSyncingOn());
    await dispatch(initializeThreeBox(true));
  };
}

export function setNextNonce(nextNonce) {
  return {
    type: actionConstants.SET_NEXT_NONCE,
    value: nextNonce,
  };
}

export function getNextNonce() {
  return async (dispatch, getState) => {
    const address = getState().metamask.selectedAddress;
    let nextNonce;
    try {
      nextNonce = await promisifiedBackground.getNextNonce(address);
    } catch (error) {
      dispatch(displayWarning(error.message));
      throw error;
    }
    dispatch(setNextNonce(nextNonce));
    return nextNonce;
  };
}

export function setRequestAccountTabIds(requestAccountTabIds) {
  return {
    type: actionConstants.SET_REQUEST_ACCOUNT_TABS,
    value: requestAccountTabIds,
  };
}

export function getRequestAccountTabIds() {
  return async (dispatch) => {
    const requestAccountTabIds = await promisifiedBackground.getRequestAccountTabIds();
    dispatch(setRequestAccountTabIds(requestAccountTabIds));
  };
}

export function setOpenMetamaskTabsIDs(openMetaMaskTabIDs) {
  return {
    type: actionConstants.SET_OPEN_METAMASK_TAB_IDS,
    value: openMetaMaskTabIDs,
  };
}

export function getOpenMetamaskTabsIds() {
  return async (dispatch) => {
    const openMetaMaskTabIDs = await promisifiedBackground.getOpenMetamaskTabsIds();
    dispatch(setOpenMetamaskTabsIDs(openMetaMaskTabIDs));
  };
}

export function setCurrentWindowTab(currentWindowTab) {
  return {
    type: actionConstants.SET_CURRENT_WINDOW_TAB,
    value: currentWindowTab,
  };
}

export function getCurrentWindowTab() {
  return async (dispatch) => {
    const currentWindowTab = await global.platform.currentTab();
    dispatch(setCurrentWindowTab(currentWindowTab));
  };
}

export function setLedgerTransportPreference(value) {
  return async (dispatch) => {
    dispatch(showLoadingIndication());
    await promisifiedBackground.setLedgerTransportPreference(value);
    dispatch(hideLoadingIndication());
  };
}

export async function attemptLedgerTransportCreation() {
  return await promisifiedBackground.attemptLedgerTransportCreation();
}

export function captureSingleException(error) {
  return async (dispatch, getState) => {
    const { singleExceptions } = getState().appState;
    if (!(error in singleExceptions)) {
      dispatch({
        type: actionConstants.CAPTURE_SINGLE_EXCEPTION,
        value: error,
      });
      captureException(Error(error));
    }
  };
}

// Wrappers around promisifedBackground
/**
 * The "actions" below are not actions nor action creators. They cannot use
 * dispatch nor should they be dispatched when used. Instead they can be
 * called directly. These wrappers will be moved into their location at some
 * point in the future.
 */

export function estimateGas(params) {
  return promisifiedBackground.estimateGas(params);
}

export async function updateTokenType(tokenAddress) {
  let token = {};
  try {
    token = await promisifiedBackground.updateTokenType(tokenAddress);
  } catch (error) {
    log.error(error);
  }
  return token;
}

/**
 * initiates polling for gas fee estimates.
 *
 * @returns {string} a unique identify of the polling request that can be used
 *  to remove that request from consideration of whether polling needs to
 *  continue.
 */
export function getGasFeeEstimatesAndStartPolling() {
  return promisifiedBackground.getGasFeeEstimatesAndStartPolling();
}

/**
 * Informs the GasFeeController that a specific token is no longer requiring
 * gas fee estimates. If all tokens unsubscribe the controller stops polling.
 *
 * @param {string} pollToken - Poll token received from calling
 *  `getGasFeeEstimatesAndStartPolling`.
 */
export function disconnectGasFeeEstimatePoller(pollToken) {
  return promisifiedBackground.disconnectGasFeeEstimatePoller(pollToken);
}

export async function addPollingTokenToAppState(pollingToken) {
  return promisifiedBackground.addPollingTokenToAppState(
    pollingToken,
    POLLING_TOKEN_ENVIRONMENT_TYPES[getEnvironmentType()],
  );
}

export async function removePollingTokenFromAppState(pollingToken) {
  return promisifiedBackground.removePollingTokenFromAppState(
    pollingToken,
    POLLING_TOKEN_ENVIRONMENT_TYPES[getEnvironmentType()],
  );
}

export function getGasFeeTimeEstimate(maxPriorityFeePerGas, maxFeePerGas) {
  return promisifiedBackground.getGasFeeTimeEstimate(
    maxPriorityFeePerGas,
    maxFeePerGas,
  );
}

export async function closeNotificationPopup() {
  await promisifiedBackground.markNotificationPopupAsAutomaticallyClosed();
  global.platform.closeCurrentWindow();
}

// MetaMetrics
/**
 * @typedef {import('../../shared/constants/metametrics').MetaMetricsEventPayload} MetaMetricsEventPayload
 * @typedef {import('../../shared/constants/metametrics').MetaMetricsEventOptions} MetaMetricsEventOptions
 * @typedef {import('../../shared/constants/metametrics').MetaMetricsPagePayload} MetaMetricsPagePayload
 * @typedef {import('../../shared/constants/metametrics').MetaMetricsPageOptions} MetaMetricsPageOptions
 */

/**
 * @param {MetaMetricsEventPayload} payload - details of the event to track
 * @param {MetaMetricsEventOptions} options - options for routing/handling of event
 * @returns {Promise<void>}
 */
export function trackMetaMetricsEvent(payload, options) {
  return promisifiedBackground.trackMetaMetricsEvent(payload, options);
}

export function createEventFragment(options) {
  return promisifiedBackground.createEventFragment(options);
}

export function createTransactionEventFragment(transactionId, event) {
  return promisifiedBackground.createTransactionEventFragment(
    transactionId,
    event,
  );
}

export function updateEventFragment(id, payload) {
  return promisifiedBackground.updateEventFragment(id, payload);
}

export function finalizeEventFragment(id, options) {
  return promisifiedBackground.finalizeEventFragment(id, options);
}

/**
 * @param {MetaMetricsPagePayload} payload - details of the page viewed
 * @param {MetaMetricsPageOptions} options - options for handling the page view
 */
export function trackMetaMetricsPage(payload, options) {
  return promisifiedBackground.trackMetaMetricsPage(payload, options);
}

export function updateViewedNotifications(notificationIdViewedStatusMap) {
  return promisifiedBackground.updateViewedNotifications(
    notificationIdViewedStatusMap,
  );
}

export async function setAlertEnabledness(alertId, enabledness) {
  await promisifiedBackground.setAlertEnabledness(alertId, enabledness);
}

export async function setUnconnectedAccountAlertShown(origin) {
  await promisifiedBackground.setUnconnectedAccountAlertShown(origin);
}

export async function setWeb3ShimUsageAlertDismissed(origin) {
  await promisifiedBackground.setWeb3ShimUsageAlertDismissed(origin);
}

// Smart Transactions Controller
export async function setSmartTransactionsOptInStatus(
  optInState,
  prevOptInState,
) {
  trackMetaMetricsEvent({
    event: 'STX OptIn',
    category: 'swaps',
    sensitiveProperties: {
      stx_enabled: true,
      current_stx_enabled: true,
      stx_user_opt_in: optInState,
      stx_prev_user_opt_in: prevOptInState,
    },
  });
  await promisifiedBackground.setSmartTransactionsOptInStatus(optInState);
}

export function fetchSmartTransactionFees(unsignedTransaction) {
  return async (dispatch) => {
    try {
      return await promisifiedBackground.fetchSmartTransactionFees(
        unsignedTransaction,
      );
    } catch (e) {
      log.error(e);
      if (e.message.startsWith('Fetch error:')) {
        const errorObj = parseSmartTransactionsError(e.message);
        dispatch({
          type: actionConstants.SET_SMART_TRANSACTIONS_ERROR,
          payload: errorObj.type,
        });
      }
      throw e;
    }
  };
}

export function estimateSmartTransactionsGas(
  unsignedTransaction,
  approveTxParams,
) {
  if (approveTxParams) {
    approveTxParams.value = '0x0';
  }
  return async (dispatch) => {
    try {
      await promisifiedBackground.estimateSmartTransactionsGas(
        unsignedTransaction,
        approveTxParams,
      );
    } catch (e) {
      log.error(e);
      if (e.message.startsWith('Fetch error:')) {
        const errorObj = parseSmartTransactionsError(e.message);
        dispatch({
          type: actionConstants.SET_SMART_TRANSACTIONS_ERROR,
          payload: errorObj.type,
        });
      }
      throw e;
    }
  };
}

const createSignedTransactions = async (
  unsignedTransaction,
  fees,
  areCancelTransactions,
) => {
  const unsignedTransactionsWithFees = fees.map((fee) => {
    const unsignedTransactionWithFees = {
      ...unsignedTransaction,
      maxFeePerGas: decimalToHex(fee.maxFeePerGas),
      maxPriorityFeePerGas: decimalToHex(fee.maxPriorityFeePerGas),
      gas: areCancelTransactions
        ? decimalToHex(21000) // It has to be 21000 for cancel transactions, otherwise the API would reject it.
        : unsignedTransaction.gas,
      value: unsignedTransaction.value,
    };
    if (areCancelTransactions) {
      unsignedTransactionWithFees.to = unsignedTransactionWithFees.from;
      unsignedTransactionWithFees.data = '0x';
    }
    return unsignedTransactionWithFees;
  });
  const signedTransactions = await promisifiedBackground.approveTransactionsWithSameNonce(
    unsignedTransactionsWithFees,
  );
  return signedTransactions;
};

export function signAndSendSmartTransaction({
  unsignedTransaction,
  smartTransactionFees,
}) {
  return async (dispatch) => {
    const signedTransactions = await createSignedTransactions(
      unsignedTransaction,
      smartTransactionFees.fees,
    );
    const signedCanceledTransactions = await createSignedTransactions(
      unsignedTransaction,
      smartTransactionFees.cancelFees,
      true,
    );
    try {
      const response = await promisifiedBackground.submitSignedTransactions({
        signedTransactions,
        signedCanceledTransactions,
        txParams: unsignedTransaction,
      }); // Returns e.g.: { uuid: 'dP23W7c2kt4FK9TmXOkz1UM2F20' }
      return response.uuid;
    } catch (e) {
      log.error(e);
      if (e.message.startsWith('Fetch error:')) {
        const errorObj = parseSmartTransactionsError(e.message);
        dispatch({
          type: actionConstants.SET_SMART_TRANSACTIONS_ERROR,
          payload: errorObj.type,
        });
      }
      throw e;
    }
  };
}

export function updateSmartTransaction(uuid, txData) {
  return async (dispatch) => {
    try {
      await promisifiedBackground.updateSmartTransaction({
        uuid,
        ...txData,
      });
    } catch (e) {
      log.error(e);
      if (e.message.startsWith('Fetch error:')) {
        const errorObj = parseSmartTransactionsError(e.message);
        dispatch({
          type: actionConstants.SET_SMART_TRANSACTIONS_ERROR,
          payload: errorObj.type,
        });
      }
      throw e;
    }
  };
}

export function setSmartTransactionsRefreshInterval(refreshInterval) {
  return async () => {
    try {
      await promisifiedBackground.setStatusRefreshInterval(refreshInterval);
    } catch (e) {
      log.error(e);
    }
  };
}

export function cancelSmartTransaction(uuid) {
  return async (dispatch) => {
    try {
      await promisifiedBackground.cancelSmartTransaction(uuid);
    } catch (e) {
      log.error(e);
      if (e.message.startsWith('Fetch error:')) {
        const errorObj = parseSmartTransactionsError(e.message);
        dispatch({
          type: actionConstants.SET_SMART_TRANSACTIONS_ERROR,
          payload: errorObj.type,
        });
      }
      throw e;
    }
  };
}

export function fetchSmartTransactionsLiveness() {
  return async () => {
    try {
      await promisifiedBackground.fetchSmartTransactionsLiveness();
    } catch (e) {
      log.error(e);
    }
  };
}

export function dismissSmartTransactionsErrorMessage() {
  return {
    type: actionConstants.DISMISS_SMART_TRANSACTIONS_ERROR_MESSAGE,
  };
}

// DetectTokenController
export async function detectNewTokens() {
  return promisifiedBackground.detectNewTokens();
}

// App state
export function hideTestNetMessage() {
  return promisifiedBackground.setShowTestnetMessageInDropdown(false);
}

export function setCollectiblesDetectionNoticeDismissed() {
  return promisifiedBackground.setCollectiblesDetectionNoticeDismissed(true);
}

export function setEnableEIP1559V2NoticeDismissed() {
  return promisifiedBackground.setEnableEIP1559V2NoticeDismissed(true);
}

// QR Hardware Wallets
export async function submitQRHardwareCryptoHDKey(cbor) {
  await promisifiedBackground.submitQRHardwareCryptoHDKey(cbor);
}

export async function submitQRHardwareCryptoAccount(cbor) {
  await promisifiedBackground.submitQRHardwareCryptoAccount(cbor);
}

export function cancelSyncQRHardware() {
  return async (dispatch) => {
    dispatch(hideLoadingIndication());
    await promisifiedBackground.cancelSyncQRHardware();
  };
}

export async function submitQRHardwareSignature(requestId, cbor) {
  await promisifiedBackground.submitQRHardwareSignature(requestId, cbor);
}

export function cancelQRHardwareSignRequest() {
  return async (dispatch) => {
    dispatch(hideLoadingIndication());
    await promisifiedBackground.cancelQRHardwareSignRequest();
  };
}<|MERGE_RESOLUTION|>--- conflicted
+++ resolved
@@ -671,8 +671,6 @@
   });
 };
 
-<<<<<<< HEAD
-=======
 export function updatePreviousGasParams(txId, previousGasParams) {
   return async (dispatch) => {
     let updatedTransaction;
@@ -691,7 +689,6 @@
   };
 }
 
->>>>>>> 53006d4c
 export function updateSwapApprovalTransaction(txId, txSwapApproval) {
   return async (dispatch) => {
     let updatedTransaction;
@@ -702,10 +699,6 @@
       );
     } catch (error) {
       dispatch(txError(error));
-<<<<<<< HEAD
-      dispatch(goHome());
-=======
->>>>>>> 53006d4c
       log.error(error.message);
       throw error;
     }
@@ -724,10 +717,6 @@
       );
     } catch (error) {
       dispatch(txError(error));
-<<<<<<< HEAD
-      dispatch(goHome());
-=======
->>>>>>> 53006d4c
       log.error(error.message);
       throw error;
     }
@@ -746,10 +735,6 @@
       );
     } catch (error) {
       dispatch(txError(error));
-<<<<<<< HEAD
-      dispatch(goHome());
-=======
->>>>>>> 53006d4c
       log.error(error.message);
       throw error;
     }
@@ -768,10 +753,6 @@
       );
     } catch (error) {
       dispatch(txError(error));
-<<<<<<< HEAD
-      dispatch(goHome());
-=======
->>>>>>> 53006d4c
       log.error(error.message);
       throw error;
     }
